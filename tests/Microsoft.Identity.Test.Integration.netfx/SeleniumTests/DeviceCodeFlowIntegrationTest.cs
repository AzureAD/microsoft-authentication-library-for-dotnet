﻿// Copyright (c) Microsoft Corporation. All rights reserved.
// Licensed under the MIT License.
using System.Diagnostics;
using System.Net;
using System.Threading;
using System.Threading.Tasks;
using Microsoft.Identity.Client;
using Microsoft.Identity.Client.Kerberos;
using Microsoft.Identity.Test.Common;
using Microsoft.Identity.Test.Common.Core.Helpers;
using Microsoft.Identity.Test.Integration.Infrastructure;
using Microsoft.Identity.Test.LabInfrastructure;
using Microsoft.Identity.Test.Unit;
using Microsoft.VisualStudio.TestTools.UnitTesting;

namespace Microsoft.Identity.Test.Integration.SeleniumTests
{
    // Important: do not install a NuGet package with the Chrome driver as it is a security risk.
    // Instead, install the Chrome driver on the test machine

    // Note: these tests require permission to a KeyVault Microsoft account;
    // Please ignore them if you are not a Microsoft FTE, they will run as part of the CI build
    [TestClass]
    [TestCategory(TestCategories.Selenium)]
    [TestCategory(TestCategories.LabAccess)]
    public class DeviceCodeFlow
    {
        private static readonly string[] s_scopes = { "User.Read" };

        #region MSTest Hooks

        /// <summary>
        /// Initialized by MSTest (do not make private or readonly)
        /// </summary>
        public TestContext TestContext { get; set; }

        #endregion MSTest Hooks

        [RunOn(TargetFrameworks.NetFx)]
        [Timeout(2 * 60 * 1000)] // 2 min timeout
        public async Task DeviceCodeFlowTestAsync()
        {
            LabResponse labResponse = await LabUserHelper.GetDefaultUserAsync().ConfigureAwait(false);
            await AcquireTokenWithDeviceCodeFlowAsync(labResponse, "aad user").ConfigureAwait(false);
        }

        [RunOn(TargetFrameworks.NetCore)]
        [Timeout(2 * 60 * 1000)] // 2 min timeout
        [TestCategory(TestCategories.Arlington)]
        public async Task ArlingtonDeviceCodeFlowTestAsync()
        {
            LabResponse labResponse = await LabUserHelper.GetArlingtonUserAsync().ConfigureAwait(false);
            await AcquireTokenWithDeviceCodeFlowAsync(labResponse, "aad user").ConfigureAwait(false);
        }

        [RunOn(TargetFrameworks.NetCore)]
        [Timeout(2 * 60 * 1000)] // 2 min timeout
        [TestCategory(TestCategories.ADFS)]
        public async Task DeviceCodeFlowAdfsTestAsync()
        {
            LabResponse labResponse = await LabUserHelper.GetAdfsUserAsync(FederationProvider.ADFSv2019, true).ConfigureAwait(false);

            await AcquireTokenWithDeviceCodeFlowAsync(labResponse, "adfs user").ConfigureAwait(false);
        }

        [RunOn(TargetFrameworks.NetCore)]
<<<<<<< HEAD
        [Timeout(2 * 60 * 1000)] // 2 min timeout
        [TestCategory(TestCategories.Arlington)]
        public async Task ArlingtonDeviceCodeFlowAdfsTestAsync()
        {
            LabResponse labResponse = await LabUserHelper.GetArlingtonADFSUserAsync().ConfigureAwait(false);
            await AcquireTokenWithDeviceCodeFlowAsync(labResponse, "adfs user").ConfigureAwait(false);
        }

        [RunOn(TargetFrameworks.NetCore)]
        [Timeout(2 * 60 * 1000)] // 2 min timeout
        [TestCategory(TestCategories.MSA)]
        public async Task DeviceCodeFlowMsaTestAsync()
        {
            LabResponse labResponse = await LabUserHelper.GetMsaUserAsync().ConfigureAwait(false);

            await AcquireTokenWithDeviceCodeFlowAsync(labResponse, "msa user").ConfigureAwait(false);
        }

        private async Task AcquireTokenWithDeviceCodeFlowAsync(LabResponse labResponse, string userType)
        {
            Trace.WriteLine($"Calling AcquireTokenWithDeviceCodeAsync with {0}", userType);
            var builder = PublicClientApplicationBuilder.Create(labResponse.App.AppId).WithTestLogging();

            switch (labResponse.User.AzureEnvironment)
            {
                case AzureEnvironment.azureusgovernment:
                    builder.WithAuthority(labResponse.Lab.Authority + labResponse.Lab.TenantId);
                    break;
                default:
                    break;
            }

            var pca = builder.Build();
            var userCacheAccess = pca.UserTokenCache.RecordAccess();

            var result = await pca.AcquireTokenWithDeviceCode(s_scopes, deviceCodeResult =>
            {
                SeleniumExtensions.PerformDeviceCodeLogin(deviceCodeResult, labResponse.User, TestContext, false);
                return Task.FromResult(0);
            }).ExecuteAsync(CancellationToken.None).ConfigureAwait(false);

            Trace.WriteLine("Running asserts");

            userCacheAccess.AssertAccessCounts(0, 1);
            Assert.IsFalse(userCacheAccess.LastAfterAccessNotificationArgs.IsApplicationCache);

            Assert.IsNotNull(result);
            Assert.IsTrue(!string.IsNullOrEmpty(result.AccessToken));
            TestCommon.ValidateNoKerberosTicketFromAuthenticationResult(result);
        }

        #region Azure AD Kerberos Feature Tests
        [RunOn(TargetFrameworks.NetCore)]
        [Timeout(2 * 60 * 1000)] // 2 min timeout
        public async Task KerberosDeviceCodeFlowTestAsync()
        {
            LabResponse labResponse = await LabUserHelper.GetDefaultUserAsync().ConfigureAwait(false);
            await KerberosAcquireTokenWithDeviceCodeFlowAsync(labResponse, "aad user", KerberosTicketContainer.IdToken).ConfigureAwait(false);
            await KerberosAcquireTokenWithDeviceCodeFlowAsync(labResponse, "aad user", KerberosTicketContainer.AccessToken).ConfigureAwait(false);
        }

        private async Task KerberosAcquireTokenWithDeviceCodeFlowAsync(LabResponse labResponse, string userType, KerberosTicketContainer ticketContainer)
        {
            Trace.WriteLine($"Calling KerberosAcquireTokenWithDeviceCodeFlowAsync with {0}", userType);
            var builder = PublicClientApplicationBuilder.Create(labResponse.App.AppId)
                .WithTestLogging()
                .WithTenantId(labResponse.Lab.TenantId)
                .WithClientId(TestConstants.KerberosTestApplicationId)
                .WithKerberosTicketClaim(TestConstants.KerberosServicePrincipalName, ticketContainer);

            switch (labResponse.User.AzureEnvironment)
            {
                case AzureEnvironment.azureusgovernment:
                    builder.WithAuthority(labResponse.Lab.Authority + labResponse.Lab.TenantId);
                    break;
                default:
                    break;
            }

            var pca = builder.Build();
            var userCacheAccess = pca.UserTokenCache.RecordAccess();

            var result = await pca.AcquireTokenWithDeviceCode(s_scopes, deviceCodeResult =>
            {
                SeleniumExtensions.PerformDeviceCodeLogin(deviceCodeResult, labResponse.User, TestContext, false);
                return Task.FromResult(0);
            }).ExecuteAsync(CancellationToken.None).ConfigureAwait(false);

            Trace.WriteLine("Running asserts");

            userCacheAccess.AssertAccessCounts(0, 1);
            Assert.IsFalse(userCacheAccess.LastAfterAccessNotificationArgs.IsApplicationCache);

            Assert.IsNotNull(result);
            Assert.IsTrue(!string.IsNullOrEmpty(result.AccessToken));

            KerberosSupplementalTicket ticket = TestCommon.GetValidatedKerberosTicketFromAuthenticationResult(
                result,
                ticketContainer,
                labResponse.User.Upn);
            Assert.IsNotNull(ticket);
            TestCommon.ValidateKerberosWindowsTicketCacheOperation(ticket);
        }

        #endregion
    }
}
=======
        [Timeout(2 * 60 * 1000)] // 2 min timeout
        [TestCategory(TestCategories.MSA)]
        public async Task DeviceCodeFlowMsaTestAsync()
        {
            LabResponse labResponse = await LabUserHelper.GetMsaUserAsync().ConfigureAwait(false);

            await AcquireTokenWithDeviceCodeFlowAsync(labResponse, "msa user").ConfigureAwait(false);
        }

        private async Task AcquireTokenWithDeviceCodeFlowAsync(LabResponse labResponse, string userType)
        {
            Trace.WriteLine($"Calling AcquireTokenWithDeviceCodeAsync with {0}", userType);
            var builder = PublicClientApplicationBuilder.Create(labResponse.App.AppId).WithTestLogging();

            switch (labResponse.User.AzureEnvironment)
            {
                case AzureEnvironment.azureusgovernment:
                    builder.WithAuthority(labResponse.Lab.Authority + labResponse.Lab.TenantId);
                    break;
                default:
                    break;
            }

            var pca = builder.Build();
            var userCacheAccess = pca.UserTokenCache.RecordAccess();

            var result = await pca.AcquireTokenWithDeviceCode(s_scopes, deviceCodeResult =>
            {
                SeleniumExtensions.PerformDeviceCodeLogin(deviceCodeResult, labResponse.User, TestContext, false);
                return Task.FromResult(0);
            }).ExecuteAsync(CancellationToken.None).ConfigureAwait(false);

            Trace.WriteLine("Running asserts");

            userCacheAccess.AssertAccessCounts(0, 1);
            Assert.IsFalse(userCacheAccess.LastAfterAccessNotificationArgs.IsApplicationCache);

            Assert.IsNotNull(result);
            Assert.IsTrue(!string.IsNullOrEmpty(result.AccessToken));
            TestCommon.ValidateNoKerberosTicketFromAuthenticationResult(result);
        }

        #region Azure AD Kerberos Feature Tests
        [IgnoreOnOneBranch]
        [RunOn(TargetFrameworks.NetCore)]
        [Timeout(2 * 60 * 1000)] // 2 min timeout
        public async Task KerberosDeviceCodeFlowTestAsync()
        {
            LabResponse labResponse = await LabUserHelper.GetDefaultUserAsync().ConfigureAwait(false);
            await KerberosAcquireTokenWithDeviceCodeFlowAsync(labResponse, "aad user", KerberosTicketContainer.IdToken).ConfigureAwait(false);
            await KerberosAcquireTokenWithDeviceCodeFlowAsync(labResponse, "aad user", KerberosTicketContainer.AccessToken).ConfigureAwait(false);
        }

        private async Task KerberosAcquireTokenWithDeviceCodeFlowAsync(LabResponse labResponse, string userType, KerberosTicketContainer ticketContainer)
        {
            Trace.WriteLine($"Calling KerberosAcquireTokenWithDeviceCodeFlowAsync with {0}", userType);
            var builder = PublicClientApplicationBuilder.Create(labResponse.App.AppId)
                .WithTestLogging()
                .WithTenantId(labResponse.Lab.TenantId)
                .WithClientId(TestConstants.KerberosTestApplicationId)
                .WithKerberosTicketClaim(TestConstants.KerberosServicePrincipalName, ticketContainer);

            switch (labResponse.User.AzureEnvironment)
            {
                case AzureEnvironment.azureusgovernment:
                    builder.WithAuthority(labResponse.Lab.Authority + labResponse.Lab.TenantId);
                    break;
                default:
                    break;
            }

            var pca = builder.Build();
            var userCacheAccess = pca.UserTokenCache.RecordAccess();

            var result = await pca.AcquireTokenWithDeviceCode(s_scopes, deviceCodeResult =>
            {
                SeleniumExtensions.PerformDeviceCodeLogin(deviceCodeResult, labResponse.User, TestContext, false);
                return Task.FromResult(0);
            }).ExecuteAsync(CancellationToken.None).ConfigureAwait(false);

            Trace.WriteLine("Running asserts");

            userCacheAccess.AssertAccessCounts(0, 1);
            Assert.IsFalse(userCacheAccess.LastAfterAccessNotificationArgs.IsApplicationCache);

            Assert.IsNotNull(result);
            Assert.IsTrue(!string.IsNullOrEmpty(result.AccessToken));

            KerberosSupplementalTicket ticket = TestCommon.GetValidatedKerberosTicketFromAuthenticationResult(
                result,
                ticketContainer,
                labResponse.User.Upn);
            Assert.IsNotNull(ticket);
            TestCommon.ValidateKerberosWindowsTicketCacheOperation(ticket);
        }

        #endregion
    }
}
>>>>>>> 25a286e3
<|MERGE_RESOLUTION|>--- conflicted
+++ resolved
@@ -1,275 +1,165 @@
-﻿// Copyright (c) Microsoft Corporation. All rights reserved.
-// Licensed under the MIT License.
-using System.Diagnostics;
-using System.Net;
-using System.Threading;
-using System.Threading.Tasks;
-using Microsoft.Identity.Client;
-using Microsoft.Identity.Client.Kerberos;
-using Microsoft.Identity.Test.Common;
-using Microsoft.Identity.Test.Common.Core.Helpers;
-using Microsoft.Identity.Test.Integration.Infrastructure;
-using Microsoft.Identity.Test.LabInfrastructure;
-using Microsoft.Identity.Test.Unit;
-using Microsoft.VisualStudio.TestTools.UnitTesting;
-
-namespace Microsoft.Identity.Test.Integration.SeleniumTests
-{
-    // Important: do not install a NuGet package with the Chrome driver as it is a security risk.
-    // Instead, install the Chrome driver on the test machine
-
-    // Note: these tests require permission to a KeyVault Microsoft account;
-    // Please ignore them if you are not a Microsoft FTE, they will run as part of the CI build
-    [TestClass]
-    [TestCategory(TestCategories.Selenium)]
-    [TestCategory(TestCategories.LabAccess)]
-    public class DeviceCodeFlow
-    {
-        private static readonly string[] s_scopes = { "User.Read" };
-
-        #region MSTest Hooks
-
-        /// <summary>
-        /// Initialized by MSTest (do not make private or readonly)
-        /// </summary>
-        public TestContext TestContext { get; set; }
-
-        #endregion MSTest Hooks
-
-        [RunOn(TargetFrameworks.NetFx)]
-        [Timeout(2 * 60 * 1000)] // 2 min timeout
-        public async Task DeviceCodeFlowTestAsync()
-        {
-            LabResponse labResponse = await LabUserHelper.GetDefaultUserAsync().ConfigureAwait(false);
-            await AcquireTokenWithDeviceCodeFlowAsync(labResponse, "aad user").ConfigureAwait(false);
-        }
-
-        [RunOn(TargetFrameworks.NetCore)]
-        [Timeout(2 * 60 * 1000)] // 2 min timeout
-        [TestCategory(TestCategories.Arlington)]
-        public async Task ArlingtonDeviceCodeFlowTestAsync()
-        {
-            LabResponse labResponse = await LabUserHelper.GetArlingtonUserAsync().ConfigureAwait(false);
-            await AcquireTokenWithDeviceCodeFlowAsync(labResponse, "aad user").ConfigureAwait(false);
-        }
-
-        [RunOn(TargetFrameworks.NetCore)]
-        [Timeout(2 * 60 * 1000)] // 2 min timeout
-        [TestCategory(TestCategories.ADFS)]
-        public async Task DeviceCodeFlowAdfsTestAsync()
-        {
-            LabResponse labResponse = await LabUserHelper.GetAdfsUserAsync(FederationProvider.ADFSv2019, true).ConfigureAwait(false);
-
-            await AcquireTokenWithDeviceCodeFlowAsync(labResponse, "adfs user").ConfigureAwait(false);
-        }
-
-        [RunOn(TargetFrameworks.NetCore)]
-<<<<<<< HEAD
-        [Timeout(2 * 60 * 1000)] // 2 min timeout
-        [TestCategory(TestCategories.Arlington)]
-        public async Task ArlingtonDeviceCodeFlowAdfsTestAsync()
-        {
-            LabResponse labResponse = await LabUserHelper.GetArlingtonADFSUserAsync().ConfigureAwait(false);
-            await AcquireTokenWithDeviceCodeFlowAsync(labResponse, "adfs user").ConfigureAwait(false);
-        }
-
-        [RunOn(TargetFrameworks.NetCore)]
-        [Timeout(2 * 60 * 1000)] // 2 min timeout
-        [TestCategory(TestCategories.MSA)]
-        public async Task DeviceCodeFlowMsaTestAsync()
-        {
-            LabResponse labResponse = await LabUserHelper.GetMsaUserAsync().ConfigureAwait(false);
-
-            await AcquireTokenWithDeviceCodeFlowAsync(labResponse, "msa user").ConfigureAwait(false);
-        }
-
-        private async Task AcquireTokenWithDeviceCodeFlowAsync(LabResponse labResponse, string userType)
-        {
-            Trace.WriteLine($"Calling AcquireTokenWithDeviceCodeAsync with {0}", userType);
-            var builder = PublicClientApplicationBuilder.Create(labResponse.App.AppId).WithTestLogging();
-
-            switch (labResponse.User.AzureEnvironment)
-            {
-                case AzureEnvironment.azureusgovernment:
-                    builder.WithAuthority(labResponse.Lab.Authority + labResponse.Lab.TenantId);
-                    break;
-                default:
-                    break;
-            }
-
-            var pca = builder.Build();
-            var userCacheAccess = pca.UserTokenCache.RecordAccess();
-
-            var result = await pca.AcquireTokenWithDeviceCode(s_scopes, deviceCodeResult =>
-            {
-                SeleniumExtensions.PerformDeviceCodeLogin(deviceCodeResult, labResponse.User, TestContext, false);
-                return Task.FromResult(0);
-            }).ExecuteAsync(CancellationToken.None).ConfigureAwait(false);
-
-            Trace.WriteLine("Running asserts");
-
-            userCacheAccess.AssertAccessCounts(0, 1);
-            Assert.IsFalse(userCacheAccess.LastAfterAccessNotificationArgs.IsApplicationCache);
-
-            Assert.IsNotNull(result);
-            Assert.IsTrue(!string.IsNullOrEmpty(result.AccessToken));
-            TestCommon.ValidateNoKerberosTicketFromAuthenticationResult(result);
-        }
-
-        #region Azure AD Kerberos Feature Tests
-        [RunOn(TargetFrameworks.NetCore)]
-        [Timeout(2 * 60 * 1000)] // 2 min timeout
-        public async Task KerberosDeviceCodeFlowTestAsync()
-        {
-            LabResponse labResponse = await LabUserHelper.GetDefaultUserAsync().ConfigureAwait(false);
-            await KerberosAcquireTokenWithDeviceCodeFlowAsync(labResponse, "aad user", KerberosTicketContainer.IdToken).ConfigureAwait(false);
-            await KerberosAcquireTokenWithDeviceCodeFlowAsync(labResponse, "aad user", KerberosTicketContainer.AccessToken).ConfigureAwait(false);
-        }
-
-        private async Task KerberosAcquireTokenWithDeviceCodeFlowAsync(LabResponse labResponse, string userType, KerberosTicketContainer ticketContainer)
-        {
-            Trace.WriteLine($"Calling KerberosAcquireTokenWithDeviceCodeFlowAsync with {0}", userType);
-            var builder = PublicClientApplicationBuilder.Create(labResponse.App.AppId)
-                .WithTestLogging()
-                .WithTenantId(labResponse.Lab.TenantId)
-                .WithClientId(TestConstants.KerberosTestApplicationId)
-                .WithKerberosTicketClaim(TestConstants.KerberosServicePrincipalName, ticketContainer);
-
-            switch (labResponse.User.AzureEnvironment)
-            {
-                case AzureEnvironment.azureusgovernment:
-                    builder.WithAuthority(labResponse.Lab.Authority + labResponse.Lab.TenantId);
-                    break;
-                default:
-                    break;
-            }
-
-            var pca = builder.Build();
-            var userCacheAccess = pca.UserTokenCache.RecordAccess();
-
-            var result = await pca.AcquireTokenWithDeviceCode(s_scopes, deviceCodeResult =>
-            {
-                SeleniumExtensions.PerformDeviceCodeLogin(deviceCodeResult, labResponse.User, TestContext, false);
-                return Task.FromResult(0);
-            }).ExecuteAsync(CancellationToken.None).ConfigureAwait(false);
-
-            Trace.WriteLine("Running asserts");
-
-            userCacheAccess.AssertAccessCounts(0, 1);
-            Assert.IsFalse(userCacheAccess.LastAfterAccessNotificationArgs.IsApplicationCache);
-
-            Assert.IsNotNull(result);
-            Assert.IsTrue(!string.IsNullOrEmpty(result.AccessToken));
-
-            KerberosSupplementalTicket ticket = TestCommon.GetValidatedKerberosTicketFromAuthenticationResult(
-                result,
-                ticketContainer,
-                labResponse.User.Upn);
-            Assert.IsNotNull(ticket);
-            TestCommon.ValidateKerberosWindowsTicketCacheOperation(ticket);
-        }
-
-        #endregion
-    }
-}
-=======
-        [Timeout(2 * 60 * 1000)] // 2 min timeout
-        [TestCategory(TestCategories.MSA)]
-        public async Task DeviceCodeFlowMsaTestAsync()
-        {
-            LabResponse labResponse = await LabUserHelper.GetMsaUserAsync().ConfigureAwait(false);
-
-            await AcquireTokenWithDeviceCodeFlowAsync(labResponse, "msa user").ConfigureAwait(false);
-        }
-
-        private async Task AcquireTokenWithDeviceCodeFlowAsync(LabResponse labResponse, string userType)
-        {
-            Trace.WriteLine($"Calling AcquireTokenWithDeviceCodeAsync with {0}", userType);
-            var builder = PublicClientApplicationBuilder.Create(labResponse.App.AppId).WithTestLogging();
-
-            switch (labResponse.User.AzureEnvironment)
-            {
-                case AzureEnvironment.azureusgovernment:
-                    builder.WithAuthority(labResponse.Lab.Authority + labResponse.Lab.TenantId);
-                    break;
-                default:
-                    break;
-            }
-
-            var pca = builder.Build();
-            var userCacheAccess = pca.UserTokenCache.RecordAccess();
-
-            var result = await pca.AcquireTokenWithDeviceCode(s_scopes, deviceCodeResult =>
-            {
-                SeleniumExtensions.PerformDeviceCodeLogin(deviceCodeResult, labResponse.User, TestContext, false);
-                return Task.FromResult(0);
-            }).ExecuteAsync(CancellationToken.None).ConfigureAwait(false);
-
-            Trace.WriteLine("Running asserts");
-
-            userCacheAccess.AssertAccessCounts(0, 1);
-            Assert.IsFalse(userCacheAccess.LastAfterAccessNotificationArgs.IsApplicationCache);
-
-            Assert.IsNotNull(result);
-            Assert.IsTrue(!string.IsNullOrEmpty(result.AccessToken));
-            TestCommon.ValidateNoKerberosTicketFromAuthenticationResult(result);
-        }
-
-        #region Azure AD Kerberos Feature Tests
-        [IgnoreOnOneBranch]
-        [RunOn(TargetFrameworks.NetCore)]
-        [Timeout(2 * 60 * 1000)] // 2 min timeout
-        public async Task KerberosDeviceCodeFlowTestAsync()
-        {
-            LabResponse labResponse = await LabUserHelper.GetDefaultUserAsync().ConfigureAwait(false);
-            await KerberosAcquireTokenWithDeviceCodeFlowAsync(labResponse, "aad user", KerberosTicketContainer.IdToken).ConfigureAwait(false);
-            await KerberosAcquireTokenWithDeviceCodeFlowAsync(labResponse, "aad user", KerberosTicketContainer.AccessToken).ConfigureAwait(false);
-        }
-
-        private async Task KerberosAcquireTokenWithDeviceCodeFlowAsync(LabResponse labResponse, string userType, KerberosTicketContainer ticketContainer)
-        {
-            Trace.WriteLine($"Calling KerberosAcquireTokenWithDeviceCodeFlowAsync with {0}", userType);
-            var builder = PublicClientApplicationBuilder.Create(labResponse.App.AppId)
-                .WithTestLogging()
-                .WithTenantId(labResponse.Lab.TenantId)
-                .WithClientId(TestConstants.KerberosTestApplicationId)
-                .WithKerberosTicketClaim(TestConstants.KerberosServicePrincipalName, ticketContainer);
-
-            switch (labResponse.User.AzureEnvironment)
-            {
-                case AzureEnvironment.azureusgovernment:
-                    builder.WithAuthority(labResponse.Lab.Authority + labResponse.Lab.TenantId);
-                    break;
-                default:
-                    break;
-            }
-
-            var pca = builder.Build();
-            var userCacheAccess = pca.UserTokenCache.RecordAccess();
-
-            var result = await pca.AcquireTokenWithDeviceCode(s_scopes, deviceCodeResult =>
-            {
-                SeleniumExtensions.PerformDeviceCodeLogin(deviceCodeResult, labResponse.User, TestContext, false);
-                return Task.FromResult(0);
-            }).ExecuteAsync(CancellationToken.None).ConfigureAwait(false);
-
-            Trace.WriteLine("Running asserts");
-
-            userCacheAccess.AssertAccessCounts(0, 1);
-            Assert.IsFalse(userCacheAccess.LastAfterAccessNotificationArgs.IsApplicationCache);
-
-            Assert.IsNotNull(result);
-            Assert.IsTrue(!string.IsNullOrEmpty(result.AccessToken));
-
-            KerberosSupplementalTicket ticket = TestCommon.GetValidatedKerberosTicketFromAuthenticationResult(
-                result,
-                ticketContainer,
-                labResponse.User.Upn);
-            Assert.IsNotNull(ticket);
-            TestCommon.ValidateKerberosWindowsTicketCacheOperation(ticket);
-        }
-
-        #endregion
-    }
-}
->>>>>>> 25a286e3
+// Copyright (c) Microsoft Corporation. All rights reserved.
+// Licensed under the MIT License.
+using System.Diagnostics;
+using System.Net;
+using System.Threading;
+using System.Threading.Tasks;
+using Microsoft.Identity.Client;
+using Microsoft.Identity.Client.Kerberos;
+using Microsoft.Identity.Test.Common;
+using Microsoft.Identity.Test.Common.Core.Helpers;
+using Microsoft.Identity.Test.Integration.Infrastructure;
+using Microsoft.Identity.Test.LabInfrastructure;
+using Microsoft.Identity.Test.Unit;
+using Microsoft.VisualStudio.TestTools.UnitTesting;
+
+namespace Microsoft.Identity.Test.Integration.SeleniumTests
+{
+    // Important: do not install a NuGet package with the Chrome driver as it is a security risk.
+    // Instead, install the Chrome driver on the test machine
+
+    // Note: these tests require permission to a KeyVault Microsoft account;
+    // Please ignore them if you are not a Microsoft FTE, they will run as part of the CI build
+    [TestClass]
+    [TestCategory(TestCategories.Selenium)]
+    [TestCategory(TestCategories.LabAccess)]
+    public class DeviceCodeFlow
+    {
+        private static readonly string[] s_scopes = { "User.Read" };
+
+        #region MSTest Hooks
+
+        /// <summary>
+        /// Initialized by MSTest (do not make private or readonly)
+        /// </summary>
+        public TestContext TestContext { get; set; }
+
+        #endregion MSTest Hooks
+
+        [RunOn(TargetFrameworks.NetFx)]
+        [Timeout(2 * 60 * 1000)] // 2 min timeout
+        public async Task DeviceCodeFlowTestAsync()
+        {
+            LabResponse labResponse = await LabUserHelper.GetDefaultUserAsync().ConfigureAwait(false);
+            await AcquireTokenWithDeviceCodeFlowAsync(labResponse, "aad user").ConfigureAwait(false);
+        }
+
+        [RunOn(TargetFrameworks.NetCore)]
+        [Timeout(2 * 60 * 1000)] // 2 min timeout
+        [TestCategory(TestCategories.Arlington)]
+        public async Task ArlingtonDeviceCodeFlowTestAsync()
+        {
+            LabResponse labResponse = await LabUserHelper.GetArlingtonUserAsync().ConfigureAwait(false);
+            await AcquireTokenWithDeviceCodeFlowAsync(labResponse, "aad user").ConfigureAwait(false);
+        }
+
+        [RunOn(TargetFrameworks.NetCore)]
+        [Timeout(2 * 60 * 1000)] // 2 min timeout
+        [TestCategory(TestCategories.ADFS)]
+        public async Task DeviceCodeFlowAdfsTestAsync()
+        {
+            LabResponse labResponse = await LabUserHelper.GetAdfsUserAsync(FederationProvider.ADFSv2019, true).ConfigureAwait(false);
+
+            await AcquireTokenWithDeviceCodeFlowAsync(labResponse, "adfs user").ConfigureAwait(false);
+        }
+
+        [RunOn(TargetFrameworks.NetCore)]
+        [Timeout(2 * 60 * 1000)] // 2 min timeout
+        [TestCategory(TestCategories.MSA)]
+        public async Task DeviceCodeFlowMsaTestAsync()
+        {
+            LabResponse labResponse = await LabUserHelper.GetMsaUserAsync().ConfigureAwait(false);
+
+            await AcquireTokenWithDeviceCodeFlowAsync(labResponse, "msa user").ConfigureAwait(false);
+        }
+
+        private async Task AcquireTokenWithDeviceCodeFlowAsync(LabResponse labResponse, string userType)
+        {
+            Trace.WriteLine($"Calling AcquireTokenWithDeviceCodeAsync with {0}", userType);
+            var builder = PublicClientApplicationBuilder.Create(labResponse.App.AppId).WithTestLogging();
+
+            switch (labResponse.User.AzureEnvironment)
+            {
+                case AzureEnvironment.azureusgovernment:
+                    builder.WithAuthority(labResponse.Lab.Authority + labResponse.Lab.TenantId);
+                    break;
+                default:
+                    break;
+            }
+
+            var pca = builder.Build();
+            var userCacheAccess = pca.UserTokenCache.RecordAccess();
+
+            var result = await pca.AcquireTokenWithDeviceCode(s_scopes, deviceCodeResult =>
+            {
+                SeleniumExtensions.PerformDeviceCodeLogin(deviceCodeResult, labResponse.User, TestContext, false);
+                return Task.FromResult(0);
+            }).ExecuteAsync(CancellationToken.None).ConfigureAwait(false);
+
+            Trace.WriteLine("Running asserts");
+
+            userCacheAccess.AssertAccessCounts(0, 1);
+            Assert.IsFalse(userCacheAccess.LastAfterAccessNotificationArgs.IsApplicationCache);
+
+            Assert.IsNotNull(result);
+            Assert.IsTrue(!string.IsNullOrEmpty(result.AccessToken));
+            TestCommon.ValidateNoKerberosTicketFromAuthenticationResult(result);
+        }
+
+        #region Azure AD Kerberos Feature Tests
+        [IgnoreOnOneBranch]
+        [RunOn(TargetFrameworks.NetCore)]
+        [Timeout(2 * 60 * 1000)] // 2 min timeout
+        public async Task KerberosDeviceCodeFlowTestAsync()
+        {
+            LabResponse labResponse = await LabUserHelper.GetDefaultUserAsync().ConfigureAwait(false);
+            await KerberosAcquireTokenWithDeviceCodeFlowAsync(labResponse, "aad user", KerberosTicketContainer.IdToken).ConfigureAwait(false);
+            await KerberosAcquireTokenWithDeviceCodeFlowAsync(labResponse, "aad user", KerberosTicketContainer.AccessToken).ConfigureAwait(false);
+        }
+
+        private async Task KerberosAcquireTokenWithDeviceCodeFlowAsync(LabResponse labResponse, string userType, KerberosTicketContainer ticketContainer)
+        {
+            Trace.WriteLine($"Calling KerberosAcquireTokenWithDeviceCodeFlowAsync with {0}", userType);
+            var builder = PublicClientApplicationBuilder.Create(labResponse.App.AppId)
+                .WithTestLogging()
+                .WithTenantId(labResponse.Lab.TenantId)
+                .WithClientId(TestConstants.KerberosTestApplicationId)
+                .WithKerberosTicketClaim(TestConstants.KerberosServicePrincipalName, ticketContainer);
+
+            switch (labResponse.User.AzureEnvironment)
+            {
+                case AzureEnvironment.azureusgovernment:
+                    builder.WithAuthority(labResponse.Lab.Authority + labResponse.Lab.TenantId);
+                    break;
+                default:
+                    break;
+            }
+
+            var pca = builder.Build();
+            var userCacheAccess = pca.UserTokenCache.RecordAccess();
+
+            var result = await pca.AcquireTokenWithDeviceCode(s_scopes, deviceCodeResult =>
+            {
+                SeleniumExtensions.PerformDeviceCodeLogin(deviceCodeResult, labResponse.User, TestContext, false);
+                return Task.FromResult(0);
+            }).ExecuteAsync(CancellationToken.None).ConfigureAwait(false);
+
+            Trace.WriteLine("Running asserts");
+
+            userCacheAccess.AssertAccessCounts(0, 1);
+            Assert.IsFalse(userCacheAccess.LastAfterAccessNotificationArgs.IsApplicationCache);
+
+            Assert.IsNotNull(result);
+            Assert.IsTrue(!string.IsNullOrEmpty(result.AccessToken));
+
+            KerberosSupplementalTicket ticket = TestCommon.GetValidatedKerberosTicketFromAuthenticationResult(
+                result,
+                ticketContainer,
+                labResponse.User.Upn);
+            Assert.IsNotNull(ticket);
+            TestCommon.ValidateKerberosWindowsTicketCacheOperation(ticket);
+        }
+
+        #endregion
+    }
+}