﻿// Copyright (c) Microsoft Corporation. All rights reserved.
// Licensed under the MIT License.

using System;
using System.Collections.Generic;
using System.Diagnostics;
using System.Globalization;
using System.IdentityModel.Tokens.Jwt;
using System.Linq;
using System.Net;
using System.Security.Cryptography;
using System.Security.Cryptography.X509Certificates;
using System.Text;
using System.Text.Json;
using System.Threading;
using System.Threading.Tasks;
using Microsoft.Identity.Client;
using Microsoft.Identity.Client.Extensibility;
using Microsoft.Identity.Client.Internal;
using Microsoft.Identity.Client.Utils;
using Microsoft.Identity.Test.Common;
using Microsoft.Identity.Test.Common.Core.Helpers;
using Microsoft.Identity.Test.Integration.Infrastructure;
using Microsoft.Identity.Test.Integration.net45.Infrastructure;
using Microsoft.Identity.Test.Integration.NetFx.Infrastructure;
using Microsoft.Identity.Test.LabInfrastructure;
using Microsoft.Identity.Test.Unit;
using Microsoft.IdentityModel.JsonWebTokens;
using Microsoft.IdentityModel.Tokens;
using Microsoft.VisualStudio.TestTools.UnitTesting;

namespace Microsoft.Identity.Test.Integration.HeadlessTests
{

    [TestClass]
    public class ClientCredentialsTests
    {
        private static readonly string[] s_scopes = { "User.Read" };
        private static readonly string[] s_keyvaultScope = { "https://vault.azure.net/.default" };
        private const string PublicCloudConfidentialClientID = "16dab2ba-145d-4b1b-8569-bf4b9aed4dc8";
        private const string PublicCloudTestAuthority = "https://login.windows.net/72f988bf-86f1-41af-91ab-2d7cd011db47";

        private enum CredentialType
        {
            Cert,
            Secret,
            ClientAssertion_Wilson,
            ClientAssertion_Manual,
            ClientClaims_MergeClaims,
            ClientClaims_ExtraClaims
        };

        [TestInitialize]
        public void TestInitialize()
        {
            TestCommon.ResetInternalStaticCaches();
        }

        [TestMethod]
        [DataRow(Cloud.Public, TargetFrameworks.NetFx | TargetFrameworks.NetCore | TargetFrameworks.NetStandard )]
        [DataRow(Cloud.Adfs, TargetFrameworks.NetCore)]
        [DataRow(Cloud.PPE, TargetFrameworks.NetFx)]        
<<<<<<< HEAD
        [DataRow(Cloud.Public, new TargetFrameworks[] { TargetFrameworks.NetCore }, true)]
=======
        [DataRow(Cloud.Public, TargetFrameworks.NetCore, true)]
>>>>>>> 663965f7
        //[DataRow(Cloud.Arlington)] - cert not setup
        public async Task WithCertificate_TestAsync(Cloud cloud, TargetFrameworks runOn, bool useAppIdUri = false)
        {
            runOn.AssertFramework();
            await RunClientCredsAsync(cloud, CredentialType.Cert, useAppIdUri).ConfigureAwait(false);
        }

        [TestMethod]
        [DataRow(Cloud.Public, TargetFrameworks.NetFx | TargetFrameworks.NetCore)]
        [DataRow(Cloud.Adfs, TargetFrameworks.NetFx)]
        [DataRow(Cloud.Arlington, TargetFrameworks.NetCore)]
        //[DataRow(Cloud.PPE)] - secret not setup
        public async Task WithSecret_TestAsync(Cloud cloud, TargetFrameworks runOn)
        {
            runOn.AssertFramework();
            await RunClientCredsAsync(cloud, CredentialType.Secret).ConfigureAwait(false);
        }

        [TestMethod]
        [DataRow(Cloud.Public, TargetFrameworks.NetFx | TargetFrameworks.NetCore)]
        [DataRow(Cloud.Adfs, TargetFrameworks.NetFx)]
        [DataRow(Cloud.PPE, TargetFrameworks.NetCore)]
        // [DataRow(Cloud.Arlington)] - cert not setup
        public async Task WithClientAssertion_Manual_TestAsync(Cloud cloud, TargetFrameworks runOn)
        {
            runOn.AssertFramework();
            await RunClientCredsAsync(cloud, CredentialType.ClientAssertion_Manual).ConfigureAwait(false);
        }

        [TestMethod]
        [DataRow(Cloud.Public, TargetFrameworks.NetFx | TargetFrameworks.NetCore | TargetFrameworks.NetStandard)]
        [DataRow(Cloud.Adfs, TargetFrameworks.NetFx)]
        [DataRow(Cloud.PPE, TargetFrameworks.NetCore)]
        // [DataRow(Cloud.Arlington)] - cert not setup
        public async Task WithClientAssertion_Wilson_TestAsync(Cloud cloud, TargetFrameworks runOn)
        {
            runOn.AssertFramework();
            await RunClientCredsAsync(cloud, CredentialType.ClientAssertion_Wilson).ConfigureAwait(false);
        }

        [TestMethod]
        [DataRow(Cloud.Public, TargetFrameworks.NetCore)]
        // [DataRow(Cloud.Arlington)] - cert not setup
        public async Task WithClientClaims_ExtraClaims_TestAsync(Cloud cloud, TargetFrameworks runOn)
        {
            runOn.AssertFramework();
            await RunClientCredsAsync(cloud, CredentialType.ClientClaims_ExtraClaims).ConfigureAwait(false);
        }

        [TestMethod]
        [DataRow(Cloud.Public, TargetFrameworks.NetFx)]
        [DataRow(Cloud.Adfs, TargetFrameworks.NetCore)]
        // [DataRow(Cloud.Arlington)] - cert not setup
        public async Task WithClientClaims_OverrideClaims_TestAsync(Cloud cloud, TargetFrameworks runOn)
        {
            runOn.AssertFramework();
            await RunClientCredsAsync(cloud, CredentialType.ClientClaims_MergeClaims).ConfigureAwait(false);
        }

        [TestMethod]
        [DataRow(Cloud.Public, TargetFrameworks.NetCore)]
        // [DataRow(Cloud.Arlington)] - cert not setup
        public async Task WithClientClaims_SendX5C_ExtraClaims_TestAsync(Cloud cloud, TargetFrameworks runOn)
        {
            runOn.AssertFramework();
            await RunClientCredsAsync(cloud, CredentialType.ClientClaims_ExtraClaims, sendX5C: true).ConfigureAwait(false);
        }

        [TestMethod]
        [DataRow(Cloud.Public, TargetFrameworks.NetFx)]
        [DataRow(Cloud.Adfs, TargetFrameworks.NetCore)]
        // [DataRow(Cloud.Arlington)] - cert not setup
        public async Task WithClientClaims_SendX5C_OverrideClaims_TestAsync(Cloud cloud, TargetFrameworks runOn)
        {
            runOn.AssertFramework();
            await RunClientCredsAsync(cloud, CredentialType.ClientClaims_MergeClaims, sendX5C: true).ConfigureAwait(false);
        }

        [TestMethod]
        [DataRow(Cloud.Public, TargetFrameworks.NetCore)]                
        public async Task WithOnBeforeTokenRequest_TestAsync(Cloud cloud, TargetFrameworks runOn)
        {
            IConfidentialAppSettings settings = ConfidentialAppSettings.GetSettings(cloud);

            AuthenticationResult authResult;

            IConfidentialClientApplication confidentialApp = ConfidentialClientApplicationBuilder
                .Create(settings.ClientId)
                .WithAuthority(settings.Authority, true)
                .WithExperimentalFeatures(true)
                .WithTestLogging()
                .Build();
            
            authResult = await confidentialApp
                .AcquireTokenForClient(settings.AppScopes)
                .OnBeforeTokenRequest((data) =>
                {
                    ModifyRequest(data, settings.GetCertificate()); // Adding a certificate via handler instead of using WithCertificate
                    return Task.CompletedTask;
                })
                .ExecuteAsync(CancellationToken.None)
                .ConfigureAwait(false);

            Assert.AreEqual(TokenSource.IdentityProvider, authResult.AuthenticationResultMetadata.TokenSource);

            // Call again to ensure token cache is hit
            authResult = await confidentialApp
               .AcquireTokenForClient(settings.AppScopes)
                .OnBeforeTokenRequest((data) =>
                {
                    throw new InvalidOperationException("Should not be invoking this callback when the token is fetched from the cache");
                })
               .ExecuteAsync()
               .ConfigureAwait(false);

            Assert.AreEqual(TokenSource.Cache, authResult.AuthenticationResultMetadata.TokenSource);            
        }

        [TestMethod]
        public async Task ByRefreshTokenTestAsync()
        {
            // Arrange
            var labResponse = await LabUserHelper.GetDefaultUserAsync().ConfigureAwait(false);

            var msalPublicClient = PublicClientApplicationBuilder
                .Create(labResponse.App.AppId)
                .WithTestLogging()
                .WithAuthority(labResponse.Lab.Authority, "organizations")
                .BuildConcrete();

            AuthenticationResult authResult = await msalPublicClient
                .AcquireTokenByUsernamePassword(s_scopes, labResponse.User.Upn, labResponse.User.GetOrFetchPassword())
                .ExecuteAsync(CancellationToken.None)
                .ConfigureAwait(false);

            var confidentialApp = ConfidentialClientApplicationBuilder
                .Create(labResponse.App.AppId)
                .WithAuthority(labResponse.Lab.Authority, labResponse.User.TenantId)
                .WithTestLogging()
                .BuildConcrete();

            var rt = msalPublicClient.UserTokenCacheInternal.Accessor.GetAllRefreshTokens().FirstOrDefault();

            // Act
            authResult = await (confidentialApp as IByRefreshToken).AcquireTokenByRefreshToken(s_scopes, rt.Secret).ExecuteAsync().ConfigureAwait(false);

            //Ensure we can get account from application
            var account = await confidentialApp.GetAccountAsync(authResult.Account.HomeAccountId.Identifier).ConfigureAwait(false);

            //Ensure we can get account from application using GetAccountsAsync
            var accounts = await confidentialApp.GetAccountsAsync().ConfigureAwait(false);

            var account2 = accounts.FirstOrDefault();

            //Validate that the refreshed token can be used
            authResult = await confidentialApp.AcquireTokenSilent(s_scopes, account).ExecuteAsync().ConfigureAwait(false);

            // Assert
            Assert.IsNotNull(authResult);
            Assert.AreEqual(labResponse.User.Upn, authResult.Account.Username);
            Assert.AreEqual(labResponse.User.ObjectId.ToString(), authResult.Account.HomeAccountId.ObjectId);
            Assert.AreEqual(labResponse.User.TenantId, authResult.Account.HomeAccountId.TenantId);
            Assert.AreEqual(labResponse.User.Upn, account2.Username);
            Assert.AreEqual(labResponse.User.ObjectId.ToString(), account2.HomeAccountId.ObjectId);
            Assert.AreEqual(labResponse.User.TenantId, account2.HomeAccountId.TenantId);
        }

        private static void ModifyRequest(OnBeforeTokenRequestData data, X509Certificate2 certificate)
        {
            string clientId = data.BodyParameters["client_id"];
            string tokenEndpoint = data.RequestUri.AbsoluteUri;

            string assertion = GetSignedClientAssertionManual(issuer: clientId, audience: tokenEndpoint, certificate: certificate);
            data.BodyParameters.Add("client_assertion_type", "urn:ietf:params:oauth:client-assertion-type:jwt-bearer");
            data.BodyParameters.Add("client_assertion", assertion);
        }

        private async Task RunClientCredsAsync(Cloud cloud, CredentialType credentialType, bool UseAppIdUri = false, bool sendX5C = false)
        {
            Trace.WriteLine($"Running test with settings for cloud {cloud}, credential type {credentialType}");
            IConfidentialAppSettings settings = ConfidentialAppSettings.GetSettings(cloud);

            settings.UseAppIdUri = UseAppIdUri;

            AuthenticationResult authResult;

            IConfidentialClientApplication confidentialApp = CreateApp(credentialType, settings, sendX5C);
            var appCacheRecorder = confidentialApp.AppTokenCache.RecordAccess();
            Guid correlationId = Guid.NewGuid();
            authResult = await confidentialApp
                .AcquireTokenForClient(settings.AppScopes)
                .WithCorrelationId(correlationId)
                .ExecuteAsync(CancellationToken.None)
                .ConfigureAwait(false);

            MsalAssert.AssertAuthResult(authResult);
            appCacheRecorder.AssertAccessCounts(1, 1);
            Assert.AreEqual(TokenSource.IdentityProvider, authResult.AuthenticationResultMetadata.TokenSource);
            Assert.IsTrue(appCacheRecorder.LastAfterAccessNotificationArgs.IsApplicationCache);
            Assert.IsTrue(appCacheRecorder.LastAfterAccessNotificationArgs.HasTokens);
            Assert.AreEqual(correlationId, appCacheRecorder.LastAfterAccessNotificationArgs.CorrelationId);
            Assert.AreEqual(correlationId, appCacheRecorder.LastBeforeAccessNotificationArgs.CorrelationId);
            CollectionAssert.AreEquivalent(settings.AppScopes.ToArray(), appCacheRecorder.LastBeforeAccessNotificationArgs.RequestScopes.ToArray());
            CollectionAssert.AreEquivalent(settings.AppScopes.ToArray(), appCacheRecorder.LastAfterAccessNotificationArgs.RequestScopes.ToArray());
            Assert.AreEqual(settings.TenantId, appCacheRecorder.LastBeforeAccessNotificationArgs.RequestTenantId ?? "");
            Assert.AreEqual(settings.TenantId, appCacheRecorder.LastAfterAccessNotificationArgs.RequestTenantId ?? "");
            Assert.IsTrue(authResult.AuthenticationResultMetadata.DurationTotalInMs > 0);
            Assert.IsTrue(authResult.AuthenticationResultMetadata.DurationInHttpInMs > 0);
            Assert.AreEqual(
              GetExpectedCacheKey(settings.ClientId, settings.TenantId),
              appCacheRecorder.LastAfterAccessNotificationArgs.SuggestedCacheKey);

            // Call again to ensure token cache is hit
            authResult = await confidentialApp
               .AcquireTokenForClient(settings.AppScopes)
               .ExecuteAsync()
               .ConfigureAwait(false);

            MsalAssert.AssertAuthResult(authResult);
            Assert.IsTrue(authResult.AuthenticationResultMetadata.DurationInHttpInMs == 0);

            appCacheRecorder.AssertAccessCounts(2, 1);
            Assert.AreEqual(TokenSource.Cache, authResult.AuthenticationResultMetadata.TokenSource);
            Assert.IsTrue(appCacheRecorder.LastAfterAccessNotificationArgs.IsApplicationCache);
            Assert.IsTrue(appCacheRecorder.LastAfterAccessNotificationArgs.HasTokens);
            Assert.AreNotEqual(correlationId, appCacheRecorder.LastAfterAccessNotificationArgs.CorrelationId);
            Assert.AreNotEqual(correlationId, appCacheRecorder.LastBeforeAccessNotificationArgs.CorrelationId);
            Assert.AreEqual(
               GetExpectedCacheKey(settings.ClientId, settings.TenantId),
               appCacheRecorder.LastAfterAccessNotificationArgs.SuggestedCacheKey);
        }

        private static IConfidentialClientApplication CreateApp(CredentialType credentialType, IConfidentialAppSettings settings, bool sendX5C)
        {
            var builder = ConfidentialClientApplicationBuilder
                .Create(settings.ClientId)
                .WithAuthority(settings.Authority, true)
                .WithTestLogging();

            switch (credentialType)
            {
                case CredentialType.Cert:
                    builder.WithCertificate(settings.GetCertificate());
                    break;
                case CredentialType.Secret:
                    builder.WithClientSecret(settings.GetSecret());
                    break;
                case CredentialType.ClientAssertion_Manual:

                    var aud = settings.Cloud == Cloud.Adfs ?
                        settings.Authority + "/oauth2/token" :
                        settings.Authority + "/oauth2/v2.0/token";

                    string signedAssertionManual = GetSignedClientAssertionManual(
                      settings.ClientId,
                      aud, // for AAD use v2.0, but not for ADFS
                      settings.GetCertificate());

                    builder.WithClientAssertion(signedAssertionManual);
                    break;

                case CredentialType.ClientAssertion_Wilson:
                    var aud2 = settings.Cloud == Cloud.Adfs ?
                       settings.Authority + "/oauth2/token" :
                       settings.Authority + "/oauth2/v2.0/token";

                    string clientAssertion = GetSignedClientAssertionUsingWilson(
                        settings.ClientId,
                        aud2,
                        settings.GetCertificate());

                    builder.WithClientAssertion(clientAssertion);
                    break;

                case CredentialType.ClientClaims_ExtraClaims:
                    builder.WithClientClaims(settings.GetCertificate(), GetClaims(true), mergeWithDefaultClaims: false, sendX5C: sendX5C);
                    break;
                case CredentialType.ClientClaims_MergeClaims:
                    builder.WithClientClaims(settings.GetCertificate(), GetClaims(false), mergeWithDefaultClaims: true, sendX5C: sendX5C);
                    break;
                default:
                    throw new NotImplementedException();
            }

            var confidentialApp = builder.Build();
            return confidentialApp;
        }

        private string GetExpectedCacheKey(string clientId, string tenantId)
        {
            return $"{clientId}_{tenantId ?? ""}_AppTokenCache";
        }

        private static IDictionary<string, string> GetClaims(bool useDefaultClaims = true)
        {
            const uint JwtToAadLifetimeInSeconds = 60 * 10; // Ten minutes

            if (useDefaultClaims)
            {
                DateTimeOffset now = DateTimeOffset.UtcNow;
                DateTimeOffset validFrom = now; // AAD will take clock skew into consideration
                DateTimeOffset validUntil = now.AddSeconds(JwtToAadLifetimeInSeconds);

                return new Dictionary<string, string>()
                {
                { "aud", TestConstants.ClientCredentialAudience },
                { "exp", validUntil.ToUnixTimeSeconds().ToString(CultureInfo.InvariantCulture) },
                { "iss", PublicCloudConfidentialClientID.ToString(CultureInfo.InvariantCulture) },
                { "jti", Guid.NewGuid().ToString() },
                { "nbf", validFrom.ToUnixTimeSeconds().ToString(CultureInfo.InvariantCulture) },
                { "sub", PublicCloudConfidentialClientID.ToString(CultureInfo.InvariantCulture) },
                { "ip", "192.168.2.1" }
                };
            }
            else
            {
                return new Dictionary<string, string>()
                {
                    { "ip", "192.168.2.1" }
                };
            }
        }

        private static string GetSignedClientAssertionUsingWilson(
            string issuer,
            string aud,
            X509Certificate2 cert)
        {
            // no need to add exp, nbf as JsonWebTokenHandler will add them by default.
            var claims = new Dictionary<string, object>()
            {
                { "aud", aud },
                { "iss", issuer },
                { "jti", Guid.NewGuid().ToString() },
                { "sub", issuer }
            };

            var securityTokenDescriptor = new SecurityTokenDescriptor
            {
                Claims = claims,
                SigningCredentials = new X509SigningCredentials(cert)
            };

            var handler = new JsonWebTokenHandler();
            var signedClientAssertion = handler.CreateToken(securityTokenDescriptor);

            return signedClientAssertion;
        }

        /// <summary>
        /// Creates a signed assertion in JWT format which can be used in the client_credentials flow. 
        /// </summary>
        /// <param name="issuer">the client ID</param>
        /// <param name="audience">the token endpoint, i.e. ${authority}/oauth2/v2.0/token for AAD or ${authority}/oauth2/token for ADFS</param>
        /// <param name="certificate"></param>
        /// <returns></returns>
        internal static string GetSignedClientAssertionManual(
            string issuer, 
            string audience, 
            X509Certificate2 certificate)
        {
            const uint JwtToAadLifetimeInSeconds = 60 * 10; // Ten minutes

            DateTimeOffset now = DateTimeOffset.UtcNow;
            DateTimeOffset validFrom = now; // AAD will take clock skew into consideration
            DateTimeOffset validUntil = now.AddSeconds(JwtToAadLifetimeInSeconds);

            // as per https://datatracker.ietf.org/doc/html/rfc7523#section-3
            // more claims can be added here
            var claims = new Dictionary<string, object>()
            {
                { "aud", audience },
                { "exp", validUntil.ToUnixTimeSeconds() },
                { "iss", issuer },
                { "jti", Guid.NewGuid().ToString() },
                { "nbf", validFrom.ToUnixTimeSeconds() },
                { "sub", issuer }
            };

            RSACng rsa = certificate.GetRSAPrivateKey() as RSACng;

            //alg represents the desired signing algorithm, which is SHA-256 in this case
            //kid represents the certificate thumbprint
            var header = new Dictionary<string, string>()
            {
              { "alg", "RS256"},
              { "typ", "JWT"},
              { "x5t", Base64UrlHelpers.Encode(certificate.GetCertHash())},
            };

            var headerBytes = JsonSerializer.SerializeToUtf8Bytes(header);
            var claimsBytes = JsonSerializer.SerializeToUtf8Bytes(claims);
            string token = Base64UrlHelpers.Encode(headerBytes) + "." + Base64UrlHelpers.Encode(claimsBytes);

            string signature = Base64UrlHelpers.Encode(
                rsa.SignData(
                    Encoding.UTF8.GetBytes(token),
                    HashAlgorithmName.SHA256,
                    RSASignaturePadding.Pkcs1));
            return string.Concat(token, ".", signature);
        }
    }
}<|MERGE_RESOLUTION|>--- conflicted
+++ resolved
@@ -60,11 +60,7 @@
         [DataRow(Cloud.Public, TargetFrameworks.NetFx | TargetFrameworks.NetCore | TargetFrameworks.NetStandard )]
         [DataRow(Cloud.Adfs, TargetFrameworks.NetCore)]
         [DataRow(Cloud.PPE, TargetFrameworks.NetFx)]        
-<<<<<<< HEAD
-        [DataRow(Cloud.Public, new TargetFrameworks[] { TargetFrameworks.NetCore }, true)]
-=======
         [DataRow(Cloud.Public, TargetFrameworks.NetCore, true)]
->>>>>>> 663965f7
         //[DataRow(Cloud.Arlington)] - cert not setup
         public async Task WithCertificate_TestAsync(Cloud cloud, TargetFrameworks runOn, bool useAppIdUri = false)
         {
