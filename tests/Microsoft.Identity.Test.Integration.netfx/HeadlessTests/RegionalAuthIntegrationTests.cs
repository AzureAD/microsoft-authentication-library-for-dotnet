﻿// Copyright (c) Microsoft Corporation. All rights reserved.
// Licensed under the MIT License.

using System;
using System.Collections.Generic;
using System.Globalization;
using System.Linq;
using System.Net;
using System.Security.Cryptography.X509Certificates;
using System.Threading.Tasks;
using Microsoft.Identity.Client;
using Microsoft.Identity.Client.Internal;
using Microsoft.Identity.Test.Common;
using Microsoft.Identity.Test.Integration.net45.Infrastructure;
using Microsoft.Identity.Test.LabInfrastructure;
using Microsoft.Identity.Test.Unit;
using Microsoft.VisualStudio.TestTools.UnitTesting;

namespace Microsoft.Identity.Test.Integration.HeadlessTests
{
    [TestClass]
    public class RegionalAuthIntegrationTests
    {
        private static readonly string[] s_keyvaultScope = { "https://vault.azure.net/.default" };

        private const string PublicCloudConfidentialClientID = "16dab2ba-145d-4b1b-8569-bf4b9aed4dc8";
        private const string PublicCloudTestAuthority = "https://login.windows.net/72f988bf-86f1-41af-91ab-2d7cd011db47";
        private KeyVaultSecretsProvider _keyVault;
        private Dictionary<string, string> _dict = new Dictionary<string, string>
        {
            ["allowestsrnonmsi"] = "true"
        };

        private const string RegionalHost = "centralus.login.microsoft.com";
        private const string GlobalHost = "login.microsoftonline.com";
        private IConfidentialClientApplication _confidentialClientApplication;

        [ClassInitialize]
        public static void ClassInitialize(TestContext context)
        {
            ServicePointManager.SecurityProtocol = SecurityProtocolType.Tls12;
        }

        [TestInitialize]
        public void TestInitialize()
        {
            TestCommon.ResetInternalStaticCaches();

            if (_keyVault == null)
            {
                _keyVault = new KeyVaultSecretsProvider();
            }
        }

        [TestCleanup]
        public void TestCleanup()
        {
            Environment.SetEnvironmentVariable(TestConstants.RegionName, null);
        }

        [TestMethod]
        public async Task RegionalAuthWithExperimentalFeaturesFalseAsync()
        {
            var cca = ConfidentialClientApplicationBuilder.Create(PublicCloudConfidentialClientID)
                .WithClientAssertion(GetSignedClientAssertionUsingMsalInternal(PublicCloudConfidentialClientID, GetClaims()))
                .WithAuthority(PublicCloudTestAuthority)
                .WithTestLogging()
                .Build();

            try
            {
                Environment.SetEnvironmentVariable(TestConstants.RegionName, TestConstants.Region);

                await cca.AcquireTokenForClient(s_keyvaultScope)
                .WithAzureRegion(true)
                .WithExtraQueryParameters(_dict)
                .ExecuteAsync()
                .ConfigureAwait(false);

                Assert.Fail("This request should fail as Experiment feature is not set to true.");
            }
            catch (MsalClientException e)
            {
                Assert.AreEqual(MsalError.ExperimentalFeature, e.ErrorCode);
            }
        }

        [TestMethod]
        public async Task AcquireTokenToRegionalEndpointAsync()
        {
            // Arrange
            var factory = new HttpSnifferClientFactory();
            _confidentialClientApplication = ConfidentialClientApplicationBuilder.Create(PublicCloudConfidentialClientID)
                .WithClientAssertion(GetSignedClientAssertionUsingMsalInternal(PublicCloudConfidentialClientID, GetClaims()))
                //.WithClientSecret(_keyVault.GetSecret(TestConstants.MsalCCAKeyVaultUri).Value) //use the client secret in case of cert errors
                .WithAuthority(PublicCloudTestAuthority)
                .WithTestLogging()
                .WithExperimentalFeatures(true)
                .WithHttpClientFactory(factory)
                .Build();

<<<<<<< HEAD
            try
            {
                Environment.SetEnvironmentVariable(TestConstants.RegionName, TestConstants.Region);
                AuthenticationResult result = await CreateAuthenticationResultAsync().ConfigureAwait(false); // regional endpoint
                AssertTokenSource_IsIdP(result);
                AssertValidHost(true, factory);
                AssertTelemetry(factory, "2|1004,0|centralus,1,0,");
            }
            finally
            {
                Environment.SetEnvironmentVariable(TestConstants.RegionName, null);
            }
        }

        [TestMethod]
        public async Task AcquireTokenUserProvidedRegionAsync()
        {
            // Arrange
            var factory = new HttpSnifferClientFactory();
            _confidentialClientApplication = ConfidentialClientApplicationBuilder.Create(PublicCloudConfidentialClientID)
                .WithClientAssertion(GetSignedClientAssertionUsingMsalInternal(PublicCloudConfidentialClientID, GetClaims()))
                //.WithClientSecret(_keyVault.GetSecret(TestConstants.MsalCCAKeyVaultUri).Value) //use the client secret in case of cert errors
                .WithAuthority(PublicCloudTestAuthority)
                .WithTestLogging()
                .WithExperimentalFeatures(true)
                .WithHttpClientFactory(factory)
                .Build();

            try
            {
                Environment.SetEnvironmentVariable(TestConstants.RegionName, "");
                AuthenticationResult result = await CreateAuthenticationResultAsync(userProvidedRegion: TestConstants.Region).ConfigureAwait(false); // regional endpoint
                AssertTokenSource_IsIdP(result);
                AssertValidHost(true, factory);
                AssertTelemetry(factory, "2|1004,0|centralus,4,0,");

                result = await CreateAuthenticationResultAsync(userProvidedRegion: TestConstants.Region, withForceRefresh: true).ConfigureAwait(false); // regional endpoint
                AssertTokenSource_IsIdP(result);
                AssertValidHost(true, factory, 1);
                AssertTelemetry(factory, "2|1004,1|centralus,3,0,", 1);
            }
            finally
            {
                Environment.SetEnvironmentVariable(TestConstants.RegionName, null);
            }
=======
            Environment.SetEnvironmentVariable(TestConstants.RegionName, TestConstants.Region);
            AuthenticationResult result = await GetAuthenticationResultAsync().ConfigureAwait(false); // regional endpoint
            AssertTokenSource_IsIdP(result);
            AssertValidHost(true, factory);
            AssertTelemetry(factory, "2|1004,0|centralus,1,0,,");

>>>>>>> ab9c52d3
        }

        [TestMethod]
        public async Task AcquireTokenUserProvidedRegionSameAsRegionDetectedAsync()
        {
            // Arrange
            var factory = new HttpSnifferClientFactory();
            _confidentialClientApplication = ConfidentialClientApplicationBuilder.Create(PublicCloudConfidentialClientID)
                .WithClientAssertion(GetSignedClientAssertionUsingMsalInternal(PublicCloudConfidentialClientID, GetClaims()))
                //.WithClientSecret(_keyVault.GetSecret(TestConstants.MsalCCAKeyVaultUri).Value) //use the client secret in case of cert errors
                .WithAuthority(PublicCloudTestAuthority)
                .WithTestLogging()
                .WithExperimentalFeatures(true)
                .WithHttpClientFactory(factory)
                .Build();

<<<<<<< HEAD
            try
            {
                Environment.SetEnvironmentVariable(TestConstants.RegionName, TestConstants.Region);
                AuthenticationResult result = await CreateAuthenticationResultAsync(userProvidedRegion: TestConstants.Region).ConfigureAwait(false); // regional endpoint
                AssertTokenSource_IsIdP(result);
                AssertValidHost(true, factory);
                AssertTelemetry(factory, "2|1004,0|centralus,1,0,1");

                result = await CreateAuthenticationResultAsync(userProvidedRegion: TestConstants.Region, withForceRefresh: true).ConfigureAwait(false); // regional endpoint
                AssertTokenSource_IsIdP(result);
                AssertValidHost(true, factory, 1);
                AssertTelemetry(factory, "2|1004,1|centralus,3,0,", 1);
            }
            finally
            {
                Environment.SetEnvironmentVariable(TestConstants.RegionName, null);
            }
=======
            Environment.SetEnvironmentVariable(TestConstants.RegionName, TestConstants.Region);
            AuthenticationResult result = await GetAuthenticationResultAsync(userProvidedRegion: TestConstants.Region).ConfigureAwait(false); // regional endpoint
            AssertTokenSource_IsIdP(result);
            AssertValidHost(true, factory);
            AssertTelemetry(factory, "2|1004,0|centralus,1,0,centralus,1");

            result = await GetAuthenticationResultAsync(userProvidedRegion: TestConstants.Region, withForceRefresh: true).ConfigureAwait(false); // regional endpoint
            AssertTokenSource_IsIdP(result);
            AssertValidHost(true, factory, 1);
            AssertTelemetry(factory, "2|1004,1|centralus,3,0,centralus,", 1);

>>>>>>> ab9c52d3
        }

        [TestMethod]
        public async Task AcquireTokenUserProvidedRegionDifferentFromRegionDetectedAsync()
        {
            // Arrange
            var factory = new HttpSnifferClientFactory();
            _confidentialClientApplication = ConfidentialClientApplicationBuilder.Create(PublicCloudConfidentialClientID)
                .WithClientAssertion(GetSignedClientAssertionUsingMsalInternal(PublicCloudConfidentialClientID, GetClaims()))
                //.WithClientSecret(_keyVault.GetSecret(TestConstants.MsalCCAKeyVaultUri).Value) //use the client secret in case of cert errors
                .WithAuthority(PublicCloudTestAuthority)
                .WithTestLogging()
                .WithExperimentalFeatures(true)
                .WithHttpClientFactory(factory)
                .Build();

<<<<<<< HEAD
            try
            {
                Environment.SetEnvironmentVariable(TestConstants.RegionName, TestConstants.Region);
                AuthenticationResult result = await CreateAuthenticationResultAsync(userProvidedRegion: "invalid").ConfigureAwait(false); // regional endpoint
                AssertTokenSource_IsIdP(result);
                AssertValidHost(true, factory);
                AssertTelemetry(factory, "2|1004,0|centralus,1,0,0");

                result = await CreateAuthenticationResultAsync(userProvidedRegion: TestConstants.Region, withForceRefresh: true).ConfigureAwait(false); // regional endpoint
                AssertTokenSource_IsIdP(result);
                AssertValidHost(true, factory, 1);
                AssertTelemetry(factory, "2|1004,1|centralus,3,0,", 1);
            }
            finally
            {
                Environment.SetEnvironmentVariable(TestConstants.RegionName, null);
            }
=======
            Environment.SetEnvironmentVariable(TestConstants.RegionName, TestConstants.Region);
            AuthenticationResult result = await GetAuthenticationResultAsync(userProvidedRegion: "invalid").ConfigureAwait(false); // regional endpoint
            AssertTokenSource_IsIdP(result);
            AssertValidHost(true, factory);
            AssertTelemetry(factory, "2|1004,0|centralus,1,0,invalid,0");

            result = await GetAuthenticationResultAsync(userProvidedRegion: TestConstants.Region, withForceRefresh: true).ConfigureAwait(false); // regional endpoint
            AssertTokenSource_IsIdP(result);
            AssertValidHost(true, factory, 1);
            AssertTelemetry(factory, "2|1004,1|centralus,3,0,centralus,", 1);
           
>>>>>>> ab9c52d3
        }

        [TestMethod]
        public async Task AcquireTokenToRegionalEndpointThenGlobalEndpoint_UseTokenFromCacheAsync()
        {
            // Arrange
            var factory = new HttpSnifferClientFactory();
            _confidentialClientApplication = ConfidentialClientApplicationBuilder.Create(PublicCloudConfidentialClientID)
                .WithClientAssertion(GetSignedClientAssertionUsingMsalInternal(PublicCloudConfidentialClientID, GetClaims()))
                //.WithClientSecret(_keyVault.GetSecret(TestConstants.MsalCCAKeyVaultUri).Value)
                .WithAuthority(PublicCloudTestAuthority)
                .WithTestLogging()
                .WithExperimentalFeatures(true)
                .WithHttpClientFactory(factory)
                .Build();
           
            Environment.SetEnvironmentVariable(TestConstants.RegionName, TestConstants.Region);
            AuthenticationResult result = await GetAuthenticationResultAsync().ConfigureAwait(false); // regional endpoint
            AssertTokenSource_IsIdP(result);
            AssertValidHost(true, factory);
            result = await GetAuthenticationResultAsync(autoDetectRegion: false).ConfigureAwait(false); // global endpoint, new token
            AssertValidHost(false, factory, 1);
            AssertTokenSource_IsIdP(result);
            result = await GetAuthenticationResultAsync().ConfigureAwait(false); // regional endpoint, use cached token
            AssertTokenSource_IsCache(result);
        }

        [TestMethod]
        public async Task AcquireTokenToGlobalEndpointThenRegionalEndpoint_UseTokenFromCacheAsync()
        {
            // Arrange
            var factory = new HttpSnifferClientFactory();
            _confidentialClientApplication = ConfidentialClientApplicationBuilder.Create(PublicCloudConfidentialClientID)
                .WithClientAssertion(GetSignedClientAssertionUsingMsalInternal(PublicCloudConfidentialClientID, GetClaims()))
                //.WithClientSecret(_keyVault.GetSecret(TestConstants.MsalCCAKeyVaultUri).Value)
                .WithAuthority(PublicCloudTestAuthority)
                .WithTestLogging()
                .WithExperimentalFeatures(true)
                .WithHttpClientFactory(factory)
                .Build();
         
            Environment.SetEnvironmentVariable(TestConstants.RegionName, TestConstants.Region);
            AuthenticationResult result = await GetAuthenticationResultAsync(autoDetectRegion: false).ConfigureAwait(false); // global endpoint
            AssertValidHost(false, factory);
            AssertTokenSource_IsIdP(result);
            result = await GetAuthenticationResultAsync().ConfigureAwait(false); // regional endpoint, use cached token
            AssertTokenSource_IsCache(result);
            result = await GetAuthenticationResultAsync(autoDetectRegion: false).ConfigureAwait(false); // global endpoint, use cached token
            AssertTokenSource_IsCache(result);
            result = await GetAuthenticationResultAsync(withForceRefresh: true).ConfigureAwait(false); // regional endpoint, new token
            AssertValidHost(true, factory, 1);
            AssertTokenSource_IsIdP(result);
        }

        private void AssertTelemetry(HttpSnifferClientFactory factory, string currentTelemetryHeader, int placement = 0)
        {
            var (req, res) = factory.RequestsAndResponses.Skip(placement).Single();
            Assert.AreEqual(currentTelemetryHeader, req.Headers.GetValues("x-client-current-telemetry").First());
        }

        private void AssertTelemetry(HttpSnifferClientFactory factory, string currentTelemetryHeader, int placement = 0)
        {
            var (req, res) = factory.RequestsAndResponses.Skip(placement).Single();
            Assert.AreEqual(currentTelemetryHeader, req.Headers.GetValues("x-client-current-telemetry").First());
        }

        private void AssertValidHost(
          bool isRegionalHost,
          HttpSnifferClientFactory factory,
          int placement = 0)
        {
            if (isRegionalHost)
            {
                var (req, res) = factory.RequestsAndResponses.Skip(placement).Single(x => x.Item1.RequestUri.Host == RegionalHost && x.Item2.StatusCode == HttpStatusCode.OK);
                Assert.AreEqual(RegionalHost, req.RequestUri.Host);
            }
            else
            {
                var (req, res) = factory.RequestsAndResponses.Skip(placement).Single(x => x.Item1.RequestUri.Host == GlobalHost && x.Item2.StatusCode == HttpStatusCode.OK);
                Assert.AreEqual(GlobalHost, req.RequestUri.Host);
            }
        }

        private void AssertTokenSource_IsIdP(
           AuthenticationResult result)
        {
            Assert.AreEqual(TokenSource.IdentityProvider, result.AuthenticationResultMetadata.TokenSource);
        }

        private void AssertTokenSource_IsCache(
           AuthenticationResult result)
        {
            Assert.AreEqual(TokenSource.Cache, result.AuthenticationResultMetadata.TokenSource);
        }

        private async Task<AuthenticationResult> GetAuthenticationResultAsync(
            bool autoDetectRegion = true,
            bool withForceRefresh = false,
            string userProvidedRegion = "")
        {
            var result = await _confidentialClientApplication.AcquireTokenForClient(s_keyvaultScope)
                            .WithAzureRegion(autoDetectRegion, userProvidedRegion)
                            .WithExtraQueryParameters(_dict)
                            .WithForceRefresh(withForceRefresh)
                            .ExecuteAsync()
                            .ConfigureAwait(false);

            Assert.IsNotNull(result);
            Assert.IsNotNull(result.AccessToken);
            return result;
        }

        internal static long ConvertToTimeT(DateTime time)
        {
            var startTime = new DateTime(1970, 1, 1, 0, 0, 0, 0);
            TimeSpan diff = time - startTime;
            return (long)diff.TotalSeconds;
        }

        private static IDictionary<string, string> GetClaims(bool useDefaultClaims = true)
        {
            if (useDefaultClaims)
            {
                DateTime validFrom = DateTime.UtcNow;
                var nbf = ConvertToTimeT(validFrom);
                var exp = ConvertToTimeT(validFrom + TimeSpan.FromSeconds(TestConstants.JwtToAadLifetimeInSeconds));

                return new Dictionary<string, string>()
                {
                { "aud", TestConstants.ClientCredentialAudience },
                { "exp", exp.ToString(CultureInfo.InvariantCulture) },
                { "iss", PublicCloudConfidentialClientID.ToString(CultureInfo.InvariantCulture) },
                { "jti", Guid.NewGuid().ToString() },
                { "nbf", nbf.ToString(CultureInfo.InvariantCulture) },
                { "sub", PublicCloudConfidentialClientID.ToString(CultureInfo.InvariantCulture) },
                { "ip", "192.168.2.1" }
                };
            }
            else
            {
                return new Dictionary<string, string>()
                {
                    { "ip", "192.168.2.1" }
                };
            }
        }

        private static string GetSignedClientAssertionUsingMsalInternal(string clientId, IDictionary<string, string> claims)
        {
#if NET_CORE
            var manager = new Client.Platforms.netcore.NetCoreCryptographyManager();
#else
            var manager = new Client.Platforms.net45.NetDesktopCryptographyManager();
#endif
            var jwtToken = new Client.Internal.JsonWebToken(manager, clientId, TestConstants.ClientCredentialAudience, claims);
            var clientCredential = ClientCredentialWrapper.CreateWithCertificate(GetCertificate(), claims);
            return jwtToken.Sign(clientCredential, false);
        }

        private static X509Certificate2 GetCertificate(bool useRSACert = false)
        {
            X509Certificate2 cert = CertificateHelper.FindCertificateByThumbprint(useRSACert ?
                TestConstants.RSATestCertThumbprint :
                TestConstants.AutomationTestThumbprint);
            if (cert == null)
            {
                throw new InvalidOperationException(
                    "Test setup error - cannot find a certificate in the My store for KeyVault. This is available for Microsoft employees only.");
            }

            return cert;
        }
    }
}<|MERGE_RESOLUTION|>--- conflicted
+++ resolved
@@ -99,60 +99,12 @@
                 .WithHttpClientFactory(factory)
                 .Build();
 
-<<<<<<< HEAD
-            try
-            {
-                Environment.SetEnvironmentVariable(TestConstants.RegionName, TestConstants.Region);
-                AuthenticationResult result = await CreateAuthenticationResultAsync().ConfigureAwait(false); // regional endpoint
-                AssertTokenSource_IsIdP(result);
-                AssertValidHost(true, factory);
-                AssertTelemetry(factory, "2|1004,0|centralus,1,0,");
-            }
-            finally
-            {
-                Environment.SetEnvironmentVariable(TestConstants.RegionName, null);
-            }
-        }
-
-        [TestMethod]
-        public async Task AcquireTokenUserProvidedRegionAsync()
-        {
-            // Arrange
-            var factory = new HttpSnifferClientFactory();
-            _confidentialClientApplication = ConfidentialClientApplicationBuilder.Create(PublicCloudConfidentialClientID)
-                .WithClientAssertion(GetSignedClientAssertionUsingMsalInternal(PublicCloudConfidentialClientID, GetClaims()))
-                //.WithClientSecret(_keyVault.GetSecret(TestConstants.MsalCCAKeyVaultUri).Value) //use the client secret in case of cert errors
-                .WithAuthority(PublicCloudTestAuthority)
-                .WithTestLogging()
-                .WithExperimentalFeatures(true)
-                .WithHttpClientFactory(factory)
-                .Build();
-
-            try
-            {
-                Environment.SetEnvironmentVariable(TestConstants.RegionName, "");
-                AuthenticationResult result = await CreateAuthenticationResultAsync(userProvidedRegion: TestConstants.Region).ConfigureAwait(false); // regional endpoint
-                AssertTokenSource_IsIdP(result);
-                AssertValidHost(true, factory);
-                AssertTelemetry(factory, "2|1004,0|centralus,4,0,");
-
-                result = await CreateAuthenticationResultAsync(userProvidedRegion: TestConstants.Region, withForceRefresh: true).ConfigureAwait(false); // regional endpoint
-                AssertTokenSource_IsIdP(result);
-                AssertValidHost(true, factory, 1);
-                AssertTelemetry(factory, "2|1004,1|centralus,3,0,", 1);
-            }
-            finally
-            {
-                Environment.SetEnvironmentVariable(TestConstants.RegionName, null);
-            }
-=======
             Environment.SetEnvironmentVariable(TestConstants.RegionName, TestConstants.Region);
             AuthenticationResult result = await GetAuthenticationResultAsync().ConfigureAwait(false); // regional endpoint
             AssertTokenSource_IsIdP(result);
             AssertValidHost(true, factory);
             AssertTelemetry(factory, "2|1004,0|centralus,1,0,,");
 
->>>>>>> ab9c52d3
         }
 
         [TestMethod]
@@ -169,25 +121,6 @@
                 .WithHttpClientFactory(factory)
                 .Build();
 
-<<<<<<< HEAD
-            try
-            {
-                Environment.SetEnvironmentVariable(TestConstants.RegionName, TestConstants.Region);
-                AuthenticationResult result = await CreateAuthenticationResultAsync(userProvidedRegion: TestConstants.Region).ConfigureAwait(false); // regional endpoint
-                AssertTokenSource_IsIdP(result);
-                AssertValidHost(true, factory);
-                AssertTelemetry(factory, "2|1004,0|centralus,1,0,1");
-
-                result = await CreateAuthenticationResultAsync(userProvidedRegion: TestConstants.Region, withForceRefresh: true).ConfigureAwait(false); // regional endpoint
-                AssertTokenSource_IsIdP(result);
-                AssertValidHost(true, factory, 1);
-                AssertTelemetry(factory, "2|1004,1|centralus,3,0,", 1);
-            }
-            finally
-            {
-                Environment.SetEnvironmentVariable(TestConstants.RegionName, null);
-            }
-=======
             Environment.SetEnvironmentVariable(TestConstants.RegionName, TestConstants.Region);
             AuthenticationResult result = await GetAuthenticationResultAsync(userProvidedRegion: TestConstants.Region).ConfigureAwait(false); // regional endpoint
             AssertTokenSource_IsIdP(result);
@@ -199,7 +132,6 @@
             AssertValidHost(true, factory, 1);
             AssertTelemetry(factory, "2|1004,1|centralus,3,0,centralus,", 1);
 
->>>>>>> ab9c52d3
         }
 
         [TestMethod]
@@ -216,25 +148,6 @@
                 .WithHttpClientFactory(factory)
                 .Build();
 
-<<<<<<< HEAD
-            try
-            {
-                Environment.SetEnvironmentVariable(TestConstants.RegionName, TestConstants.Region);
-                AuthenticationResult result = await CreateAuthenticationResultAsync(userProvidedRegion: "invalid").ConfigureAwait(false); // regional endpoint
-                AssertTokenSource_IsIdP(result);
-                AssertValidHost(true, factory);
-                AssertTelemetry(factory, "2|1004,0|centralus,1,0,0");
-
-                result = await CreateAuthenticationResultAsync(userProvidedRegion: TestConstants.Region, withForceRefresh: true).ConfigureAwait(false); // regional endpoint
-                AssertTokenSource_IsIdP(result);
-                AssertValidHost(true, factory, 1);
-                AssertTelemetry(factory, "2|1004,1|centralus,3,0,", 1);
-            }
-            finally
-            {
-                Environment.SetEnvironmentVariable(TestConstants.RegionName, null);
-            }
-=======
             Environment.SetEnvironmentVariable(TestConstants.RegionName, TestConstants.Region);
             AuthenticationResult result = await GetAuthenticationResultAsync(userProvidedRegion: "invalid").ConfigureAwait(false); // regional endpoint
             AssertTokenSource_IsIdP(result);
@@ -246,7 +159,6 @@
             AssertValidHost(true, factory, 1);
             AssertTelemetry(factory, "2|1004,1|centralus,3,0,centralus,", 1);
            
->>>>>>> ab9c52d3
         }
 
         [TestMethod]
