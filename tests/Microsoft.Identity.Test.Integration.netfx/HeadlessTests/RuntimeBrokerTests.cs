﻿// Copyright (c) Microsoft Corporation. All rights reserved.
// Licensed under the MIT License.

#if NET_CORE

using System;
using System.Collections.Generic;
using System.Diagnostics;
using System.IO;
using System.Linq;
using System.Net;
using System.Runtime.InteropServices;
using System.Threading;
using System.Threading.Tasks;
using Microsoft.Identity.Client;
using Microsoft.Identity.Client.Broker;
using Microsoft.Identity.Client.Core;
using Microsoft.Identity.Client.OAuth2;
using Microsoft.Identity.Client.UI;
using Microsoft.Identity.Test.Common;
using Microsoft.Identity.Test.Common.Core.Helpers;
using Microsoft.Identity.Test.Common.Core.Mocks;
using Microsoft.Identity.Test.Integration.Infrastructure;
using Microsoft.Identity.Test.Integration.net45.Infrastructure;
using Microsoft.Identity.Test.LabInfrastructure;
using Microsoft.VisualStudio.TestTools.UnitTesting;
using NSubstitute;

namespace Microsoft.Identity.Test.Integration.Broker
{
    [TestClass]
    public class RuntimeBrokerTests
    {
        [DllImport("user32.dll")]
        static extern IntPtr GetForegroundWindow();

        [RunOn(TargetFrameworks.NetCore)]
        public async Task WamSilentAuthUserInteractionRequiredAsync()
        {
            string[] scopes = new[]
                {
                    "https://management.core.windows.net//.default"
                };

            PublicClientApplicationBuilder pcaBuilder = PublicClientApplicationBuilder
               .Create("04f0c124-f2bc-4f59-8241-bf6df9866bbd")
               .WithAuthority("https://login.microsoftonline.com/organizations");

            IPublicClientApplication pca = pcaBuilder.WithBrokerPreview().Build();

            // Act
            try
            {
                var result = await pca.AcquireTokenSilent(scopes, PublicClientApplication.OperatingSystemAccount).ExecuteAsync().ConfigureAwait(false);
                Assert.Fail(" AcquireTokenSilent was successful. MsalUiRequiredException should have been thrown.");

            }
            catch (MsalUiRequiredException ex)
            {
                Assert.IsTrue(!string.IsNullOrEmpty(ex.ErrorCode));
            }
            catch (Exception ex)
            {
                Assert.Fail(ex.Message);
            }
        }

        [RunOn(TargetFrameworks.NetCore)]
        public async Task WamSilentAuthLoginHintNoAccontInCacheAsync()
        {
            string[] scopes = new[]
                {
                    "https://management.core.windows.net//.default"
                };

            PublicClientApplicationBuilder pcaBuilder = PublicClientApplicationBuilder
               .Create("04f0c124-f2bc-4f59-8241-bf6df9866bbd")
               .WithAuthority("https://login.microsoftonline.com/organizations");

            IPublicClientApplication pca = pcaBuilder.WithBrokerPreview().Build();

            // Act
            try
            {
                var result = await pca.AcquireTokenSilent(scopes, "idlab@").ExecuteAsync().ConfigureAwait(false);

            }
            catch (MsalUiRequiredException ex)
            {
                Assert.IsTrue(ex.Message.Contains("You are trying to acquire a token silently using a login hint. " +
                    "No account was found in the token cache having this login hint"));
            }
        }

        [RunOn(TargetFrameworks.NetStandard | TargetFrameworks.NetCore)]
        public async Task WamUsernamePasswordRequestAsync()
        {
            var labResponse = await LabUserHelper.GetDefaultUserAsync().ConfigureAwait(false);
            string[] scopes = { "User.Read" };
            string[] expectedScopes = { "email", "offline_access", "openid", "profile", "User.Read" };

            IntPtr intPtr = GetForegroundWindow();

            Func<IntPtr> windowHandleProvider = () => intPtr;

            WamLoggerValidator testLogger = new WamLoggerValidator();

            IPublicClientApplication pca = PublicClientApplicationBuilder
               .Create(labResponse.App.AppId)
               .WithParentActivityOrWindow(windowHandleProvider)
               .WithAuthority(labResponse.Lab.Authority, "organizations")
               .WithLogging(testLogger)
               .WithBrokerPreview().Build();

            // Acquire token using username password
            var result = await pca.AcquireTokenByUsernamePassword(scopes, labResponse.User.Upn, labResponse.User.GetOrFetchPassword()).ExecuteAsync().ConfigureAwait(false);

            MsalAssert.AssertAuthResult(result, TokenSource.Broker, labResponse.Lab.TenantId, expectedScopes);

            // Get Accounts
            var accounts = await pca.GetAccountsAsync().ConfigureAwait(false);
            Assert.IsNotNull(accounts);

            var account = accounts.FirstOrDefault();
            Assert.IsNotNull(account);

            Assert.IsTrue(testLogger.HasLogged);
            Assert.IsFalse(testLogger.HasPiiLogged);

            try
            {
                // Acquire token silently
                result = await pca.AcquireTokenSilent(scopes, account).ExecuteAsync().ConfigureAwait(false);

                MsalAssert.AssertAuthResult(result, TokenSource.Broker, labResponse.Lab.TenantId, expectedScopes);

                // Remove Account
                await pca.RemoveAsync(account).ConfigureAwait(false);

                // Assert the account is removed
                accounts = await pca.GetAccountsAsync().ConfigureAwait(false);

                Assert.IsNotNull(accounts);
                Assert.AreEqual(0, accounts.Count());
            }
            catch (MsalUiRequiredException)
            {
                //TODO: See https://github.com/AzureAD/microsoft-authentication-library-for-dotnet/issues/3916
                //this failure is occuring outside of MSAL and is being investigated.
            }
        }

        [RunOn(TargetFrameworks.NetStandard | TargetFrameworks.NetCore)]
        public async Task WamUsernamePasswordRequestAsync_WithPiiAsync()
        {
            var labResponse = await LabUserHelper.GetDefaultUserAsync().ConfigureAwait(false);
            string[] scopes = { "User.Read" };
            string[] expectedScopes = { "email", "offline_access", "openid", "profile", "User.Read" };

            IntPtr intPtr = GetForegroundWindow();

            Func<IntPtr> windowHandleProvider = () => intPtr;

            WamLoggerValidator testLogger = new WamLoggerValidator();

            IPublicClientApplication pca = PublicClientApplicationBuilder
               .Create(labResponse.App.AppId)
               .WithParentActivityOrWindow(windowHandleProvider)
               .WithAuthority(labResponse.Lab.Authority, "organizations")
               .WithLogging(testLogger, enablePiiLogging: true)
               .WithBrokerPreview().Build();

            // Acquire token using username password
            var result = await pca.AcquireTokenByUsernamePassword(scopes, labResponse.User.Upn, labResponse.User.GetOrFetchPassword()).ExecuteAsync().ConfigureAwait(false);

            MsalAssert.AssertAuthResult(result, TokenSource.Broker, labResponse.Lab.TenantId, expectedScopes);

            // Get Accounts
            var accounts = await pca.GetAccountsAsync().ConfigureAwait(false);
            Assert.IsNotNull(accounts);

            var account = accounts.FirstOrDefault();
            Assert.IsNotNull(account);

            Assert.IsTrue(testLogger.HasLogged);
            Assert.IsTrue(testLogger.HasPiiLogged);
            try
            {
                // Acquire token silently
                result = await pca.AcquireTokenSilent(scopes, account).ExecuteAsync().ConfigureAwait(false);

                MsalAssert.AssertAuthResult(result, TokenSource.Broker, labResponse.Lab.TenantId, expectedScopes);

                await pca.RemoveAsync(account).ConfigureAwait(false);
                // Assert the account is removed
                accounts = await pca.GetAccountsAsync().ConfigureAwait(false);
                Assert.IsNotNull(accounts);
                Assert.AreEqual(0, accounts.Count());
            }
            catch (MsalUiRequiredException)
            {
                //TODO: See https://github.com/AzureAD/microsoft-authentication-library-for-dotnet/issues/3916
                //this failure is occuring outside of MSAL and is being investigated.
            }
        }

        [RunOn(TargetFrameworks.NetStandard | TargetFrameworks.NetCore)]
        public async Task WamListWindowsWorkAndSchoolAccountsAsync()
        {
            var labResponse = await LabUserHelper.GetDefaultUserAsync().ConfigureAwait(false);
            string[] scopes = { "User.Read" };
            string[] expectedScopes = { "email", "offline_access", "openid", "profile", "User.Read" };

            IntPtr intPtr = GetForegroundWindow();

            Func<IntPtr> windowHandleProvider = () => intPtr;

            IPublicClientApplication pca = PublicClientApplicationBuilder
               .Create(labResponse.App.AppId)
               .WithParentActivityOrWindow(windowHandleProvider)
               .WithAuthority(labResponse.Lab.Authority, "organizations")
               .WithBrokerPreview()
               .WithWindowsBrokerOptions(
                new WindowsBrokerOptions() 
                {
                    ListWindowsWorkAndSchoolAccounts = true
                })
               .Build();

            // Acquire token using username password
            var result = await pca.AcquireTokenByUsernamePassword(scopes, labResponse.User.Upn, labResponse.User.GetOrFetchPassword()).ExecuteAsync().ConfigureAwait(false);

            MsalAssert.AssertAuthResult(result, TokenSource.Broker, labResponse.Lab.TenantId, expectedScopes);

            // Get Accounts
            var accounts = await pca.GetAccountsAsync().ConfigureAwait(false);
            Assert.IsNotNull(accounts);

            //This test does not actually get a work or school account
            //it simply validates that the GetAccounts merging works and accounts are returned
            var account = accounts.FirstOrDefault();
            Assert.AreEqual(labResponse.User.Upn, account.Username);
        }

        [DataTestMethod]
        [DataRow(null)]
        [RunOn(TargetFrameworks.NetCore)]
        public async Task WamAddDefaultScopesWhenNoScopesArePassedAsync(string scopes)
        {
            IntPtr intPtr = GetForegroundWindow();

            Func<IntPtr> windowHandleProvider = () => intPtr;

            IPublicClientApplication pca = PublicClientApplicationBuilder
               .Create("43dfbb29-3683-4673-a66f-baba91798bd2")
               .WithAuthority("https://login.microsoftonline.com/organizations")
               .WithParentActivityOrWindow(windowHandleProvider)
               .WithBrokerPreview()
               .Build();

            // Act
<<<<<<< HEAD
            var ex = await AssertException.TaskThrowsAsync<MsalUiRequiredException>(
=======
            var ex = await AssertException.TaskThrowsAsync<MsalServiceException>(
>>>>>>> 330d70cf
                 () => pca.AcquireTokenSilent(new string[] { scopes }, PublicClientApplication.OperatingSystemAccount)
                        .ExecuteAsync())
                        .ConfigureAwait(false);

<<<<<<< HEAD
            Assert.IsTrue(!string.IsNullOrEmpty(ex.ErrorCode));
=======
            Assert.IsFalse(string.IsNullOrEmpty(ex.ErrorCode));
>>>>>>> 330d70cf
        }
    }
}
#endif<|MERGE_RESOLUTION|>--- conflicted
+++ resolved
@@ -259,20 +259,24 @@
                .Build();
 
             // Act
-<<<<<<< HEAD
-            var ex = await AssertException.TaskThrowsAsync<MsalUiRequiredException>(
-=======
-            var ex = await AssertException.TaskThrowsAsync<MsalServiceException>(
->>>>>>> 330d70cf
-                 () => pca.AcquireTokenSilent(new string[] { scopes }, PublicClientApplication.OperatingSystemAccount)
-                        .ExecuteAsync())
-                        .ConfigureAwait(false);
-
-<<<<<<< HEAD
-            Assert.IsTrue(!string.IsNullOrEmpty(ex.ErrorCode));
-=======
-            Assert.IsFalse(string.IsNullOrEmpty(ex.ErrorCode));
->>>>>>> 330d70cf
+            try
+            {
+                AuthenticationResult result = await pca.AcquireTokenSilent(
+                    new string[] { scopes },
+                    PublicClientApplication.OperatingSystemAccount)
+                    .ExecuteAsync().ConfigureAwait(false);
+
+                Assert.Fail("MsalUiRequiredException should have been thrown.");
+
+            }
+            catch (MsalUiRequiredException ex)
+            {
+                Assert.IsTrue(!string.IsNullOrEmpty(ex.ErrorCode));
+            }
+            catch (MsalServiceException)
+            {
+                Assert.Fail("MsalServiceException should not have been thrown.");
+            }
         }
     }
 }
