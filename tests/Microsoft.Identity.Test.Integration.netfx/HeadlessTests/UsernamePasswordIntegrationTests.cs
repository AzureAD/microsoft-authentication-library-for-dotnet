--- conflicted
+++ resolved
@@ -11,7 +11,7 @@
 using Microsoft.Identity.Client;
 using Microsoft.Identity.Client.Cache;
 using Microsoft.Identity.Client.Internal;
-using Microsoft.Identity.Client.Kerberos;
+using Microsoft.Identity.Client.Kerberos;
 using Microsoft.Identity.Client.TelemetryCore;
 using Microsoft.Identity.Client.Utils;
 using Microsoft.Identity.Test.Common;
@@ -268,8 +268,7 @@
                 .WithAuthority(labResponse.Lab.Authority, "organizations")
                 .Build();
 
-<<<<<<< HEAD
-            AuthenticationResult authResult
+            AuthenticationResult authResult
                 = await GetAuthenticationResultWithAssertAsync(
                     labResponse,
                     factory,
@@ -277,22 +276,6 @@
                     federationMetadata,
                     CorrelationId).ConfigureAwait(false);
             TestCommon.ValidateNoKerberosTicketFromAuthenticationResult(authResult);
-=======
-            AuthenticationResult authResult = await msalPublicClient
-                .AcquireTokenByUsernamePassword(s_scopes, labResponse.User.Upn, new NetworkCredential("", labResponse.User.GetOrFetchPassword()).SecurePassword)
-                .WithCorrelationId(CorrelationId)
-                .WithFederationMetadata(federationMetadata)
-                .ExecuteAsync(CancellationToken.None)
-                .ConfigureAwait(false);
-
-            Assert.IsNotNull(authResult);
-            Assert.AreEqual(TokenSource.IdentityProvider, authResult.AuthenticationResultMetadata.TokenSource);
-            Assert.IsNotNull(authResult.AccessToken);
-            Assert.IsNotNull(authResult.IdToken);
-            Assert.IsTrue(string.Equals(labResponse.User.Upn, authResult.Account.Username, StringComparison.InvariantCultureIgnoreCase));
-            AssertTelemetryHeaders(factory, false, labResponse);
-            AssertCcsRoutingInformationIsSent(factory, labResponse);
->>>>>>> e7fd6b8a
             // If test fails with "user needs to consent to the application, do an interactive request" error,
             // Do the following:
             // 1) Add in code to pull the user's password before creating the SecureString, and put a breakpoint there.
@@ -302,36 +285,32 @@
             // 4) After successful log-in, remove the password line you added in with step 1, and run the integration test again.
         }
 
-<<<<<<< HEAD
-        private async Task<AuthenticationResult> GetAuthenticationResultWithAssertAsync(
-            LabResponse labResponse,
-            HttpSnifferClientFactory factory,
-            IPublicClientApplication msalPublicClient,
-            string federationMetadata,
-            Guid testCorrelationId)
-        {
-            AuthenticationResult authResult = await msalPublicClient
-                .AcquireTokenByUsernamePassword(s_scopes, labResponse.User.Upn, new NetworkCredential("", labResponse.User.GetOrFetchPassword()).SecurePassword)
-                .WithCorrelationId(testCorrelationId)
-                .WithFederationMetadata(federationMetadata)
-                .ExecuteAsync(CancellationToken.None)
-                .ConfigureAwait(false);
-
-            Assert.IsNotNull(authResult);
-            Assert.AreEqual(TokenSource.IdentityProvider, authResult.AuthenticationResultMetadata.TokenSource);
-            Assert.IsNotNull(authResult.AccessToken);
-            Assert.IsNotNull(authResult.IdToken);
-            Assert.IsTrue(string.Equals(labResponse.User.Upn, authResult.Account.Username, StringComparison.InvariantCultureIgnoreCase));
-            AssertTelemetryHeaders(factory, false, labResponse);
-            AssertCCSRoutingInformationIsSent(factory, labResponse);
-
-            return authResult;
+        private async Task<AuthenticationResult> GetAuthenticationResultWithAssertAsync(
+            LabResponse labResponse,
+            HttpSnifferClientFactory factory,
+            IPublicClientApplication msalPublicClient,
+            string federationMetadata,
+            Guid testCorrelationId)
+        {
+            AuthenticationResult authResult = await msalPublicClient
+                .AcquireTokenByUsernamePassword(s_scopes, labResponse.User.Upn, new NetworkCredential("", labResponse.User.GetOrFetchPassword()).SecurePassword)
+                .WithCorrelationId(testCorrelationId)
+                .WithFederationMetadata(federationMetadata)
+                .ExecuteAsync(CancellationToken.None)
+                .ConfigureAwait(false);
+
+            Assert.IsNotNull(authResult);
+            Assert.AreEqual(TokenSource.IdentityProvider, authResult.AuthenticationResultMetadata.TokenSource);
+            Assert.IsNotNull(authResult.AccessToken);
+            Assert.IsNotNull(authResult.IdToken);
+            Assert.IsTrue(string.Equals(labResponse.User.Upn, authResult.Account.Username, StringComparison.InvariantCultureIgnoreCase));
+            AssertTelemetryHeaders(factory, false, labResponse);
+            AssertCCSRoutingInformationIsSent(factory, labResponse);
+
+            return authResult;
         }
 
         private void AssertCCSRoutingInformationIsSent(HttpSnifferClientFactory factory, LabResponse labResponse)
-=======
-        private void AssertCcsRoutingInformationIsSent(HttpSnifferClientFactory factory, LabResponse labResponse)
->>>>>>> e7fd6b8a
         {
             var CcsHeader = TestCommon.GetCcsHeaderFromSnifferFactory(factory);
             Assert.AreEqual($"X-AnchorMailbox:UPN:{labResponse.User.Upn}", $"{CcsHeader.Key}:{CcsHeader.Value.FirstOrDefault()}");
@@ -426,9 +405,9 @@
                 KerberosTicketContainer.IdToken,
                 labResponse.User.Upn);
             Assert.IsNotNull(ticket);
-            TestCommon.ValidateKerberosWindowsTicketCacheOperation(ticket);
-
-            // Test with Access Token
+            TestCommon.ValidateKerberosWindowsTicketCacheOperation(ticket);
+
+            // Test with Access Token
             factory = new HttpSnifferClientFactory();
             var accessTokenPublicClient = PublicClientApplicationBuilder
                 .Create(labResponse.App.AppId)
