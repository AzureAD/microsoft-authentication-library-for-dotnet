﻿// Copyright (c) Microsoft Corporation. All rights reserved.
// Licensed under the MIT License.

using Microsoft.VisualStudio.TestTools.UnitTesting;
using Microsoft.Identity.Test.LabInfrastructure;
using Microsoft.Identity.Client;
using System.Threading.Tasks;
using System.Linq;
using System.Globalization;
using System;
using Microsoft.VisualStudio.TestPlatform.Common;
using Microsoft.Identity.Test.Unit;

namespace Microsoft.Identity.Test.Integration.Infrastructure
{
    public static class MsalAssert
    {
        public static async Task<IAccount> AssertSingleAccountAsync(
            LabResponse labResponse,
            IPublicClientApplication pca,
            AuthenticationResult result)
        {
            Assert.IsFalse(string.IsNullOrWhiteSpace(result.AccessToken));
            var account = (await pca.GetAccountsAsync().ConfigureAwait(false)).Single();
            Assert.IsTrue(
                    string.Equals(
                        labResponse.User.Upn,
                        result.Account.Username,
                        System.StringComparison.InvariantCultureIgnoreCase));

            return account;
        }

        public static void AssertAuthResult(AuthenticationResult result, LabUser user = null)
        {
            Assert.IsNotNull(result);
            Assert.IsNotNull(result.AccessToken);

            if (user != null)
            {
                Assert.IsTrue(
                    string.Equals(
                        user.Upn, 
                        result.Account.Username, 
                        System.StringComparison.InvariantCultureIgnoreCase));
            }
        }

<<<<<<< HEAD
        public static void AssertAuthResult(AuthenticationResult result, TokenSource tokenSource, string tenantId, bool isPop = false)
=======
        public static void AssertAuthResult(AuthenticationResult result, TokenSource tokenSource, string tenantId, string[] scopes)
>>>>>>> 8dd5a0ca
        {
            Assert.IsNotNull(result);
            Assert.IsNotNull(result.AccessToken);
            Assert.IsNotNull(result.IdToken);
            Assert.IsNotNull(result.Account);
            Assert.IsNotNull(result.Account.Username);
            Assert.IsTrue(scopes.All(result.Scopes.Contains));

            if (isPop)
            {
                Assert.AreEqual(TestConstants.Pop, result.TokenType);
            }
            else
            {
                Assert.AreEqual(TestConstants.Bearer, result.TokenType);
            }

            Assert.AreEqual(tokenSource, result.AuthenticationResultMetadata.TokenSource);

            Assert.AreEqual(tenantId, result.TenantId);
        }
    }
}<|MERGE_RESOLUTION|>--- conflicted
+++ resolved
@@ -46,11 +46,7 @@
             }
         }
 
-<<<<<<< HEAD
-        public static void AssertAuthResult(AuthenticationResult result, TokenSource tokenSource, string tenantId, bool isPop = false)
-=======
-        public static void AssertAuthResult(AuthenticationResult result, TokenSource tokenSource, string tenantId, string[] scopes)
->>>>>>> 8dd5a0ca
+        public static void AssertAuthResult(AuthenticationResult result, TokenSource tokenSource, string tenantId, string[] scopes, bool isPop = false)
         {
             Assert.IsNotNull(result);
             Assert.IsNotNull(result.AccessToken);
