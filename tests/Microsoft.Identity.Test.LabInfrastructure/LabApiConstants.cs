--- conflicted
+++ resolved
@@ -21,13 +21,9 @@
         public const string B2CGoogle = "google";
         public const string UserContains = "usercontains";
         public const string AppName = "AppName";
-<<<<<<< HEAD
-        public const string UserSearchQuery = "usercontains";
         public const string MSAOutlookAccount = "MSIDLAB4_Outlook";
         public const string MSAOutlookAccountClientID = "9668f2bd-6103-4292-9024-84fa2d1b6fb2";
-=======
         public const string Upn = "upn";
->>>>>>> 9e62d330
 
         public const string True = "true";
         public const string False = "false";
