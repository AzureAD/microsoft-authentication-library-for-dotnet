--- conflicted
+++ resolved
@@ -16,12 +16,7 @@
     {
         private const string LabAccessConfidentialClientId = "16dab2ba-145d-4b1b-8569-bf4b9aed4dc8";
         private const string LabAccessPublicClientId = "3c1e0e0d-b742-45ba-a35e-01c664e14b16";
-<<<<<<< HEAD
-        private const string LabAccessThumbPrint = "4E87313FD450985A10BC0F14A292859F2DCD6CD3";
         private const string LabAccessCertName = "AzureADIdentityDivisionTestAgentCert";
-=======
-        private const string LabAccessThumbPrint = "444B697D869032F29F9A162D711AF3E2791AD748";
->>>>>>> c6847008
         private static LabAccessAuthenticationType s_defaultAuthType = LabAccessAuthenticationType.ClientCertificate;
         private static string s_secret;
         private const string DataFileName = "data.txt";
