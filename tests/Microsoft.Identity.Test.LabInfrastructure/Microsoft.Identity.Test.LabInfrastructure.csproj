--- conflicted
+++ resolved
@@ -5,14 +5,8 @@
   </PropertyGroup>
 
   <ItemGroup>
-<<<<<<< HEAD
-    <PackageReference Include="Microsoft.Azure.KeyVault" Version="3.0.3" />
-    <PackageReference Include="System.Security.Cryptography.ProtectedData" Version="4.5.0" />
-=======
     <PackageReference Include="Azure.Security.KeyVault.Certificates" Version="4.3.0" />
     <PackageReference Include="Azure.Security.KeyVault.Secrets" Version="4.3.0" />    
-    <PackageReference Include="Newtonsoft.Json" Version="13.0.1" />
->>>>>>> 4eba04ce
   </ItemGroup>
 
   <ItemGroup>
@@ -28,11 +22,4 @@
       <CopyToOutputDirectory>Always</CopyToOutputDirectory>
     </None>
   </ItemGroup>
-<<<<<<< HEAD
-
-  <ItemGroup>
-    <PackageReference Update="Microsoft.CodeAnalysis.NetAnalyzers" Version="6.0.0" />
-  </ItemGroup>
-=======
->>>>>>> 4eba04ce
 </Project>