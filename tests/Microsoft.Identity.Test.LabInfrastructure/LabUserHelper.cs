--- conflicted
+++ resolved
@@ -62,12 +62,9 @@
             return GetLabUserDataAsync(UserQuery.B2CGoogleUserQuery);
         }
 
-<<<<<<< HEAD
-        public static Task<LabResponse> GetSpecificUserAsync(string upn)
-=======
-        public static LabResponse GetB2CMSAAccount()
+        public static async Task<LabResponse> GetB2CMSAAccountAsync()
         {
-            var response = GetLabUserData(UserQuery.B2CMSAUserQuery);
+            var response = await GetLabUserDataAsync(UserQuery.B2CMSAUserQuery).ConfigureAwait(false);
             if (String.IsNullOrEmpty(response.User.HomeUPN))
             {
                 response.User.HomeUPN = response.User.Upn;
@@ -75,8 +72,7 @@
             return response;
         }
 
-        public static LabResponse GetSpecificUser(string upn)
->>>>>>> cf2294c3
+        public static Task<LabResponse> GetSpecificUserAsync(string upn)
         {
             var query = new UserQuery();
             query.Upn = upn;
