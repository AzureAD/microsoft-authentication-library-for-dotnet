--- conflicted
+++ resolved
@@ -62,18 +62,14 @@
             return GetLabUserDataAsync(UserQuery.B2CGoogleUserQuery);
         }
 
-<<<<<<< HEAD
-        public static Task<LabResponse> GetAdfsUserAsync(FederationProvider federationProvider, bool federated = true)
-=======
-        public static LabResponse GetSpecificUser(string upn)
+        public static Task<LabResponse> GetSpecificUserAsync(string upn)
         {
             var query = new UserQuery();
             query.Upn = upn;
-            return GetLabUserData(query);
+            return GetLabUserDataAsync(query);
         }
 
-        public static LabResponse GetAdfsUser(FederationProvider federationProvider, bool federated = true)
->>>>>>> 9e62d330
+        public static Task<LabResponse> GetAdfsUserAsync(FederationProvider federationProvider, bool federated = true)
         {
             var query = UserQuery.DefaultUserQuery;
             query.FederationProvider = federationProvider;
