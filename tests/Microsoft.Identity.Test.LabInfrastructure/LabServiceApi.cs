﻿// Copyright (c) Microsoft Corporation. All rights reserved.
// Licensed under the MIT License.

using System;
using System.Collections.Generic;
using System.Linq;
using System.Net.Http;
using System.Threading.Tasks;
using Newtonsoft.Json;

namespace Microsoft.Identity.Test.LabInfrastructure
{
    /// <summary>
    /// Wrapper for new lab service API
    /// </summary>
    public class LabServiceApi : ILabService, IDisposable
    {
        private readonly HttpClient _httpClient;

        public LabServiceApi()
        {
            _httpClient = new HttpClient();
        }

        /// <summary>
        /// Returns a test user account for use in testing.
        /// </summary>
        /// <param name="query">Any and all parameters that the returned user should satisfy.</param>
        /// <returns>Users that match the given query parameters.</returns>
        public async Task<LabResponse> GetLabResponseAsync(UserQuery query)
        {
            var response = await GetLabResponseFromApiAsync(query).ConfigureAwait(false);
            var user = response.User;

            if (!Uri.IsWellFormedUriString(user.CredentialUrl, UriKind.Absolute))
            {
                Console.WriteLine($"User '{user.Upn}' has invalid Credential URL: '{user.CredentialUrl}'");
            }

            if (user.IsExternal && user.HomeUser == null)
            {
                Console.WriteLine($"User '{user.Upn}' has no matching home user.");
            }

            return response;
        }

        private async Task<LabResponse> GetLabResponseFromApiAsync(UserQuery query)
        {
            //Fetch user
            string result = await RunQueryAsync(query).ConfigureAwait(false);

            if (string.IsNullOrWhiteSpace(result))
            {
                throw new LabUserNotFoundException(query, "No lab user with specified parameters exists");
            }

            return CreateLabResponseFromResultString(result);
        }

        private static LabResponse CreateLabResponseFromResultString(string result)
        {
            LabResponse response = JsonConvert.DeserializeObject<LabResponse>(result);
            LabUser user = JsonConvert.DeserializeObject<LabUser>(result);

            if (!string.IsNullOrEmpty(user.HomeTenantId) && !string.IsNullOrEmpty(user.HomeUPN))
            {
                user.InitializeHomeUser();
            }

            return response;
        }

        private Task<string> RunQueryAsync(UserQuery query)
        {
            IDictionary<string, string> queryDict = new Dictionary<string, string>();

            //Disabled for now until there are tests that use it.
            queryDict.Add(LabApiConstants.MobileAppManagementWithConditionalAccess, LabApiConstants.False);
            queryDict.Add(LabApiConstants.MobileDeviceManagementWithConditionalAccess, LabApiConstants.False);

            //Building user query
            if (!string.IsNullOrWhiteSpace(query.Upn))
            {
                queryDict.Add(LabApiConstants.Upn, query.Upn);
                return GetResponse(queryDict);
            }

            if (query.FederationProvider != null)
            {
                queryDict.Add(LabApiConstants.FederationProvider, query.FederationProvider.ToString());
            }

            if (!string.IsNullOrWhiteSpace(query.Upn))
            {
                queryDict.Add(LabApiConstants.Upn, query.Upn);
            }

            queryDict.Add(LabApiConstants.MobileAppManagement, query.IsMamUser != null && (bool)(query.IsMamUser) ? LabApiConstants.True : LabApiConstants.False);
            queryDict.Add(LabApiConstants.MultiFactorAuthentication, query.IsMfaUser != null && (bool)(query.IsMfaUser) ? LabApiConstants.True : LabApiConstants.False);

            if (query.Licenses != null && query.Licenses.Count > 0)
            {
                queryDict.Add(LabApiConstants.License, query.Licenses.ToArray().ToString());
            }

            queryDict.Add(LabApiConstants.FederatedUser, query.IsFederatedUser != null && (bool)(query.IsFederatedUser) ? LabApiConstants.True : LabApiConstants.False);

            if (query.UserType != null)
            {
                queryDict.Add(LabApiConstants.UserType, query.UserType.ToString());
            }

            queryDict.Add(LabApiConstants.External, query.IsExternalUser != null && (bool)(query.IsExternalUser) ? LabApiConstants.True : LabApiConstants.False);

            if (query.B2CIdentityProvider == B2CIdentityProvider.Local)
            {
                queryDict.Add(LabApiConstants.B2CProvider, LabApiConstants.B2CLocal);
            }

            if (query.B2CIdentityProvider == B2CIdentityProvider.Facebook)
            {
                queryDict.Add(LabApiConstants.B2CProvider, LabApiConstants.B2CFacebook);
            }

            if (query.B2CIdentityProvider == B2CIdentityProvider.Google)
            {
                queryDict.Add(LabApiConstants.B2CProvider, LabApiConstants.B2CGoogle);
            }

<<<<<<< HEAD
            return SendLabRequestAsync(LabApiConstants.LabEndpoint, queryDict);
        }

        private async Task<string> SendLabRequestAsync(string requestUrl, IDictionary<string, string> queryDict)
        {
            UriBuilder uriBuilder = new UriBuilder(requestUrl);
            uriBuilder.Query = string.Join("&", queryDict.Select(x => x.Key + "=" + x.Value.ToString()));
            string result = await _httpClient.GetStringAsync(uriBuilder.ToString()).ConfigureAwait(false);
=======
            return GetResponse(queryDict);
        }
>>>>>>> 9e62d330

        private string GetResponse(IDictionary<string, string> queryDict)
        {
            UriBuilder uriBuilder = new UriBuilder(LabApiConstants.LabEndpoint);
            uriBuilder.Query = string.Join("&", queryDict.Select(x => x.Key + "=" + x.Value.ToString()));
            return _httpClient.GetStringAsync(uriBuilder.ToString()).GetAwaiter().GetResult();
        }

        public void Dispose()
        {
            _httpClient.Dispose();
        }

        public async Task<LabResponse> CreateTempLabUserAsync()
        {
            IDictionary<string, string> queryDict = new Dictionary<string, string>();

            queryDict.Add("code", "HC1Tud9RHGK12VoBPH3sbeyyPHfjmACKbyq8bFlhIiEwpMbWYR4zTQ==");
            queryDict.Add("userType", "Basic");

            string result = await SendLabRequestAsync(LabApiConstants.CreateLabUser, queryDict).ConfigureAwait(false);
            return CreateLabResponseFromResultString(result);
        }
    }
}<|MERGE_RESOLUTION|>--- conflicted
+++ resolved
@@ -83,7 +83,7 @@
             if (!string.IsNullOrWhiteSpace(query.Upn))
             {
                 queryDict.Add(LabApiConstants.Upn, query.Upn);
-                return GetResponse(queryDict);
+                return SendLabRequestAsync(LabApiConstants.LabEndpoint, queryDict);
             }
 
             if (query.FederationProvider != null)
@@ -128,7 +128,6 @@
                 queryDict.Add(LabApiConstants.B2CProvider, LabApiConstants.B2CGoogle);
             }
 
-<<<<<<< HEAD
             return SendLabRequestAsync(LabApiConstants.LabEndpoint, queryDict);
         }
 
@@ -136,17 +135,7 @@
         {
             UriBuilder uriBuilder = new UriBuilder(requestUrl);
             uriBuilder.Query = string.Join("&", queryDict.Select(x => x.Key + "=" + x.Value.ToString()));
-            string result = await _httpClient.GetStringAsync(uriBuilder.ToString()).ConfigureAwait(false);
-=======
-            return GetResponse(queryDict);
-        }
->>>>>>> 9e62d330
-
-        private string GetResponse(IDictionary<string, string> queryDict)
-        {
-            UriBuilder uriBuilder = new UriBuilder(LabApiConstants.LabEndpoint);
-            uriBuilder.Query = string.Join("&", queryDict.Select(x => x.Key + "=" + x.Value.ToString()));
-            return _httpClient.GetStringAsync(uriBuilder.ToString()).GetAwaiter().GetResult();
+            return await _httpClient.GetStringAsync(uriBuilder.ToString()).ConfigureAwait(false);
         }
 
         public void Dispose()
