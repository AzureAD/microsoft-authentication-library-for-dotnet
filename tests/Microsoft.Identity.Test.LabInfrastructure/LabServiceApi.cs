--- conflicted
+++ resolved
@@ -15,6 +15,7 @@
     public class LabServiceApi : ILabService, IDisposable
     {
         private readonly HttpClient _httpClient;
+        private bool _queryRequiresBetaEndpoint = false;
 
         public LabServiceApi()
         {
@@ -67,11 +68,6 @@
 
         private string RunQuery(UserQuery query)
         {
-<<<<<<< HEAD
-            bool queryRequiresBetaEndpoint = false;
-            HttpClient webClient = new HttpClient();
-=======
->>>>>>> 9e62d330
             IDictionary<string, string> queryDict = new Dictionary<string, string>();
 
             //Disabled for now until there are tests that use it.
@@ -89,7 +85,7 @@
             {
                 if (query.FederationProvider == FederationProvider.ADFSv2019)
                 {
-                    queryRequiresBetaEndpoint = true;
+                    _queryRequiresBetaEndpoint = true;
                 }
                 queryDict.Add(LabApiConstants.FederationProvider, query.FederationProvider.ToString());
             }
@@ -126,31 +122,24 @@
                 queryDict.Add(LabApiConstants.B2CProvider, LabApiConstants.B2CGoogle);
             }
 
-<<<<<<< HEAD
-            if (!string.IsNullOrEmpty(query.UserSearch))
+			if (!string.IsNullOrEmpty(query.UserSearch))
             {
-                queryDict.Add(LabApiConstants.UserSearchQuery, query.UserSearch);
-                queryRequiresBetaEndpoint = true;
+                queryDict.Add(LabApiConstants.UserContains, query.UserSearch);
+                _queryRequiresBetaEndpoint = true;
             }
 
             if (!string.IsNullOrEmpty(query.AppName))
             {
                 queryDict.Add(LabApiConstants.AppName, query.AppName);
-                queryRequiresBetaEndpoint = true;
+                _queryRequiresBetaEndpoint = true;
             }
 
-            UriBuilder uriBuilder = queryRequiresBetaEndpoint? new UriBuilder(LabApiConstants.BetaEndpoint) : new UriBuilder(LabApiConstants.LabEndpoint);
-
-            uriBuilder.Query = string.Join("&", queryDict.Select(x => x.Key + "=" + x.Value.ToString()));
-            return webClient.GetStringAsync(uriBuilder.ToString()).GetAwaiter().GetResult();
-=======
             return GetResponse(queryDict);
->>>>>>> 9e62d330
         }
 
         private string GetResponse(IDictionary<string, string> queryDict)
         {
-            UriBuilder uriBuilder = new UriBuilder(LabApiConstants.LabEndpoint);
+            UriBuilder uriBuilder = _queryRequiresBetaEndpoint? new UriBuilder(LabApiConstants.BetaEndpoint) : new UriBuilder(LabApiConstants.LabEndpoint);
             uriBuilder.Query = string.Join("&", queryDict.Select(x => x.Key + "=" + x.Value.ToString()));
             return _httpClient.GetStringAsync(uriBuilder.ToString()).GetAwaiter().GetResult();
         }
