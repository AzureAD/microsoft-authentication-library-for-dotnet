﻿// Copyright (c) Microsoft Corporation. All rights reserved.
// Licensed under the MIT License.

using System;
using System.Collections.Generic;

namespace Microsoft.Identity.Test.LabInfrastructure
{
    public class UserQuery
    {
        public FederationProvider? FederationProvider { get; set; }
        public bool? IsMamUser { get; set; }
        public bool? IsMfaUser { get; set; }
        public ISet<string> Licenses { get; set; }
        public bool? IsFederatedUser { get; set; }
        public UserType? UserType { get; set; }
        public bool? IsExternalUser { get; set; }
        public B2CIdentityProvider? B2CIdentityProvider { get; set; }
<<<<<<< HEAD
        public string UserSearch { get; set; }
        public string AppName { get; set; }
=======
        public string Upn { get; set; }
>>>>>>> 9e62d330

        public static UserQuery DefaultUserQuery => new UserQuery
        {
            IsMamUser = false,
            IsMfaUser = false,
            IsFederatedUser = false
        };

        public static UserQuery B2CLocalAccountUserQuery => new UserQuery
        {
            UserType = LabInfrastructure.UserType.B2C,
            B2CIdentityProvider = LabInfrastructure.B2CIdentityProvider.Local
        };

        public static UserQuery B2CFacebookUserQuery => new UserQuery
        {
            UserType = LabInfrastructure.UserType.B2C,
            B2CIdentityProvider = LabInfrastructure.B2CIdentityProvider.Facebook
        };

        public static UserQuery B2CGoogleUserQuery => new UserQuery
        {
            UserType = LabInfrastructure.UserType.B2C,
            B2CIdentityProvider = LabInfrastructure.B2CIdentityProvider.Google
        };

        // generated code, re-generate or update manually if you change the members of this class !
        #region Equals and GetHashCode
        public override bool Equals(object obj)
        {
            return Equals(obj as UserQuery);
        }

        public bool Equals(UserQuery other)
        {
            return other != null &&
                   EqualityComparer<FederationProvider?>.Default.Equals(FederationProvider, other.FederationProvider) &&
                   EqualityComparer<bool?>.Default.Equals(IsMamUser, other.IsMamUser) &&
                   EqualityComparer<bool?>.Default.Equals(IsMfaUser, other.IsMfaUser) &&
                   EqualityComparer<ISet<string>>.Default.Equals(Licenses, other.Licenses) &&
                   EqualityComparer<bool?>.Default.Equals(IsFederatedUser, other.IsFederatedUser) &&
                   EqualityComparer<UserType?>.Default.Equals(UserType, other.UserType) &&
                   EqualityComparer<bool?>.Default.Equals(IsExternalUser, other.IsExternalUser) &&
                   EqualityComparer<B2CIdentityProvider?>.Default.Equals(B2CIdentityProvider, other.B2CIdentityProvider);
        }

        public override int GetHashCode()
        {
            var hashCode = 1863312741;
            hashCode = hashCode * -1521134295 + EqualityComparer<FederationProvider?>.Default.GetHashCode(FederationProvider);
            hashCode = hashCode * -1521134295 + EqualityComparer<bool?>.Default.GetHashCode(IsMamUser);
            hashCode = hashCode * -1521134295 + EqualityComparer<bool?>.Default.GetHashCode(IsMfaUser);
            hashCode = hashCode * -1521134295 + EqualityComparer<ISet<string>>.Default.GetHashCode(Licenses);
            hashCode = hashCode * -1521134295 + EqualityComparer<bool?>.Default.GetHashCode(IsFederatedUser);
            hashCode = hashCode * -1521134295 + EqualityComparer<UserType?>.Default.GetHashCode(UserType);
            hashCode = hashCode * -1521134295 + EqualityComparer<bool?>.Default.GetHashCode(IsExternalUser);
            hashCode = hashCode * -1521134295 + EqualityComparer<B2CIdentityProvider?>.Default.GetHashCode(B2CIdentityProvider);
            return hashCode;
        }
        #endregion
    }
}<|MERGE_RESOLUTION|>--- conflicted
+++ resolved
@@ -16,12 +16,9 @@
         public UserType? UserType { get; set; }
         public bool? IsExternalUser { get; set; }
         public B2CIdentityProvider? B2CIdentityProvider { get; set; }
-<<<<<<< HEAD
         public string UserSearch { get; set; }
         public string AppName { get; set; }
-=======
         public string Upn { get; set; }
->>>>>>> 9e62d330
 
         public static UserQuery DefaultUserQuery => new UserQuery
         {
