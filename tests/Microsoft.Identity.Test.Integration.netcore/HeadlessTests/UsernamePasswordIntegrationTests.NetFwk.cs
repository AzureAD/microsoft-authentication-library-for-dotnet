﻿// Copyright (c) Microsoft Corporation. All rights reserved.
// Licensed under the MIT License.
#if !ANDROID && !iOS // U/P not available on Android and iOS
using System;
using System.Collections.Generic;
using System.IO;
using System.Linq;
using System.Net;
using System.Threading;
using System.Threading.Tasks;
using Microsoft.Identity.Client;
using Microsoft.Identity.Client.Internal;
using Microsoft.Identity.Client.TelemetryCore;
using Microsoft.Identity.Test.Common;
using Microsoft.Identity.Test.Common.Core.Helpers;
using Microsoft.Identity.Test.Integration.Infrastructure;
using Microsoft.Identity.Test.Integration.NetFx.Infrastructure;
using Microsoft.Identity.Test.LabInfrastructure;
using Microsoft.Identity.Test.Unit;
using Microsoft.VisualStudio.TestTools.UnitTesting;

namespace Microsoft.Identity.Test.Integration.HeadlessTests
{
    [TestClass]
    public class UsernamePasswordIntegrationTests
    {
        private static readonly string[] s_scopes = { "User.Read" };

        // HTTP Telemetry Constants
        private static Guid CorrelationId = new Guid("ad8c894a-557f-48c0-b045-c129590c344e");
        private readonly string XClientCurrentTelemetryROPC = $"{TelemetryConstants.HttpTelemetrySchemaVersion}|1003,{CacheRefreshReason.NotApplicable:D},,,|0,1,1,,";
        private readonly string XClientCurrentTelemetryROPCFailure = $"{TelemetryConstants.HttpTelemetrySchemaVersion}|1003,{CacheRefreshReason.NotApplicable:D},,,|0,1,1,,";
        private const string UPApiId = "1003";
        private const string B2CROPCAuthority = "https://msidlabb2c.b2clogin.com/tfp/msidlabb2c.onmicrosoft.com/B2C_1_ROPC_Auth";
        private static readonly string[] s_b2cScopes = { "https://msidlabb2c.onmicrosoft.com/msidlabb2capi/read" };

        [TestInitialize]
        public void TestInitialize()
        {
            TestCommon.ResetInternalStaticCaches();
        }

        #region Happy Path Tests
        [TestMethod]
        public async Task ROPC_AAD_Async()
        {
            var labResponse = await LabUserHelper.GetDefaultUserAsync().ConfigureAwait(false);
            await RunHappyPathTestAsync(labResponse).ConfigureAwait(false);
        }

        [TestMethod]
        public async Task ROPC_AAD_CCA_Async()
        {
            var labResponse = await LabUserHelper.GetDefaultUserAsync().ConfigureAwait(false);
            await RunHappyPathTestAsync(labResponse: labResponse, isPublicClient: false).ConfigureAwait(false);
        }

        [RunOn(TargetFrameworks.NetCore)]
        [TestCategory(TestCategories.Arlington)]
        public async Task ARLINGTON_ROPC_AAD_CCA_Async()
        {
            var labResponse = await LabUserHelper.GetArlingtonUserAsync().ConfigureAwait(false);
            await RunHappyPathTestAsync(labResponse, isPublicClient: false, cloud:Cloud.Arlington).ConfigureAwait(false);
        }

        [RunOn(TargetFrameworks.NetCore)]
#if IGNORE_FEDERATED
        [Ignore]
#endif
        public async Task ROPC_AdfsFederated_Async()
        {
            var labResponse = await LabUserHelper.GetDefaultAdfsUserAsync().ConfigureAwait(false);
            await RunHappyPathTestAsync(labResponse).ConfigureAwait(false);
        }

        [RunOn(TargetFrameworks.NetCore)]
<<<<<<< HEAD
#if IGNORE_FEDERATED
        [Ignore]
#endif
        public async Task ROPC_AdfsFederated_WithMetadata_Async()
        {
            var labResponse = await LabUserHelper.GetDefaultAdfsUserAsync().ConfigureAwait(false);
            string federationMetadata = File.ReadAllText(@"federationMetadata.xml").ToString();
            await RunHappyPathTestAsync(labResponse, federationMetadata).ConfigureAwait(false);
        }

        [RunOn(TargetFrameworks.NetCore)]
=======
>>>>>>> 054a0a79
        [TestCategory(TestCategories.ADFS)]
#if IGNORE_FEDERATED
        [Ignore]
#endif
        public async Task AcquireTokenFromAdfsUsernamePasswordAsync()
        {
            LabResponse labResponse = await LabUserHelper.GetDefaultAdfsUserAsync().ConfigureAwait(false);

            var user = labResponse.User;
            Uri authorityUri = new Uri(Adfs2019LabConstants.Authority);
            
            var msalPublicClient = PublicClientApplicationBuilder
                .Create(Adfs2019LabConstants.PublicClientId)
                .WithAuthority(authorityUri)
                .WithTestLogging()
                .Build();

            #pragma warning disable CS0618 // Type or member is obsolete
            AuthenticationResult authResult = await msalPublicClient
                .AcquireTokenByUsernamePassword(s_scopes, user.Upn, user.GetOrFetchPassword())
                .ExecuteAsync()
                .ConfigureAwait(false);
            #pragma warning restore CS0618

            Assert.IsNotNull(authResult);
            Assert.AreEqual(TokenSource.IdentityProvider, authResult.AuthenticationResultMetadata.TokenSource);
            Assert.IsNotNull(authResult.AccessToken);
            Assert.IsNotNull(authResult.IdToken);
        }

        #endregion

        [RunOn(TargetFrameworks.NetCore)]
        public async Task ROPC_B2C_Async()
        {
            var labResponse = await LabUserHelper.GetB2CLocalAccountAsync().ConfigureAwait(false);
            await RunB2CHappyPathTestAsync(labResponse).ConfigureAwait(false);
        }

        private async Task RunHappyPathTestAsync(LabResponse labResponse, string federationMetadata = "", bool isPublicClient = true, Cloud cloud = Cloud.Public)
        {
            var factory = new HttpSnifferClientFactory();
            IClientApplicationBase clientApp = null;

            if (isPublicClient)
            {
                clientApp = PublicClientApplicationBuilder
                            .Create(labResponse.App.AppId)
                            .WithTestLogging()
                            .WithHttpClientFactory(factory)
                            .WithAuthority(labResponse.Lab.Authority, "organizations")
                            .Build();
            }
            else
            {
                IConfidentialAppSettings settings = ConfidentialAppSettings.GetSettings(cloud);
                var clientAppBuilder = ConfidentialClientApplicationBuilder
                            .Create(settings.ClientId)
                            .WithTestLogging()
                            .WithHttpClientFactory(factory)
                            .WithAuthority(labResponse.Lab.Authority, "organizations");

                if (cloud == Cloud.Arlington)
                {
                    clientAppBuilder.WithClientSecret(settings.GetSecret());
                }
                else
                {
                    clientAppBuilder.WithCertificate(settings.GetCertificate(), true);
                }

                 clientApp = clientAppBuilder.Build();
            }

            AuthenticationResult authResult
                = await GetAuthenticationResultWithAssertAsync(
                    labResponse,
                    factory,
                    clientApp,
                    federationMetadata,
                    CorrelationId).ConfigureAwait(false);

            if (AuthorityInfo.FromAuthorityUri(labResponse.Lab.Authority + "/" + labResponse.Lab.TenantId, false).AuthorityType == AuthorityType.Aad)
            {
                AssertTenantProfiles(authResult.Account.GetTenantProfiles(), authResult.TenantId);
            }
            else
            {
                Assert.IsNull(authResult.Account.GetTenantProfiles());
            }

            // If test fails with "user needs to consent to the application, do an interactive request" error,
            // Do the following:
            // 1) Add in code to pull the user's password, and put a breakpoint there.
            // string password = ((LabUser)user).GetPassword();
            // 2) Using the MSAL Desktop app, make sure the ClientId matches the one used in integration testing.
            // 3) Do the interactive sign-in with the MSAL Desktop app with the username and password from step 1.
            // 4) After successful log-in, remove the password line you added in with step 1, and run the integration test again.
        }

        private async Task RunB2CHappyPathTestAsync(LabResponse labResponse, string federationMetadata = "")
        {
            var factory = new HttpSnifferClientFactory();

            var msalPublicClient = PublicClientApplicationBuilder
                .Create(labResponse.App.AppId)
                .WithB2CAuthority(B2CROPCAuthority)
                .WithTestLogging()
                .WithHttpClientFactory(factory)
                .Build();

            #pragma warning disable CS0618 // Type or member is obsolete
            AuthenticationResult authResult = await msalPublicClient
                .AcquireTokenByUsernamePassword(s_b2cScopes, labResponse.User.Upn, labResponse.User.GetOrFetchPassword())
                .WithCorrelationId(CorrelationId)
                .WithFederationMetadata(federationMetadata)
                .ExecuteAsync(CancellationToken.None)
                .ConfigureAwait(false);
            #pragma warning restore CS0618

            Assert.IsNotNull(authResult);
            Assert.AreEqual(TokenSource.IdentityProvider, authResult.AuthenticationResultMetadata.TokenSource);
            Assert.IsNotNull(authResult.AccessToken);
            Assert.IsNotNull(authResult.IdToken);
            AssertCcsRoutingInformationIsNotSent(factory);

            var acc = (await msalPublicClient.GetAccountsAsync().ConfigureAwait(false)).Single();
            var claimsPrincipal = acc.GetTenantProfiles().Single().ClaimsPrincipal;

            Assert.AreNotEqual(TokenResponseHelper.NullPreferredUsernameDisplayLabel, acc.Username);
            Assert.IsNotNull(claimsPrincipal.FindFirst("Name"));
            Assert.IsNotNull(claimsPrincipal.FindFirst("nbf"));
            Assert.IsNotNull(claimsPrincipal.FindFirst("exp"));

            // If test fails with "user needs to consent to the application, do an interactive request" error,
            // Do the following: 
            // 1) Add in code to pull the user's password, and put a breakpoint there.
            // string password = ((LabUser)user).GetPassword();
            // 2) Using the MSAL Desktop app, make sure the ClientId matches the one used in integration testing.
            // 3) Do the interactive sign-in with the MSAL Desktop app with the username and password from step 1.
            // 4) After successful log-in, remove the password line you added in with step 1, and run the integration test again.
        }

        private async Task<AuthenticationResult> GetAuthenticationResultWithAssertAsync(
            LabResponse labResponse,
            HttpSnifferClientFactory factory,
            IClientApplicationBase clientApp,
            string federationMetadata,
            Guid testCorrelationId)
        {
            AuthenticationResult authResult;

            if (clientApp is IPublicClientApplication publicClientApp)
            {
                #pragma warning disable CS0618 // Type or member is obsolete
                authResult = await publicClientApp
                .AcquireTokenByUsernamePassword(s_scopes, labResponse.User.Upn, labResponse.User.GetOrFetchPassword())
                .WithCorrelationId(testCorrelationId)
                .WithFederationMetadata(federationMetadata)
                .ExecuteAsync(CancellationToken.None)
                .ConfigureAwait(false);
                #pragma warning restore CS0618
            }
            else
            {
                authResult = await (((IConfidentialClientApplication)clientApp) as IByUsernameAndPassword)
                .AcquireTokenByUsernamePassword(s_scopes, labResponse.User.Upn, labResponse.User.GetOrFetchPassword())
                .WithCorrelationId(testCorrelationId)
                .ExecuteAsync(CancellationToken.None)
                .ConfigureAwait(false);
            }

            Assert.IsNotNull(authResult);
            Assert.AreEqual(TokenSource.IdentityProvider, authResult.AuthenticationResultMetadata.TokenSource);
            Assert.IsNotNull(authResult.AccessToken);
            Assert.IsNotNull(authResult.IdToken);
            Assert.IsTrue(string.Equals(labResponse.User.Upn, authResult.Account.Username, StringComparison.InvariantCultureIgnoreCase));
            AssertTelemetryHeaders(factory, false, labResponse);
            AssertCcsRoutingInformationIsSent(factory, labResponse);                        

            return authResult;
        }

        private void AssertCcsRoutingInformationIsSent(HttpSnifferClientFactory factory, LabResponse labResponse)
        {
            var CcsHeader = TestCommon.GetCcsHeaderFromSnifferFactory(factory);
            Assert.AreEqual($"x-anchormailbox:upn:{labResponse.User.Upn}", $"{CcsHeader.Key}:{CcsHeader.Value.FirstOrDefault()}");
        }

        private void AssertCcsRoutingInformationIsNotSent(HttpSnifferClientFactory factory)
        {
            var (req, _) = factory.RequestsAndResponses.Single(x =>
                x.Item1.RequestUri.AbsoluteUri.Contains("oauth2/v2.0/token") &&
                x.Item2.StatusCode == HttpStatusCode.OK);

            Assert.IsTrue(!req.Headers.Any(h => h.Key == Constants.CcsRoutingHintHeader));
        }

        private void AssertTenantProfiles(IEnumerable<TenantProfile> tenantProfiles, string tenantId)
        {
            Assert.IsNotNull(tenantProfiles);
            Assert.IsTrue(tenantProfiles.Count() > 0);

            TenantProfile tenantProfile = tenantProfiles.Single(tp => tp.TenantId == tenantId);
            Assert.IsNotNull(tenantProfile);
            Assert.IsNotNull(tenantProfile.ClaimsPrincipal);
            Assert.IsNotNull(tenantProfile.ClaimsPrincipal.FindFirst(claim => claim.Type == "tid" && claim.Value == tenantId));
        }

        private void AssertTelemetryHeaders(HttpSnifferClientFactory factory, bool IsFailure, LabResponse labResponse)
        {
            var (req, _) = factory.RequestsAndResponses.Single(x =>
                x.Item1.RequestUri.AbsoluteUri == labResponse.Lab.Authority + "organizations/oauth2/v2.0/token" &&
                x.Item2.StatusCode == HttpStatusCode.OK);

            var telemetryCurrentValue = req.Headers.Single(h => h.Key == TelemetryConstants.XClientCurrentTelemetry).Value;
            HttpTelemetryRecorder httpTelemetryRecorder = new HttpTelemetryRecorder();

            string csvCurrent = telemetryCurrentValue.FirstOrDefault();

            if (!IsFailure)
            {
                Assert.AreEqual(XClientCurrentTelemetryROPC, csvCurrent);

                httpTelemetryRecorder.SplitCurrentCsv(csvCurrent);
                httpTelemetryRecorder.CheckSchemaVersion(csvCurrent);

                Assert.AreEqual(UPApiId, httpTelemetryRecorder.ApiId.FirstOrDefault(e => e.Contains(UPApiId)));
                Assert.IsFalse(httpTelemetryRecorder.ForceRefresh);
            }
            else
            {
                Assert.AreEqual(XClientCurrentTelemetryROPCFailure, csvCurrent);
                httpTelemetryRecorder.CheckSchemaVersion(csvCurrent);
                httpTelemetryRecorder.SplitCurrentCsv(csvCurrent);

                Assert.AreEqual(UPApiId, httpTelemetryRecorder.ApiId.FirstOrDefault(e => e.Contains(UPApiId)));
                Assert.IsFalse(httpTelemetryRecorder.ForceRefresh);
            }
        }
    }
}
#endif<|MERGE_RESOLUTION|>--- conflicted
+++ resolved
@@ -74,20 +74,6 @@
         }
 
         [RunOn(TargetFrameworks.NetCore)]
-<<<<<<< HEAD
-#if IGNORE_FEDERATED
-        [Ignore]
-#endif
-        public async Task ROPC_AdfsFederated_WithMetadata_Async()
-        {
-            var labResponse = await LabUserHelper.GetDefaultAdfsUserAsync().ConfigureAwait(false);
-            string federationMetadata = File.ReadAllText(@"federationMetadata.xml").ToString();
-            await RunHappyPathTestAsync(labResponse, federationMetadata).ConfigureAwait(false);
-        }
-
-        [RunOn(TargetFrameworks.NetCore)]
-=======
->>>>>>> 054a0a79
         [TestCategory(TestCategories.ADFS)]
 #if IGNORE_FEDERATED
         [Ignore]
