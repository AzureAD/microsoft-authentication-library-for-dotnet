﻿// Copyright (c) Microsoft Corporation. All rights reserved.
// Licensed under the MIT License.

using Microsoft.Identity.Client;
using Microsoft.Identity.Test.Common;
using Microsoft.Identity.Test.Integration.Infrastructure;
using Microsoft.Identity.Test.Integration.net45.Infrastructure;
using Microsoft.Identity.Test.LabInfrastructure;
using Microsoft.VisualStudio.TestTools.UnitTesting;
using System.Diagnostics;
using System.IO;
using System.Net;
using System.Threading;
using System.Threading.Tasks;
using Microsoft.Identity.Client.Broker;
using Microsoft.Identity.Client.UI;
using Microsoft.Identity.Client.Core;
using Microsoft.Identity.Test.Common.Core.Mocks;
using Microsoft.Identity.Client.OAuth2;
using System.Runtime.InteropServices;
using System;
using NSubstitute;
using System.Linq;

namespace Microsoft.Identity.Test.Integration.Broker
{
    
    [TestClass]
    public class RuntimeBrokerTests
    {
        [DllImport("user32.dll")]
        static extern IntPtr GetForegroundWindow();

        /// <summary>
        /// Initialized by MSTest (do not make private or readonly)
        /// </summary>
        //public TestContext TestContext { get; set; }
        private CoreUIParent _coreUIParent;
        private ILoggerAdapter _logger;
        private RuntimeBroker _wamBroker;
        IntPtr _parentHandle = GetForegroundWindow();
        private readonly string _popNonce = "eyJ0eXAiOiJKV1QiLCJhbGciOiJSUzI1NiIsImtpZCI6bnVsbH0.eyJ0cyI6MTY1MjI4NTAzNH0.Nh-mAJwRphv57IdpdIrYzmYp6vP_BmmYy4UrNKj5A2x4XKLbp_H3aH4J5_s9hP5MzoiHE2SgVaDG8YUbP4xOjFYmpNG884pWqI-z9RjFNKJgBTXUhwv8HsUnxUHq1KTvpLmd1K1gJZORdeUI2LDr07EEH3-aT0PkRt-wT1YNNh5gU_RHV5KvlsyDWCvCJpEbZmGUf8JX9tHO2ux7XAKD77lVb5m6lFq_8Wr5nhJDyREHrXKWQq-X4rTxnBCZ4KBAufImSVHAeVi7ihlGbcobU2CuyJscTZkyELWMG8rBD6QK57AzrM77mua9-QClKIHArL8_d2fgyksLLS89wxy25A";

        [TestInitialize]
        public void Init()
        {
            _coreUIParent = new CoreUIParent() { OwnerWindow = _parentHandle };
            ApplicationConfiguration applicationConfiguration = new ApplicationConfiguration();
            _logger = Substitute.For<ILoggerAdapter>();
            _wamBroker = new RuntimeBroker(_coreUIParent, applicationConfiguration, _logger);
        }

        [TestMethod]
        public async Task WamSilentAuthUserInteractionRequiredAsync()
        {
            string[] scopes = new[]
                {
                    "https://management.core.windows.net//.default"
                };

            PublicClientApplicationBuilder pcaBuilder = PublicClientApplicationBuilder
               .Create("04f0c124-f2bc-4f59-8241-bf6df9866bbd")
               .WithAuthority("https://login.microsoftonline.com/organizations");

            IPublicClientApplication pca = pcaBuilder.WithBrokerPreview().Build();

            // Act
            try
            {
                var result = await pca.AcquireTokenSilent(scopes,PublicClientApplication.OperatingSystemAccount).ExecuteAsync().ConfigureAwait(false);

            }
            catch (MsalUiRequiredException ex)
            {
                Assert.IsTrue(ex.Message.Contains("Need user interaction to continue"));
            }

        }

        [TestMethod]
        public async Task WamSilentAuthLoginHintNoAccontInCacheAsync()
        {
            string[] scopes = new[]
                {
                    "https://management.core.windows.net//.default"
                };

            PublicClientApplicationBuilder pcaBuilder = PublicClientApplicationBuilder
               .Create("04f0c124-f2bc-4f59-8241-bf6df9866bbd")
               .WithAuthority("https://login.microsoftonline.com/organizations");

            IPublicClientApplication pca = pcaBuilder.WithBrokerPreview().Build();

            // Act
            try
            {
                var result = await pca.AcquireTokenSilent(scopes, "idlab@").ExecuteAsync().ConfigureAwait(false);

            }
            catch (MsalUiRequiredException ex)
            {
                Assert.IsTrue(ex.Message.Contains("You are trying to acquire a token silently using a login hint. " +
                    "No account was found in the token cache having this login hint"));
            }

        }

        [TestMethod]
        public async Task WamInteractiveAuthNoWindowHandleAsync()
        {
            string[] scopes = new[]
                {
                    "https://management.core.windows.net//.default"
                };

            IAccount accountToLogin = PublicClientApplication.OperatingSystemAccount;

            PublicClientApplicationBuilder pcaBuilder = PublicClientApplicationBuilder
               .Create("04f0c124-f2bc-4f59-8241-bf6df9866bbd")
               .WithAuthority("https://login.microsoftonline.com/organizations");

            IPublicClientApplication pca = pcaBuilder.WithBrokerPreview().Build();

            // Act
            try
            {
                var result = await pca.AcquireTokenInteractive(scopes)
                    .WithAccount(accountToLogin)
                    .ExecuteAsync()
                    .ConfigureAwait(false);

            }
            catch (MsalClientException ex)
            {
                Assert.IsTrue(ex.Message.Contains("Public Client applications wanting to use WAM need to provide their window handle. " +
                    "Console applications can use GetConsoleWindow Windows API for this"));
            }

        }

        [TestMethod]
        public async Task WamUsernamePasswordRequestAsync()
        {
            var labResponse = await LabUserHelper.GetDefaultUserAsync().ConfigureAwait(false);
            string[] scopes = { "User.Read" };

            IPublicClientApplication pca = PublicClientApplicationBuilder
               .Create(labResponse.App.AppId)
               .WithAuthority(labResponse.Lab.Authority, "organizations")
               .WithBrokerPreview().Build();

            // Acquire token using username password
            var result = await pca.AcquireTokenByUsernamePassword(scopes, labResponse.User.Upn, new NetworkCredential("", labResponse.User.GetOrFetchPassword()).SecurePassword).ExecuteAsync().ConfigureAwait(false);

<<<<<<< HEAD
            AssertAuthResult(result, TokenSource.Broker, labResponse.Lab.TenantId);
=======
            MsalAssert.AssertAuthResult(result, TokenSource.Broker, labResponse.Lab.TenantId);
>>>>>>> 668f2c31

            // Get Accounts
            var accounts = await pca.GetAccountsAsync().ConfigureAwait(false);
            Assert.IsNotNull(accounts);

            var account = accounts.FirstOrDefault();
            Assert.IsNotNull(account);

            // Acquire token silently
            result = await pca.AcquireTokenSilent(scopes, account).ExecuteAsync().ConfigureAwait(false);

<<<<<<< HEAD
            AssertAuthResult(result, TokenSource.Cache, labResponse.Lab.TenantId);
=======
            MsalAssert.AssertAuthResult(result, TokenSource.Cache, labResponse.Lab.TenantId);
>>>>>>> 668f2c31

            // Remove Account
            await pca.RemoveAsync(account).ConfigureAwait(false);

            // Assert the account is removed
            accounts = await pca.GetAccountsAsync().ConfigureAwait(false);

            Assert.IsNotNull(accounts);
            Assert.AreEqual(0, accounts.Count());
        }
<<<<<<< HEAD

        [TestMethod]
        public async Task WamUsernamePasswordRequestMsaPassthroughAsync()
        {
            var labResponse = await LabUserHelper.GetDefaultUserAsync().ConfigureAwait(false);
            string[] scopes = { "User.Read" };

            IPublicClientApplication pca = PublicClientApplicationBuilder
               .Create("04f0c124-f2bc-4f59-8241-bf6df9866bbd")
               .WithAuthority(labResponse.Lab.Authority, "organizations")
               .WithWindowsBrokerOptions(new WindowsBrokerOptions()
               {
                   MsaPassthrough = true
               })
               .WithBrokerPreview().Build();

            // Acquire token using username password
            var result = await pca.AcquireTokenByUsernamePassword(scopes, labResponse.User.Upn, new NetworkCredential("", labResponse.User.GetOrFetchPassword()).SecurePassword).ExecuteAsync().ConfigureAwait(false);

            AssertAuthResult(result, TokenSource.Broker, labResponse.Lab.TenantId);

            // Get Accounts
            var accounts = await pca.GetAccountsAsync().ConfigureAwait(false);
            Assert.IsNotNull(accounts);

            var account = accounts.FirstOrDefault();
            Assert.IsNotNull(account);

            // Acquire token silently
            result = await pca.AcquireTokenSilent(scopes, account).ExecuteAsync().ConfigureAwait(false);

            AssertAuthResult(result, TokenSource.Cache, labResponse.Lab.TenantId);

            // Remove Account
            await pca.RemoveAsync(account).ConfigureAwait(false);

            // Assert the account is removed
            accounts = await pca.GetAccountsAsync().ConfigureAwait(false);

            Assert.IsNotNull(accounts);
            Assert.AreEqual(0, accounts.Count());
        }

        [TestMethod]
        public async Task WamUsernamePasswordRequestWithPOPAsync()
        {
            var labResponse = await LabUserHelper.GetDefaultUserAsync().ConfigureAwait(false);
            string[] scopes = { "User.Read" };

            IPublicClientApplication pca = PublicClientApplicationBuilder
               .Create(labResponse.App.AppId)
               .WithAuthority(labResponse.Lab.Authority, "organizations")
               .WithExperimentalFeatures()
               .WithBrokerPreview().Build();

            var result = await pca
                .AcquireTokenByUsernamePassword(
                    scopes, 
                    labResponse.User.Upn, 
                    new NetworkCredential("", labResponse.User.GetOrFetchPassword()).SecurePassword)
                .WithProofOfPossession(_popNonce, System.Net.Http.HttpMethod.Get, new Uri(labResponse.Lab.Authority))
                .ExecuteAsync().ConfigureAwait(false);

            AssertAuthResult(result, TokenSource.Broker, labResponse.Lab.TenantId, true);
        }

        private void AssertAuthResult(AuthenticationResult result, TokenSource tokenSource, string tenantId, bool isPop = false)
        {
            Assert.IsNotNull(result);
            Assert.IsNotNull(result.AccessToken);
            Assert.IsNotNull(result.IdToken);
            Assert.IsNotNull(result.Account);
            Assert.IsNotNull(result.Account.Username);

            if (isPop)
            {
                Assert.AreEqual("PoP", result.TokenType);
            }
            else
            {
                Assert.AreEqual("Bearer", result.TokenType);
            } 

            Assert.AreEqual(tokenSource, result.AuthenticationResultMetadata.TokenSource);

            Assert.IsTrue(result.ExpiresOn > DateTimeOffset.UtcNow + TimeSpan.FromHours(1));

            Assert.AreEqual(tenantId, result.TenantId);
        }
=======
>>>>>>> 668f2c31
    }
}<|MERGE_RESOLUTION|>--- conflicted
+++ resolved
@@ -152,11 +152,7 @@
             // Acquire token using username password
             var result = await pca.AcquireTokenByUsernamePassword(scopes, labResponse.User.Upn, new NetworkCredential("", labResponse.User.GetOrFetchPassword()).SecurePassword).ExecuteAsync().ConfigureAwait(false);
 
-<<<<<<< HEAD
-            AssertAuthResult(result, TokenSource.Broker, labResponse.Lab.TenantId);
-=======
             MsalAssert.AssertAuthResult(result, TokenSource.Broker, labResponse.Lab.TenantId);
->>>>>>> 668f2c31
 
             // Get Accounts
             var accounts = await pca.GetAccountsAsync().ConfigureAwait(false);
@@ -168,11 +164,7 @@
             // Acquire token silently
             result = await pca.AcquireTokenSilent(scopes, account).ExecuteAsync().ConfigureAwait(false);
 
-<<<<<<< HEAD
-            AssertAuthResult(result, TokenSource.Cache, labResponse.Lab.TenantId);
-=======
             MsalAssert.AssertAuthResult(result, TokenSource.Cache, labResponse.Lab.TenantId);
->>>>>>> 668f2c31
 
             // Remove Account
             await pca.RemoveAsync(account).ConfigureAwait(false);
@@ -183,97 +175,5 @@
             Assert.IsNotNull(accounts);
             Assert.AreEqual(0, accounts.Count());
         }
-<<<<<<< HEAD
-
-        [TestMethod]
-        public async Task WamUsernamePasswordRequestMsaPassthroughAsync()
-        {
-            var labResponse = await LabUserHelper.GetDefaultUserAsync().ConfigureAwait(false);
-            string[] scopes = { "User.Read" };
-
-            IPublicClientApplication pca = PublicClientApplicationBuilder
-               .Create("04f0c124-f2bc-4f59-8241-bf6df9866bbd")
-               .WithAuthority(labResponse.Lab.Authority, "organizations")
-               .WithWindowsBrokerOptions(new WindowsBrokerOptions()
-               {
-                   MsaPassthrough = true
-               })
-               .WithBrokerPreview().Build();
-
-            // Acquire token using username password
-            var result = await pca.AcquireTokenByUsernamePassword(scopes, labResponse.User.Upn, new NetworkCredential("", labResponse.User.GetOrFetchPassword()).SecurePassword).ExecuteAsync().ConfigureAwait(false);
-
-            AssertAuthResult(result, TokenSource.Broker, labResponse.Lab.TenantId);
-
-            // Get Accounts
-            var accounts = await pca.GetAccountsAsync().ConfigureAwait(false);
-            Assert.IsNotNull(accounts);
-
-            var account = accounts.FirstOrDefault();
-            Assert.IsNotNull(account);
-
-            // Acquire token silently
-            result = await pca.AcquireTokenSilent(scopes, account).ExecuteAsync().ConfigureAwait(false);
-
-            AssertAuthResult(result, TokenSource.Cache, labResponse.Lab.TenantId);
-
-            // Remove Account
-            await pca.RemoveAsync(account).ConfigureAwait(false);
-
-            // Assert the account is removed
-            accounts = await pca.GetAccountsAsync().ConfigureAwait(false);
-
-            Assert.IsNotNull(accounts);
-            Assert.AreEqual(0, accounts.Count());
-        }
-
-        [TestMethod]
-        public async Task WamUsernamePasswordRequestWithPOPAsync()
-        {
-            var labResponse = await LabUserHelper.GetDefaultUserAsync().ConfigureAwait(false);
-            string[] scopes = { "User.Read" };
-
-            IPublicClientApplication pca = PublicClientApplicationBuilder
-               .Create(labResponse.App.AppId)
-               .WithAuthority(labResponse.Lab.Authority, "organizations")
-               .WithExperimentalFeatures()
-               .WithBrokerPreview().Build();
-
-            var result = await pca
-                .AcquireTokenByUsernamePassword(
-                    scopes, 
-                    labResponse.User.Upn, 
-                    new NetworkCredential("", labResponse.User.GetOrFetchPassword()).SecurePassword)
-                .WithProofOfPossession(_popNonce, System.Net.Http.HttpMethod.Get, new Uri(labResponse.Lab.Authority))
-                .ExecuteAsync().ConfigureAwait(false);
-
-            AssertAuthResult(result, TokenSource.Broker, labResponse.Lab.TenantId, true);
-        }
-
-        private void AssertAuthResult(AuthenticationResult result, TokenSource tokenSource, string tenantId, bool isPop = false)
-        {
-            Assert.IsNotNull(result);
-            Assert.IsNotNull(result.AccessToken);
-            Assert.IsNotNull(result.IdToken);
-            Assert.IsNotNull(result.Account);
-            Assert.IsNotNull(result.Account.Username);
-
-            if (isPop)
-            {
-                Assert.AreEqual("PoP", result.TokenType);
-            }
-            else
-            {
-                Assert.AreEqual("Bearer", result.TokenType);
-            } 
-
-            Assert.AreEqual(tokenSource, result.AuthenticationResultMetadata.TokenSource);
-
-            Assert.IsTrue(result.ExpiresOn > DateTimeOffset.UtcNow + TimeSpan.FromHours(1));
-
-            Assert.AreEqual(tenantId, result.TenantId);
-        }
-=======
->>>>>>> 668f2c31
     }
 }