﻿<?xml version="1.0" encoding="utf-8"?>
<Project Sdk="Microsoft.NET.Sdk">
  <PropertyGroup>
    <TargetFramework>netcoreapp3.1</TargetFramework>
    <IsPackable>false</IsPackable>
    <DefineConstants>$(DefineConstants);NET_CORE</DefineConstants>
  </PropertyGroup>

  <ItemGroup>

    <Compile Include="../Microsoft.Identity.Test.Integration.NetFx/**/*.cs" Exclude="../Microsoft.Identity.Test.Integration.NetFx/obj/**/*" />
    <None Include="../Microsoft.Identity.Test.Integration.NetFx/federationMetadata.xml" />
    <ProjectReference Include="..\..\src\client\Microsoft.Identity.Client.Broker\Microsoft.Identity.Client.Broker.csproj" />
    
    <ProjectReference Include="..\..\src\client\Microsoft.Identity.Client\Microsoft.Identity.Client.csproj" />
    <ProjectReference Include="..\Microsoft.Identity.Test.Core.UIAutomation\Microsoft.Identity.Test.UIAutomation.Infrastructure.csproj" />
    <ProjectReference Include="..\Microsoft.Identity.Test.LabInfrastructure\Microsoft.Identity.Test.LabInfrastructure.csproj" />
    <ProjectReference Include="..\Microsoft.Identity.Test.Common\Microsoft.Identity.Test.Common.csproj" />
    <PackageReference Include="Microsoft.AspNet.WebApi.Client" Version="5.2.9" />
    <PackageReference Include="Microsoft.IdentityModel.JsonWebTokens" Version="6.15.0" />
    <PackageReference Include="Microsoft.IdentityModel.Protocols.SignedHttpRequest" Version="6.15.0" />
    <PackageReference Include="Microsoft.NET.Test.Sdk" Version="16.5.0" />
    <PackageReference Include="MSTest.TestAdapter" Version="2.1.0" />
    <PackageReference Include="MSTest.TestFramework" Version="2.1.0" />
<<<<<<< HEAD
=======
    <PackageReference Include="Newtonsoft.Json" Version="13.0.1" />
    <PackageReference Include="NUnit3TestAdapter" Version="4.2.1" />
>>>>>>> 1cd8ef3c
    <PackageReference Include="Selenium.Support" Version="3.141.0" />
    <PackageReference Include="System.IdentityModel.Tokens.Jwt" Version="5.4.0" />
    <!-- This reference is a workaround for a bug in .net46
    https://stackoverflow.com/questions/45563560/could-not-load-file-or-assembly-system-net-http-version-4-1-1-1-net-standard-->
    <PackageReference Include="System.Net.Http" Version="4.3.4" />
    <PackageReference Include="Selenium.WebDriver" Version="3.141.0" />
    <PackageReference Include="StrongNamer">
      <Version>0.2.5</Version>
    </PackageReference>
    <PackageReference Include="System.Text.Json" Version="6.0.5" />

  </ItemGroup>

  <ItemGroup>
    <None Update="..\Microsoft.Identity.Test.Integration.NetFx\federationMetadata.xml">
      <CopyToOutputDirectory>Always</CopyToOutputDirectory>
    </None>
  </ItemGroup>

  
</Project><|MERGE_RESOLUTION|>--- conflicted
+++ resolved
@@ -22,11 +22,7 @@
     <PackageReference Include="Microsoft.NET.Test.Sdk" Version="16.5.0" />
     <PackageReference Include="MSTest.TestAdapter" Version="2.1.0" />
     <PackageReference Include="MSTest.TestFramework" Version="2.1.0" />
-<<<<<<< HEAD
-=======
-    <PackageReference Include="Newtonsoft.Json" Version="13.0.1" />
     <PackageReference Include="NUnit3TestAdapter" Version="4.2.1" />
->>>>>>> 1cd8ef3c
     <PackageReference Include="Selenium.Support" Version="3.141.0" />
     <PackageReference Include="System.IdentityModel.Tokens.Jwt" Version="5.4.0" />
     <!-- This reference is a workaround for a bug in .net46
