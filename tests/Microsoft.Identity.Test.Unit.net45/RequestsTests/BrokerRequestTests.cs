--- conflicted
+++ resolved
@@ -148,16 +148,9 @@
                         _parameters,
                         _acquireTokenSilentParameters,
                         broker);
-<<<<<<< HEAD
 
                 Assert.AreEqual(false, _brokerSilentAuthStrategy.Broker.IsBrokerInstalledAndInvokable());
-                AssertException.TaskThrowsAsync<PlatformNotSupportedException>(() => _brokerSilentAuthStrategy.Broker.AcquireTokenUsingBrokerAsync(new Dictionary<string, string>())).ConfigureAwait(false);
-=======
-                Assert.AreEqual(false, _brokerSilentRequest.Broker.IsBrokerInstalledAndInvokable());
-                AssertException.TaskThrowsAsync<PlatformNotSupportedException>(
-                    () => _brokerSilentRequest.Broker.AcquireTokenSilentAsync(
-                        parameters, new AcquireTokenSilentParameters())).ConfigureAwait(false);
->>>>>>> cdf467b0
+                AssertException.TaskThrowsAsync<PlatformNotSupportedException>(() => _brokerSilentAuthStrategy.Broker.AcquireTokenSilentAsync(_parameters, _acquireTokenSilentParameters)).ConfigureAwait(false);
             }
         }
 
@@ -246,7 +239,7 @@
                 // Arrange
                 var mockBroker = Substitute.For<IBroker>();
                 var expectedAccount = Substitute.For<IAccount>();
-                mockBroker.GetAccountsAsync(TestConstants.ClientId).Returns(new[] { expectedAccount });
+                mockBroker.GetAccountsAsync(TestConstants.ClientId, TestConstants.RedirectUri).Returns(new[] { expectedAccount });
                 mockBroker.IsBrokerInstalledAndInvokable().Returns(false);
 
                 var platformProxy = Substitute.For<IPlatformProxy>();
