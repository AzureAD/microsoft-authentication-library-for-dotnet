﻿// ------------------------------------------------------------------------------
//
// Copyright (c) Microsoft Corporation.
// All rights reserved.
//
// This code is licensed under the MIT License.
//
// Permission is hereby granted, free of charge, to any person obtaining a copy
// of this software and associated documentation files(the "Software"), to deal
// in the Software without restriction, including without limitation the rights
// to use, copy, modify, merge, publish, distribute, sublicense, and / or sell
// copies of the Software, and to permit persons to whom the Software is
// furnished to do so, subject to the following conditions :
//
// The above copyright notice and this permission notice shall be included in
// all copies or substantial portions of the Software.
//
// THE SOFTWARE IS PROVIDED "AS IS", WITHOUT WARRANTY OF ANY KIND, EXPRESS OR
// IMPLIED, INCLUDING BUT NOT LIMITED TO THE WARRANTIES OF MERCHANTABILITY,
// FITNESS FOR A PARTICULAR PURPOSE AND NONINFRINGEMENT.IN NO EVENT SHALL THE
// AUTHORS OR COPYRIGHT HOLDERS BE LIABLE FOR ANY CLAIM, DAMAGES OR OTHER
// LIABILITY, WHETHER IN AN ACTION OF CONTRACT, TORT OR OTHERWISE, ARISING FROM,
// OUT OF OR IN CONNECTION WITH THE SOFTWARE OR THE USE OR OTHER DEALINGS IN
// THE SOFTWARE.
//
// ------------------------------------------------------------------------------

using System;
using System.Collections.Generic;
using System.Diagnostics;
using System.Linq;
using System.Net;
using System.Net.Http;
using System.Threading;
using System.Threading.Tasks;
using Microsoft.Identity.Client;
using Microsoft.Identity.Client.ApiConfig.Parameters;
using Microsoft.Identity.Client.Core;
using Microsoft.Identity.Client.Internal.Requests;
using Microsoft.Identity.Client.Instance;
using Microsoft.Identity.Client.OAuth2;
using Microsoft.Identity.Client.PlatformsCommon.Factories;
using Microsoft.Identity.Client.TelemetryCore;
using Microsoft.Identity.Client.Utils;
using Microsoft.Identity.Test.Common.Core.Helpers;
using Microsoft.Identity.Test.Common.Core.Mocks;
using Microsoft.VisualStudio.TestTools.UnitTesting;
using Microsoft.Identity.Test.Common;

namespace Microsoft.Identity.Test.Unit.RequestsTests
{
    [TestClass]
    public class DeviceCodeRequestTests
    {
        private const string ExpectedDeviceCode =
            "BAQABAAEAAADXzZ3ifr-GRbDT45zNSEFEfU4P-bZYS1vkvv8xiXdb1_zX2xAcdcfEoei1o-t9-zTB9sWyTcddFEWahP1FJJJ_YVA1zvPM2sV56d_8O5G23ti5uu0nRbIsniczabYYEr-2ZsbgRO62oZjKlB1zF3EkuORg2QhMOjtsk-KP0aw8_iAA";

        private const string ExpectedUserCode = "B6SUYU5PL";
        private const int ExpectedExpiresIn = 900;
        private const int ExpectedInterval = 1;
        private const string ExpectedVerificationUrl = "https://microsoft.com/devicelogin";
<<<<<<< HEAD
        private const string ExpectedAdfsVerificationUrl = "https://fs.contoso.com/adfs/oauth2/deviceauth";
        private IValidatedAuthoritiesCache _validatedAuthoritiesCache;
=======
>>>>>>> 51339519

        private string ExpectedMessage =>
            $"To sign in, use a web browser to open the page {ExpectedVerificationUrl} and enter the code {ExpectedUserCode} to authenticate.";

        private string ExpectedResponseMessage =>
            $"{{" +
            $"\"user_code\":\"{ExpectedUserCode}\"," +
            $"\"device_code\":\"{ExpectedDeviceCode}\"," +
            $"\"verification_url\":\"{ExpectedVerificationUrl}\"," +
            $"\"expires_in\":\"{ExpectedExpiresIn}\"," +
            $"\"interval\":\"{ExpectedInterval}\"," +
            $"\"message\":\"{ExpectedMessage}\"," +
            $"}}";

        private string ExpectedAdfsResponseMessage =>
            $"{{" +
            $"\"user_code\":\"{ExpectedUserCode}\"," +
            $"\"device_code\":\"{ExpectedDeviceCode}\"," +
            $"\"verification_url\":\"{ExpectedAdfsVerificationUrl}\"," +
            $"\"expires_in\":\"{ExpectedExpiresIn}\"," +
            $"\"interval\":\"{ExpectedInterval}\"," +
            $"\"message\":\"{ExpectedMessage}\"," +
            $"}}";

        [TestInitialize]
        public void TestInitialize()
        {
            TestCommon.ResetStateAndInitMsal();
        }

        private HttpResponseMessage CreateDeviceCodeResponseSuccessMessage()
        {
            return MockHelpers.CreateSuccessResponseMessage(ExpectedResponseMessage);
        }

        private HttpResponseMessage CreateAdfsDeviceCodeResponseSuccessMessage()
        {
            return MockHelpers.CreateSuccessResponseMessage(ExpectedAdfsResponseMessage);
        }

        [TestMethod]
        [TestCategory("DeviceCodeRequestTests")]
        public void TestDeviceCodeAuthSuccess()
        {
            const int NumberOfAuthorizationPendingRequestsToInject = 1;

            using (var harness = new MockHttpAndServiceBundle())
            {
                var parameters = CreateAuthenticationParametersAndSetupMocks(
                    harness,
                    NumberOfAuthorizationPendingRequestsToInject,
                    out HashSet<string> expectedScopes);

                var cache = parameters.TokenCache;

                // Check that cache is empty
                Assert.AreEqual(0, cache.Accessor.AccessTokenCount);
                Assert.AreEqual(0, cache.Accessor.AccountCount);
                Assert.AreEqual(0, cache.Accessor.IdTokenCount);
                Assert.AreEqual(0, cache.Accessor.RefreshTokenCount);

                DeviceCodeResult actualDeviceCodeResult = null;

                var deviceCodeParameters = new AcquireTokenWithDeviceCodeParameters
                {
                    DeviceCodeResultCallback = result =>
                    {
                        actualDeviceCodeResult = result;
                        return Task.FromResult(0);
                    }
                };

                var request = new DeviceCodeRequest(harness.ServiceBundle, parameters, deviceCodeParameters);

                Task<AuthenticationResult> task = request.RunAsync(CancellationToken.None);
                task.Wait();
                var authenticationResult = task.Result;
                Assert.IsNotNull(authenticationResult);
                Assert.IsNotNull(actualDeviceCodeResult);

                Assert.AreEqual(MsalTestConstants.ClientId, actualDeviceCodeResult.ClientId);
                Assert.AreEqual(ExpectedDeviceCode, actualDeviceCodeResult.DeviceCode);
                Assert.AreEqual(ExpectedInterval, actualDeviceCodeResult.Interval);
                Assert.AreEqual(ExpectedMessage, actualDeviceCodeResult.Message);
                Assert.AreEqual(ExpectedUserCode, actualDeviceCodeResult.UserCode);
                Assert.AreEqual(ExpectedVerificationUrl, actualDeviceCodeResult.VerificationUrl);

                CoreAssert.AreScopesEqual(expectedScopes.AsSingleString(), actualDeviceCodeResult.Scopes.AsSingleString());

                // Validate that entries were added to cache
                Assert.AreEqual(1, cache.Accessor.AccessTokenCount);
                Assert.AreEqual(1, cache.Accessor.AccountCount);
                Assert.AreEqual(1, cache.Accessor.IdTokenCount);
                Assert.AreEqual(1, cache.Accessor.RefreshTokenCount);
            }
        }

        [TestMethod]
        [TestCategory("DeviceCodeRequestTests")]
        public void TestDeviceCodeAuthSuccessWithAdfs()
        {
            const int NumberOfAuthorizationPendingRequestsToInject = 1;

            using (var harness = new MockHttpAndServiceBundle())
            {
                var parameters = CreateAuthenticationParametersAndSetupMocks(
                    harness,
                    NumberOfAuthorizationPendingRequestsToInject,
                    out HashSet<string> expectedScopes);

                var cache = parameters.TokenCache;

                // Check that cache is empty
                Assert.AreEqual(0, cache.Accessor.AccessTokenCount);
                Assert.AreEqual(0, cache.Accessor.AccountCount);
                Assert.AreEqual(0, cache.Accessor.IdTokenCount);
                Assert.AreEqual(0, cache.Accessor.RefreshTokenCount);

                DeviceCodeResult actualDeviceCodeResult = null;
                var request = new DeviceCodeRequest(
                    harness.ServiceBundle,
                    parameters,
                    ApiEvent.ApiIds.None,
                    result =>
                    {
                        actualDeviceCodeResult = result;
                        return Task.FromResult(0);
                    });
                Task<AuthenticationResult> task = request.RunAsync(CancellationToken.None);
                task.Wait();
                var authenticationResult = task.Result;
                Assert.IsNotNull(authenticationResult);
                Assert.IsNotNull(actualDeviceCodeResult);
                Assert.AreEqual(MsalTestConstants.ClientId, actualDeviceCodeResult.ClientId);
                Assert.AreEqual(ExpectedDeviceCode, actualDeviceCodeResult.DeviceCode);
                Assert.AreEqual(ExpectedInterval, actualDeviceCodeResult.Interval);
                Assert.AreEqual(ExpectedMessage, actualDeviceCodeResult.Message);
                Assert.AreEqual(ExpectedUserCode, actualDeviceCodeResult.UserCode);
                Assert.AreEqual(ExpectedAdfsVerificationUrl, actualDeviceCodeResult.VerificationUrl);
                CoreAssert.AreScopesEqual(expectedScopes.AsSingleString(), actualDeviceCodeResult.Scopes.AsSingleString());
                // Validate that entries were added to cache
                Assert.AreEqual(1, cache.Accessor.AccessTokenCount);
                Assert.AreEqual(1, cache.Accessor.AccountCount);
                Assert.AreEqual(1, cache.Accessor.IdTokenCount);
                Assert.AreEqual(1, cache.Accessor.RefreshTokenCount);
            }
        }

        [TestMethod]
        [TestCategory("DeviceCodeRequestTests")]
        public void TestDeviceCodeCancel()
        {
            using (var harness = new MockHttpAndServiceBundle())
            {
                const int NumberOfAuthorizationPendingRequestsToInject = 0;
                var parameters = CreateAuthenticationParametersAndSetupMocks(
                    harness,
                    NumberOfAuthorizationPendingRequestsToInject,
                    out HashSet<string> expectedScopes);

                var cancellationSource = new CancellationTokenSource();

                DeviceCodeResult actualDeviceCodeResult = null;
                var deviceCodeParameters = new AcquireTokenWithDeviceCodeParameters
                {
                    DeviceCodeResultCallback = async result =>
                    {
                        await Task.Delay(200, CancellationToken.None).ConfigureAwait(false);
                        actualDeviceCodeResult = result;                    }
                };

                var request = new DeviceCodeRequest(harness.ServiceBundle, parameters, deviceCodeParameters);

                // We setup the cancel before calling the RunAsync operation since we don't check the cancel
                // until later and the mock network calls run insanely fast for us to timeout for them.
                cancellationSource.Cancel();
                AssertException.TaskThrows<OperationCanceledException>(() => request.RunAsync(cancellationSource.Token));
            }
        }

        [TestMethod]
        [TestCategory("DeviceCodeRequestTests")]
        public void VerifyAuthorizationPendingErrorDoesNotLogError()
        {
            // When calling DeviceCodeFlow, we poll for the authorization and if the user hasn't entered the code in yet
            // then we receive an error for authorization_pending.  This is thrown as an exception and logged as
            // errors.  This error is noisy and so it should be suppressed for this one case.
            // This test verifies that the error for authorization_pending is not logged as an error.

            var logCallbacks = new List<_LogData>();

            using (var harness = new MockHttpAndServiceBundle(logCallback: (level, message, pii) =>
            {
                if (level == LogLevel.Error)
                {
                    Assert.Fail(
                        "Received an error message {0} and the stack trace is {1}",
                        message,
                        new StackTrace(true));
                }

                logCallbacks.Add(
                    new _LogData
                    {
                        Level = level,
                        Message = message,
                        IsPii = pii
                    });
            }))
            {
                try
                {
                    const int NumberOfAuthorizationPendingRequestsToInject = 2;
                    var parameters = CreateAuthenticationParametersAndSetupMocks(
                        harness,
                        NumberOfAuthorizationPendingRequestsToInject,
                        out HashSet<string> expectedScopes);

                    var deviceCodeParameters = new AcquireTokenWithDeviceCodeParameters
                    {
                        DeviceCodeResultCallback = result => Task.FromResult(0)
                    };

                    var request = new DeviceCodeRequest(harness.ServiceBundle, parameters, deviceCodeParameters);

                    Task<AuthenticationResult> task = request.RunAsync(CancellationToken.None);
                    task.Wait();

                    // Ensure we got logs so the log callback is working.
                    Assert.IsTrue(logCallbacks.Count > 0, "There should be data in logCallbacks");

                    // Ensure we have authorization_pending data in the logs
                    List<_LogData> authPendingLogs =
                        logCallbacks.Where(x => x.Message.Contains(OAuth2Error.AuthorizationPending)).ToList();
                    Assert.AreEqual(2, authPendingLogs.Count, "authorization_pending logs should exist");

                    // Ensure the authorization_pending logs are Info level and not Error
                    Assert.AreEqual(
                        2,
                        authPendingLogs.Where(x => x.Level == LogLevel.Info).ToList().Count,
                        "authorization_pending logs should be INFO");

                    // Ensure we don't have Error level logs in this scenario.
                    string errorLogs = string.Join(
                        "--",
                        logCallbacks
                            .Where(x => x.Level == LogLevel.Error)
                            .Select(x => x.Message)
                            .ToArray());

                    Assert.IsFalse(
                        logCallbacks.Any(x => x.Level == LogLevel.Error),
                        "Error level logs should not exist but got: " + errorLogs);
                }
                finally
                {
                    Logger.LogCallback = null;
                }
            }
        }

        private AuthenticationRequestParameters CreateAuthenticationParametersAndSetupMocks(
            MockHttpAndServiceBundle harness,
            int numAuthorizationPendingResults,
            out HashSet<string> expectedScopes,
            bool isAdfs = false)
        {
            var authority = isAdfs ? Authority.CreateAuthority(harness.ServiceBundle, MsalTestConstants.OnPremiseAuthority) : Authority.CreateAuthority(harness.ServiceBundle, MsalTestConstants.AuthorityHomeTenant);
            var cache = new TokenCache(harness.ServiceBundle);
            var parameters = harness.CreateAuthenticationRequestParameters(MsalTestConstants.AuthorityHomeTenant, null, cache);

            if (isAdfs)
            {
                harness.HttpManager.AddMockHandler(
                    new MockHttpMessageHandler
                    {
                        Method = HttpMethod.Get,
                        ResponseMessage = MockHelpers.CreateOpenIdConfigurationResponse(MsalTestConstants.AuthorityHomeTenant)
                    });
            }
            else
            {
                TestCommon.MockInstanceDiscoveryAndOpenIdRequest(harness.HttpManager);
            }

            expectedScopes = new HashSet<string>();
            expectedScopes.UnionWith(MsalTestConstants.Scope);
            expectedScopes.Add(OAuth2Value.ScopeOfflineAccess);
            expectedScopes.Add(OAuth2Value.ScopeProfile);
            expectedScopes.Add(OAuth2Value.ScopeOpenId);

            // Mock Handler for device code request
            harness.HttpManager.AddMockHandler(
                new MockHttpMessageHandler
                {
                    Method = HttpMethod.Post,
                    PostData = new Dictionary<string, string>()
                    {
                        {OAuth2Parameter.ClientId, MsalTestConstants.ClientId},
                        {OAuth2Parameter.Scope, expectedScopes.AsSingleString()}
                    },
                    ResponseMessage = isAdfs ? CreateAdfsDeviceCodeResponseSuccessMessage() : CreateDeviceCodeResponseSuccessMessage()
                });

            for (int i = 0; i < numAuthorizationPendingResults; i++)
            {
                harness.HttpManager.AddMockHandler(
                    new MockHttpMessageHandler
                    {
                        Method = HttpMethod.Post,
                        Url = "https://login.microsoftonline.com/home/oauth2/v2.0/token",
                        ResponseMessage = MockHelpers.CreateFailureMessage(
                            HttpStatusCode.Forbidden,
                            "{\"error\":\"authorization_pending\"," +
                            "\"error_description\":\"AADSTS70016: Pending end-user authorization." +
                            "\\r\\nTrace ID: f6c2c73f-a21d-474e-a71f-d8b121a58205\\r\\nCorrelation ID: " +
                            "36fe3e82-442f-4418-b9f4-9f4b9295831d\\r\\nTimestamp: 2015-09-24 19:51:51Z\"," +
                            "\"error_codes\":[70016],\"timestamp\":\"2015-09-24 19:51:51Z\",\"trace_id\":" +
                            "\"f6c2c73f-a21d-474e-a71f-d8b121a58205\",\"correlation_id\":" +
                            "\"36fe3e82-442f-4418-b9f4-9f4b9295831d\"}")
                    });
            }

            if (numAuthorizationPendingResults > 0)
            {
                // Mock Handler for devicecode->token exchange request
                harness.HttpManager.AddMockHandler(
                    new MockHttpMessageHandler
                    {
                        Method = HttpMethod.Post,
                        PostData = new Dictionary<string, string>()
                        {
                            {OAuth2Parameter.ClientId, MsalTestConstants.ClientId},
                            {OAuth2Parameter.Scope, expectedScopes.AsSingleString()}
                        },
                        ResponseMessage = isAdfs ? CreateAdfsDeviceCodeResponseSuccessMessage() : CreateDeviceCodeResponseSuccessMessage()
                    });
            }

            return authParameters;
        }

        private class _LogData
        {
            public LogLevel Level { get; set; }
            public string Message { get; set; }
            public bool IsPii { get; set; }
        }
    }
}<|MERGE_RESOLUTION|>--- conflicted
+++ resolved
@@ -59,11 +59,7 @@
         private const int ExpectedExpiresIn = 900;
         private const int ExpectedInterval = 1;
         private const string ExpectedVerificationUrl = "https://microsoft.com/devicelogin";
-<<<<<<< HEAD
         private const string ExpectedAdfsVerificationUrl = "https://fs.contoso.com/adfs/oauth2/deviceauth";
-        private IValidatedAuthoritiesCache _validatedAuthoritiesCache;
-=======
->>>>>>> 51339519
 
         private string ExpectedMessage =>
             $"To sign in, use a web browser to open the page {ExpectedVerificationUrl} and enter the code {ExpectedUserCode} to authenticate.";
@@ -182,16 +178,19 @@
                 Assert.AreEqual(0, cache.Accessor.IdTokenCount);
                 Assert.AreEqual(0, cache.Accessor.RefreshTokenCount);
 
-                DeviceCodeResult actualDeviceCodeResult = null;
-                var request = new DeviceCodeRequest(
-                    harness.ServiceBundle,
-                    parameters,
-                    ApiEvent.ApiIds.None,
-                    result =>
+                DeviceCodeResult actualDeviceCodeResult = null;
+
+                var deviceCodeParameters = new AcquireTokenWithDeviceCodeParameters
+                {
+                    DeviceCodeResultCallback = result =>
                     {
                         actualDeviceCodeResult = result;
                         return Task.FromResult(0);
-                    });
+                    }
+                };
+
+                var request = new DeviceCodeRequest(harness.ServiceBundle, parameters, deviceCodeParameters);
+
                 Task<AuthenticationResult> task = request.RunAsync(CancellationToken.None);
                 task.Wait();
                 var authenticationResult = task.Result;
@@ -403,7 +402,7 @@
                     });
             }
 
-            return authParameters;
+            return parameters;
         }
 
         private class _LogData
