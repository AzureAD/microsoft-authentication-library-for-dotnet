--- conflicted
+++ resolved
@@ -173,7 +173,7 @@
                     out HashSet<string> expectedScopes,
                     true);
 
-                var cache = parameters.TokenCache;
+                var cache = parameters.CacheSessionManager.TokenCacheInternal;
 
                 // Check that cache is empty
                 Assert.AreEqual(0, cache.Accessor.AccessTokenCount);
@@ -181,8 +181,8 @@
                 Assert.AreEqual(0, cache.Accessor.IdTokenCount);
                 Assert.AreEqual(0, cache.Accessor.RefreshTokenCount);
 
-                DeviceCodeResult actualDeviceCodeResult = null;
-
+                DeviceCodeResult actualDeviceCodeResult = null;
+
                 var deviceCodeParameters = new AcquireTokenWithDeviceCodeParameters
                 {
                     DeviceCodeResultCallback = result =>
@@ -327,24 +327,19 @@
             bool isAdfs = false)
         {
             var cache = new TokenCache(harness.ServiceBundle);
-<<<<<<< HEAD
-            var parameters = isAdfs ? harness.CreateAuthenticationRequestParameters(MsalTestConstants.OnPremiseAuthority, null, cache) :
-                                      harness.CreateAuthenticationRequestParameters(MsalTestConstants.AuthorityHomeTenant, null, cache);
-=======
             var parameters = harness.CreateAuthenticationRequestParameters(
-                MsalTestConstants.AuthorityHomeTenant, 
+                isAdfs ? MsalTestConstants.OnPremiseAuthority : MsalTestConstants.AuthorityHomeTenant, 
                 null, 
                 cache, 
                 null, 
                 extraQueryParameters: MsalTestConstants.ExtraQueryParams, 
                 claims: MsalTestConstants.Claims);
->>>>>>> 67ac7d85
 
             if (isAdfs)
-            {
+            {
                 harness.HttpManager.AddMockHandler(new MockHttpMessageHandler
                 {
-                    Method = HttpMethod.Get,
+                    ExpectedMethod = HttpMethod.Get,
                     ResponseMessage = MockHelpers.CreateAdfsOpenIdConfigurationResponse(MsalTestConstants.OnPremiseAuthority)
                 });
             }
@@ -373,12 +368,8 @@
                         { OAuth2Parameter.ClientId, MsalTestConstants.ClientId },
                         { OAuth2Parameter.Scope, expectedScopes.AsSingleString() }
                     },
-<<<<<<< HEAD
-                    ResponseMessage = isAdfs ? CreateAdfsDeviceCodeResponseSuccessMessage() : CreateDeviceCodeResponseSuccessMessage()
-=======
-                    ResponseMessage = CreateDeviceCodeResponseSuccessMessage(),
+                    ResponseMessage = isAdfs ? CreateAdfsDeviceCodeResponseSuccessMessage() : CreateDeviceCodeResponseSuccessMessage(),
                     ExpectedQueryParams = extraQueryParamsAndClaims
->>>>>>> 67ac7d85
                 });
 
             for (int i = 0; i < numAuthorizationPendingResults; i++)
@@ -386,13 +377,8 @@
                 harness.HttpManager.AddMockHandler(
                     new MockHttpMessageHandler
                     {
-<<<<<<< HEAD
-                        Method = HttpMethod.Post,
-                        Url = isAdfs ? "https://fs.contoso.com/adfs/oauth2/token" :"https://login.microsoftonline.com/home/oauth2/v2.0/token",
-=======
                         ExpectedMethod = HttpMethod.Post,
-                        ExpectedUrl = "https://login.microsoftonline.com/home/oauth2/v2.0/token",
->>>>>>> 67ac7d85
+                        ExpectedUrl = isAdfs ? "https://fs.contoso.com/adfs/oauth2/token" :"https://login.microsoftonline.com/home/oauth2/v2.0/token",
                         ResponseMessage = MockHelpers.CreateFailureMessage(
                             HttpStatusCode.Forbidden,
                             "{\"error\":\"authorization_pending\"," +
