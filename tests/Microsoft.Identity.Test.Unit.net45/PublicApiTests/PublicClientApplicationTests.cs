﻿//----------------------------------------------------------------------
//
// Copyright (c) Microsoft Corporation.
// All rights reserved.
//
// This code is licensed under the MIT License.
//
// Permission is hereby granted, free of charge, to any person obtaining a copy
// of this software and associated documentation files(the "Software"), to deal
// in the Software without restriction, including without limitation the rights
// to use, copy, modify, merge, publish, distribute, sublicense, and / or sell
// copies of the Software, and to permit persons to whom the Software is
// furnished to do so, subject to the following conditions :
//
// The above copyright notice and this permission notice shall be included in
// all copies or substantial portions of the Software.
//
// THE SOFTWARE IS PROVIDED "AS IS", WITHOUT WARRANTY OF ANY KIND, EXPRESS OR
// IMPLIED, INCLUDING BUT NOT LIMITED TO THE WARRANTIES OF MERCHANTABILITY,
// FITNESS FOR A PARTICULAR PURPOSE AND NONINFRINGEMENT.IN NO EVENT SHALL THE
// AUTHORS OR COPYRIGHT HOLDERS BE LIABLE FOR ANY CLAIM, DAMAGES OR OTHER
// LIABILITY, WHETHER IN AN ACTION OF CONTRACT, TORT OR OTHERWISE, ARISING FROM,
// OUT OF OR IN CONNECTION WITH THE SOFTWARE OR THE USE OR OTHER DEALINGS IN
// THE SOFTWARE.
//
//------------------------------------------------------------------------------

using Microsoft.Identity.Client;
using Microsoft.Identity.Client.ApiConfig;
using Microsoft.Identity.Client.AppConfig;
using Microsoft.Identity.Client.Cache.Items;
using Microsoft.Identity.Client.Core;
using Microsoft.Identity.Client.OAuth2;
using Microsoft.Identity.Client.TelemetryCore;
using Microsoft.Identity.Client.UI;
using Microsoft.Identity.Client.Utils;
using Microsoft.Identity.Test.Common;
using Microsoft.Identity.Test.Common.Core.Helpers;
using Microsoft.Identity.Test.Common.Core.Mocks;
using Microsoft.Identity.Test.Common.Mocks;
using Microsoft.VisualStudio.TestTools.UnitTesting;
using NSubstitute;
using System;
using System.Collections.Generic;
using System.Globalization;
using System.Linq;
using System.Net.Http;
using System.Security;
using System.Threading.Tasks;

namespace Microsoft.Identity.Test.Unit.PublicApiTests
{
    [TestClass]
    public class PublicClientApplicationTests
    {
        private TokenCacheHelper _tokenCacheHelper;

        [TestInitialize]
        public void TestInitialize()
        {
            TestCommon.ResetStateAndInitMsal();

            _tokenCacheHelper = new TokenCacheHelper();
        }

#if !NET_CORE
        [TestMethod]
        [TestCategory("PublicClientApplicationTests")]
        [Description("Tests the public interfaces can be mocked")]
        public void MockPublicClientApplication()
        {
            // Setup up a public client application that returns a dummy result
            // The caller asks for two scopes, but only one is returned
            var mockResult = new AuthenticationResult(
               accessToken: "",
               isExtendedLifeTimeToken: false,
               uniqueId: "",
               expiresOn: DateTimeOffset.Now,
               extendedExpiresOn: DateTimeOffset.Now,
               tenantId: "",
               account: null,
               idToken: "id token",
               scopes: new[] { "scope1" });

            var mockApp = Substitute.For<IPublicClientApplication>();
            mockApp.AcquireTokenAsync(new string[] { "scope1", "scope2" }).ReturnsForAnyArgs(mockResult);

            // Now call the substitute with the args to get the substitute result
            AuthenticationResult actualResult = mockApp.AcquireTokenAsync(new string[] { "scope1" }).Result;
            Assert.IsNotNull(actualResult);
            Assert.AreEqual("id token", actualResult.IdToken, "Mock result failed to return the expected id token");

            // Check the users properties returns the dummy users
            IEnumerable<string> scopes = actualResult.Scopes;
            Assert.IsNotNull(scopes);
            CollectionAssert.AreEqual(new string[] { "scope1" }, actualResult.Scopes.ToArray());
        }

        [TestMethod]
        [TestCategory("PublicClientApplicationTests")]
        [Description("Tests the public application interfaces can be mocked to throw MSAL exceptions")]
        public void MockPublicClientApplication_Exception()
        {
            // Setup up a confidential client application that returns throws
            var mockApp = Substitute.For<IPublicClientApplication>();
            mockApp
                .WhenForAnyArgs(x => x.AcquireTokenAsync(Arg.Any<string[]>()))
                .Do(x => throw new MsalServiceException("my error code", "my message"));


            // Now call the substitute and check the exception is thrown
            MsalServiceException ex =
                AssertException.Throws<MsalServiceException>(() => mockApp.AcquireTokenAsync(new string[] { "scope1" }));
            Assert.AreEqual("my error code", ex.ErrorCode);
            Assert.AreEqual("my message", ex.Message);
        }

        [TestMethod]
        [TestCategory("PublicClientApplicationTests")]
        public void ConstructorsTest()
        {
            PublicClientApplication app = new PublicClientApplication(MsalTestConstants.ClientId);
            Assert.IsNotNull(app);
            Assert.AreEqual("https://login.microsoftonline.com/common/", app.Authority);
            Assert.AreEqual(MsalTestConstants.ClientId, app.ClientId);
            Assert.AreEqual(Constants.DefaultRedirectUri, app.AppConfig.RedirectUri);
            //Assert.IsTrue(app.ValidateAuthority);

            app = new PublicClientApplication(MsalTestConstants.ClientId, MsalTestConstants.AuthorityGuestTenant);
            Assert.IsNotNull(app);
            Assert.AreEqual(MsalTestConstants.AuthorityGuestTenant, app.Authority);
            Assert.AreEqual(MsalTestConstants.ClientId, app.ClientId);
            Assert.AreEqual(Constants.DefaultRedirectUri, app.AppConfig.RedirectUri);
            //Assert.IsTrue(app.ValidateAuthority);

            app = new PublicClientApplication(MsalTestConstants.ClientId,
                "https://login.microsoftonline.com/tfp/vibrob2c.onmicrosoft.com/B2C_1_B2C_Signup_Signin_Policy/oauth2/v2.0");
            Assert.IsNotNull(app);
            Assert.AreEqual(
                "https://login.microsoftonline.com/tfp/vibrob2c.onmicrosoft.com/b2c_1_b2c_signup_signin_policy/",
                app.Authority);
            Assert.AreEqual(MsalTestConstants.ClientId, app.ClientId);
            Assert.AreEqual(Constants.DefaultRedirectUri, app.AppConfig.RedirectUri);

            app = new PublicClientApplication(MsalTestConstants.ClientId, MsalTestConstants.OnPremiseAuthority);
            Assert.IsNotNull(app);
            Assert.AreEqual("https://fs.contoso.com/adfs/", app.Authority);
            Assert.AreEqual(MsalTestConstants.ClientId, app.ClientId);
            Assert.AreEqual("urn:ietf:wg:oauth:2.0:oob", app.AppConfig.RedirectUri);
            
        }

        [TestMethod]
        [TestCategory("PublicClientApplicationTests")]
        public async Task NoStateReturnedTestAsync()
        {
            var receiver = new MyReceiver();

            using (var harness = new MockHttpAndServiceBundle(telemetryCallback: receiver.HandleTelemetryEvents))
            {
                harness.HttpManager.AddInstanceDiscoveryMockHandler();

                PublicClientApplication app = PublicClientApplicationBuilder.Create(MsalTestConstants.ClientId)
                                                                            .WithAuthority(new Uri(ClientApplicationBase.DefaultAuthority), true)
                                                                            .WithHttpManager(harness.HttpManager)
                                                                            .WithTelemetry(receiver.HandleTelemetryEvents)
                                                                            .BuildConcrete();

                MockWebUI ui = new MockWebUI()
                {
                    AddStateInAuthorizationResult = false,
                    MockResult = new AuthorizationResult(
                        AuthorizationStatus.Success,
                        MsalTestConstants.AuthorityHomeTenant + "?code=some-code")
                };

                MsalMockHelpers.ConfigureMockWebUI(app.ServiceBundle.PlatformProxy, ui);
                harness.HttpManager.AddMockHandlerForTenantEndpointDiscovery(MsalTestConstants.AuthorityCommonTenant);

                try
                {
                    AuthenticationResult result = await app.AcquireTokenAsync(MsalTestConstants.Scope).ConfigureAwait(false);
                    Assert.Fail("API should have failed here");
                }
                catch (MsalClientException exc)
                {
                    Assert.IsNotNull(exc);
                    Assert.AreEqual(MsalClientException.StateMismatchError, exc.ErrorCode);
                }

                Assert.IsNotNull(
                    receiver.EventsReceived.Find(
                        anEvent => // Expect finding such an event
                            anEvent[EventBase.EventNameKey].EndsWith("api_event") &&
                            anEvent[ApiEvent.ApiIdKey] == "170" && anEvent[ApiEvent.WasSuccessfulKey] == "false" &&
                            anEvent[ApiEvent.ApiErrorCodeKey] == "state_mismatch"));
            }
        }

        [TestMethod]
        [TestCategory("PublicClientApplicationTests")]
        public async Task DifferentStateReturnedTestAsync()
        {
            var receiver = new MyReceiver();

            using (var harness = new MockHttpAndServiceBundle(telemetryCallback: receiver.HandleTelemetryEvents))
            {
                harness.HttpManager.AddInstanceDiscoveryMockHandler();

                PublicClientApplication app = PublicClientApplicationBuilder.Create(MsalTestConstants.ClientId)
                                                                            .WithAuthority(new Uri(ClientApplicationBase.DefaultAuthority), true)
                                                                            .WithHttpManager(harness.HttpManager)
                                                                            .BuildConcrete();

                MockWebUI ui = new MockWebUI()
                {
                    AddStateInAuthorizationResult = false,
                    MockResult = new AuthorizationResult(
                        AuthorizationStatus.Success,
                        MsalTestConstants.AuthorityHomeTenant + "?code=some-code&state=mismatched")
                };

                MsalMockHelpers.ConfigureMockWebUI(app.ServiceBundle.PlatformProxy, ui);
                harness.HttpManager.AddMockHandlerForTenantEndpointDiscovery(MsalTestConstants.AuthorityCommonTenant);

                try
                {
                    AuthenticationResult result = await app.AcquireTokenAsync(MsalTestConstants.Scope).ConfigureAwait(false);
                    Assert.Fail("API should have failed here");
                }
                catch (MsalClientException exc)
                {
                    Assert.IsNotNull(exc);
                    Assert.AreEqual(MsalClientException.StateMismatchError, exc.ErrorCode);
                }
            }
        }

        [TestMethod]
        [TestCategory("PublicClientApplicationTests")]
        public async Task AcquireTokenNoClientInfoReturnedTestAsync()
        {
            using (var harness = new MockHttpAndServiceBundle())
            {
                harness.HttpManager.AddInstanceDiscoveryMockHandler();

                PublicClientApplication app = PublicClientApplicationBuilder.Create(MsalTestConstants.ClientId)
                                                                            .WithAuthority(new Uri(ClientApplicationBase.DefaultAuthority), true)
                                                                            .WithHttpManager(harness.HttpManager)
                                                                            .BuildConcrete();

                MsalMockHelpers.ConfigureMockWebUI(
                    app.ServiceBundle.PlatformProxy,
                    new AuthorizationResult(AuthorizationStatus.Success, app.AppConfig.RedirectUri + "?code=some-code"));

                harness.HttpManager.AddMockHandlerForTenantEndpointDiscovery(MsalTestConstants.AuthorityCommonTenant);

                harness.HttpManager.AddMockHandler(
                    new MockHttpMessageHandler
                    {
                        ExpectedMethod = HttpMethod.Post,
                        ResponseMessage = MockHelpers.CreateSuccessTokenResponseMessage(
                            "some-scope1 some-scope2",
                            MockHelpers.CreateIdToken(MsalTestConstants.UniqueId, MsalTestConstants.DisplayableId),
                            string.Empty)
                    });

                try
                {
                    AuthenticationResult result = await app.AcquireTokenAsync(MsalTestConstants.Scope).ConfigureAwait(false);
                }
                catch (MsalClientException exc)
                {
                    Assert.IsNotNull(exc);
                    Assert.AreEqual(MsalClientException.JsonParseError, exc.ErrorCode);
                    Assert.AreEqual("client info is null", exc.Message);
                }
            }
        }

        [TestMethod]
        [TestCategory("PublicClientApplicationTests")]
        public void AcquireTokenSameUserTest()
        {
            using (var harness = new MockHttpAndServiceBundle())
            {
                harness.HttpManager.AddInstanceDiscoveryMockHandler();

                PublicClientApplication app = PublicClientApplicationBuilder.Create(MsalTestConstants.ClientId)
                                                                            .WithAuthority(new Uri(ClientApplicationBase.DefaultAuthority), true)
                                                                            .WithHttpManager(harness.HttpManager)
                                                                            .BuildConcrete();

                MockWebUI ui = new MockWebUI()
                {
                    MockResult = new AuthorizationResult(
                        AuthorizationStatus.Success,
                        MsalTestConstants.AuthorityHomeTenant + "?code=some-code")
                };

                MsalMockHelpers.ConfigureMockWebUI(
                    app.ServiceBundle.PlatformProxy,
                    new AuthorizationResult(AuthorizationStatus.Success, app.AppConfig.RedirectUri + "?code=some-code"));

                harness.HttpManager.AddMockHandlerForTenantEndpointDiscovery(MsalTestConstants.AuthorityCommonTenant);
                harness.HttpManager.AddSuccessTokenResponseMockHandlerForPost(MsalTestConstants.AuthorityCommonTenant);

                AuthenticationResult result = app.AcquireTokenAsync(MsalTestConstants.Scope).Result;
                Assert.IsNotNull(result);
                Assert.IsNotNull(result.Account);
                Assert.AreEqual(MsalTestConstants.UniqueId, result.UniqueId);
                Assert.AreEqual(MsalTestConstants.CreateUserIdentifier(), result.Account.HomeAccountId.Identifier);
                Assert.AreEqual(MsalTestConstants.DisplayableId, result.Account.Username);

                // repeat interactive call and pass in the same user
                MsalMockHelpers.ConfigureMockWebUI(
                    app.ServiceBundle.PlatformProxy,
                    new AuthorizationResult(AuthorizationStatus.Success, app.AppConfig.RedirectUri + "?code=some-code"));

                harness.HttpManager.AddSuccessTokenResponseMockHandlerForPost(MsalTestConstants.AuthorityCommonTenant);

                result = app.AcquireTokenAsync(MsalTestConstants.Scope).Result;
                Assert.IsNotNull(result);
                Assert.IsNotNull(result.Account);
                Assert.AreEqual(MsalTestConstants.UniqueId, result.UniqueId);
                Assert.AreEqual(MsalTestConstants.CreateUserIdentifier(), result.Account.HomeAccountId.Identifier);
                Assert.AreEqual(MsalTestConstants.DisplayableId, result.Account.Username);
            }
        }

        [TestMethod]
        [TestCategory("PublicClientApplicationTests")]
        public void AcquireTokenAddTwoUsersTest()
        {
            using (var harness = new MockHttpAndServiceBundle())
            {
                harness.HttpManager.AddInstanceDiscoveryMockHandler();

                PublicClientApplication app = PublicClientApplicationBuilder.Create(MsalTestConstants.ClientId)
                                                                            .WithAuthority(new Uri(ClientApplicationBase.DefaultAuthority), true)
                                                                            .WithHttpManager(harness.HttpManager)
                                                                            .BuildConcrete();

                MsalMockHelpers.ConfigureMockWebUI(
                    app.ServiceBundle.PlatformProxy,
                    new AuthorizationResult(AuthorizationStatus.Success, app.AppConfig.RedirectUri + "?code=some-code"));

                harness.HttpManager.AddMockHandlerForTenantEndpointDiscovery(MsalTestConstants.AuthorityCommonTenant);
                harness.HttpManager.AddSuccessTokenResponseMockHandlerForPost(MsalTestConstants.AuthorityCommonTenant);

                AuthenticationResult result = app.AcquireTokenAsync(MsalTestConstants.Scope).Result;
                Assert.IsNotNull(result);
                Assert.IsNotNull(result.Account);
                Assert.AreEqual(MsalTestConstants.UniqueId, result.UniqueId);
                Assert.AreEqual(MsalTestConstants.CreateUserIdentifier(), result.Account.HomeAccountId.Identifier);
                Assert.AreEqual(MsalTestConstants.DisplayableId, result.Account.Username);
                Assert.AreEqual(MsalTestConstants.Utid, result.TenantId);

                // repeat interactive call and pass in the same user
                MsalMockHelpers.ConfigureMockWebUI(
                    app.ServiceBundle.PlatformProxy,
                    new AuthorizationResult(AuthorizationStatus.Success, app.AppConfig.RedirectUri + "?code=some-code"));

                harness.HttpManager.AddMockHandler(
                    new MockHttpMessageHandler
                    {
                        ExpectedMethod = HttpMethod.Post,
                        ResponseMessage = MockHelpers.CreateSuccessTokenResponseMessage(
                            MsalTestConstants.Scope.ToString(),
                            MockHelpers.CreateIdToken(
                                MsalTestConstants.UniqueId + "more",
                                MsalTestConstants.DisplayableId + "more",
                                MsalTestConstants.Utid + "more"),
                            MockHelpers.CreateClientInfo(MsalTestConstants.Uid + "more", MsalTestConstants.Utid + "more"))
                    });

                result = app.AcquireTokenAsync(MsalTestConstants.Scope).Result;
                Assert.IsNotNull(result);
                Assert.IsNotNull(result.Account);
                Assert.AreEqual(MsalTestConstants.UniqueId + "more", result.UniqueId);
                Assert.AreEqual(
                    MsalTestConstants.CreateUserIdentifier(MsalTestConstants.Uid + "more", MsalTestConstants.Utid + "more"),
                    result.Account.HomeAccountId.Identifier);
                Assert.AreEqual(MsalTestConstants.DisplayableId + "more", result.Account.Username);
                Assert.AreEqual(MsalTestConstants.Utid + "more", result.TenantId);
            }
        }

        [TestMethod]
        [TestCategory("PublicClientApplicationTests")]
        public void AcquireTokenDifferentUserReturnedFromServiceTest()
        {
            var receiver = new MyReceiver();
            using (var httpManager = new MockHttpManager())
            {
                httpManager.AddInstanceDiscoveryMockHandler();

                PublicClientApplication app = PublicClientApplicationBuilder.Create(MsalTestConstants.ClientId)
                                                                            .WithAuthority(new Uri(ClientApplicationBase.DefaultAuthority), true)
                                                                            .WithHttpManager(httpManager)
                                                                            .WithTelemetry(receiver.HandleTelemetryEvents)
                                                                            .BuildConcrete();

                MsalMockHelpers.ConfigureMockWebUI(
                    app.ServiceBundle.PlatformProxy,
                    new AuthorizationResult(AuthorizationStatus.Success, app.AppConfig.RedirectUri + "?code=some-code"));

                httpManager.AddMockHandlerForTenantEndpointDiscovery(MsalTestConstants.AuthorityCommonTenant);
                httpManager.AddSuccessTokenResponseMockHandlerForPost(MsalTestConstants.AuthorityCommonTenant);

                AuthenticationResult result = app.AcquireTokenAsync(MsalTestConstants.Scope).Result;
                Assert.IsNotNull(result);
                Assert.IsNotNull(result.Account);
                Assert.AreEqual(MsalTestConstants.UniqueId, result.UniqueId);
                Assert.AreEqual(MsalTestConstants.CreateUserIdentifier(), result.Account.HomeAccountId.Identifier);
                Assert.AreEqual(MsalTestConstants.DisplayableId, result.Account.Username);

                // TODO: allow checking in the middle of a using block --> Assert.IsTrue(HttpMessageHandlerFactory.IsMocksQueueEmpty, "All mocks should have been consumed");

                var dict = new Dictionary<string, string>
                {
                    [OAuth2Parameter.DomainReq] = MsalTestConstants.Utid,
                    [OAuth2Parameter.LoginReq] = MsalTestConstants.Uid
                };

                // repeat interactive call and pass in the same user
                MsalMockHelpers.ConfigureMockWebUI(
                    app.ServiceBundle.PlatformProxy,
                    new AuthorizationResult(AuthorizationStatus.Success, app.AppConfig.RedirectUri + "?code=some-code"),
                    dict);

                httpManager.AddMockHandler(
                    new MockHttpMessageHandler
                    {
                        ExpectedMethod = HttpMethod.Post,
                        ResponseMessage = MockHelpers.CreateSuccessTokenResponseMessage(
                            MsalTestConstants.Scope.AsSingleString(),
                            MockHelpers.CreateIdToken(MsalTestConstants.UniqueId, MsalTestConstants.DisplayableId),
                            MockHelpers.CreateClientInfo(MsalTestConstants.Uid, MsalTestConstants.Utid + "more"))
                    });

                try
                {
                    result = app.AcquireTokenAsync(MsalTestConstants.Scope, result.Account, Prompt.SelectAccount, null).Result;
                    Assert.Fail("API should have failed here");
                }
                catch (AggregateException ex)
                {
                    MsalClientException exc = (MsalClientException)ex.InnerException;
                    Assert.IsNotNull(exc);
                    Assert.AreEqual(MsalError.UserMismatch, exc.ErrorCode);
                }

                Assert.IsNotNull(
                    receiver.EventsReceived.Find(
                        anEvent => // Expect finding such an event
                            anEvent[EventBase.EventNameKey].EndsWith("api_event") &&
                            anEvent[ApiEvent.ApiIdKey] == "176" && anEvent[ApiEvent.WasSuccessfulKey] == "false" &&
                            anEvent[ApiEvent.ApiErrorCodeKey] == "user_mismatch"));

                var users = app.GetAccountsAsync().Result;
                Assert.AreEqual(1, users.Count());
                Assert.AreEqual(1, app.UserTokenCacheInternal.Accessor.AccessTokenCount);
            }
        }

        [TestMethod]
        [TestCategory("PublicClientApplicationTests")]
        public void AcquireTokenNullUserPassedInAndNewUserReturnedFromServiceTest()
        {
            using (var httpManager = new MockHttpManager())
            {
                httpManager.AddInstanceDiscoveryMockHandler();

                PublicClientApplication app = PublicClientApplicationBuilder.Create(MsalTestConstants.ClientId)
                                                                            .WithAuthority(new Uri(ClientApplicationBase.DefaultAuthority), true)
                                                                            .WithHttpManager(httpManager)
                                                                            .BuildConcrete();

                MsalMockHelpers.ConfigureMockWebUI(
                    app.ServiceBundle.PlatformProxy,
                    new AuthorizationResult(AuthorizationStatus.Success, app.AppConfig.RedirectUri + "?code=some-code"));

                httpManager.AddMockHandlerForTenantEndpointDiscovery(MsalTestConstants.AuthorityCommonTenant);
                httpManager.AddSuccessTokenResponseMockHandlerForPost(MsalTestConstants.AuthorityCommonTenant);

                AuthenticationResult result = app.AcquireTokenAsync(MsalTestConstants.Scope).Result;
                Assert.IsNotNull(result);
                Assert.IsNotNull(result.Account);
                Assert.AreEqual(MsalTestConstants.UniqueId, result.UniqueId);
                Assert.AreEqual(MsalTestConstants.CreateUserIdentifier(), result.Account.HomeAccountId.Identifier);
                Assert.AreEqual(MsalTestConstants.DisplayableId, result.Account.Username);
                // TODO: Assert.IsTrue(HttpMessageHandlerFactory.IsMocksQueueEmpty, "All mocks should have been consumed");

                // repeat interactive call and pass in the same user
                MsalMockHelpers.ConfigureMockWebUI(
                    app.ServiceBundle.PlatformProxy,
                    new AuthorizationResult(AuthorizationStatus.Success, app.AppConfig.RedirectUri + "?code=some-code"));

                httpManager.AddMockHandler(
                    new MockHttpMessageHandler
                    {
                        ExpectedMethod = HttpMethod.Post,
                        ResponseMessage = MockHelpers.CreateSuccessTokenResponseMessage(
                            MsalTestConstants.Scope.AsSingleString(),
                            MockHelpers.CreateIdToken(MsalTestConstants.UniqueId, MsalTestConstants.DisplayableId),
                            MockHelpers.CreateClientInfo(MsalTestConstants.Uid, MsalTestConstants.Utid + "more"))
                    });

                result = app.AcquireTokenAsync(MsalTestConstants.Scope, (IAccount)null, Prompt.SelectAccount, null).Result;
                Assert.IsNotNull(result);
                Assert.IsNotNull(result.Account);
                Assert.AreEqual(MsalTestConstants.UniqueId, result.UniqueId);
                Assert.AreEqual(
                    MsalTestConstants.CreateUserIdentifier(MsalTestConstants.Uid, MsalTestConstants.Utid + "more"),
                    result.Account.HomeAccountId.Identifier);
                Assert.AreEqual(MsalTestConstants.DisplayableId, result.Account.Username);
                var users = app.GetAccountsAsync().Result;
                Assert.AreEqual(2, users.Count());
                Assert.AreEqual(2, app.UserTokenCacheInternal.Accessor.AccessTokenCount);
            }
        }

        [TestMethod]
        [TestCategory("PublicClientApplicationTests")]
        public void GetUsersTest()
        {
            using (var httpManager = new MockHttpManager())
            {
                PublicClientApplication app = PublicClientApplicationBuilder.Create(MsalTestConstants.ClientId)
                                                                            .WithAuthority(new Uri(ClientApplicationBase.DefaultAuthority), true)
                                                                            .WithHttpManager(httpManager)
                                                                            .BuildConcrete();

                IEnumerable<IAccount> users = app.GetAccountsAsync().Result;
                Assert.IsNotNull(users);
                Assert.IsFalse(users.Any());
                _tokenCacheHelper.PopulateCache(app.UserTokenCacheInternal.Accessor);
                users = app.GetAccountsAsync().Result;
                Assert.IsNotNull(users);
                Assert.AreEqual(1, users.Count());

                var atItem = new MsalAccessTokenCacheItem(
                    MsalTestConstants.ProductionPrefNetworkEnvironment,
                    MsalTestConstants.ClientId,
                    MsalTestConstants.Scope.AsSingleString(),
                    MsalTestConstants.Utid,
                    null,
                    new DateTimeOffset(DateTime.UtcNow + TimeSpan.FromSeconds(3600)),
                    new DateTimeOffset(DateTime.UtcNow + TimeSpan.FromSeconds(7200)),
                    MockHelpers.CreateClientInfo());

                atItem.Secret = atItem.GetKey().ToString();
                app.UserTokenCacheInternal.Accessor.SaveAccessToken(atItem);

                // another cache entry for different uid. user count should be 2.

                MsalRefreshTokenCacheItem rtItem = new MsalRefreshTokenCacheItem(
                    MsalTestConstants.ProductionPrefNetworkEnvironment,
                    MsalTestConstants.ClientId,
                    "someRT",
                    MockHelpers.CreateClientInfo("uId1", "uTId1"));

                app.UserTokenCacheInternal.Accessor.SaveRefreshToken(rtItem);

                MsalIdTokenCacheItem idTokenCacheItem = new MsalIdTokenCacheItem(
                    MsalTestConstants.ProductionPrefNetworkEnvironment,
                    MsalTestConstants.ClientId,
                    MockHelpers.CreateIdToken(MsalTestConstants.UniqueId, MsalTestConstants.DisplayableId),
                    MockHelpers.CreateClientInfo("uId1", "uTId1"),
                    "uTId1");

                app.UserTokenCacheInternal.Accessor.SaveIdToken(idTokenCacheItem);

                MsalAccountCacheItem accountCacheItem = new MsalAccountCacheItem(
                    MsalTestConstants.ProductionPrefNetworkEnvironment,
                    null,
                    MockHelpers.CreateClientInfo("uId1", "uTId1"),
                    null,
                    null,
                    "uTId1",
                    null,
                    null);

                app.UserTokenCacheInternal.Accessor.SaveAccount(accountCacheItem);

                Assert.AreEqual(2, app.UserTokenCacheInternal.Accessor.RefreshTokenCount);
                users = app.GetAccountsAsync().Result;
                Assert.IsNotNull(users);
                Assert.AreEqual(2, users.Count());

                // another cache entry for different environment. user count should still be 2. Sovereign cloud user must not be returned
                rtItem = new MsalRefreshTokenCacheItem(
                    MsalTestConstants.SovereignEnvironment,
                    MsalTestConstants.ClientId,
                    "someRT",
                    MockHelpers.CreateClientInfo(MsalTestConstants.Uid + "more1", MsalTestConstants.Utid));

                app.UserTokenCacheInternal.Accessor.SaveRefreshToken(rtItem);
                Assert.AreEqual(3, app.UserTokenCacheInternal.Accessor.RefreshTokenCount);
                users = app.GetAccountsAsync().Result;
                Assert.IsNotNull(users);
                Assert.AreEqual(2, users.Count());
            }
        }

        [TestMethod]
        [TestCategory("PublicClientApplicationTests")]
        public void GetUsersAndSignThemOutTest()
        {
            PublicClientApplication app = PublicClientApplicationBuilder.Create(MsalTestConstants.ClientId).BuildConcrete();
            _tokenCacheHelper.PopulateCache(app.UserTokenCacheInternal.Accessor);

            foreach (var user in app.GetAccountsAsync().Result)
            {
                app.RemoveAsync(user).Wait();
            }

            Assert.AreEqual(0, app.UserTokenCacheInternal.Accessor.AccessTokenCount);
            Assert.AreEqual(0, app.UserTokenCacheInternal.Accessor.RefreshTokenCount);
        }



        [TestMethod]
        [TestCategory("PublicClientApplicationTests")]
        public void HttpRequestExceptionIsNotSuppressedAsync()
        {
            using (var httpManager = new MockHttpManager())
            {
                httpManager.AddInstanceDiscoveryMockHandler();

                PublicClientApplication app = PublicClientApplicationBuilder.Create(MsalTestConstants.ClientId)
                                                                            .WithAuthority(new Uri(ClientApplicationBase.DefaultAuthority), true)
                                                                            .WithHttpManager(httpManager)
                                                                            .BuildConcrete();

                // add mock response bigger than 1MB for Http Client
                httpManager.AddFailingRequest(new InvalidOperationException());

                AssertException.TaskThrows<InvalidOperationException>(
                    () => app.AcquireTokenAsync(MsalTestConstants.Scope.ToArray()));
            }
        }

        [TestMethod]
        [TestCategory("PublicClientApplicationTests")]
        public async Task AuthUiFailedExceptionTestAsync()
        {
            using (var httpManager = new MockHttpManager())
            {
                httpManager.AddInstanceDiscoveryMockHandler();

                PublicClientApplication app = PublicClientApplicationBuilder.Create(MsalTestConstants.ClientId)
                                                                            .WithAuthority(new Uri(ClientApplicationBase.DefaultAuthority), true)
                                                                            .WithHttpManager(httpManager)
                                                                            .BuildConcrete();

                httpManager.AddMockHandlerForTenantEndpointDiscovery(MsalTestConstants.AuthorityCommonTenant);

                // repeat interactive call and pass in the same user
                MsalMockHelpers.ConfigureMockWebUI(
                    app.ServiceBundle.PlatformProxy,
                    new MockWebUI()
                    {
                        ExceptionToThrow = new MsalClientException(
                            MsalClientException.AuthenticationUiFailedError,
                            "Failed to invoke webview",
                            new InvalidOperationException("some-inner-Exception"))
                    });

                try
                {
                    AuthenticationResult result = await app.AcquireTokenAsync(MsalTestConstants.Scope).ConfigureAwait(false);
                    Assert.Fail("API should have failed here");
                }
                catch (MsalClientException exc)
                {
                    Assert.IsNotNull(exc);
                    Assert.AreEqual(MsalClientException.AuthenticationUiFailedError, exc.ErrorCode);
                    Assert.AreEqual("some-inner-Exception", exc.InnerException.Message);
                }
            }
        }

        [TestMethod]
        [TestCategory("PublicClientApplicationTests")]
        public void GetUserTest()
        {
            var app = new PublicClientApplication(MsalTestConstants.ClientId);
            var users = app.GetAccountsAsync().Result;
            Assert.IsNotNull(users);
            // no users in the cache
            Assert.AreEqual(0, users.Count());

            var fetchedUser = app.GetAccountAsync(null).Result;
            Assert.IsNull(fetchedUser);

            fetchedUser = app.GetAccountAsync("").Result;
            Assert.IsNull(fetchedUser);

            TokenCacheHelper.AddRefreshTokenToCache(app.UserTokenCacheInternal.Accessor, MsalTestConstants.Uid,
                MsalTestConstants.Utid, MsalTestConstants.Name);
            TokenCacheHelper.AddAccountToCache(app.UserTokenCacheInternal.Accessor, MsalTestConstants.Uid,
                MsalTestConstants.Utid);

            TokenCacheHelper.AddRefreshTokenToCache(app.UserTokenCacheInternal.Accessor, MsalTestConstants.Uid + "1",
                MsalTestConstants.Utid, MsalTestConstants.Name + "1");
            TokenCacheHelper.AddAccountToCache(app.UserTokenCacheInternal.Accessor, MsalTestConstants.Uid + "1",
                MsalTestConstants.Utid);

            users = app.GetAccountsAsync().Result;
            Assert.IsNotNull(users);
            // two users in the cache
            Assert.AreEqual(2, users.Count());

            var userToFind = users.First();

            fetchedUser = app.GetAccountAsync(userToFind.HomeAccountId.Identifier).Result;

            Assert.AreEqual(userToFind.Username, fetchedUser.Username);
            Assert.AreEqual(userToFind.HomeAccountId, fetchedUser.HomeAccountId);
            Assert.AreEqual(userToFind.Environment, fetchedUser.Environment);
        }

        [TestMethod]
        [Description("Test for AcquireToken with user canceling authentication")]
        public async Task AcquireTokenWithAuthenticationCanceledTestAsync()
        {
            var receiver = new MyReceiver();
            using (var httpManager = new MockHttpManager())
            {
                httpManager.AddInstanceDiscoveryMockHandler();

                PublicClientApplication app = PublicClientApplicationBuilder.Create(MsalTestConstants.ClientId)
                                                                            .WithAuthority(new Uri(ClientApplicationBase.DefaultAuthority), true)
                                                                            .WithHttpManager(httpManager)
                                                                            .WithTelemetry(receiver.HandleTelemetryEvents)
                                                                            .WithDebugLoggingCallback(logLevel: LogLevel.Verbose)
                                                                            .BuildConcrete();

                // Interactive call and user cancels authentication
                MockWebUI ui = new MockWebUI()
                {
                    MockResult = new AuthorizationResult(
                        AuthorizationStatus.UserCancel,
                        MsalTestConstants.AuthorityHomeTenant + "?error=user_canceled")
                };

                httpManager.AddMockHandlerForTenantEndpointDiscovery(MsalTestConstants.AuthorityCommonTenant);
                MsalMockHelpers.ConfigureMockWebUI(app.ServiceBundle.PlatformProxy, ui);

                try
                {
                    AuthenticationResult result = await app.AcquireTokenAsync(MsalTestConstants.Scope).ConfigureAwait(false);
                }
                catch (MsalClientException exc)
                {
                    Assert.IsNotNull(exc);
                    Assert.AreEqual("authentication_canceled", exc.ErrorCode);
                    Assert.IsNotNull(
                        receiver.EventsReceived.Find(
                            anEvent => // Expect finding such an event
                                anEvent[EventBase.EventNameKey].EndsWith("ui_event") &&
                                anEvent[UiEvent.UserCancelledKey] == "true"));
                    return;
                }
            }

            Assert.Fail("Should not reach here. Exception was not thrown.");
        }

        [TestMethod]
        [Description("Test for AcquireToken with access denied error. This error will occur if" +
            "user cancels authentication with embedded webview")]
        public async Task AcquireTokenWithAccessDeniedErrorTestAsync()
        {
            var receiver = new MyReceiver();
            using (var httpManager = new MockHttpManager())
            {
                httpManager.AddInstanceDiscoveryMockHandler();

                PublicClientApplication app = PublicClientApplicationBuilder.Create(MsalTestConstants.ClientId)
                                                                            .WithAuthority(new Uri(ClientApplicationBase.DefaultAuthority), true)
                                                                            .WithHttpManager(httpManager)
                                                                            .WithTelemetry(receiver.HandleTelemetryEvents)
                                                                            .BuildConcrete();

                // Interactive call and authentication fails with access denied
                MockWebUI ui = new MockWebUI()
                {
                    MockResult = new AuthorizationResult(
                        AuthorizationStatus.ProtocolError,
                        MsalTestConstants.AuthorityHomeTenant + "?error=access_denied")
                };

                httpManager.AddMockHandlerForTenantEndpointDiscovery(MsalTestConstants.AuthorityCommonTenant);
                MsalMockHelpers.ConfigureMockWebUI(app.ServiceBundle.PlatformProxy, ui);

                try
                {
                    AuthenticationResult result = await app.AcquireTokenAsync(MsalTestConstants.Scope).ConfigureAwait(false);
                }
                catch (MsalServiceException exc)
                {
                    Assert.IsNotNull(exc);
                    Assert.AreEqual("access_denied", exc.ErrorCode);
                    Assert.IsNotNull(
                        receiver.EventsReceived.Find(
                            anEvent => // Expect finding such an event
                                anEvent[EventBase.EventNameKey].EndsWith("ui_event") &&
                                anEvent[UiEvent.AccessDeniedKey] == "true"));
                    return;
                }
            }

            Assert.Fail("Should not reach here. Exception was not thrown.");
        }

        [TestMethod]
        [Description("ClientApplicationBase.GetAuthoriy tests")]
        public void GetAuthority_AccountWithNullIdPassed_CommonAuthorityReturned()
        {
            PublicClientApplication app = new PublicClientApplication(MsalTestConstants.ClientId);

            var authoriy = app.GetAuthority(new Account(null, MsalTestConstants.Name, MsalTestConstants.ProductionPrefNetworkEnvironment));
            Assert.AreEqual(ClientApplicationBase.DefaultAuthority, authoriy.AuthorityInfo.CanonicalAuthority);
        }

        [TestMethod]
        [Description("ClientApplicationBase.GetAuthoriy tests")]
        public void GetAuthority_AccountWithIdPassed_TenantedAuthorityUsed()
        {
            PublicClientApplication app = new PublicClientApplication(MsalTestConstants.ClientId);

            var authority = app.GetAuthority(
                new Account(
                    "objectId." + MsalTestConstants.Utid,
                    MsalTestConstants.Name,
                    MsalTestConstants.ProductionPrefNetworkEnvironment));

            Assert.AreEqual(MsalTestConstants.AuthorityTestTenant, authority.AuthorityInfo.CanonicalAuthority);
        }

        [TestCategory("PublicClientApplicationTests")]
        public async Task AcquireTokenSilentNullAccountErrorTestAsync()
        {
            PublicClientApplication app = new PublicClientApplication(MsalTestConstants.ClientId);

            try
            {
                AuthenticationResult result = await app.AcquireTokenSilentAsync(MsalTestConstants.Scope.ToArray(), null).ConfigureAwait(false);
            }
            catch (MsalUiRequiredException exc)
            {
                Assert.IsNotNull(exc);
                Assert.AreEqual("user_null", MsalUiRequiredException.UserNullError);
            }
        }

        [TestMethod]
        [TestCategory("PublicClientApplicationTests")]
        public void B2CLoginAcquireTokenTest()
        {
            using (var httpManager = new MockHttpManager())
            {

                PublicClientApplication app = PublicClientApplicationBuilder.Create(MsalTestConstants.ClientId)
                                                                            .WithAuthority(new Uri(MsalTestConstants.B2CLoginAuthority), true)
                                                                            .WithHttpManager(httpManager)
                                                                            .BuildConcrete();

                MsalMockHelpers.ConfigureMockWebUI(
                    app.ServiceBundle.PlatformProxy,
                    new AuthorizationResult(AuthorizationStatus.Success, app.AppConfig.RedirectUri + "?code=some-code"));

                httpManager.AddMockHandlerForTenantEndpointDiscovery(MsalTestConstants.B2CLoginAuthority);
                httpManager.AddSuccessTokenResponseMockHandlerForPost(MsalTestConstants.B2CLoginAuthority);

                AuthenticationResult result = app.AcquireTokenAsync(MsalTestConstants.Scope).Result;
                Assert.IsNotNull(result);
                Assert.IsNotNull(result.Account);
            }
        }

        [TestMethod]
        [TestCategory("PublicClientApplicationTests")]
        public void B2CAcquireTokenTest()
        {
            using (var httpManager = new MockHttpManager())
            {
                httpManager.AddInstanceDiscoveryMockHandler();

                PublicClientApplication app = PublicClientApplicationBuilder.Create(MsalTestConstants.ClientId)
                                                                            .WithAuthority(new Uri(MsalTestConstants.B2CAuthority), true)
                                                                            .WithHttpManager(httpManager)
                                                                            .BuildConcrete();

                MsalMockHelpers.ConfigureMockWebUI(
                    app.ServiceBundle.PlatformProxy,
                    new AuthorizationResult(AuthorizationStatus.Success, app.AppConfig.RedirectUri + "?code=some-code"));

                httpManager.AddMockHandlerForTenantEndpointDiscovery(MsalTestConstants.B2CAuthority);
                httpManager.AddSuccessTokenResponseMockHandlerForPost(MsalTestConstants.B2CAuthority);

                AuthenticationResult result = app.AcquireTokenAsync(MsalTestConstants.Scope).Result;
                Assert.IsNotNull(result);
                Assert.IsNotNull(result.Account);
            }
        }

        [TestMethod]
        [TestCategory("PublicClientApplicationTests")]
        public void B2CAcquireTokenWithValidateAuthorityTrueTest()
        {
            using (var httpManager = new MockHttpManager())
            {
                PublicClientApplication app = PublicClientApplicationBuilder.Create(MsalTestConstants.ClientId)
                                                                            .WithAuthority(new Uri(MsalTestConstants.B2CLoginAuthority), true)
                                                                            .WithHttpManager(httpManager)
                                                                            .BuildConcrete();

                var ui = new MockWebUI()
                {
                    MockResult = new AuthorizationResult(
                        AuthorizationStatus.Success,
                        MsalTestConstants.B2CLoginAuthority + "?code=some-code")
                };

                MsalMockHelpers.ConfigureMockWebUI(
                    app.ServiceBundle.PlatformProxy,
                    new AuthorizationResult(AuthorizationStatus.Success, app.AppConfig.RedirectUri + "?code=some-code"));

                httpManager.AddMockHandlerForTenantEndpointDiscovery(MsalTestConstants.B2CLoginAuthority);
                httpManager.AddSuccessTokenResponseMockHandlerForPost(MsalTestConstants.B2CLoginAuthority);

                AuthenticationResult result = app.AcquireTokenAsync(MsalTestConstants.Scope).Result;
                Assert.IsNotNull(result);
                Assert.IsNotNull(result.Account);
            }
        }

        [TestMethod]
        [TestCategory("PublicClientApplicationTests")]
        public void B2CAcquireTokenWithValidateAuthorityTrueAndRandomAuthorityTest()
        {
            using (var httpManager = new MockHttpManager())
            {
                httpManager.AddInstanceDiscoveryMockHandler();

                PublicClientApplication app = PublicClientApplicationBuilder.Create(MsalTestConstants.ClientId)
                                                                            .WithAuthority(new Uri(MsalTestConstants.B2CRandomHost), true)
                                                                            .WithHttpManager(httpManager)
                                                                            .BuildConcrete();
                MsalMockHelpers.ConfigureMockWebUI(
                    app.ServiceBundle.PlatformProxy,
                    new AuthorizationResult(AuthorizationStatus.Success, app.AppConfig.RedirectUri + "?code=some-code"));

                httpManager.AddMockHandlerForTenantEndpointDiscovery(MsalTestConstants.B2CRandomHost);
                httpManager.AddSuccessTokenResponseMockHandlerForPost(MsalTestConstants.B2CRandomHost);

                AuthenticationResult result = app.AcquireTokenAsync(MsalTestConstants.Scope).Result;
                Assert.IsNotNull(result);
                Assert.IsNotNull(result.Account);
            }
        }

        [TestMethod]
        [TestCategory("PublicClientApplicationTests")]
<<<<<<< HEAD
        public void AcquireTokenFromAdfs()
        {
            using (var httpManager = new MockHttpManager())
            {
                PublicClientApplication app = PublicClientApplicationBuilder.Create(MsalTestConstants.ClientId)
                                                                            .WithAdfsAuthority(MsalTestConstants.OnPremiseAuthority, true)
                                                                            .WithHttpManager(httpManager)
                                                                            .BuildConcrete();

                MsalMockHelpers.ConfigureMockWebUI(
                                app.ServiceBundle.PlatformProxy,
                                new AuthorizationResult(AuthorizationStatus.Success, app.AppConfig.RedirectUri + "?code=some-code"));

                _tokenCacheHelper.PopulateCache(app.UserTokenCacheInternal.Accessor);

                httpManager.AddMockHandler(
                new MockHttpMessageHandler
                {
                    ExpectedMethod = HttpMethod.Get,
                    ExpectedUrl = "https://fs.contoso.com/.well-known/webfinger",
                    ExpectedQueryParams = new Dictionary<string, string>
                    {
                            {"resource", "https://fs.contoso.com"},
                            {"rel", "http://schemas.microsoft.com/rel/trusted-realm"}
                    },
                    ResponseMessage = MockHelpers.CreateSuccessWebFingerResponseMessage("https://fs.contoso.com")
                });

                //add mock response for tenant endpoint discovery
                httpManager.AddMockHandler(new MockHttpMessageHandler
                {
                    ExpectedMethod = HttpMethod.Get,
                    ResponseMessage = MockHelpers.CreateOpenIdConfigurationResponse(MsalTestConstants.OnPremiseAuthority)
                });

                httpManager.AddMockHandler(new MockHttpMessageHandler
                {
                    ExpectedMethod = HttpMethod.Post,
                    ResponseMessage = MockHelpers.CreateAdfsSuccessTokenResponseMessage()
                });

                AuthenticationResult result = app.AcquireTokenAsync(MsalTestConstants.Scope).Result;
                Assert.IsNotNull(result);
                Assert.IsNotNull(result.Account);
                Assert.AreEqual(MsalTestConstants.OnPremiseUniqueId, result.UniqueId);
                Assert.AreEqual(new AccountId(MsalTestConstants.OnPremiseUniqueId), result.Account.HomeAccountId);
                Assert.AreEqual(MsalTestConstants.OnPremiseDisplayableId, result.Account.Username);

                //Find token in cache now

                AuthenticationResult cachedAuth = null;
                try
                {
                    cachedAuth = app.AcquireTokenSilentAsync(MsalTestConstants.Scope, result.Account).Result;
                }
                catch
                {
                    Assert.Fail("Did not find access token");
                }
                Assert.IsNotNull(cachedAuth);
                Assert.IsNotNull(cachedAuth.Account);
                Assert.AreEqual(MsalTestConstants.OnPremiseUniqueId, cachedAuth.UniqueId);
                Assert.AreEqual(new AccountId(MsalTestConstants.OnPremiseUniqueId), cachedAuth.Account.HomeAccountId);
                Assert.AreEqual(MsalTestConstants.OnPremiseDisplayableId, cachedAuth.Account.Username);
            }
        }

=======
        public void B2CAcquireTokenWithB2CLoginAuthorityTest()
        {
            using (var harness = new MockHttpAndServiceBundle())
            {
                harness.HttpManager.AddInstanceDiscoveryMockHandler();

                ValidateB2CLoginAuthority(harness, MsalTestConstants.B2CAuthority);
                ValidateB2CLoginAuthority(harness, MsalTestConstants.B2CLoginAuthority);
                ValidateB2CLoginAuthority(harness, MsalTestConstants.B2CLoginAuthorityBlackforest);
                ValidateB2CLoginAuthority(harness, MsalTestConstants.B2CLoginAuthorityMoonCake);
                ValidateB2CLoginAuthority(harness, MsalTestConstants.B2CLoginAuthorityUsGov);
            }
        }

        private static void ValidateB2CLoginAuthority(MockHttpAndServiceBundle harness, string authority)
        {
            var app = PublicClientApplicationBuilder.Create(MsalTestConstants.ClientId)
                                                    .WithB2CAuthority(authority)
                                                    .WithHttpManager(harness.HttpManager)
                                                    .BuildConcrete();
            var ui = new MockWebUI()
            {
                MockResult = new AuthorizationResult(
                    AuthorizationStatus.Success,
                    authority + "?code=some-code")
            };

            MsalMockHelpers.ConfigureMockWebUI(app.ServiceBundle.PlatformProxy, ui);
            harness.HttpManager.AddMockHandlerForTenantEndpointDiscovery(authority);
            harness.HttpManager.AddSuccessTokenResponseMockHandlerForPost(authority);

            var result = app.AcquireTokenAsync(MsalTestConstants.Scope).Result;
            Assert.IsNotNull(result);
            Assert.IsNotNull(result.Account);
        }

        [TestMethod]
        [TestCategory("PublicClientApplicationTests")]
>>>>>>> 142333e2
        public void EnsurePublicApiSurfaceExistsOnInterface()
        {
            IPublicClientApplication app = PublicClientApplicationBuilder.Create(MsalTestConstants.ClientId)
                                                                         .Build();

            // This test is to ensure that the methods we want/need on the IPublicClientApplication exist and compile.  This isn't testing functionality, that's done elsewhere.
            // It's solely to ensure we know that the methods we want/need are available where we expect them since we tend to do most testing on the concrete types.

            var interactiveBuilder = app.AcquireTokenInteractive(MsalTestConstants.Scope, null)
               .WithAccount(MsalTestConstants.User)
               .WithExtraScopesToConsent(MsalTestConstants.Scope)
               .WithLoginHint("loginhint")
               .WithPrompt(Prompt.ForceLogin)
               .WithUseEmbeddedWebView(true);
            CheckBuilderCommonMethods(interactiveBuilder);

            var iwaBuilder = app.AcquireTokenByIntegratedWindowsAuth(MsalTestConstants.Scope)
               .WithUsername("upn@live.com");
            CheckBuilderCommonMethods(iwaBuilder);

            var usernamePasswordBuilder = app.AcquireTokenByUsernamePassword(MsalTestConstants.Scope, "upn@live.com", new SecureString());
            CheckBuilderCommonMethods(usernamePasswordBuilder);

            var deviceCodeBuilder = app.AcquireTokenWithDeviceCode(MsalTestConstants.Scope, result => Task.FromResult(0))
               .WithDeviceCodeResultCallback(result => Task.FromResult(0));
            CheckBuilderCommonMethods(deviceCodeBuilder);

            var silentBuilder = app.AcquireTokenSilent(MsalTestConstants.Scope, MsalTestConstants.User)
               .WithForceRefresh(true);
            CheckBuilderCommonMethods(silentBuilder);

            silentBuilder = app.AcquireTokenSilent(MsalTestConstants.Scope, "upn@live.co.uk")
              .WithForceRefresh(true);
            CheckBuilderCommonMethods(silentBuilder);

            var byRefreshTokenBuilder = ((IByRefreshToken)app).AcquireTokenByRefreshToken(MsalTestConstants.Scope, "refreshtoken")
                                  .WithRefreshToken("refreshtoken");
            CheckBuilderCommonMethods(byRefreshTokenBuilder);
        }

#endif

#if NET_CORE

        [TestMethod]
        public void NetCore_AcquireToken_ThrowsPlatformNotSupported()
        {
            // Arrange
            PublicClientApplication pca = new PublicClientApplication(MsalTestConstants.ClientId);
            var account = new Account("a.b", null, null);

            // All interactive auth overloads
            IEnumerable<Func<Task<AuthenticationResult>>> acquireTokenInteractiveMethods = new List<Func<Task<AuthenticationResult>>>
            {
                // without UI Parent
                async () => await pca.AcquireTokenAsync(MsalTestConstants.Scope).ConfigureAwait(false),
                async () => await pca.AcquireTokenAsync(MsalTestConstants.Scope, "login hint").ConfigureAwait(false),
                async () => await pca.AcquireTokenAsync(MsalTestConstants.Scope, account).ConfigureAwait(false),
                async () => await pca.AcquireTokenAsync(MsalTestConstants.Scope, "login hint", Prompt.Consent, "extra_query_params").ConfigureAwait(false),
                async () => await pca.AcquireTokenAsync(MsalTestConstants.Scope, account, Prompt.Consent, "extra_query_params").ConfigureAwait(false),
                async () => await pca.AcquireTokenAsync(
                    MsalTestConstants.Scope,
                    "login hint",
                    Prompt.Consent,
                    "extra_query_params",
                    new[] {"extra scopes" },
                    MsalTestConstants.AuthorityCommonTenant).ConfigureAwait(false),

                async () => await pca.AcquireTokenAsync(
                    MsalTestConstants.Scope,
                    account,
                    Prompt.Consent,
                    "extra_query_params",
                    new[] {"extra scopes" },
                    MsalTestConstants.AuthorityCommonTenant).ConfigureAwait(false),

                // with UIParent
                async () => await pca.AcquireTokenAsync(MsalTestConstants.Scope, (UIParent)null).ConfigureAwait(false),
                async () => await pca.AcquireTokenAsync(MsalTestConstants.Scope, "login hint", (UIParent)null).ConfigureAwait(false),
                async () => await pca.AcquireTokenAsync(MsalTestConstants.Scope, account, (UIParent)null).ConfigureAwait(false),
                async () => await pca.AcquireTokenAsync(MsalTestConstants.Scope, "login hint", Prompt.Consent, "extra_query_params", (UIParent)null).ConfigureAwait(false),
                async () => await pca.AcquireTokenAsync(MsalTestConstants.Scope, account, Prompt.Consent, "extra_query_params", (UIParent)null).ConfigureAwait(false),
                async () => await pca.AcquireTokenAsync(
                    MsalTestConstants.Scope,
                    "login hint",
                    Prompt.Consent,
                    "extra_query_params",
                    new[] {"extra scopes" },
                    MsalTestConstants.AuthorityCommonTenant,
                    (UIParent)null).ConfigureAwait(false),

                async () => await pca.AcquireTokenAsync(
                    MsalTestConstants.Scope,
                    account,
                    Prompt.Consent,
                    "extra_query_params",
                    new[] {"extra scopes" },
                    MsalTestConstants.AuthorityCommonTenant,
                    (UIParent)null).ConfigureAwait(false),

                async () => await pca.AcquireTokenByIntegratedWindowsAuthAsync(MsalTestConstants.Scope).ConfigureAwait(false)

            };

            // Act and Assert
            foreach (var acquireTokenInteractiveMethod in acquireTokenInteractiveMethods)
            {
                AssertException.TaskThrows<PlatformNotSupportedException>(acquireTokenInteractiveMethod);
            }
        }

#endif
        public static void CheckBuilderCommonMethods<T>(AbstractAcquireTokenParameterBuilder<T> builder) where T : AbstractAcquireTokenParameterBuilder<T>
        {
            builder.WithAuthority(AadAuthorityAudience.AzureAdAndPersonalMicrosoftAccount, true)
                .WithAuthority(AzureCloudInstance.AzureChina, AadAuthorityAudience.AzureAdMultipleOrgs, true)
                .WithAuthority(AzureCloudInstance.AzurePublic, Guid.NewGuid(), true)
                .WithAuthority(AzureCloudInstance.AzureChina, Guid.NewGuid().ToString("D", CultureInfo.InvariantCulture), true)
                .WithAuthority(MsalTestConstants.AuthorityCommonTenant, Guid.NewGuid(), true)
                .WithAuthority(MsalTestConstants.AuthorityCommonTenant, Guid.NewGuid().ToString("D", CultureInfo.InvariantCulture), true)
                .WithAuthority(MsalTestConstants.AuthorityGuestTenant, true)
                .WithAdfsAuthority(MsalTestConstants.AuthorityGuestTenant, true)
                .WithB2CAuthority(MsalTestConstants.B2CAuthority)
                .WithExtraQueryParameters(
                    new Dictionary<string, string>
                    {
                        {"key1", "value1"}
                    });
        }
    }
}<|MERGE_RESOLUTION|>--- conflicted
+++ resolved
@@ -1,1208 +1,1207 @@
-﻿//----------------------------------------------------------------------
-//
-// Copyright (c) Microsoft Corporation.
-// All rights reserved.
-//
-// This code is licensed under the MIT License.
-//
-// Permission is hereby granted, free of charge, to any person obtaining a copy
-// of this software and associated documentation files(the "Software"), to deal
-// in the Software without restriction, including without limitation the rights
-// to use, copy, modify, merge, publish, distribute, sublicense, and / or sell
-// copies of the Software, and to permit persons to whom the Software is
-// furnished to do so, subject to the following conditions :
-//
-// The above copyright notice and this permission notice shall be included in
-// all copies or substantial portions of the Software.
-//
-// THE SOFTWARE IS PROVIDED "AS IS", WITHOUT WARRANTY OF ANY KIND, EXPRESS OR
-// IMPLIED, INCLUDING BUT NOT LIMITED TO THE WARRANTIES OF MERCHANTABILITY,
-// FITNESS FOR A PARTICULAR PURPOSE AND NONINFRINGEMENT.IN NO EVENT SHALL THE
-// AUTHORS OR COPYRIGHT HOLDERS BE LIABLE FOR ANY CLAIM, DAMAGES OR OTHER
-// LIABILITY, WHETHER IN AN ACTION OF CONTRACT, TORT OR OTHERWISE, ARISING FROM,
-// OUT OF OR IN CONNECTION WITH THE SOFTWARE OR THE USE OR OTHER DEALINGS IN
-// THE SOFTWARE.
-//
-//------------------------------------------------------------------------------
-
-using Microsoft.Identity.Client;
-using Microsoft.Identity.Client.ApiConfig;
-using Microsoft.Identity.Client.AppConfig;
-using Microsoft.Identity.Client.Cache.Items;
-using Microsoft.Identity.Client.Core;
-using Microsoft.Identity.Client.OAuth2;
-using Microsoft.Identity.Client.TelemetryCore;
-using Microsoft.Identity.Client.UI;
-using Microsoft.Identity.Client.Utils;
-using Microsoft.Identity.Test.Common;
-using Microsoft.Identity.Test.Common.Core.Helpers;
-using Microsoft.Identity.Test.Common.Core.Mocks;
-using Microsoft.Identity.Test.Common.Mocks;
-using Microsoft.VisualStudio.TestTools.UnitTesting;
-using NSubstitute;
-using System;
-using System.Collections.Generic;
-using System.Globalization;
-using System.Linq;
-using System.Net.Http;
-using System.Security;
-using System.Threading.Tasks;
-
-namespace Microsoft.Identity.Test.Unit.PublicApiTests
-{
-    [TestClass]
-    public class PublicClientApplicationTests
-    {
-        private TokenCacheHelper _tokenCacheHelper;
-
-        [TestInitialize]
-        public void TestInitialize()
-        {
-            TestCommon.ResetStateAndInitMsal();
-
-            _tokenCacheHelper = new TokenCacheHelper();
-        }
-
-#if !NET_CORE
-        [TestMethod]
-        [TestCategory("PublicClientApplicationTests")]
-        [Description("Tests the public interfaces can be mocked")]
-        public void MockPublicClientApplication()
-        {
-            // Setup up a public client application that returns a dummy result
-            // The caller asks for two scopes, but only one is returned
-            var mockResult = new AuthenticationResult(
-               accessToken: "",
-               isExtendedLifeTimeToken: false,
-               uniqueId: "",
-               expiresOn: DateTimeOffset.Now,
-               extendedExpiresOn: DateTimeOffset.Now,
-               tenantId: "",
-               account: null,
-               idToken: "id token",
-               scopes: new[] { "scope1" });
-
-            var mockApp = Substitute.For<IPublicClientApplication>();
-            mockApp.AcquireTokenAsync(new string[] { "scope1", "scope2" }).ReturnsForAnyArgs(mockResult);
-
-            // Now call the substitute with the args to get the substitute result
-            AuthenticationResult actualResult = mockApp.AcquireTokenAsync(new string[] { "scope1" }).Result;
-            Assert.IsNotNull(actualResult);
-            Assert.AreEqual("id token", actualResult.IdToken, "Mock result failed to return the expected id token");
-
-            // Check the users properties returns the dummy users
-            IEnumerable<string> scopes = actualResult.Scopes;
-            Assert.IsNotNull(scopes);
-            CollectionAssert.AreEqual(new string[] { "scope1" }, actualResult.Scopes.ToArray());
-        }
-
-        [TestMethod]
-        [TestCategory("PublicClientApplicationTests")]
-        [Description("Tests the public application interfaces can be mocked to throw MSAL exceptions")]
-        public void MockPublicClientApplication_Exception()
-        {
-            // Setup up a confidential client application that returns throws
-            var mockApp = Substitute.For<IPublicClientApplication>();
-            mockApp
-                .WhenForAnyArgs(x => x.AcquireTokenAsync(Arg.Any<string[]>()))
-                .Do(x => throw new MsalServiceException("my error code", "my message"));
-
-
-            // Now call the substitute and check the exception is thrown
-            MsalServiceException ex =
-                AssertException.Throws<MsalServiceException>(() => mockApp.AcquireTokenAsync(new string[] { "scope1" }));
-            Assert.AreEqual("my error code", ex.ErrorCode);
-            Assert.AreEqual("my message", ex.Message);
-        }
-
-        [TestMethod]
-        [TestCategory("PublicClientApplicationTests")]
-        public void ConstructorsTest()
-        {
-            PublicClientApplication app = new PublicClientApplication(MsalTestConstants.ClientId);
-            Assert.IsNotNull(app);
-            Assert.AreEqual("https://login.microsoftonline.com/common/", app.Authority);
-            Assert.AreEqual(MsalTestConstants.ClientId, app.ClientId);
-            Assert.AreEqual(Constants.DefaultRedirectUri, app.AppConfig.RedirectUri);
-            //Assert.IsTrue(app.ValidateAuthority);
-
-            app = new PublicClientApplication(MsalTestConstants.ClientId, MsalTestConstants.AuthorityGuestTenant);
-            Assert.IsNotNull(app);
-            Assert.AreEqual(MsalTestConstants.AuthorityGuestTenant, app.Authority);
-            Assert.AreEqual(MsalTestConstants.ClientId, app.ClientId);
-            Assert.AreEqual(Constants.DefaultRedirectUri, app.AppConfig.RedirectUri);
-            //Assert.IsTrue(app.ValidateAuthority);
-
-            app = new PublicClientApplication(MsalTestConstants.ClientId,
-                "https://login.microsoftonline.com/tfp/vibrob2c.onmicrosoft.com/B2C_1_B2C_Signup_Signin_Policy/oauth2/v2.0");
-            Assert.IsNotNull(app);
-            Assert.AreEqual(
-                "https://login.microsoftonline.com/tfp/vibrob2c.onmicrosoft.com/b2c_1_b2c_signup_signin_policy/",
-                app.Authority);
-            Assert.AreEqual(MsalTestConstants.ClientId, app.ClientId);
-            Assert.AreEqual(Constants.DefaultRedirectUri, app.AppConfig.RedirectUri);
-
-            app = new PublicClientApplication(MsalTestConstants.ClientId, MsalTestConstants.OnPremiseAuthority);
-            Assert.IsNotNull(app);
-            Assert.AreEqual("https://fs.contoso.com/adfs/", app.Authority);
-            Assert.AreEqual(MsalTestConstants.ClientId, app.ClientId);
-            Assert.AreEqual("urn:ietf:wg:oauth:2.0:oob", app.AppConfig.RedirectUri);
-            
-        }
-
-        [TestMethod]
-        [TestCategory("PublicClientApplicationTests")]
-        public async Task NoStateReturnedTestAsync()
-        {
-            var receiver = new MyReceiver();
-
-            using (var harness = new MockHttpAndServiceBundle(telemetryCallback: receiver.HandleTelemetryEvents))
-            {
-                harness.HttpManager.AddInstanceDiscoveryMockHandler();
-
-                PublicClientApplication app = PublicClientApplicationBuilder.Create(MsalTestConstants.ClientId)
-                                                                            .WithAuthority(new Uri(ClientApplicationBase.DefaultAuthority), true)
-                                                                            .WithHttpManager(harness.HttpManager)
-                                                                            .WithTelemetry(receiver.HandleTelemetryEvents)
-                                                                            .BuildConcrete();
-
-                MockWebUI ui = new MockWebUI()
-                {
-                    AddStateInAuthorizationResult = false,
-                    MockResult = new AuthorizationResult(
-                        AuthorizationStatus.Success,
-                        MsalTestConstants.AuthorityHomeTenant + "?code=some-code")
-                };
-
-                MsalMockHelpers.ConfigureMockWebUI(app.ServiceBundle.PlatformProxy, ui);
-                harness.HttpManager.AddMockHandlerForTenantEndpointDiscovery(MsalTestConstants.AuthorityCommonTenant);
-
-                try
-                {
-                    AuthenticationResult result = await app.AcquireTokenAsync(MsalTestConstants.Scope).ConfigureAwait(false);
-                    Assert.Fail("API should have failed here");
-                }
-                catch (MsalClientException exc)
-                {
-                    Assert.IsNotNull(exc);
-                    Assert.AreEqual(MsalClientException.StateMismatchError, exc.ErrorCode);
-                }
-
-                Assert.IsNotNull(
-                    receiver.EventsReceived.Find(
-                        anEvent => // Expect finding such an event
-                            anEvent[EventBase.EventNameKey].EndsWith("api_event") &&
-                            anEvent[ApiEvent.ApiIdKey] == "170" && anEvent[ApiEvent.WasSuccessfulKey] == "false" &&
-                            anEvent[ApiEvent.ApiErrorCodeKey] == "state_mismatch"));
-            }
-        }
-
-        [TestMethod]
-        [TestCategory("PublicClientApplicationTests")]
-        public async Task DifferentStateReturnedTestAsync()
-        {
-            var receiver = new MyReceiver();
-
-            using (var harness = new MockHttpAndServiceBundle(telemetryCallback: receiver.HandleTelemetryEvents))
-            {
-                harness.HttpManager.AddInstanceDiscoveryMockHandler();
-
-                PublicClientApplication app = PublicClientApplicationBuilder.Create(MsalTestConstants.ClientId)
-                                                                            .WithAuthority(new Uri(ClientApplicationBase.DefaultAuthority), true)
-                                                                            .WithHttpManager(harness.HttpManager)
-                                                                            .BuildConcrete();
-
-                MockWebUI ui = new MockWebUI()
-                {
-                    AddStateInAuthorizationResult = false,
-                    MockResult = new AuthorizationResult(
-                        AuthorizationStatus.Success,
-                        MsalTestConstants.AuthorityHomeTenant + "?code=some-code&state=mismatched")
-                };
-
-                MsalMockHelpers.ConfigureMockWebUI(app.ServiceBundle.PlatformProxy, ui);
-                harness.HttpManager.AddMockHandlerForTenantEndpointDiscovery(MsalTestConstants.AuthorityCommonTenant);
-
-                try
-                {
-                    AuthenticationResult result = await app.AcquireTokenAsync(MsalTestConstants.Scope).ConfigureAwait(false);
-                    Assert.Fail("API should have failed here");
-                }
-                catch (MsalClientException exc)
-                {
-                    Assert.IsNotNull(exc);
-                    Assert.AreEqual(MsalClientException.StateMismatchError, exc.ErrorCode);
-                }
-            }
-        }
-
-        [TestMethod]
-        [TestCategory("PublicClientApplicationTests")]
-        public async Task AcquireTokenNoClientInfoReturnedTestAsync()
-        {
-            using (var harness = new MockHttpAndServiceBundle())
-            {
-                harness.HttpManager.AddInstanceDiscoveryMockHandler();
-
-                PublicClientApplication app = PublicClientApplicationBuilder.Create(MsalTestConstants.ClientId)
-                                                                            .WithAuthority(new Uri(ClientApplicationBase.DefaultAuthority), true)
-                                                                            .WithHttpManager(harness.HttpManager)
-                                                                            .BuildConcrete();
-
-                MsalMockHelpers.ConfigureMockWebUI(
-                    app.ServiceBundle.PlatformProxy,
-                    new AuthorizationResult(AuthorizationStatus.Success, app.AppConfig.RedirectUri + "?code=some-code"));
-
-                harness.HttpManager.AddMockHandlerForTenantEndpointDiscovery(MsalTestConstants.AuthorityCommonTenant);
-
-                harness.HttpManager.AddMockHandler(
-                    new MockHttpMessageHandler
-                    {
-                        ExpectedMethod = HttpMethod.Post,
-                        ResponseMessage = MockHelpers.CreateSuccessTokenResponseMessage(
-                            "some-scope1 some-scope2",
-                            MockHelpers.CreateIdToken(MsalTestConstants.UniqueId, MsalTestConstants.DisplayableId),
-                            string.Empty)
-                    });
-
-                try
-                {
-                    AuthenticationResult result = await app.AcquireTokenAsync(MsalTestConstants.Scope).ConfigureAwait(false);
-                }
-                catch (MsalClientException exc)
-                {
-                    Assert.IsNotNull(exc);
-                    Assert.AreEqual(MsalClientException.JsonParseError, exc.ErrorCode);
-                    Assert.AreEqual("client info is null", exc.Message);
-                }
-            }
-        }
-
-        [TestMethod]
-        [TestCategory("PublicClientApplicationTests")]
-        public void AcquireTokenSameUserTest()
-        {
-            using (var harness = new MockHttpAndServiceBundle())
-            {
-                harness.HttpManager.AddInstanceDiscoveryMockHandler();
-
-                PublicClientApplication app = PublicClientApplicationBuilder.Create(MsalTestConstants.ClientId)
-                                                                            .WithAuthority(new Uri(ClientApplicationBase.DefaultAuthority), true)
-                                                                            .WithHttpManager(harness.HttpManager)
-                                                                            .BuildConcrete();
-
-                MockWebUI ui = new MockWebUI()
-                {
-                    MockResult = new AuthorizationResult(
-                        AuthorizationStatus.Success,
-                        MsalTestConstants.AuthorityHomeTenant + "?code=some-code")
-                };
-
-                MsalMockHelpers.ConfigureMockWebUI(
-                    app.ServiceBundle.PlatformProxy,
-                    new AuthorizationResult(AuthorizationStatus.Success, app.AppConfig.RedirectUri + "?code=some-code"));
-
-                harness.HttpManager.AddMockHandlerForTenantEndpointDiscovery(MsalTestConstants.AuthorityCommonTenant);
-                harness.HttpManager.AddSuccessTokenResponseMockHandlerForPost(MsalTestConstants.AuthorityCommonTenant);
-
-                AuthenticationResult result = app.AcquireTokenAsync(MsalTestConstants.Scope).Result;
-                Assert.IsNotNull(result);
-                Assert.IsNotNull(result.Account);
-                Assert.AreEqual(MsalTestConstants.UniqueId, result.UniqueId);
-                Assert.AreEqual(MsalTestConstants.CreateUserIdentifier(), result.Account.HomeAccountId.Identifier);
-                Assert.AreEqual(MsalTestConstants.DisplayableId, result.Account.Username);
-
-                // repeat interactive call and pass in the same user
-                MsalMockHelpers.ConfigureMockWebUI(
-                    app.ServiceBundle.PlatformProxy,
-                    new AuthorizationResult(AuthorizationStatus.Success, app.AppConfig.RedirectUri + "?code=some-code"));
-
-                harness.HttpManager.AddSuccessTokenResponseMockHandlerForPost(MsalTestConstants.AuthorityCommonTenant);
-
-                result = app.AcquireTokenAsync(MsalTestConstants.Scope).Result;
-                Assert.IsNotNull(result);
-                Assert.IsNotNull(result.Account);
-                Assert.AreEqual(MsalTestConstants.UniqueId, result.UniqueId);
-                Assert.AreEqual(MsalTestConstants.CreateUserIdentifier(), result.Account.HomeAccountId.Identifier);
-                Assert.AreEqual(MsalTestConstants.DisplayableId, result.Account.Username);
-            }
-        }
-
-        [TestMethod]
-        [TestCategory("PublicClientApplicationTests")]
-        public void AcquireTokenAddTwoUsersTest()
-        {
-            using (var harness = new MockHttpAndServiceBundle())
-            {
-                harness.HttpManager.AddInstanceDiscoveryMockHandler();
-
-                PublicClientApplication app = PublicClientApplicationBuilder.Create(MsalTestConstants.ClientId)
-                                                                            .WithAuthority(new Uri(ClientApplicationBase.DefaultAuthority), true)
-                                                                            .WithHttpManager(harness.HttpManager)
-                                                                            .BuildConcrete();
-
-                MsalMockHelpers.ConfigureMockWebUI(
-                    app.ServiceBundle.PlatformProxy,
-                    new AuthorizationResult(AuthorizationStatus.Success, app.AppConfig.RedirectUri + "?code=some-code"));
-
-                harness.HttpManager.AddMockHandlerForTenantEndpointDiscovery(MsalTestConstants.AuthorityCommonTenant);
-                harness.HttpManager.AddSuccessTokenResponseMockHandlerForPost(MsalTestConstants.AuthorityCommonTenant);
-
-                AuthenticationResult result = app.AcquireTokenAsync(MsalTestConstants.Scope).Result;
-                Assert.IsNotNull(result);
-                Assert.IsNotNull(result.Account);
-                Assert.AreEqual(MsalTestConstants.UniqueId, result.UniqueId);
-                Assert.AreEqual(MsalTestConstants.CreateUserIdentifier(), result.Account.HomeAccountId.Identifier);
-                Assert.AreEqual(MsalTestConstants.DisplayableId, result.Account.Username);
-                Assert.AreEqual(MsalTestConstants.Utid, result.TenantId);
-
-                // repeat interactive call and pass in the same user
-                MsalMockHelpers.ConfigureMockWebUI(
-                    app.ServiceBundle.PlatformProxy,
-                    new AuthorizationResult(AuthorizationStatus.Success, app.AppConfig.RedirectUri + "?code=some-code"));
-
-                harness.HttpManager.AddMockHandler(
-                    new MockHttpMessageHandler
-                    {
-                        ExpectedMethod = HttpMethod.Post,
-                        ResponseMessage = MockHelpers.CreateSuccessTokenResponseMessage(
-                            MsalTestConstants.Scope.ToString(),
-                            MockHelpers.CreateIdToken(
-                                MsalTestConstants.UniqueId + "more",
-                                MsalTestConstants.DisplayableId + "more",
-                                MsalTestConstants.Utid + "more"),
-                            MockHelpers.CreateClientInfo(MsalTestConstants.Uid + "more", MsalTestConstants.Utid + "more"))
-                    });
-
-                result = app.AcquireTokenAsync(MsalTestConstants.Scope).Result;
-                Assert.IsNotNull(result);
-                Assert.IsNotNull(result.Account);
-                Assert.AreEqual(MsalTestConstants.UniqueId + "more", result.UniqueId);
-                Assert.AreEqual(
-                    MsalTestConstants.CreateUserIdentifier(MsalTestConstants.Uid + "more", MsalTestConstants.Utid + "more"),
-                    result.Account.HomeAccountId.Identifier);
-                Assert.AreEqual(MsalTestConstants.DisplayableId + "more", result.Account.Username);
-                Assert.AreEqual(MsalTestConstants.Utid + "more", result.TenantId);
-            }
-        }
-
-        [TestMethod]
-        [TestCategory("PublicClientApplicationTests")]
-        public void AcquireTokenDifferentUserReturnedFromServiceTest()
-        {
-            var receiver = new MyReceiver();
-            using (var httpManager = new MockHttpManager())
-            {
-                httpManager.AddInstanceDiscoveryMockHandler();
-
-                PublicClientApplication app = PublicClientApplicationBuilder.Create(MsalTestConstants.ClientId)
-                                                                            .WithAuthority(new Uri(ClientApplicationBase.DefaultAuthority), true)
-                                                                            .WithHttpManager(httpManager)
-                                                                            .WithTelemetry(receiver.HandleTelemetryEvents)
-                                                                            .BuildConcrete();
-
-                MsalMockHelpers.ConfigureMockWebUI(
-                    app.ServiceBundle.PlatformProxy,
-                    new AuthorizationResult(AuthorizationStatus.Success, app.AppConfig.RedirectUri + "?code=some-code"));
-
-                httpManager.AddMockHandlerForTenantEndpointDiscovery(MsalTestConstants.AuthorityCommonTenant);
-                httpManager.AddSuccessTokenResponseMockHandlerForPost(MsalTestConstants.AuthorityCommonTenant);
-
-                AuthenticationResult result = app.AcquireTokenAsync(MsalTestConstants.Scope).Result;
-                Assert.IsNotNull(result);
-                Assert.IsNotNull(result.Account);
-                Assert.AreEqual(MsalTestConstants.UniqueId, result.UniqueId);
-                Assert.AreEqual(MsalTestConstants.CreateUserIdentifier(), result.Account.HomeAccountId.Identifier);
-                Assert.AreEqual(MsalTestConstants.DisplayableId, result.Account.Username);
-
-                // TODO: allow checking in the middle of a using block --> Assert.IsTrue(HttpMessageHandlerFactory.IsMocksQueueEmpty, "All mocks should have been consumed");
-
-                var dict = new Dictionary<string, string>
-                {
-                    [OAuth2Parameter.DomainReq] = MsalTestConstants.Utid,
-                    [OAuth2Parameter.LoginReq] = MsalTestConstants.Uid
-                };
-
-                // repeat interactive call and pass in the same user
-                MsalMockHelpers.ConfigureMockWebUI(
-                    app.ServiceBundle.PlatformProxy,
-                    new AuthorizationResult(AuthorizationStatus.Success, app.AppConfig.RedirectUri + "?code=some-code"),
-                    dict);
-
-                httpManager.AddMockHandler(
-                    new MockHttpMessageHandler
-                    {
-                        ExpectedMethod = HttpMethod.Post,
-                        ResponseMessage = MockHelpers.CreateSuccessTokenResponseMessage(
-                            MsalTestConstants.Scope.AsSingleString(),
-                            MockHelpers.CreateIdToken(MsalTestConstants.UniqueId, MsalTestConstants.DisplayableId),
-                            MockHelpers.CreateClientInfo(MsalTestConstants.Uid, MsalTestConstants.Utid + "more"))
-                    });
-
-                try
-                {
-                    result = app.AcquireTokenAsync(MsalTestConstants.Scope, result.Account, Prompt.SelectAccount, null).Result;
-                    Assert.Fail("API should have failed here");
-                }
-                catch (AggregateException ex)
-                {
-                    MsalClientException exc = (MsalClientException)ex.InnerException;
-                    Assert.IsNotNull(exc);
-                    Assert.AreEqual(MsalError.UserMismatch, exc.ErrorCode);
-                }
-
-                Assert.IsNotNull(
-                    receiver.EventsReceived.Find(
-                        anEvent => // Expect finding such an event
-                            anEvent[EventBase.EventNameKey].EndsWith("api_event") &&
-                            anEvent[ApiEvent.ApiIdKey] == "176" && anEvent[ApiEvent.WasSuccessfulKey] == "false" &&
-                            anEvent[ApiEvent.ApiErrorCodeKey] == "user_mismatch"));
-
-                var users = app.GetAccountsAsync().Result;
-                Assert.AreEqual(1, users.Count());
-                Assert.AreEqual(1, app.UserTokenCacheInternal.Accessor.AccessTokenCount);
-            }
-        }
-
-        [TestMethod]
-        [TestCategory("PublicClientApplicationTests")]
-        public void AcquireTokenNullUserPassedInAndNewUserReturnedFromServiceTest()
-        {
-            using (var httpManager = new MockHttpManager())
-            {
-                httpManager.AddInstanceDiscoveryMockHandler();
-
-                PublicClientApplication app = PublicClientApplicationBuilder.Create(MsalTestConstants.ClientId)
-                                                                            .WithAuthority(new Uri(ClientApplicationBase.DefaultAuthority), true)
-                                                                            .WithHttpManager(httpManager)
-                                                                            .BuildConcrete();
-
-                MsalMockHelpers.ConfigureMockWebUI(
-                    app.ServiceBundle.PlatformProxy,
-                    new AuthorizationResult(AuthorizationStatus.Success, app.AppConfig.RedirectUri + "?code=some-code"));
-
-                httpManager.AddMockHandlerForTenantEndpointDiscovery(MsalTestConstants.AuthorityCommonTenant);
-                httpManager.AddSuccessTokenResponseMockHandlerForPost(MsalTestConstants.AuthorityCommonTenant);
-
-                AuthenticationResult result = app.AcquireTokenAsync(MsalTestConstants.Scope).Result;
-                Assert.IsNotNull(result);
-                Assert.IsNotNull(result.Account);
-                Assert.AreEqual(MsalTestConstants.UniqueId, result.UniqueId);
-                Assert.AreEqual(MsalTestConstants.CreateUserIdentifier(), result.Account.HomeAccountId.Identifier);
-                Assert.AreEqual(MsalTestConstants.DisplayableId, result.Account.Username);
-                // TODO: Assert.IsTrue(HttpMessageHandlerFactory.IsMocksQueueEmpty, "All mocks should have been consumed");
-
-                // repeat interactive call and pass in the same user
-                MsalMockHelpers.ConfigureMockWebUI(
-                    app.ServiceBundle.PlatformProxy,
-                    new AuthorizationResult(AuthorizationStatus.Success, app.AppConfig.RedirectUri + "?code=some-code"));
-
-                httpManager.AddMockHandler(
-                    new MockHttpMessageHandler
-                    {
-                        ExpectedMethod = HttpMethod.Post,
-                        ResponseMessage = MockHelpers.CreateSuccessTokenResponseMessage(
-                            MsalTestConstants.Scope.AsSingleString(),
-                            MockHelpers.CreateIdToken(MsalTestConstants.UniqueId, MsalTestConstants.DisplayableId),
-                            MockHelpers.CreateClientInfo(MsalTestConstants.Uid, MsalTestConstants.Utid + "more"))
-                    });
-
-                result = app.AcquireTokenAsync(MsalTestConstants.Scope, (IAccount)null, Prompt.SelectAccount, null).Result;
-                Assert.IsNotNull(result);
-                Assert.IsNotNull(result.Account);
-                Assert.AreEqual(MsalTestConstants.UniqueId, result.UniqueId);
-                Assert.AreEqual(
-                    MsalTestConstants.CreateUserIdentifier(MsalTestConstants.Uid, MsalTestConstants.Utid + "more"),
-                    result.Account.HomeAccountId.Identifier);
-                Assert.AreEqual(MsalTestConstants.DisplayableId, result.Account.Username);
-                var users = app.GetAccountsAsync().Result;
-                Assert.AreEqual(2, users.Count());
-                Assert.AreEqual(2, app.UserTokenCacheInternal.Accessor.AccessTokenCount);
-            }
-        }
-
-        [TestMethod]
-        [TestCategory("PublicClientApplicationTests")]
-        public void GetUsersTest()
-        {
-            using (var httpManager = new MockHttpManager())
-            {
-                PublicClientApplication app = PublicClientApplicationBuilder.Create(MsalTestConstants.ClientId)
-                                                                            .WithAuthority(new Uri(ClientApplicationBase.DefaultAuthority), true)
-                                                                            .WithHttpManager(httpManager)
-                                                                            .BuildConcrete();
-
-                IEnumerable<IAccount> users = app.GetAccountsAsync().Result;
-                Assert.IsNotNull(users);
-                Assert.IsFalse(users.Any());
-                _tokenCacheHelper.PopulateCache(app.UserTokenCacheInternal.Accessor);
-                users = app.GetAccountsAsync().Result;
-                Assert.IsNotNull(users);
-                Assert.AreEqual(1, users.Count());
-
-                var atItem = new MsalAccessTokenCacheItem(
-                    MsalTestConstants.ProductionPrefNetworkEnvironment,
-                    MsalTestConstants.ClientId,
-                    MsalTestConstants.Scope.AsSingleString(),
-                    MsalTestConstants.Utid,
-                    null,
-                    new DateTimeOffset(DateTime.UtcNow + TimeSpan.FromSeconds(3600)),
-                    new DateTimeOffset(DateTime.UtcNow + TimeSpan.FromSeconds(7200)),
-                    MockHelpers.CreateClientInfo());
-
-                atItem.Secret = atItem.GetKey().ToString();
-                app.UserTokenCacheInternal.Accessor.SaveAccessToken(atItem);
-
-                // another cache entry for different uid. user count should be 2.
-
-                MsalRefreshTokenCacheItem rtItem = new MsalRefreshTokenCacheItem(
-                    MsalTestConstants.ProductionPrefNetworkEnvironment,
-                    MsalTestConstants.ClientId,
-                    "someRT",
-                    MockHelpers.CreateClientInfo("uId1", "uTId1"));
-
-                app.UserTokenCacheInternal.Accessor.SaveRefreshToken(rtItem);
-
-                MsalIdTokenCacheItem idTokenCacheItem = new MsalIdTokenCacheItem(
-                    MsalTestConstants.ProductionPrefNetworkEnvironment,
-                    MsalTestConstants.ClientId,
-                    MockHelpers.CreateIdToken(MsalTestConstants.UniqueId, MsalTestConstants.DisplayableId),
-                    MockHelpers.CreateClientInfo("uId1", "uTId1"),
-                    "uTId1");
-
-                app.UserTokenCacheInternal.Accessor.SaveIdToken(idTokenCacheItem);
-
-                MsalAccountCacheItem accountCacheItem = new MsalAccountCacheItem(
-                    MsalTestConstants.ProductionPrefNetworkEnvironment,
-                    null,
-                    MockHelpers.CreateClientInfo("uId1", "uTId1"),
-                    null,
-                    null,
-                    "uTId1",
-                    null,
-                    null);
-
-                app.UserTokenCacheInternal.Accessor.SaveAccount(accountCacheItem);
-
-                Assert.AreEqual(2, app.UserTokenCacheInternal.Accessor.RefreshTokenCount);
-                users = app.GetAccountsAsync().Result;
-                Assert.IsNotNull(users);
-                Assert.AreEqual(2, users.Count());
-
-                // another cache entry for different environment. user count should still be 2. Sovereign cloud user must not be returned
-                rtItem = new MsalRefreshTokenCacheItem(
-                    MsalTestConstants.SovereignEnvironment,
-                    MsalTestConstants.ClientId,
-                    "someRT",
-                    MockHelpers.CreateClientInfo(MsalTestConstants.Uid + "more1", MsalTestConstants.Utid));
-
-                app.UserTokenCacheInternal.Accessor.SaveRefreshToken(rtItem);
-                Assert.AreEqual(3, app.UserTokenCacheInternal.Accessor.RefreshTokenCount);
-                users = app.GetAccountsAsync().Result;
-                Assert.IsNotNull(users);
-                Assert.AreEqual(2, users.Count());
-            }
-        }
-
-        [TestMethod]
-        [TestCategory("PublicClientApplicationTests")]
-        public void GetUsersAndSignThemOutTest()
-        {
-            PublicClientApplication app = PublicClientApplicationBuilder.Create(MsalTestConstants.ClientId).BuildConcrete();
-            _tokenCacheHelper.PopulateCache(app.UserTokenCacheInternal.Accessor);
-
-            foreach (var user in app.GetAccountsAsync().Result)
-            {
-                app.RemoveAsync(user).Wait();
-            }
-
-            Assert.AreEqual(0, app.UserTokenCacheInternal.Accessor.AccessTokenCount);
-            Assert.AreEqual(0, app.UserTokenCacheInternal.Accessor.RefreshTokenCount);
-        }
-
-
-
-        [TestMethod]
-        [TestCategory("PublicClientApplicationTests")]
-        public void HttpRequestExceptionIsNotSuppressedAsync()
-        {
-            using (var httpManager = new MockHttpManager())
-            {
-                httpManager.AddInstanceDiscoveryMockHandler();
-
-                PublicClientApplication app = PublicClientApplicationBuilder.Create(MsalTestConstants.ClientId)
-                                                                            .WithAuthority(new Uri(ClientApplicationBase.DefaultAuthority), true)
-                                                                            .WithHttpManager(httpManager)
-                                                                            .BuildConcrete();
-
-                // add mock response bigger than 1MB for Http Client
-                httpManager.AddFailingRequest(new InvalidOperationException());
-
-                AssertException.TaskThrows<InvalidOperationException>(
-                    () => app.AcquireTokenAsync(MsalTestConstants.Scope.ToArray()));
-            }
-        }
-
-        [TestMethod]
-        [TestCategory("PublicClientApplicationTests")]
-        public async Task AuthUiFailedExceptionTestAsync()
-        {
-            using (var httpManager = new MockHttpManager())
-            {
-                httpManager.AddInstanceDiscoveryMockHandler();
-
-                PublicClientApplication app = PublicClientApplicationBuilder.Create(MsalTestConstants.ClientId)
-                                                                            .WithAuthority(new Uri(ClientApplicationBase.DefaultAuthority), true)
-                                                                            .WithHttpManager(httpManager)
-                                                                            .BuildConcrete();
-
-                httpManager.AddMockHandlerForTenantEndpointDiscovery(MsalTestConstants.AuthorityCommonTenant);
-
-                // repeat interactive call and pass in the same user
-                MsalMockHelpers.ConfigureMockWebUI(
-                    app.ServiceBundle.PlatformProxy,
-                    new MockWebUI()
-                    {
-                        ExceptionToThrow = new MsalClientException(
-                            MsalClientException.AuthenticationUiFailedError,
-                            "Failed to invoke webview",
-                            new InvalidOperationException("some-inner-Exception"))
-                    });
-
-                try
-                {
-                    AuthenticationResult result = await app.AcquireTokenAsync(MsalTestConstants.Scope).ConfigureAwait(false);
-                    Assert.Fail("API should have failed here");
-                }
-                catch (MsalClientException exc)
-                {
-                    Assert.IsNotNull(exc);
-                    Assert.AreEqual(MsalClientException.AuthenticationUiFailedError, exc.ErrorCode);
-                    Assert.AreEqual("some-inner-Exception", exc.InnerException.Message);
-                }
-            }
-        }
-
-        [TestMethod]
-        [TestCategory("PublicClientApplicationTests")]
-        public void GetUserTest()
-        {
-            var app = new PublicClientApplication(MsalTestConstants.ClientId);
-            var users = app.GetAccountsAsync().Result;
-            Assert.IsNotNull(users);
-            // no users in the cache
-            Assert.AreEqual(0, users.Count());
-
-            var fetchedUser = app.GetAccountAsync(null).Result;
-            Assert.IsNull(fetchedUser);
-
-            fetchedUser = app.GetAccountAsync("").Result;
-            Assert.IsNull(fetchedUser);
-
-            TokenCacheHelper.AddRefreshTokenToCache(app.UserTokenCacheInternal.Accessor, MsalTestConstants.Uid,
-                MsalTestConstants.Utid, MsalTestConstants.Name);
-            TokenCacheHelper.AddAccountToCache(app.UserTokenCacheInternal.Accessor, MsalTestConstants.Uid,
-                MsalTestConstants.Utid);
-
-            TokenCacheHelper.AddRefreshTokenToCache(app.UserTokenCacheInternal.Accessor, MsalTestConstants.Uid + "1",
-                MsalTestConstants.Utid, MsalTestConstants.Name + "1");
-            TokenCacheHelper.AddAccountToCache(app.UserTokenCacheInternal.Accessor, MsalTestConstants.Uid + "1",
-                MsalTestConstants.Utid);
-
-            users = app.GetAccountsAsync().Result;
-            Assert.IsNotNull(users);
-            // two users in the cache
-            Assert.AreEqual(2, users.Count());
-
-            var userToFind = users.First();
-
-            fetchedUser = app.GetAccountAsync(userToFind.HomeAccountId.Identifier).Result;
-
-            Assert.AreEqual(userToFind.Username, fetchedUser.Username);
-            Assert.AreEqual(userToFind.HomeAccountId, fetchedUser.HomeAccountId);
-            Assert.AreEqual(userToFind.Environment, fetchedUser.Environment);
-        }
-
-        [TestMethod]
-        [Description("Test for AcquireToken with user canceling authentication")]
-        public async Task AcquireTokenWithAuthenticationCanceledTestAsync()
-        {
-            var receiver = new MyReceiver();
-            using (var httpManager = new MockHttpManager())
-            {
-                httpManager.AddInstanceDiscoveryMockHandler();
-
-                PublicClientApplication app = PublicClientApplicationBuilder.Create(MsalTestConstants.ClientId)
-                                                                            .WithAuthority(new Uri(ClientApplicationBase.DefaultAuthority), true)
-                                                                            .WithHttpManager(httpManager)
-                                                                            .WithTelemetry(receiver.HandleTelemetryEvents)
-                                                                            .WithDebugLoggingCallback(logLevel: LogLevel.Verbose)
-                                                                            .BuildConcrete();
-
-                // Interactive call and user cancels authentication
-                MockWebUI ui = new MockWebUI()
-                {
-                    MockResult = new AuthorizationResult(
-                        AuthorizationStatus.UserCancel,
-                        MsalTestConstants.AuthorityHomeTenant + "?error=user_canceled")
-                };
-
-                httpManager.AddMockHandlerForTenantEndpointDiscovery(MsalTestConstants.AuthorityCommonTenant);
-                MsalMockHelpers.ConfigureMockWebUI(app.ServiceBundle.PlatformProxy, ui);
-
-                try
-                {
-                    AuthenticationResult result = await app.AcquireTokenAsync(MsalTestConstants.Scope).ConfigureAwait(false);
-                }
-                catch (MsalClientException exc)
-                {
-                    Assert.IsNotNull(exc);
-                    Assert.AreEqual("authentication_canceled", exc.ErrorCode);
-                    Assert.IsNotNull(
-                        receiver.EventsReceived.Find(
-                            anEvent => // Expect finding such an event
-                                anEvent[EventBase.EventNameKey].EndsWith("ui_event") &&
-                                anEvent[UiEvent.UserCancelledKey] == "true"));
-                    return;
-                }
-            }
-
-            Assert.Fail("Should not reach here. Exception was not thrown.");
-        }
-
-        [TestMethod]
-        [Description("Test for AcquireToken with access denied error. This error will occur if" +
-            "user cancels authentication with embedded webview")]
-        public async Task AcquireTokenWithAccessDeniedErrorTestAsync()
-        {
-            var receiver = new MyReceiver();
-            using (var httpManager = new MockHttpManager())
-            {
-                httpManager.AddInstanceDiscoveryMockHandler();
-
-                PublicClientApplication app = PublicClientApplicationBuilder.Create(MsalTestConstants.ClientId)
-                                                                            .WithAuthority(new Uri(ClientApplicationBase.DefaultAuthority), true)
-                                                                            .WithHttpManager(httpManager)
-                                                                            .WithTelemetry(receiver.HandleTelemetryEvents)
-                                                                            .BuildConcrete();
-
-                // Interactive call and authentication fails with access denied
-                MockWebUI ui = new MockWebUI()
-                {
-                    MockResult = new AuthorizationResult(
-                        AuthorizationStatus.ProtocolError,
-                        MsalTestConstants.AuthorityHomeTenant + "?error=access_denied")
-                };
-
-                httpManager.AddMockHandlerForTenantEndpointDiscovery(MsalTestConstants.AuthorityCommonTenant);
-                MsalMockHelpers.ConfigureMockWebUI(app.ServiceBundle.PlatformProxy, ui);
-
-                try
-                {
-                    AuthenticationResult result = await app.AcquireTokenAsync(MsalTestConstants.Scope).ConfigureAwait(false);
-                }
-                catch (MsalServiceException exc)
-                {
-                    Assert.IsNotNull(exc);
-                    Assert.AreEqual("access_denied", exc.ErrorCode);
-                    Assert.IsNotNull(
-                        receiver.EventsReceived.Find(
-                            anEvent => // Expect finding such an event
-                                anEvent[EventBase.EventNameKey].EndsWith("ui_event") &&
-                                anEvent[UiEvent.AccessDeniedKey] == "true"));
-                    return;
-                }
-            }
-
-            Assert.Fail("Should not reach here. Exception was not thrown.");
-        }
-
-        [TestMethod]
-        [Description("ClientApplicationBase.GetAuthoriy tests")]
-        public void GetAuthority_AccountWithNullIdPassed_CommonAuthorityReturned()
-        {
-            PublicClientApplication app = new PublicClientApplication(MsalTestConstants.ClientId);
-
-            var authoriy = app.GetAuthority(new Account(null, MsalTestConstants.Name, MsalTestConstants.ProductionPrefNetworkEnvironment));
-            Assert.AreEqual(ClientApplicationBase.DefaultAuthority, authoriy.AuthorityInfo.CanonicalAuthority);
-        }
-
-        [TestMethod]
-        [Description("ClientApplicationBase.GetAuthoriy tests")]
-        public void GetAuthority_AccountWithIdPassed_TenantedAuthorityUsed()
-        {
-            PublicClientApplication app = new PublicClientApplication(MsalTestConstants.ClientId);
-
-            var authority = app.GetAuthority(
-                new Account(
-                    "objectId." + MsalTestConstants.Utid,
-                    MsalTestConstants.Name,
-                    MsalTestConstants.ProductionPrefNetworkEnvironment));
-
-            Assert.AreEqual(MsalTestConstants.AuthorityTestTenant, authority.AuthorityInfo.CanonicalAuthority);
-        }
-
-        [TestCategory("PublicClientApplicationTests")]
-        public async Task AcquireTokenSilentNullAccountErrorTestAsync()
-        {
-            PublicClientApplication app = new PublicClientApplication(MsalTestConstants.ClientId);
-
-            try
-            {
-                AuthenticationResult result = await app.AcquireTokenSilentAsync(MsalTestConstants.Scope.ToArray(), null).ConfigureAwait(false);
-            }
-            catch (MsalUiRequiredException exc)
-            {
-                Assert.IsNotNull(exc);
-                Assert.AreEqual("user_null", MsalUiRequiredException.UserNullError);
-            }
-        }
-
-        [TestMethod]
-        [TestCategory("PublicClientApplicationTests")]
-        public void B2CLoginAcquireTokenTest()
-        {
-            using (var httpManager = new MockHttpManager())
-            {
-
-                PublicClientApplication app = PublicClientApplicationBuilder.Create(MsalTestConstants.ClientId)
-                                                                            .WithAuthority(new Uri(MsalTestConstants.B2CLoginAuthority), true)
-                                                                            .WithHttpManager(httpManager)
-                                                                            .BuildConcrete();
-
-                MsalMockHelpers.ConfigureMockWebUI(
-                    app.ServiceBundle.PlatformProxy,
-                    new AuthorizationResult(AuthorizationStatus.Success, app.AppConfig.RedirectUri + "?code=some-code"));
-
-                httpManager.AddMockHandlerForTenantEndpointDiscovery(MsalTestConstants.B2CLoginAuthority);
-                httpManager.AddSuccessTokenResponseMockHandlerForPost(MsalTestConstants.B2CLoginAuthority);
-
-                AuthenticationResult result = app.AcquireTokenAsync(MsalTestConstants.Scope).Result;
-                Assert.IsNotNull(result);
-                Assert.IsNotNull(result.Account);
-            }
-        }
-
-        [TestMethod]
-        [TestCategory("PublicClientApplicationTests")]
-        public void B2CAcquireTokenTest()
-        {
-            using (var httpManager = new MockHttpManager())
-            {
-                httpManager.AddInstanceDiscoveryMockHandler();
-
-                PublicClientApplication app = PublicClientApplicationBuilder.Create(MsalTestConstants.ClientId)
-                                                                            .WithAuthority(new Uri(MsalTestConstants.B2CAuthority), true)
-                                                                            .WithHttpManager(httpManager)
-                                                                            .BuildConcrete();
-
-                MsalMockHelpers.ConfigureMockWebUI(
-                    app.ServiceBundle.PlatformProxy,
-                    new AuthorizationResult(AuthorizationStatus.Success, app.AppConfig.RedirectUri + "?code=some-code"));
-
-                httpManager.AddMockHandlerForTenantEndpointDiscovery(MsalTestConstants.B2CAuthority);
-                httpManager.AddSuccessTokenResponseMockHandlerForPost(MsalTestConstants.B2CAuthority);
-
-                AuthenticationResult result = app.AcquireTokenAsync(MsalTestConstants.Scope).Result;
-                Assert.IsNotNull(result);
-                Assert.IsNotNull(result.Account);
-            }
-        }
-
-        [TestMethod]
-        [TestCategory("PublicClientApplicationTests")]
-        public void B2CAcquireTokenWithValidateAuthorityTrueTest()
-        {
-            using (var httpManager = new MockHttpManager())
-            {
-                PublicClientApplication app = PublicClientApplicationBuilder.Create(MsalTestConstants.ClientId)
-                                                                            .WithAuthority(new Uri(MsalTestConstants.B2CLoginAuthority), true)
-                                                                            .WithHttpManager(httpManager)
-                                                                            .BuildConcrete();
-
-                var ui = new MockWebUI()
-                {
-                    MockResult = new AuthorizationResult(
-                        AuthorizationStatus.Success,
-                        MsalTestConstants.B2CLoginAuthority + "?code=some-code")
-                };
-
-                MsalMockHelpers.ConfigureMockWebUI(
-                    app.ServiceBundle.PlatformProxy,
-                    new AuthorizationResult(AuthorizationStatus.Success, app.AppConfig.RedirectUri + "?code=some-code"));
-
-                httpManager.AddMockHandlerForTenantEndpointDiscovery(MsalTestConstants.B2CLoginAuthority);
-                httpManager.AddSuccessTokenResponseMockHandlerForPost(MsalTestConstants.B2CLoginAuthority);
-
-                AuthenticationResult result = app.AcquireTokenAsync(MsalTestConstants.Scope).Result;
-                Assert.IsNotNull(result);
-                Assert.IsNotNull(result.Account);
-            }
-        }
-
-        [TestMethod]
-        [TestCategory("PublicClientApplicationTests")]
-        public void B2CAcquireTokenWithValidateAuthorityTrueAndRandomAuthorityTest()
-        {
-            using (var httpManager = new MockHttpManager())
-            {
-                httpManager.AddInstanceDiscoveryMockHandler();
-
-                PublicClientApplication app = PublicClientApplicationBuilder.Create(MsalTestConstants.ClientId)
-                                                                            .WithAuthority(new Uri(MsalTestConstants.B2CRandomHost), true)
-                                                                            .WithHttpManager(httpManager)
-                                                                            .BuildConcrete();
-                MsalMockHelpers.ConfigureMockWebUI(
-                    app.ServiceBundle.PlatformProxy,
-                    new AuthorizationResult(AuthorizationStatus.Success, app.AppConfig.RedirectUri + "?code=some-code"));
-
-                httpManager.AddMockHandlerForTenantEndpointDiscovery(MsalTestConstants.B2CRandomHost);
-                httpManager.AddSuccessTokenResponseMockHandlerForPost(MsalTestConstants.B2CRandomHost);
-
-                AuthenticationResult result = app.AcquireTokenAsync(MsalTestConstants.Scope).Result;
-                Assert.IsNotNull(result);
-                Assert.IsNotNull(result.Account);
-            }
-        }
-
-        [TestMethod]
-        [TestCategory("PublicClientApplicationTests")]
-<<<<<<< HEAD
-        public void AcquireTokenFromAdfs()
-        {
-            using (var httpManager = new MockHttpManager())
-            {
-                PublicClientApplication app = PublicClientApplicationBuilder.Create(MsalTestConstants.ClientId)
-                                                                            .WithAdfsAuthority(MsalTestConstants.OnPremiseAuthority, true)
-                                                                            .WithHttpManager(httpManager)
-                                                                            .BuildConcrete();
-
-                MsalMockHelpers.ConfigureMockWebUI(
-                                app.ServiceBundle.PlatformProxy,
-                                new AuthorizationResult(AuthorizationStatus.Success, app.AppConfig.RedirectUri + "?code=some-code"));
-
-                _tokenCacheHelper.PopulateCache(app.UserTokenCacheInternal.Accessor);
-
-                httpManager.AddMockHandler(
-                new MockHttpMessageHandler
-                {
-                    ExpectedMethod = HttpMethod.Get,
-                    ExpectedUrl = "https://fs.contoso.com/.well-known/webfinger",
-                    ExpectedQueryParams = new Dictionary<string, string>
-                    {
-                            {"resource", "https://fs.contoso.com"},
-                            {"rel", "http://schemas.microsoft.com/rel/trusted-realm"}
-                    },
-                    ResponseMessage = MockHelpers.CreateSuccessWebFingerResponseMessage("https://fs.contoso.com")
-                });
-
-                //add mock response for tenant endpoint discovery
-                httpManager.AddMockHandler(new MockHttpMessageHandler
-                {
-                    ExpectedMethod = HttpMethod.Get,
-                    ResponseMessage = MockHelpers.CreateOpenIdConfigurationResponse(MsalTestConstants.OnPremiseAuthority)
-                });
-
-                httpManager.AddMockHandler(new MockHttpMessageHandler
-                {
-                    ExpectedMethod = HttpMethod.Post,
-                    ResponseMessage = MockHelpers.CreateAdfsSuccessTokenResponseMessage()
-                });
-
-                AuthenticationResult result = app.AcquireTokenAsync(MsalTestConstants.Scope).Result;
-                Assert.IsNotNull(result);
-                Assert.IsNotNull(result.Account);
-                Assert.AreEqual(MsalTestConstants.OnPremiseUniqueId, result.UniqueId);
-                Assert.AreEqual(new AccountId(MsalTestConstants.OnPremiseUniqueId), result.Account.HomeAccountId);
-                Assert.AreEqual(MsalTestConstants.OnPremiseDisplayableId, result.Account.Username);
-
-                //Find token in cache now
-
-                AuthenticationResult cachedAuth = null;
-                try
-                {
-                    cachedAuth = app.AcquireTokenSilentAsync(MsalTestConstants.Scope, result.Account).Result;
-                }
-                catch
-                {
-                    Assert.Fail("Did not find access token");
-                }
-                Assert.IsNotNull(cachedAuth);
-                Assert.IsNotNull(cachedAuth.Account);
-                Assert.AreEqual(MsalTestConstants.OnPremiseUniqueId, cachedAuth.UniqueId);
-                Assert.AreEqual(new AccountId(MsalTestConstants.OnPremiseUniqueId), cachedAuth.Account.HomeAccountId);
-                Assert.AreEqual(MsalTestConstants.OnPremiseDisplayableId, cachedAuth.Account.Username);
-            }
-        }
-
-=======
-        public void B2CAcquireTokenWithB2CLoginAuthorityTest()
-        {
-            using (var harness = new MockHttpAndServiceBundle())
-            {
-                harness.HttpManager.AddInstanceDiscoveryMockHandler();
-
-                ValidateB2CLoginAuthority(harness, MsalTestConstants.B2CAuthority);
-                ValidateB2CLoginAuthority(harness, MsalTestConstants.B2CLoginAuthority);
-                ValidateB2CLoginAuthority(harness, MsalTestConstants.B2CLoginAuthorityBlackforest);
-                ValidateB2CLoginAuthority(harness, MsalTestConstants.B2CLoginAuthorityMoonCake);
-                ValidateB2CLoginAuthority(harness, MsalTestConstants.B2CLoginAuthorityUsGov);
-            }
-        }
-
-        private static void ValidateB2CLoginAuthority(MockHttpAndServiceBundle harness, string authority)
-        {
-            var app = PublicClientApplicationBuilder.Create(MsalTestConstants.ClientId)
-                                                    .WithB2CAuthority(authority)
-                                                    .WithHttpManager(harness.HttpManager)
-                                                    .BuildConcrete();
-            var ui = new MockWebUI()
-            {
-                MockResult = new AuthorizationResult(
-                    AuthorizationStatus.Success,
-                    authority + "?code=some-code")
-            };
-
-            MsalMockHelpers.ConfigureMockWebUI(app.ServiceBundle.PlatformProxy, ui);
-            harness.HttpManager.AddMockHandlerForTenantEndpointDiscovery(authority);
-            harness.HttpManager.AddSuccessTokenResponseMockHandlerForPost(authority);
-
-            var result = app.AcquireTokenAsync(MsalTestConstants.Scope).Result;
-            Assert.IsNotNull(result);
-            Assert.IsNotNull(result.Account);
-        }
-
-        [TestMethod]
-        [TestCategory("PublicClientApplicationTests")]
->>>>>>> 142333e2
-        public void EnsurePublicApiSurfaceExistsOnInterface()
-        {
-            IPublicClientApplication app = PublicClientApplicationBuilder.Create(MsalTestConstants.ClientId)
-                                                                         .Build();
-
-            // This test is to ensure that the methods we want/need on the IPublicClientApplication exist and compile.  This isn't testing functionality, that's done elsewhere.
-            // It's solely to ensure we know that the methods we want/need are available where we expect them since we tend to do most testing on the concrete types.
-
-            var interactiveBuilder = app.AcquireTokenInteractive(MsalTestConstants.Scope, null)
-               .WithAccount(MsalTestConstants.User)
-               .WithExtraScopesToConsent(MsalTestConstants.Scope)
-               .WithLoginHint("loginhint")
-               .WithPrompt(Prompt.ForceLogin)
-               .WithUseEmbeddedWebView(true);
-            CheckBuilderCommonMethods(interactiveBuilder);
-
-            var iwaBuilder = app.AcquireTokenByIntegratedWindowsAuth(MsalTestConstants.Scope)
-               .WithUsername("upn@live.com");
-            CheckBuilderCommonMethods(iwaBuilder);
-
-            var usernamePasswordBuilder = app.AcquireTokenByUsernamePassword(MsalTestConstants.Scope, "upn@live.com", new SecureString());
-            CheckBuilderCommonMethods(usernamePasswordBuilder);
-
-            var deviceCodeBuilder = app.AcquireTokenWithDeviceCode(MsalTestConstants.Scope, result => Task.FromResult(0))
-               .WithDeviceCodeResultCallback(result => Task.FromResult(0));
-            CheckBuilderCommonMethods(deviceCodeBuilder);
-
-            var silentBuilder = app.AcquireTokenSilent(MsalTestConstants.Scope, MsalTestConstants.User)
-               .WithForceRefresh(true);
-            CheckBuilderCommonMethods(silentBuilder);
-
-            silentBuilder = app.AcquireTokenSilent(MsalTestConstants.Scope, "upn@live.co.uk")
-              .WithForceRefresh(true);
-            CheckBuilderCommonMethods(silentBuilder);
-
-            var byRefreshTokenBuilder = ((IByRefreshToken)app).AcquireTokenByRefreshToken(MsalTestConstants.Scope, "refreshtoken")
-                                  .WithRefreshToken("refreshtoken");
-            CheckBuilderCommonMethods(byRefreshTokenBuilder);
-        }
-
-#endif
-
-#if NET_CORE
-
-        [TestMethod]
-        public void NetCore_AcquireToken_ThrowsPlatformNotSupported()
-        {
-            // Arrange
-            PublicClientApplication pca = new PublicClientApplication(MsalTestConstants.ClientId);
-            var account = new Account("a.b", null, null);
-
-            // All interactive auth overloads
-            IEnumerable<Func<Task<AuthenticationResult>>> acquireTokenInteractiveMethods = new List<Func<Task<AuthenticationResult>>>
-            {
-                // without UI Parent
-                async () => await pca.AcquireTokenAsync(MsalTestConstants.Scope).ConfigureAwait(false),
-                async () => await pca.AcquireTokenAsync(MsalTestConstants.Scope, "login hint").ConfigureAwait(false),
-                async () => await pca.AcquireTokenAsync(MsalTestConstants.Scope, account).ConfigureAwait(false),
-                async () => await pca.AcquireTokenAsync(MsalTestConstants.Scope, "login hint", Prompt.Consent, "extra_query_params").ConfigureAwait(false),
-                async () => await pca.AcquireTokenAsync(MsalTestConstants.Scope, account, Prompt.Consent, "extra_query_params").ConfigureAwait(false),
-                async () => await pca.AcquireTokenAsync(
-                    MsalTestConstants.Scope,
-                    "login hint",
-                    Prompt.Consent,
-                    "extra_query_params",
-                    new[] {"extra scopes" },
-                    MsalTestConstants.AuthorityCommonTenant).ConfigureAwait(false),
-
-                async () => await pca.AcquireTokenAsync(
-                    MsalTestConstants.Scope,
-                    account,
-                    Prompt.Consent,
-                    "extra_query_params",
-                    new[] {"extra scopes" },
-                    MsalTestConstants.AuthorityCommonTenant).ConfigureAwait(false),
-
-                // with UIParent
-                async () => await pca.AcquireTokenAsync(MsalTestConstants.Scope, (UIParent)null).ConfigureAwait(false),
-                async () => await pca.AcquireTokenAsync(MsalTestConstants.Scope, "login hint", (UIParent)null).ConfigureAwait(false),
-                async () => await pca.AcquireTokenAsync(MsalTestConstants.Scope, account, (UIParent)null).ConfigureAwait(false),
-                async () => await pca.AcquireTokenAsync(MsalTestConstants.Scope, "login hint", Prompt.Consent, "extra_query_params", (UIParent)null).ConfigureAwait(false),
-                async () => await pca.AcquireTokenAsync(MsalTestConstants.Scope, account, Prompt.Consent, "extra_query_params", (UIParent)null).ConfigureAwait(false),
-                async () => await pca.AcquireTokenAsync(
-                    MsalTestConstants.Scope,
-                    "login hint",
-                    Prompt.Consent,
-                    "extra_query_params",
-                    new[] {"extra scopes" },
-                    MsalTestConstants.AuthorityCommonTenant,
-                    (UIParent)null).ConfigureAwait(false),
-
-                async () => await pca.AcquireTokenAsync(
-                    MsalTestConstants.Scope,
-                    account,
-                    Prompt.Consent,
-                    "extra_query_params",
-                    new[] {"extra scopes" },
-                    MsalTestConstants.AuthorityCommonTenant,
-                    (UIParent)null).ConfigureAwait(false),
-
-                async () => await pca.AcquireTokenByIntegratedWindowsAuthAsync(MsalTestConstants.Scope).ConfigureAwait(false)
-
-            };
-
-            // Act and Assert
-            foreach (var acquireTokenInteractiveMethod in acquireTokenInteractiveMethods)
-            {
-                AssertException.TaskThrows<PlatformNotSupportedException>(acquireTokenInteractiveMethod);
-            }
-        }
-
-#endif
-        public static void CheckBuilderCommonMethods<T>(AbstractAcquireTokenParameterBuilder<T> builder) where T : AbstractAcquireTokenParameterBuilder<T>
-        {
-            builder.WithAuthority(AadAuthorityAudience.AzureAdAndPersonalMicrosoftAccount, true)
-                .WithAuthority(AzureCloudInstance.AzureChina, AadAuthorityAudience.AzureAdMultipleOrgs, true)
-                .WithAuthority(AzureCloudInstance.AzurePublic, Guid.NewGuid(), true)
-                .WithAuthority(AzureCloudInstance.AzureChina, Guid.NewGuid().ToString("D", CultureInfo.InvariantCulture), true)
-                .WithAuthority(MsalTestConstants.AuthorityCommonTenant, Guid.NewGuid(), true)
-                .WithAuthority(MsalTestConstants.AuthorityCommonTenant, Guid.NewGuid().ToString("D", CultureInfo.InvariantCulture), true)
-                .WithAuthority(MsalTestConstants.AuthorityGuestTenant, true)
-                .WithAdfsAuthority(MsalTestConstants.AuthorityGuestTenant, true)
-                .WithB2CAuthority(MsalTestConstants.B2CAuthority)
-                .WithExtraQueryParameters(
-                    new Dictionary<string, string>
-                    {
-                        {"key1", "value1"}
-                    });
-        }
-    }
-}+﻿//----------------------------------------------------------------------
+//
+// Copyright (c) Microsoft Corporation.
+// All rights reserved.
+//
+// This code is licensed under the MIT License.
+//
+// Permission is hereby granted, free of charge, to any person obtaining a copy
+// of this software and associated documentation files(the "Software"), to deal
+// in the Software without restriction, including without limitation the rights
+// to use, copy, modify, merge, publish, distribute, sublicense, and / or sell
+// copies of the Software, and to permit persons to whom the Software is
+// furnished to do so, subject to the following conditions :
+//
+// The above copyright notice and this permission notice shall be included in
+// all copies or substantial portions of the Software.
+//
+// THE SOFTWARE IS PROVIDED "AS IS", WITHOUT WARRANTY OF ANY KIND, EXPRESS OR
+// IMPLIED, INCLUDING BUT NOT LIMITED TO THE WARRANTIES OF MERCHANTABILITY,
+// FITNESS FOR A PARTICULAR PURPOSE AND NONINFRINGEMENT.IN NO EVENT SHALL THE
+// AUTHORS OR COPYRIGHT HOLDERS BE LIABLE FOR ANY CLAIM, DAMAGES OR OTHER
+// LIABILITY, WHETHER IN AN ACTION OF CONTRACT, TORT OR OTHERWISE, ARISING FROM,
+// OUT OF OR IN CONNECTION WITH THE SOFTWARE OR THE USE OR OTHER DEALINGS IN
+// THE SOFTWARE.
+//
+//------------------------------------------------------------------------------
+
+using Microsoft.Identity.Client;
+using Microsoft.Identity.Client.ApiConfig;
+using Microsoft.Identity.Client.AppConfig;
+using Microsoft.Identity.Client.Cache.Items;
+using Microsoft.Identity.Client.Core;
+using Microsoft.Identity.Client.OAuth2;
+using Microsoft.Identity.Client.TelemetryCore;
+using Microsoft.Identity.Client.UI;
+using Microsoft.Identity.Client.Utils;
+using Microsoft.Identity.Test.Common;
+using Microsoft.Identity.Test.Common.Core.Helpers;
+using Microsoft.Identity.Test.Common.Core.Mocks;
+using Microsoft.Identity.Test.Common.Mocks;
+using Microsoft.VisualStudio.TestTools.UnitTesting;
+using NSubstitute;
+using System;
+using System.Collections.Generic;
+using System.Globalization;
+using System.Linq;
+using System.Net.Http;
+using System.Security;
+using System.Threading.Tasks;
+
+namespace Microsoft.Identity.Test.Unit.PublicApiTests
+{
+    [TestClass]
+    public class PublicClientApplicationTests
+    {
+        private TokenCacheHelper _tokenCacheHelper;
+
+        [TestInitialize]
+        public void TestInitialize()
+        {
+            TestCommon.ResetStateAndInitMsal();
+
+            _tokenCacheHelper = new TokenCacheHelper();
+        }
+
+#if !NET_CORE
+        [TestMethod]
+        [TestCategory("PublicClientApplicationTests")]
+        [Description("Tests the public interfaces can be mocked")]
+        public void MockPublicClientApplication()
+        {
+            // Setup up a public client application that returns a dummy result
+            // The caller asks for two scopes, but only one is returned
+            var mockResult = new AuthenticationResult(
+               accessToken: "",
+               isExtendedLifeTimeToken: false,
+               uniqueId: "",
+               expiresOn: DateTimeOffset.Now,
+               extendedExpiresOn: DateTimeOffset.Now,
+               tenantId: "",
+               account: null,
+               idToken: "id token",
+               scopes: new[] { "scope1" });
+
+            var mockApp = Substitute.For<IPublicClientApplication>();
+            mockApp.AcquireTokenAsync(new string[] { "scope1", "scope2" }).ReturnsForAnyArgs(mockResult);
+
+            // Now call the substitute with the args to get the substitute result
+            AuthenticationResult actualResult = mockApp.AcquireTokenAsync(new string[] { "scope1" }).Result;
+            Assert.IsNotNull(actualResult);
+            Assert.AreEqual("id token", actualResult.IdToken, "Mock result failed to return the expected id token");
+
+            // Check the users properties returns the dummy users
+            IEnumerable<string> scopes = actualResult.Scopes;
+            Assert.IsNotNull(scopes);
+            CollectionAssert.AreEqual(new string[] { "scope1" }, actualResult.Scopes.ToArray());
+        }
+
+        [TestMethod]
+        [TestCategory("PublicClientApplicationTests")]
+        [Description("Tests the public application interfaces can be mocked to throw MSAL exceptions")]
+        public void MockPublicClientApplication_Exception()
+        {
+            // Setup up a confidential client application that returns throws
+            var mockApp = Substitute.For<IPublicClientApplication>();
+            mockApp
+                .WhenForAnyArgs(x => x.AcquireTokenAsync(Arg.Any<string[]>()))
+                .Do(x => throw new MsalServiceException("my error code", "my message"));
+
+
+            // Now call the substitute and check the exception is thrown
+            MsalServiceException ex =
+                AssertException.Throws<MsalServiceException>(() => mockApp.AcquireTokenAsync(new string[] { "scope1" }));
+            Assert.AreEqual("my error code", ex.ErrorCode);
+            Assert.AreEqual("my message", ex.Message);
+        }
+
+        [TestMethod]
+        [TestCategory("PublicClientApplicationTests")]
+        public void ConstructorsTest()
+        {
+            PublicClientApplication app = new PublicClientApplication(MsalTestConstants.ClientId);
+            Assert.IsNotNull(app);
+            Assert.AreEqual("https://login.microsoftonline.com/common/", app.Authority);
+            Assert.AreEqual(MsalTestConstants.ClientId, app.ClientId);
+            Assert.AreEqual(Constants.DefaultRedirectUri, app.AppConfig.RedirectUri);
+            //Assert.IsTrue(app.ValidateAuthority);
+
+            app = new PublicClientApplication(MsalTestConstants.ClientId, MsalTestConstants.AuthorityGuestTenant);
+            Assert.IsNotNull(app);
+            Assert.AreEqual(MsalTestConstants.AuthorityGuestTenant, app.Authority);
+            Assert.AreEqual(MsalTestConstants.ClientId, app.ClientId);
+            Assert.AreEqual(Constants.DefaultRedirectUri, app.AppConfig.RedirectUri);
+            //Assert.IsTrue(app.ValidateAuthority);
+
+            app = new PublicClientApplication(MsalTestConstants.ClientId,
+                "https://login.microsoftonline.com/tfp/vibrob2c.onmicrosoft.com/B2C_1_B2C_Signup_Signin_Policy/oauth2/v2.0");
+            Assert.IsNotNull(app);
+            Assert.AreEqual(
+                "https://login.microsoftonline.com/tfp/vibrob2c.onmicrosoft.com/b2c_1_b2c_signup_signin_policy/",
+                app.Authority);
+            Assert.AreEqual(MsalTestConstants.ClientId, app.ClientId);
+            Assert.AreEqual(Constants.DefaultRedirectUri, app.AppConfig.RedirectUri);
+
+            app = new PublicClientApplication(MsalTestConstants.ClientId, MsalTestConstants.OnPremiseAuthority);
+            Assert.IsNotNull(app);
+            Assert.AreEqual("https://fs.contoso.com/adfs/", app.Authority);
+            Assert.AreEqual(MsalTestConstants.ClientId, app.ClientId);
+            Assert.AreEqual("urn:ietf:wg:oauth:2.0:oob", app.AppConfig.RedirectUri);
+            
+        }
+
+        [TestMethod]
+        [TestCategory("PublicClientApplicationTests")]
+        public async Task NoStateReturnedTestAsync()
+        {
+            var receiver = new MyReceiver();
+
+            using (var harness = new MockHttpAndServiceBundle(telemetryCallback: receiver.HandleTelemetryEvents))
+            {
+                harness.HttpManager.AddInstanceDiscoveryMockHandler();
+
+                PublicClientApplication app = PublicClientApplicationBuilder.Create(MsalTestConstants.ClientId)
+                                                                            .WithAuthority(new Uri(ClientApplicationBase.DefaultAuthority), true)
+                                                                            .WithHttpManager(harness.HttpManager)
+                                                                            .WithTelemetry(receiver.HandleTelemetryEvents)
+                                                                            .BuildConcrete();
+
+                MockWebUI ui = new MockWebUI()
+                {
+                    AddStateInAuthorizationResult = false,
+                    MockResult = new AuthorizationResult(
+                        AuthorizationStatus.Success,
+                        MsalTestConstants.AuthorityHomeTenant + "?code=some-code")
+                };
+
+                MsalMockHelpers.ConfigureMockWebUI(app.ServiceBundle.PlatformProxy, ui);
+                harness.HttpManager.AddMockHandlerForTenantEndpointDiscovery(MsalTestConstants.AuthorityCommonTenant);
+
+                try
+                {
+                    AuthenticationResult result = await app.AcquireTokenAsync(MsalTestConstants.Scope).ConfigureAwait(false);
+                    Assert.Fail("API should have failed here");
+                }
+                catch (MsalClientException exc)
+                {
+                    Assert.IsNotNull(exc);
+                    Assert.AreEqual(MsalClientException.StateMismatchError, exc.ErrorCode);
+                }
+
+                Assert.IsNotNull(
+                    receiver.EventsReceived.Find(
+                        anEvent => // Expect finding such an event
+                            anEvent[EventBase.EventNameKey].EndsWith("api_event") &&
+                            anEvent[ApiEvent.ApiIdKey] == "170" && anEvent[ApiEvent.WasSuccessfulKey] == "false" &&
+                            anEvent[ApiEvent.ApiErrorCodeKey] == "state_mismatch"));
+            }
+        }
+
+        [TestMethod]
+        [TestCategory("PublicClientApplicationTests")]
+        public async Task DifferentStateReturnedTestAsync()
+        {
+            var receiver = new MyReceiver();
+
+            using (var harness = new MockHttpAndServiceBundle(telemetryCallback: receiver.HandleTelemetryEvents))
+            {
+                harness.HttpManager.AddInstanceDiscoveryMockHandler();
+
+                PublicClientApplication app = PublicClientApplicationBuilder.Create(MsalTestConstants.ClientId)
+                                                                            .WithAuthority(new Uri(ClientApplicationBase.DefaultAuthority), true)
+                                                                            .WithHttpManager(harness.HttpManager)
+                                                                            .BuildConcrete();
+
+                MockWebUI ui = new MockWebUI()
+                {
+                    AddStateInAuthorizationResult = false,
+                    MockResult = new AuthorizationResult(
+                        AuthorizationStatus.Success,
+                        MsalTestConstants.AuthorityHomeTenant + "?code=some-code&state=mismatched")
+                };
+
+                MsalMockHelpers.ConfigureMockWebUI(app.ServiceBundle.PlatformProxy, ui);
+                harness.HttpManager.AddMockHandlerForTenantEndpointDiscovery(MsalTestConstants.AuthorityCommonTenant);
+
+                try
+                {
+                    AuthenticationResult result = await app.AcquireTokenAsync(MsalTestConstants.Scope).ConfigureAwait(false);
+                    Assert.Fail("API should have failed here");
+                }
+                catch (MsalClientException exc)
+                {
+                    Assert.IsNotNull(exc);
+                    Assert.AreEqual(MsalClientException.StateMismatchError, exc.ErrorCode);
+                }
+            }
+        }
+
+        [TestMethod]
+        [TestCategory("PublicClientApplicationTests")]
+        public async Task AcquireTokenNoClientInfoReturnedTestAsync()
+        {
+            using (var harness = new MockHttpAndServiceBundle())
+            {
+                harness.HttpManager.AddInstanceDiscoveryMockHandler();
+
+                PublicClientApplication app = PublicClientApplicationBuilder.Create(MsalTestConstants.ClientId)
+                                                                            .WithAuthority(new Uri(ClientApplicationBase.DefaultAuthority), true)
+                                                                            .WithHttpManager(harness.HttpManager)
+                                                                            .BuildConcrete();
+
+                MsalMockHelpers.ConfigureMockWebUI(
+                    app.ServiceBundle.PlatformProxy,
+                    new AuthorizationResult(AuthorizationStatus.Success, app.AppConfig.RedirectUri + "?code=some-code"));
+
+                harness.HttpManager.AddMockHandlerForTenantEndpointDiscovery(MsalTestConstants.AuthorityCommonTenant);
+
+                harness.HttpManager.AddMockHandler(
+                    new MockHttpMessageHandler
+                    {
+                        ExpectedMethod = HttpMethod.Post,
+                        ResponseMessage = MockHelpers.CreateSuccessTokenResponseMessage(
+                            "some-scope1 some-scope2",
+                            MockHelpers.CreateIdToken(MsalTestConstants.UniqueId, MsalTestConstants.DisplayableId),
+                            string.Empty)
+                    });
+
+                try
+                {
+                    AuthenticationResult result = await app.AcquireTokenAsync(MsalTestConstants.Scope).ConfigureAwait(false);
+                }
+                catch (MsalClientException exc)
+                {
+                    Assert.IsNotNull(exc);
+                    Assert.AreEqual(MsalClientException.JsonParseError, exc.ErrorCode);
+                    Assert.AreEqual("client info is null", exc.Message);
+                }
+            }
+        }
+
+        [TestMethod]
+        [TestCategory("PublicClientApplicationTests")]
+        public void AcquireTokenSameUserTest()
+        {
+            using (var harness = new MockHttpAndServiceBundle())
+            {
+                harness.HttpManager.AddInstanceDiscoveryMockHandler();
+
+                PublicClientApplication app = PublicClientApplicationBuilder.Create(MsalTestConstants.ClientId)
+                                                                            .WithAuthority(new Uri(ClientApplicationBase.DefaultAuthority), true)
+                                                                            .WithHttpManager(harness.HttpManager)
+                                                                            .BuildConcrete();
+
+                MockWebUI ui = new MockWebUI()
+                {
+                    MockResult = new AuthorizationResult(
+                        AuthorizationStatus.Success,
+                        MsalTestConstants.AuthorityHomeTenant + "?code=some-code")
+                };
+
+                MsalMockHelpers.ConfigureMockWebUI(
+                    app.ServiceBundle.PlatformProxy,
+                    new AuthorizationResult(AuthorizationStatus.Success, app.AppConfig.RedirectUri + "?code=some-code"));
+
+                harness.HttpManager.AddMockHandlerForTenantEndpointDiscovery(MsalTestConstants.AuthorityCommonTenant);
+                harness.HttpManager.AddSuccessTokenResponseMockHandlerForPost(MsalTestConstants.AuthorityCommonTenant);
+
+                AuthenticationResult result = app.AcquireTokenAsync(MsalTestConstants.Scope).Result;
+                Assert.IsNotNull(result);
+                Assert.IsNotNull(result.Account);
+                Assert.AreEqual(MsalTestConstants.UniqueId, result.UniqueId);
+                Assert.AreEqual(MsalTestConstants.CreateUserIdentifier(), result.Account.HomeAccountId.Identifier);
+                Assert.AreEqual(MsalTestConstants.DisplayableId, result.Account.Username);
+
+                // repeat interactive call and pass in the same user
+                MsalMockHelpers.ConfigureMockWebUI(
+                    app.ServiceBundle.PlatformProxy,
+                    new AuthorizationResult(AuthorizationStatus.Success, app.AppConfig.RedirectUri + "?code=some-code"));
+
+                harness.HttpManager.AddSuccessTokenResponseMockHandlerForPost(MsalTestConstants.AuthorityCommonTenant);
+
+                result = app.AcquireTokenAsync(MsalTestConstants.Scope).Result;
+                Assert.IsNotNull(result);
+                Assert.IsNotNull(result.Account);
+                Assert.AreEqual(MsalTestConstants.UniqueId, result.UniqueId);
+                Assert.AreEqual(MsalTestConstants.CreateUserIdentifier(), result.Account.HomeAccountId.Identifier);
+                Assert.AreEqual(MsalTestConstants.DisplayableId, result.Account.Username);
+            }
+        }
+
+        [TestMethod]
+        [TestCategory("PublicClientApplicationTests")]
+        public void AcquireTokenAddTwoUsersTest()
+        {
+            using (var harness = new MockHttpAndServiceBundle())
+            {
+                harness.HttpManager.AddInstanceDiscoveryMockHandler();
+
+                PublicClientApplication app = PublicClientApplicationBuilder.Create(MsalTestConstants.ClientId)
+                                                                            .WithAuthority(new Uri(ClientApplicationBase.DefaultAuthority), true)
+                                                                            .WithHttpManager(harness.HttpManager)
+                                                                            .BuildConcrete();
+
+                MsalMockHelpers.ConfigureMockWebUI(
+                    app.ServiceBundle.PlatformProxy,
+                    new AuthorizationResult(AuthorizationStatus.Success, app.AppConfig.RedirectUri + "?code=some-code"));
+
+                harness.HttpManager.AddMockHandlerForTenantEndpointDiscovery(MsalTestConstants.AuthorityCommonTenant);
+                harness.HttpManager.AddSuccessTokenResponseMockHandlerForPost(MsalTestConstants.AuthorityCommonTenant);
+
+                AuthenticationResult result = app.AcquireTokenAsync(MsalTestConstants.Scope).Result;
+                Assert.IsNotNull(result);
+                Assert.IsNotNull(result.Account);
+                Assert.AreEqual(MsalTestConstants.UniqueId, result.UniqueId);
+                Assert.AreEqual(MsalTestConstants.CreateUserIdentifier(), result.Account.HomeAccountId.Identifier);
+                Assert.AreEqual(MsalTestConstants.DisplayableId, result.Account.Username);
+                Assert.AreEqual(MsalTestConstants.Utid, result.TenantId);
+
+                // repeat interactive call and pass in the same user
+                MsalMockHelpers.ConfigureMockWebUI(
+                    app.ServiceBundle.PlatformProxy,
+                    new AuthorizationResult(AuthorizationStatus.Success, app.AppConfig.RedirectUri + "?code=some-code"));
+
+                harness.HttpManager.AddMockHandler(
+                    new MockHttpMessageHandler
+                    {
+                        ExpectedMethod = HttpMethod.Post,
+                        ResponseMessage = MockHelpers.CreateSuccessTokenResponseMessage(
+                            MsalTestConstants.Scope.ToString(),
+                            MockHelpers.CreateIdToken(
+                                MsalTestConstants.UniqueId + "more",
+                                MsalTestConstants.DisplayableId + "more",
+                                MsalTestConstants.Utid + "more"),
+                            MockHelpers.CreateClientInfo(MsalTestConstants.Uid + "more", MsalTestConstants.Utid + "more"))
+                    });
+
+                result = app.AcquireTokenAsync(MsalTestConstants.Scope).Result;
+                Assert.IsNotNull(result);
+                Assert.IsNotNull(result.Account);
+                Assert.AreEqual(MsalTestConstants.UniqueId + "more", result.UniqueId);
+                Assert.AreEqual(
+                    MsalTestConstants.CreateUserIdentifier(MsalTestConstants.Uid + "more", MsalTestConstants.Utid + "more"),
+                    result.Account.HomeAccountId.Identifier);
+                Assert.AreEqual(MsalTestConstants.DisplayableId + "more", result.Account.Username);
+                Assert.AreEqual(MsalTestConstants.Utid + "more", result.TenantId);
+            }
+        }
+
+        [TestMethod]
+        [TestCategory("PublicClientApplicationTests")]
+        public void AcquireTokenDifferentUserReturnedFromServiceTest()
+        {
+            var receiver = new MyReceiver();
+            using (var httpManager = new MockHttpManager())
+            {
+                httpManager.AddInstanceDiscoveryMockHandler();
+
+                PublicClientApplication app = PublicClientApplicationBuilder.Create(MsalTestConstants.ClientId)
+                                                                            .WithAuthority(new Uri(ClientApplicationBase.DefaultAuthority), true)
+                                                                            .WithHttpManager(httpManager)
+                                                                            .WithTelemetry(receiver.HandleTelemetryEvents)
+                                                                            .BuildConcrete();
+
+                MsalMockHelpers.ConfigureMockWebUI(
+                    app.ServiceBundle.PlatformProxy,
+                    new AuthorizationResult(AuthorizationStatus.Success, app.AppConfig.RedirectUri + "?code=some-code"));
+
+                httpManager.AddMockHandlerForTenantEndpointDiscovery(MsalTestConstants.AuthorityCommonTenant);
+                httpManager.AddSuccessTokenResponseMockHandlerForPost(MsalTestConstants.AuthorityCommonTenant);
+
+                AuthenticationResult result = app.AcquireTokenAsync(MsalTestConstants.Scope).Result;
+                Assert.IsNotNull(result);
+                Assert.IsNotNull(result.Account);
+                Assert.AreEqual(MsalTestConstants.UniqueId, result.UniqueId);
+                Assert.AreEqual(MsalTestConstants.CreateUserIdentifier(), result.Account.HomeAccountId.Identifier);
+                Assert.AreEqual(MsalTestConstants.DisplayableId, result.Account.Username);
+
+                // TODO: allow checking in the middle of a using block --> Assert.IsTrue(HttpMessageHandlerFactory.IsMocksQueueEmpty, "All mocks should have been consumed");
+
+                var dict = new Dictionary<string, string>
+                {
+                    [OAuth2Parameter.DomainReq] = MsalTestConstants.Utid,
+                    [OAuth2Parameter.LoginReq] = MsalTestConstants.Uid
+                };
+
+                // repeat interactive call and pass in the same user
+                MsalMockHelpers.ConfigureMockWebUI(
+                    app.ServiceBundle.PlatformProxy,
+                    new AuthorizationResult(AuthorizationStatus.Success, app.AppConfig.RedirectUri + "?code=some-code"),
+                    dict);
+
+                httpManager.AddMockHandler(
+                    new MockHttpMessageHandler
+                    {
+                        ExpectedMethod = HttpMethod.Post,
+                        ResponseMessage = MockHelpers.CreateSuccessTokenResponseMessage(
+                            MsalTestConstants.Scope.AsSingleString(),
+                            MockHelpers.CreateIdToken(MsalTestConstants.UniqueId, MsalTestConstants.DisplayableId),
+                            MockHelpers.CreateClientInfo(MsalTestConstants.Uid, MsalTestConstants.Utid + "more"))
+                    });
+
+                try
+                {
+                    result = app.AcquireTokenAsync(MsalTestConstants.Scope, result.Account, Prompt.SelectAccount, null).Result;
+                    Assert.Fail("API should have failed here");
+                }
+                catch (AggregateException ex)
+                {
+                    MsalClientException exc = (MsalClientException)ex.InnerException;
+                    Assert.IsNotNull(exc);
+                    Assert.AreEqual(MsalError.UserMismatch, exc.ErrorCode);
+                }
+
+                Assert.IsNotNull(
+                    receiver.EventsReceived.Find(
+                        anEvent => // Expect finding such an event
+                            anEvent[EventBase.EventNameKey].EndsWith("api_event") &&
+                            anEvent[ApiEvent.ApiIdKey] == "176" && anEvent[ApiEvent.WasSuccessfulKey] == "false" &&
+                            anEvent[ApiEvent.ApiErrorCodeKey] == "user_mismatch"));
+
+                var users = app.GetAccountsAsync().Result;
+                Assert.AreEqual(1, users.Count());
+                Assert.AreEqual(1, app.UserTokenCacheInternal.Accessor.AccessTokenCount);
+            }
+        }
+
+        [TestMethod]
+        [TestCategory("PublicClientApplicationTests")]
+        public void AcquireTokenNullUserPassedInAndNewUserReturnedFromServiceTest()
+        {
+            using (var httpManager = new MockHttpManager())
+            {
+                httpManager.AddInstanceDiscoveryMockHandler();
+
+                PublicClientApplication app = PublicClientApplicationBuilder.Create(MsalTestConstants.ClientId)
+                                                                            .WithAuthority(new Uri(ClientApplicationBase.DefaultAuthority), true)
+                                                                            .WithHttpManager(httpManager)
+                                                                            .BuildConcrete();
+
+                MsalMockHelpers.ConfigureMockWebUI(
+                    app.ServiceBundle.PlatformProxy,
+                    new AuthorizationResult(AuthorizationStatus.Success, app.AppConfig.RedirectUri + "?code=some-code"));
+
+                httpManager.AddMockHandlerForTenantEndpointDiscovery(MsalTestConstants.AuthorityCommonTenant);
+                httpManager.AddSuccessTokenResponseMockHandlerForPost(MsalTestConstants.AuthorityCommonTenant);
+
+                AuthenticationResult result = app.AcquireTokenAsync(MsalTestConstants.Scope).Result;
+                Assert.IsNotNull(result);
+                Assert.IsNotNull(result.Account);
+                Assert.AreEqual(MsalTestConstants.UniqueId, result.UniqueId);
+                Assert.AreEqual(MsalTestConstants.CreateUserIdentifier(), result.Account.HomeAccountId.Identifier);
+                Assert.AreEqual(MsalTestConstants.DisplayableId, result.Account.Username);
+                // TODO: Assert.IsTrue(HttpMessageHandlerFactory.IsMocksQueueEmpty, "All mocks should have been consumed");
+
+                // repeat interactive call and pass in the same user
+                MsalMockHelpers.ConfigureMockWebUI(
+                    app.ServiceBundle.PlatformProxy,
+                    new AuthorizationResult(AuthorizationStatus.Success, app.AppConfig.RedirectUri + "?code=some-code"));
+
+                httpManager.AddMockHandler(
+                    new MockHttpMessageHandler
+                    {
+                        ExpectedMethod = HttpMethod.Post,
+                        ResponseMessage = MockHelpers.CreateSuccessTokenResponseMessage(
+                            MsalTestConstants.Scope.AsSingleString(),
+                            MockHelpers.CreateIdToken(MsalTestConstants.UniqueId, MsalTestConstants.DisplayableId),
+                            MockHelpers.CreateClientInfo(MsalTestConstants.Uid, MsalTestConstants.Utid + "more"))
+                    });
+
+                result = app.AcquireTokenAsync(MsalTestConstants.Scope, (IAccount)null, Prompt.SelectAccount, null).Result;
+                Assert.IsNotNull(result);
+                Assert.IsNotNull(result.Account);
+                Assert.AreEqual(MsalTestConstants.UniqueId, result.UniqueId);
+                Assert.AreEqual(
+                    MsalTestConstants.CreateUserIdentifier(MsalTestConstants.Uid, MsalTestConstants.Utid + "more"),
+                    result.Account.HomeAccountId.Identifier);
+                Assert.AreEqual(MsalTestConstants.DisplayableId, result.Account.Username);
+                var users = app.GetAccountsAsync().Result;
+                Assert.AreEqual(2, users.Count());
+                Assert.AreEqual(2, app.UserTokenCacheInternal.Accessor.AccessTokenCount);
+            }
+        }
+
+        [TestMethod]
+        [TestCategory("PublicClientApplicationTests")]
+        public void GetUsersTest()
+        {
+            using (var httpManager = new MockHttpManager())
+            {
+                PublicClientApplication app = PublicClientApplicationBuilder.Create(MsalTestConstants.ClientId)
+                                                                            .WithAuthority(new Uri(ClientApplicationBase.DefaultAuthority), true)
+                                                                            .WithHttpManager(httpManager)
+                                                                            .BuildConcrete();
+
+                IEnumerable<IAccount> users = app.GetAccountsAsync().Result;
+                Assert.IsNotNull(users);
+                Assert.IsFalse(users.Any());
+                _tokenCacheHelper.PopulateCache(app.UserTokenCacheInternal.Accessor);
+                users = app.GetAccountsAsync().Result;
+                Assert.IsNotNull(users);
+                Assert.AreEqual(1, users.Count());
+
+                var atItem = new MsalAccessTokenCacheItem(
+                    MsalTestConstants.ProductionPrefNetworkEnvironment,
+                    MsalTestConstants.ClientId,
+                    MsalTestConstants.Scope.AsSingleString(),
+                    MsalTestConstants.Utid,
+                    null,
+                    new DateTimeOffset(DateTime.UtcNow + TimeSpan.FromSeconds(3600)),
+                    new DateTimeOffset(DateTime.UtcNow + TimeSpan.FromSeconds(7200)),
+                    MockHelpers.CreateClientInfo());
+
+                atItem.Secret = atItem.GetKey().ToString();
+                app.UserTokenCacheInternal.Accessor.SaveAccessToken(atItem);
+
+                // another cache entry for different uid. user count should be 2.
+
+                MsalRefreshTokenCacheItem rtItem = new MsalRefreshTokenCacheItem(
+                    MsalTestConstants.ProductionPrefNetworkEnvironment,
+                    MsalTestConstants.ClientId,
+                    "someRT",
+                    MockHelpers.CreateClientInfo("uId1", "uTId1"));
+
+                app.UserTokenCacheInternal.Accessor.SaveRefreshToken(rtItem);
+
+                MsalIdTokenCacheItem idTokenCacheItem = new MsalIdTokenCacheItem(
+                    MsalTestConstants.ProductionPrefNetworkEnvironment,
+                    MsalTestConstants.ClientId,
+                    MockHelpers.CreateIdToken(MsalTestConstants.UniqueId, MsalTestConstants.DisplayableId),
+                    MockHelpers.CreateClientInfo("uId1", "uTId1"),
+                    "uTId1");
+
+                app.UserTokenCacheInternal.Accessor.SaveIdToken(idTokenCacheItem);
+
+                MsalAccountCacheItem accountCacheItem = new MsalAccountCacheItem(
+                    MsalTestConstants.ProductionPrefNetworkEnvironment,
+                    null,
+                    MockHelpers.CreateClientInfo("uId1", "uTId1"),
+                    null,
+                    null,
+                    "uTId1",
+                    null,
+                    null);
+
+                app.UserTokenCacheInternal.Accessor.SaveAccount(accountCacheItem);
+
+                Assert.AreEqual(2, app.UserTokenCacheInternal.Accessor.RefreshTokenCount);
+                users = app.GetAccountsAsync().Result;
+                Assert.IsNotNull(users);
+                Assert.AreEqual(2, users.Count());
+
+                // another cache entry for different environment. user count should still be 2. Sovereign cloud user must not be returned
+                rtItem = new MsalRefreshTokenCacheItem(
+                    MsalTestConstants.SovereignEnvironment,
+                    MsalTestConstants.ClientId,
+                    "someRT",
+                    MockHelpers.CreateClientInfo(MsalTestConstants.Uid + "more1", MsalTestConstants.Utid));
+
+                app.UserTokenCacheInternal.Accessor.SaveRefreshToken(rtItem);
+                Assert.AreEqual(3, app.UserTokenCacheInternal.Accessor.RefreshTokenCount);
+                users = app.GetAccountsAsync().Result;
+                Assert.IsNotNull(users);
+                Assert.AreEqual(2, users.Count());
+            }
+        }
+
+        [TestMethod]
+        [TestCategory("PublicClientApplicationTests")]
+        public void GetUsersAndSignThemOutTest()
+        {
+            PublicClientApplication app = PublicClientApplicationBuilder.Create(MsalTestConstants.ClientId).BuildConcrete();
+            _tokenCacheHelper.PopulateCache(app.UserTokenCacheInternal.Accessor);
+
+            foreach (var user in app.GetAccountsAsync().Result)
+            {
+                app.RemoveAsync(user).Wait();
+            }
+
+            Assert.AreEqual(0, app.UserTokenCacheInternal.Accessor.AccessTokenCount);
+            Assert.AreEqual(0, app.UserTokenCacheInternal.Accessor.RefreshTokenCount);
+        }
+
+
+
+        [TestMethod]
+        [TestCategory("PublicClientApplicationTests")]
+        public void HttpRequestExceptionIsNotSuppressedAsync()
+        {
+            using (var httpManager = new MockHttpManager())
+            {
+                httpManager.AddInstanceDiscoveryMockHandler();
+
+                PublicClientApplication app = PublicClientApplicationBuilder.Create(MsalTestConstants.ClientId)
+                                                                            .WithAuthority(new Uri(ClientApplicationBase.DefaultAuthority), true)
+                                                                            .WithHttpManager(httpManager)
+                                                                            .BuildConcrete();
+
+                // add mock response bigger than 1MB for Http Client
+                httpManager.AddFailingRequest(new InvalidOperationException());
+
+                AssertException.TaskThrows<InvalidOperationException>(
+                    () => app.AcquireTokenAsync(MsalTestConstants.Scope.ToArray()));
+            }
+        }
+
+        [TestMethod]
+        [TestCategory("PublicClientApplicationTests")]
+        public async Task AuthUiFailedExceptionTestAsync()
+        {
+            using (var httpManager = new MockHttpManager())
+            {
+                httpManager.AddInstanceDiscoveryMockHandler();
+
+                PublicClientApplication app = PublicClientApplicationBuilder.Create(MsalTestConstants.ClientId)
+                                                                            .WithAuthority(new Uri(ClientApplicationBase.DefaultAuthority), true)
+                                                                            .WithHttpManager(httpManager)
+                                                                            .BuildConcrete();
+
+                httpManager.AddMockHandlerForTenantEndpointDiscovery(MsalTestConstants.AuthorityCommonTenant);
+
+                // repeat interactive call and pass in the same user
+                MsalMockHelpers.ConfigureMockWebUI(
+                    app.ServiceBundle.PlatformProxy,
+                    new MockWebUI()
+                    {
+                        ExceptionToThrow = new MsalClientException(
+                            MsalClientException.AuthenticationUiFailedError,
+                            "Failed to invoke webview",
+                            new InvalidOperationException("some-inner-Exception"))
+                    });
+
+                try
+                {
+                    AuthenticationResult result = await app.AcquireTokenAsync(MsalTestConstants.Scope).ConfigureAwait(false);
+                    Assert.Fail("API should have failed here");
+                }
+                catch (MsalClientException exc)
+                {
+                    Assert.IsNotNull(exc);
+                    Assert.AreEqual(MsalClientException.AuthenticationUiFailedError, exc.ErrorCode);
+                    Assert.AreEqual("some-inner-Exception", exc.InnerException.Message);
+                }
+            }
+        }
+
+        [TestMethod]
+        [TestCategory("PublicClientApplicationTests")]
+        public void GetUserTest()
+        {
+            var app = new PublicClientApplication(MsalTestConstants.ClientId);
+            var users = app.GetAccountsAsync().Result;
+            Assert.IsNotNull(users);
+            // no users in the cache
+            Assert.AreEqual(0, users.Count());
+
+            var fetchedUser = app.GetAccountAsync(null).Result;
+            Assert.IsNull(fetchedUser);
+
+            fetchedUser = app.GetAccountAsync("").Result;
+            Assert.IsNull(fetchedUser);
+
+            TokenCacheHelper.AddRefreshTokenToCache(app.UserTokenCacheInternal.Accessor, MsalTestConstants.Uid,
+                MsalTestConstants.Utid, MsalTestConstants.Name);
+            TokenCacheHelper.AddAccountToCache(app.UserTokenCacheInternal.Accessor, MsalTestConstants.Uid,
+                MsalTestConstants.Utid);
+
+            TokenCacheHelper.AddRefreshTokenToCache(app.UserTokenCacheInternal.Accessor, MsalTestConstants.Uid + "1",
+                MsalTestConstants.Utid, MsalTestConstants.Name + "1");
+            TokenCacheHelper.AddAccountToCache(app.UserTokenCacheInternal.Accessor, MsalTestConstants.Uid + "1",
+                MsalTestConstants.Utid);
+
+            users = app.GetAccountsAsync().Result;
+            Assert.IsNotNull(users);
+            // two users in the cache
+            Assert.AreEqual(2, users.Count());
+
+            var userToFind = users.First();
+
+            fetchedUser = app.GetAccountAsync(userToFind.HomeAccountId.Identifier).Result;
+
+            Assert.AreEqual(userToFind.Username, fetchedUser.Username);
+            Assert.AreEqual(userToFind.HomeAccountId, fetchedUser.HomeAccountId);
+            Assert.AreEqual(userToFind.Environment, fetchedUser.Environment);
+        }
+
+        [TestMethod]
+        [Description("Test for AcquireToken with user canceling authentication")]
+        public async Task AcquireTokenWithAuthenticationCanceledTestAsync()
+        {
+            var receiver = new MyReceiver();
+            using (var httpManager = new MockHttpManager())
+            {
+                httpManager.AddInstanceDiscoveryMockHandler();
+
+                PublicClientApplication app = PublicClientApplicationBuilder.Create(MsalTestConstants.ClientId)
+                                                                            .WithAuthority(new Uri(ClientApplicationBase.DefaultAuthority), true)
+                                                                            .WithHttpManager(httpManager)
+                                                                            .WithTelemetry(receiver.HandleTelemetryEvents)
+                                                                            .WithDebugLoggingCallback(logLevel: LogLevel.Verbose)
+                                                                            .BuildConcrete();
+
+                // Interactive call and user cancels authentication
+                MockWebUI ui = new MockWebUI()
+                {
+                    MockResult = new AuthorizationResult(
+                        AuthorizationStatus.UserCancel,
+                        MsalTestConstants.AuthorityHomeTenant + "?error=user_canceled")
+                };
+
+                httpManager.AddMockHandlerForTenantEndpointDiscovery(MsalTestConstants.AuthorityCommonTenant);
+                MsalMockHelpers.ConfigureMockWebUI(app.ServiceBundle.PlatformProxy, ui);
+
+                try
+                {
+                    AuthenticationResult result = await app.AcquireTokenAsync(MsalTestConstants.Scope).ConfigureAwait(false);
+                }
+                catch (MsalClientException exc)
+                {
+                    Assert.IsNotNull(exc);
+                    Assert.AreEqual("authentication_canceled", exc.ErrorCode);
+                    Assert.IsNotNull(
+                        receiver.EventsReceived.Find(
+                            anEvent => // Expect finding such an event
+                                anEvent[EventBase.EventNameKey].EndsWith("ui_event") &&
+                                anEvent[UiEvent.UserCancelledKey] == "true"));
+                    return;
+                }
+            }
+
+            Assert.Fail("Should not reach here. Exception was not thrown.");
+        }
+
+        [TestMethod]
+        [Description("Test for AcquireToken with access denied error. This error will occur if" +
+            "user cancels authentication with embedded webview")]
+        public async Task AcquireTokenWithAccessDeniedErrorTestAsync()
+        {
+            var receiver = new MyReceiver();
+            using (var httpManager = new MockHttpManager())
+            {
+                httpManager.AddInstanceDiscoveryMockHandler();
+
+                PublicClientApplication app = PublicClientApplicationBuilder.Create(MsalTestConstants.ClientId)
+                                                                            .WithAuthority(new Uri(ClientApplicationBase.DefaultAuthority), true)
+                                                                            .WithHttpManager(httpManager)
+                                                                            .WithTelemetry(receiver.HandleTelemetryEvents)
+                                                                            .BuildConcrete();
+
+                // Interactive call and authentication fails with access denied
+                MockWebUI ui = new MockWebUI()
+                {
+                    MockResult = new AuthorizationResult(
+                        AuthorizationStatus.ProtocolError,
+                        MsalTestConstants.AuthorityHomeTenant + "?error=access_denied")
+                };
+
+                httpManager.AddMockHandlerForTenantEndpointDiscovery(MsalTestConstants.AuthorityCommonTenant);
+                MsalMockHelpers.ConfigureMockWebUI(app.ServiceBundle.PlatformProxy, ui);
+
+                try
+                {
+                    AuthenticationResult result = await app.AcquireTokenAsync(MsalTestConstants.Scope).ConfigureAwait(false);
+                }
+                catch (MsalServiceException exc)
+                {
+                    Assert.IsNotNull(exc);
+                    Assert.AreEqual("access_denied", exc.ErrorCode);
+                    Assert.IsNotNull(
+                        receiver.EventsReceived.Find(
+                            anEvent => // Expect finding such an event
+                                anEvent[EventBase.EventNameKey].EndsWith("ui_event") &&
+                                anEvent[UiEvent.AccessDeniedKey] == "true"));
+                    return;
+                }
+            }
+
+            Assert.Fail("Should not reach here. Exception was not thrown.");
+        }
+
+        [TestMethod]
+        [Description("ClientApplicationBase.GetAuthoriy tests")]
+        public void GetAuthority_AccountWithNullIdPassed_CommonAuthorityReturned()
+        {
+            PublicClientApplication app = new PublicClientApplication(MsalTestConstants.ClientId);
+
+            var authoriy = app.GetAuthority(new Account(null, MsalTestConstants.Name, MsalTestConstants.ProductionPrefNetworkEnvironment));
+            Assert.AreEqual(ClientApplicationBase.DefaultAuthority, authoriy.AuthorityInfo.CanonicalAuthority);
+        }
+
+        [TestMethod]
+        [Description("ClientApplicationBase.GetAuthoriy tests")]
+        public void GetAuthority_AccountWithIdPassed_TenantedAuthorityUsed()
+        {
+            PublicClientApplication app = new PublicClientApplication(MsalTestConstants.ClientId);
+
+            var authority = app.GetAuthority(
+                new Account(
+                    "objectId." + MsalTestConstants.Utid,
+                    MsalTestConstants.Name,
+                    MsalTestConstants.ProductionPrefNetworkEnvironment));
+
+            Assert.AreEqual(MsalTestConstants.AuthorityTestTenant, authority.AuthorityInfo.CanonicalAuthority);
+        }
+
+        [TestCategory("PublicClientApplicationTests")]
+        public async Task AcquireTokenSilentNullAccountErrorTestAsync()
+        {
+            PublicClientApplication app = new PublicClientApplication(MsalTestConstants.ClientId);
+
+            try
+            {
+                AuthenticationResult result = await app.AcquireTokenSilentAsync(MsalTestConstants.Scope.ToArray(), null).ConfigureAwait(false);
+            }
+            catch (MsalUiRequiredException exc)
+            {
+                Assert.IsNotNull(exc);
+                Assert.AreEqual("user_null", MsalUiRequiredException.UserNullError);
+            }
+        }
+
+        [TestMethod]
+        [TestCategory("PublicClientApplicationTests")]
+        public void B2CLoginAcquireTokenTest()
+        {
+            using (var httpManager = new MockHttpManager())
+            {
+
+                PublicClientApplication app = PublicClientApplicationBuilder.Create(MsalTestConstants.ClientId)
+                                                                            .WithAuthority(new Uri(MsalTestConstants.B2CLoginAuthority), true)
+                                                                            .WithHttpManager(httpManager)
+                                                                            .BuildConcrete();
+
+                MsalMockHelpers.ConfigureMockWebUI(
+                    app.ServiceBundle.PlatformProxy,
+                    new AuthorizationResult(AuthorizationStatus.Success, app.AppConfig.RedirectUri + "?code=some-code"));
+
+                httpManager.AddMockHandlerForTenantEndpointDiscovery(MsalTestConstants.B2CLoginAuthority);
+                httpManager.AddSuccessTokenResponseMockHandlerForPost(MsalTestConstants.B2CLoginAuthority);
+
+                AuthenticationResult result = app.AcquireTokenAsync(MsalTestConstants.Scope).Result;
+                Assert.IsNotNull(result);
+                Assert.IsNotNull(result.Account);
+            }
+        }
+
+        [TestMethod]
+        [TestCategory("PublicClientApplicationTests")]
+        public void B2CAcquireTokenTest()
+        {
+            using (var httpManager = new MockHttpManager())
+            {
+                httpManager.AddInstanceDiscoveryMockHandler();
+
+                PublicClientApplication app = PublicClientApplicationBuilder.Create(MsalTestConstants.ClientId)
+                                                                            .WithAuthority(new Uri(MsalTestConstants.B2CAuthority), true)
+                                                                            .WithHttpManager(httpManager)
+                                                                            .BuildConcrete();
+
+                MsalMockHelpers.ConfigureMockWebUI(
+                    app.ServiceBundle.PlatformProxy,
+                    new AuthorizationResult(AuthorizationStatus.Success, app.AppConfig.RedirectUri + "?code=some-code"));
+
+                httpManager.AddMockHandlerForTenantEndpointDiscovery(MsalTestConstants.B2CAuthority);
+                httpManager.AddSuccessTokenResponseMockHandlerForPost(MsalTestConstants.B2CAuthority);
+
+                AuthenticationResult result = app.AcquireTokenAsync(MsalTestConstants.Scope).Result;
+                Assert.IsNotNull(result);
+                Assert.IsNotNull(result.Account);
+            }
+        }
+
+        [TestMethod]
+        [TestCategory("PublicClientApplicationTests")]
+        public void B2CAcquireTokenWithValidateAuthorityTrueTest()
+        {
+            using (var httpManager = new MockHttpManager())
+            {
+                PublicClientApplication app = PublicClientApplicationBuilder.Create(MsalTestConstants.ClientId)
+                                                                            .WithAuthority(new Uri(MsalTestConstants.B2CLoginAuthority), true)
+                                                                            .WithHttpManager(httpManager)
+                                                                            .BuildConcrete();
+
+                var ui = new MockWebUI()
+                {
+                    MockResult = new AuthorizationResult(
+                        AuthorizationStatus.Success,
+                        MsalTestConstants.B2CLoginAuthority + "?code=some-code")
+                };
+
+                MsalMockHelpers.ConfigureMockWebUI(
+                    app.ServiceBundle.PlatformProxy,
+                    new AuthorizationResult(AuthorizationStatus.Success, app.AppConfig.RedirectUri + "?code=some-code"));
+
+                httpManager.AddMockHandlerForTenantEndpointDiscovery(MsalTestConstants.B2CLoginAuthority);
+                httpManager.AddSuccessTokenResponseMockHandlerForPost(MsalTestConstants.B2CLoginAuthority);
+
+                AuthenticationResult result = app.AcquireTokenAsync(MsalTestConstants.Scope).Result;
+                Assert.IsNotNull(result);
+                Assert.IsNotNull(result.Account);
+            }
+        }
+
+        [TestMethod]
+        [TestCategory("PublicClientApplicationTests")]
+        public void B2CAcquireTokenWithValidateAuthorityTrueAndRandomAuthorityTest()
+        {
+            using (var httpManager = new MockHttpManager())
+            {
+                httpManager.AddInstanceDiscoveryMockHandler();
+
+                PublicClientApplication app = PublicClientApplicationBuilder.Create(MsalTestConstants.ClientId)
+                                                                            .WithAuthority(new Uri(MsalTestConstants.B2CRandomHost), true)
+                                                                            .WithHttpManager(httpManager)
+                                                                            .BuildConcrete();
+                MsalMockHelpers.ConfigureMockWebUI(
+                    app.ServiceBundle.PlatformProxy,
+                    new AuthorizationResult(AuthorizationStatus.Success, app.AppConfig.RedirectUri + "?code=some-code"));
+
+                httpManager.AddMockHandlerForTenantEndpointDiscovery(MsalTestConstants.B2CRandomHost);
+                httpManager.AddSuccessTokenResponseMockHandlerForPost(MsalTestConstants.B2CRandomHost);
+
+                AuthenticationResult result = app.AcquireTokenAsync(MsalTestConstants.Scope).Result;
+                Assert.IsNotNull(result);
+                Assert.IsNotNull(result.Account);
+            }
+        }
+
+        [TestMethod]
+        [TestCategory("PublicClientApplicationTests")]
+        public void B2CAcquireTokenWithB2CLoginAuthorityTest()
+        {
+            using (var harness = new MockHttpAndServiceBundle())
+            {
+                harness.HttpManager.AddInstanceDiscoveryMockHandler();
+
+                ValidateB2CLoginAuthority(harness, MsalTestConstants.B2CAuthority);
+                ValidateB2CLoginAuthority(harness, MsalTestConstants.B2CLoginAuthority);
+                ValidateB2CLoginAuthority(harness, MsalTestConstants.B2CLoginAuthorityBlackforest);
+                ValidateB2CLoginAuthority(harness, MsalTestConstants.B2CLoginAuthorityMoonCake);
+                ValidateB2CLoginAuthority(harness, MsalTestConstants.B2CLoginAuthorityUsGov);
+            }
+        }
+
+        private static void ValidateB2CLoginAuthority(MockHttpAndServiceBundle harness, string authority)
+        {
+            var app = PublicClientApplicationBuilder.Create(MsalTestConstants.ClientId)
+                                                    .WithB2CAuthority(authority)
+                                                    .WithHttpManager(harness.HttpManager)
+                                                    .BuildConcrete();
+            var ui = new MockWebUI()
+            {
+                MockResult = new AuthorizationResult(
+                    AuthorizationStatus.Success,
+                    authority + "?code=some-code")
+            };
+
+            MsalMockHelpers.ConfigureMockWebUI(app.ServiceBundle.PlatformProxy, ui);
+            harness.HttpManager.AddMockHandlerForTenantEndpointDiscovery(authority);
+            harness.HttpManager.AddSuccessTokenResponseMockHandlerForPost(authority);
+
+            var result = app.AcquireTokenAsync(MsalTestConstants.Scope).Result;
+            Assert.IsNotNull(result);
+            Assert.IsNotNull(result.Account);
+        }
+
+        [TestMethod]
+        [TestCategory("PublicClientApplicationTests")]
+        public void AcquireTokenFromAdfs()
+        {
+            using (var httpManager = new MockHttpManager())
+            {
+                PublicClientApplication app = PublicClientApplicationBuilder.Create(MsalTestConstants.ClientId)
+                                                                            .WithAdfsAuthority(MsalTestConstants.OnPremiseAuthority, true)
+                                                                            .WithHttpManager(httpManager)
+                                                                            .BuildConcrete();
+
+                MsalMockHelpers.ConfigureMockWebUI(
+                                app.ServiceBundle.PlatformProxy,
+                                new AuthorizationResult(AuthorizationStatus.Success, app.AppConfig.RedirectUri + "?code=some-code"));
+
+                _tokenCacheHelper.PopulateCache(app.UserTokenCacheInternal.Accessor);
+
+                httpManager.AddMockHandler(
+                new MockHttpMessageHandler
+                {
+                    ExpectedMethod = HttpMethod.Get,
+                    ExpectedUrl = "https://fs.contoso.com/.well-known/webfinger",
+                    ExpectedQueryParams = new Dictionary<string, string>
+                    {
+                            {"resource", "https://fs.contoso.com"},
+                            {"rel", "http://schemas.microsoft.com/rel/trusted-realm"}
+                    },
+                    ResponseMessage = MockHelpers.CreateSuccessWebFingerResponseMessage("https://fs.contoso.com")
+                });
+
+                //add mock response for tenant endpoint discovery
+                httpManager.AddMockHandler(new MockHttpMessageHandler
+                {
+                    ExpectedMethod = HttpMethod.Get,
+                    ResponseMessage = MockHelpers.CreateOpenIdConfigurationResponse(MsalTestConstants.OnPremiseAuthority)
+                });
+
+                httpManager.AddMockHandler(new MockHttpMessageHandler
+                {
+                    ExpectedMethod = HttpMethod.Post,
+                    ResponseMessage = MockHelpers.CreateAdfsSuccessTokenResponseMessage()
+                });
+
+                AuthenticationResult result = app.AcquireTokenAsync(MsalTestConstants.Scope).Result;
+                Assert.IsNotNull(result);
+                Assert.IsNotNull(result.Account);
+                Assert.AreEqual(MsalTestConstants.OnPremiseUniqueId, result.UniqueId);
+                Assert.AreEqual(new AccountId(MsalTestConstants.OnPremiseUniqueId), result.Account.HomeAccountId);
+                Assert.AreEqual(MsalTestConstants.OnPremiseDisplayableId, result.Account.Username);
+
+                //Find token in cache now
+
+                AuthenticationResult cachedAuth = null;
+                try
+                {
+                    cachedAuth = app.AcquireTokenSilentAsync(MsalTestConstants.Scope, result.Account).Result;
+                }
+                catch
+                {
+                    Assert.Fail("Did not find access token");
+                }
+                Assert.IsNotNull(cachedAuth);
+                Assert.IsNotNull(cachedAuth.Account);
+                Assert.AreEqual(MsalTestConstants.OnPremiseUniqueId, cachedAuth.UniqueId);
+                Assert.AreEqual(new AccountId(MsalTestConstants.OnPremiseUniqueId), cachedAuth.Account.HomeAccountId);
+                Assert.AreEqual(MsalTestConstants.OnPremiseDisplayableId, cachedAuth.Account.Username);
+            }
+        }
+
+        [TestMethod]
+        [TestCategory("PublicClientApplicationTests")]
+        public void EnsurePublicApiSurfaceExistsOnInterface()
+        {
+            IPublicClientApplication app = PublicClientApplicationBuilder.Create(MsalTestConstants.ClientId)
+                                                                         .Build();
+
+            // This test is to ensure that the methods we want/need on the IPublicClientApplication exist and compile.  This isn't testing functionality, that's done elsewhere.
+            // It's solely to ensure we know that the methods we want/need are available where we expect them since we tend to do most testing on the concrete types.
+
+            var interactiveBuilder = app.AcquireTokenInteractive(MsalTestConstants.Scope, null)
+               .WithAccount(MsalTestConstants.User)
+               .WithExtraScopesToConsent(MsalTestConstants.Scope)
+               .WithLoginHint("loginhint")
+               .WithPrompt(Prompt.ForceLogin)
+               .WithUseEmbeddedWebView(true);
+            CheckBuilderCommonMethods(interactiveBuilder);
+
+            var iwaBuilder = app.AcquireTokenByIntegratedWindowsAuth(MsalTestConstants.Scope)
+               .WithUsername("upn@live.com");
+            CheckBuilderCommonMethods(iwaBuilder);
+
+            var usernamePasswordBuilder = app.AcquireTokenByUsernamePassword(MsalTestConstants.Scope, "upn@live.com", new SecureString());
+            CheckBuilderCommonMethods(usernamePasswordBuilder);
+
+            var deviceCodeBuilder = app.AcquireTokenWithDeviceCode(MsalTestConstants.Scope, result => Task.FromResult(0))
+               .WithDeviceCodeResultCallback(result => Task.FromResult(0));
+            CheckBuilderCommonMethods(deviceCodeBuilder);
+
+            var silentBuilder = app.AcquireTokenSilent(MsalTestConstants.Scope, MsalTestConstants.User)
+               .WithForceRefresh(true);
+            CheckBuilderCommonMethods(silentBuilder);
+
+            silentBuilder = app.AcquireTokenSilent(MsalTestConstants.Scope, "upn@live.co.uk")
+              .WithForceRefresh(true);
+            CheckBuilderCommonMethods(silentBuilder);
+
+            var byRefreshTokenBuilder = ((IByRefreshToken)app).AcquireTokenByRefreshToken(MsalTestConstants.Scope, "refreshtoken")
+                                  .WithRefreshToken("refreshtoken");
+            CheckBuilderCommonMethods(byRefreshTokenBuilder);
+        }
+
+#endif
+
+#if NET_CORE
+
+        [TestMethod]
+        public void NetCore_AcquireToken_ThrowsPlatformNotSupported()
+        {
+            // Arrange
+            PublicClientApplication pca = new PublicClientApplication(MsalTestConstants.ClientId);
+            var account = new Account("a.b", null, null);
+
+            // All interactive auth overloads
+            IEnumerable<Func<Task<AuthenticationResult>>> acquireTokenInteractiveMethods = new List<Func<Task<AuthenticationResult>>>
+            {
+                // without UI Parent
+                async () => await pca.AcquireTokenAsync(MsalTestConstants.Scope).ConfigureAwait(false),
+                async () => await pca.AcquireTokenAsync(MsalTestConstants.Scope, "login hint").ConfigureAwait(false),
+                async () => await pca.AcquireTokenAsync(MsalTestConstants.Scope, account).ConfigureAwait(false),
+                async () => await pca.AcquireTokenAsync(MsalTestConstants.Scope, "login hint", Prompt.Consent, "extra_query_params").ConfigureAwait(false),
+                async () => await pca.AcquireTokenAsync(MsalTestConstants.Scope, account, Prompt.Consent, "extra_query_params").ConfigureAwait(false),
+                async () => await pca.AcquireTokenAsync(
+                    MsalTestConstants.Scope,
+                    "login hint",
+                    Prompt.Consent,
+                    "extra_query_params",
+                    new[] {"extra scopes" },
+                    MsalTestConstants.AuthorityCommonTenant).ConfigureAwait(false),
+
+                async () => await pca.AcquireTokenAsync(
+                    MsalTestConstants.Scope,
+                    account,
+                    Prompt.Consent,
+                    "extra_query_params",
+                    new[] {"extra scopes" },
+                    MsalTestConstants.AuthorityCommonTenant).ConfigureAwait(false),
+
+                // with UIParent
+                async () => await pca.AcquireTokenAsync(MsalTestConstants.Scope, (UIParent)null).ConfigureAwait(false),
+                async () => await pca.AcquireTokenAsync(MsalTestConstants.Scope, "login hint", (UIParent)null).ConfigureAwait(false),
+                async () => await pca.AcquireTokenAsync(MsalTestConstants.Scope, account, (UIParent)null).ConfigureAwait(false),
+                async () => await pca.AcquireTokenAsync(MsalTestConstants.Scope, "login hint", Prompt.Consent, "extra_query_params", (UIParent)null).ConfigureAwait(false),
+                async () => await pca.AcquireTokenAsync(MsalTestConstants.Scope, account, Prompt.Consent, "extra_query_params", (UIParent)null).ConfigureAwait(false),
+                async () => await pca.AcquireTokenAsync(
+                    MsalTestConstants.Scope,
+                    "login hint",
+                    Prompt.Consent,
+                    "extra_query_params",
+                    new[] {"extra scopes" },
+                    MsalTestConstants.AuthorityCommonTenant,
+                    (UIParent)null).ConfigureAwait(false),
+
+                async () => await pca.AcquireTokenAsync(
+                    MsalTestConstants.Scope,
+                    account,
+                    Prompt.Consent,
+                    "extra_query_params",
+                    new[] {"extra scopes" },
+                    MsalTestConstants.AuthorityCommonTenant,
+                    (UIParent)null).ConfigureAwait(false),
+
+                async () => await pca.AcquireTokenByIntegratedWindowsAuthAsync(MsalTestConstants.Scope).ConfigureAwait(false)
+
+            };
+
+            // Act and Assert
+            foreach (var acquireTokenInteractiveMethod in acquireTokenInteractiveMethods)
+            {
+                AssertException.TaskThrows<PlatformNotSupportedException>(acquireTokenInteractiveMethod);
+            }
+        }
+
+#endif
+        public static void CheckBuilderCommonMethods<T>(AbstractAcquireTokenParameterBuilder<T> builder) where T : AbstractAcquireTokenParameterBuilder<T>
+        {
+            builder.WithAuthority(AadAuthorityAudience.AzureAdAndPersonalMicrosoftAccount, true)
+                .WithAuthority(AzureCloudInstance.AzureChina, AadAuthorityAudience.AzureAdMultipleOrgs, true)
+                .WithAuthority(AzureCloudInstance.AzurePublic, Guid.NewGuid(), true)
+                .WithAuthority(AzureCloudInstance.AzureChina, Guid.NewGuid().ToString("D", CultureInfo.InvariantCulture), true)
+                .WithAuthority(MsalTestConstants.AuthorityCommonTenant, Guid.NewGuid(), true)
+                .WithAuthority(MsalTestConstants.AuthorityCommonTenant, Guid.NewGuid().ToString("D", CultureInfo.InvariantCulture), true)
+                .WithAuthority(MsalTestConstants.AuthorityGuestTenant, true)
+                .WithAdfsAuthority(MsalTestConstants.AuthorityGuestTenant, true)
+                .WithB2CAuthority(MsalTestConstants.B2CAuthority)
+                .WithExtraQueryParameters(
+                    new Dictionary<string, string>
+                    {
+                        {"key1", "value1"}
+                    });
+        }
+    }
+}