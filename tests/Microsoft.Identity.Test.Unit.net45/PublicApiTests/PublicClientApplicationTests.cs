﻿// Copyright (c) Microsoft Corporation. All rights reserved.
// Licensed under the MIT License.

using Microsoft.Identity.Client;
using Microsoft.Identity.Client.Cache.Items;
using Microsoft.Identity.Client.Core;
using Microsoft.Identity.Client.Mats.Internal.Constants;
using Microsoft.Identity.Client.Mats.Internal.Events;
using Microsoft.Identity.Client.OAuth2;
using Microsoft.Identity.Client.UI;
using Microsoft.Identity.Client.Utils;
using Microsoft.Identity.Test.Common;
using Microsoft.Identity.Test.Common.Core.Helpers;
using Microsoft.Identity.Test.Common.Core.Mocks;
using Microsoft.Identity.Test.Common.Mocks;
using Microsoft.VisualStudio.TestTools.UnitTesting;
using NSubstitute;
using System;
using System.Collections.Generic;
using System.Globalization;
using System.Linq;
using System.Net.Http;
using System.Security;
using System.Threading;
using System.Threading.Tasks;

namespace Microsoft.Identity.Test.Unit.PublicApiTests
{
    [TestClass]
    public class PublicClientApplicationTests
    {
        private TokenCacheHelper _tokenCacheHelper;

        [TestInitialize]
        public void TestInitialize()
        {
            TestCommon.ResetInternalStaticCaches();

            _tokenCacheHelper = new TokenCacheHelper();
        }

#if !NET_CORE
        [TestMethod]
        [TestCategory("PublicClientApplicationTests")]
        [Description("Tests the public interfaces can be mocked")]
        [Ignore("Bug 1001, as we deprecate public API, new methods aren't mockable.  Working on prototype.")]
        public void MockPublicClientApplication()
        {
            //// Setup up a public client application that returns a dummy result
            //// The caller asks for two scopes, but only one is returned
            //var mockResult = new AuthenticationResult(
            //   accessToken: "",
            //   isExtendedLifeTimeToken: false,
            //   uniqueId: "",
            //   expiresOn: DateTimeOffset.Now,
            //   extendedExpiresOn: DateTimeOffset.Now,
            //   tenantId: "",
            //   account: null,
            //   idToken: "id token",
            //   scopes: new[] { "scope1" });

            //var mockApp = Substitute.For<IPublicClientApplication>();
            //mockApp.AcquireTokenInteractive(new string[] { "scope1", "scope2" }, null).ExecuteAsync(CancellationToken.None).ReturnsForAnyArgs(mockResult);

            //// Now call the substitute with the args to get the substitute result
            //AuthenticationResult actualResult = mockApp
            //    .AcquireTokenInteractive(new string[] { "scope1" }, null)
            //    .ExecuteAsync(CancellationToken.None)
            //    .Result;

            //Assert.IsNotNull(actualResult);
            //Assert.AreEqual("id token", actualResult.IdToken, "Mock result failed to return the expected id token");

            //// Check the users properties returns the dummy users
            //IEnumerable<string> scopes = actualResult.Scopes;
            //Assert.IsNotNull(scopes);
            //CollectionAssert.AreEqual(new string[] { "scope1" }, actualResult.Scopes.ToArray());
        }

        [TestMethod]
        [TestCategory("PublicClientApplicationTests")]
        [Description("Tests the public application interfaces can be mocked to throw MSAL exceptions")]
        [Ignore("Bug 1001, as we deprecate public API, new methods aren't mockable.  Working on prototype.")]
        public void MockPublicClientApplication_Exception()
        {
            //// Setup up a confidential client application that returns throws
            //var mockApp = Substitute.For<IPublicClientApplication>();
            //mockApp
            //    .WhenForAnyArgs(x => x.AcquireTokenAsync(Arg.Any<string[]>()))
            //    .Do(x => throw new MsalServiceException("my error code", "my message"));

            //// Now call the substitute and check the exception is thrown
            //MsalServiceException ex =
            //    AssertException.Throws<MsalServiceException>(() => mockApp.AcquireTokenAsync(new string[] { "scope1" }));
            //Assert.AreEqual("my error code", ex.ErrorCode);
            //Assert.AreEqual("my message", ex.Message);
        }

        [TestMethod]
        [TestCategory("PublicClientApplicationTests")]
        public void ConstructorsTest()
        {
            PublicClientApplication app = PublicClientApplicationBuilder
                .Create(MsalTestConstants.ClientId)
                .BuildConcrete();

            Assert.IsNotNull(app);
            Assert.AreEqual("https://login.microsoftonline.com/common/", app.Authority);
            Assert.AreEqual(MsalTestConstants.ClientId, app.AppConfig.ClientId);
            Assert.AreEqual(Constants.DefaultRedirectUri, app.AppConfig.RedirectUri);

            app = PublicClientApplicationBuilder
                .Create(MsalTestConstants.ClientId)
                .WithAuthority(MsalTestConstants.AuthorityGuestTenant)
                .BuildConcrete();

            Assert.IsNotNull(app);
            Assert.AreEqual(MsalTestConstants.AuthorityGuestTenant, app.Authority);
            Assert.AreEqual(MsalTestConstants.ClientId, app.AppConfig.ClientId);
            Assert.AreEqual(Constants.DefaultRedirectUri, app.AppConfig.RedirectUri);

            app = PublicClientApplicationBuilder
                .Create(MsalTestConstants.ClientId)
                .WithAuthority(new Uri("https://login.microsoftonline.com/tfp/vibrob2c.onmicrosoft.com/B2C_1_B2C_Signup_Signin_Policy/oauth2/v2.0"))
                .BuildConcrete();

            Assert.IsNotNull(app);
            Assert.AreEqual(
                "https://login.microsoftonline.com/tfp/vibrob2c.onmicrosoft.com/b2c_1_b2c_signup_signin_policy/",
                app.Authority);
            Assert.AreEqual(MsalTestConstants.ClientId, app.AppConfig.ClientId);
            Assert.AreEqual(Constants.DefaultRedirectUri, app.AppConfig.RedirectUri);

            //app = new PublicClientApplication(MsalTestConstants.ClientId, MsalTestConstants.OnPremiseAuthority);
            app = PublicClientApplicationBuilder.Create(MsalTestConstants.ClientId).WithAuthority(MsalTestConstants.OnPremiseAuthority).BuildConcrete();
            Assert.IsNotNull(app);
            Assert.AreEqual("https://fs.contoso.com/adfs/", app.Authority);
            Assert.AreEqual(MsalTestConstants.ClientId, app.AppConfig.ClientId);
            Assert.AreEqual("urn:ietf:wg:oauth:2.0:oob", app.AppConfig.RedirectUri);
            
        }

        [TestMethod]
        [TestCategory("PublicClientApplicationTests")]
        public async Task NoStateReturnedTestAsync()
        {
            var receiver = new MyReceiver();

            using (var harness = new MockHttpAndServiceBundle(telemetryCallback: receiver.HandleTelemetryEvents))
            {
                harness.HttpManager.AddInstanceDiscoveryMockHandler();

                PublicClientApplication app = PublicClientApplicationBuilder
                    .Create(MsalTestConstants.ClientId)
                    .WithAuthority(new Uri(ClientApplicationBase.DefaultAuthority), true)
                    .WithHttpManager(harness.HttpManager)
                    .WithTelemetry(receiver.HandleTelemetryEvents)
                    .BuildConcrete();

                MockWebUI ui = new MockWebUI()
                {
                    AddStateInAuthorizationResult = false,
                    MockResult = new AuthorizationResult(
                        AuthorizationStatus.Success,
                        MsalTestConstants.AuthorityHomeTenant + "?code=some-code")
                };

                MsalMockHelpers.ConfigureMockWebUI(app.ServiceBundle.PlatformProxy, ui);
                harness.HttpManager.AddMockHandlerForTenantEndpointDiscovery(MsalTestConstants.AuthorityCommonTenant);

                try
                {
                    AuthenticationResult result = await app
                        .AcquireTokenInteractive(MsalTestConstants.Scope)
                        .ExecuteAsync(CancellationToken.None)
                        .ConfigureAwait(false);

                    Assert.Fail("API should have failed here");
                }
                catch (MsalClientException exc)
                {
                    Assert.IsNotNull(exc);
                    Assert.AreEqual(MsalError.StateMismatchError, exc.ErrorCode);
                }

                Assert.IsNotNull(
                    receiver.EventsReceived.Find(
                        anEvent => // Expect finding such an event
                            anEvent[EventBase.EventNameKey].EndsWith("api_event") &&
                            anEvent[MsalTelemetryBlobEventNames.ApiIdConstStrKey] == "170" && anEvent[ApiEvent.WasSuccessfulKey] == "false" &&
                            anEvent[ApiEvent.ApiErrorCodeKey] == "state_mismatch"));
            }
        }

        [TestMethod]
        [TestCategory("PublicClientApplicationTests")]
        public async Task DifferentStateReturnedTestAsync()
        {
            var receiver = new MyReceiver();

            using (var harness = new MockHttpAndServiceBundle(telemetryCallback: receiver.HandleTelemetryEvents))
            {
                harness.HttpManager.AddInstanceDiscoveryMockHandler();

                PublicClientApplication app = PublicClientApplicationBuilder
                    .Create(MsalTestConstants.ClientId)
                    .WithAuthority(new Uri(ClientApplicationBase.DefaultAuthority), true)
                    .WithHttpManager(harness.HttpManager)
                    .BuildConcrete();

                MockWebUI ui = new MockWebUI()
                {
                    AddStateInAuthorizationResult = false,
                    MockResult = new AuthorizationResult(
                        AuthorizationStatus.Success,
                        MsalTestConstants.AuthorityHomeTenant + "?code=some-code&state=mismatched")
                };

                MsalMockHelpers.ConfigureMockWebUI(app.ServiceBundle.PlatformProxy, ui);
                harness.HttpManager.AddMockHandlerForTenantEndpointDiscovery(MsalTestConstants.AuthorityCommonTenant);

                try
                {
                    AuthenticationResult result = await app
                        .AcquireTokenInteractive(MsalTestConstants.Scope)
                        .ExecuteAsync(CancellationToken.None)
                        .ConfigureAwait(false);

                    Assert.Fail("API should have failed here");
                }
                catch (MsalClientException exc)
                {
                    Assert.IsNotNull(exc);
                    Assert.AreEqual(MsalError.StateMismatchError, exc.ErrorCode);
                }
            }
        }

        [TestMethod]
        [TestCategory("PublicClientApplicationTests")]
        public async Task AcquireTokenNoClientInfoReturnedTestAsync()
        {
            using (var harness = new MockHttpAndServiceBundle())
            {
                harness.HttpManager.AddInstanceDiscoveryMockHandler();

                PublicClientApplication app = PublicClientApplicationBuilder.Create(MsalTestConstants.ClientId)
                                                                            .WithAuthority(new Uri(ClientApplicationBase.DefaultAuthority), true)
                                                                            .WithHttpManager(harness.HttpManager)
                                                                            .BuildConcrete();

                MsalMockHelpers.ConfigureMockWebUI(
                    app.ServiceBundle.PlatformProxy,
                    new AuthorizationResult(AuthorizationStatus.Success, app.AppConfig.RedirectUri + "?code=some-code"));

                harness.HttpManager.AddMockHandlerForTenantEndpointDiscovery(MsalTestConstants.AuthorityCommonTenant);

                harness.HttpManager.AddMockHandler(
                    new MockHttpMessageHandler
                    {
                        ExpectedMethod = HttpMethod.Post,
                        ResponseMessage = MockHelpers.CreateSuccessTokenResponseMessage(
                            "some-scope1 some-scope2",
                            MockHelpers.CreateIdToken(MsalTestConstants.UniqueId, MsalTestConstants.DisplayableId),
                            string.Empty)
                    });

                try
                {
                    AuthenticationResult result = await app
                        .AcquireTokenInteractive(MsalTestConstants.Scope)
                        .ExecuteAsync(CancellationToken.None)
                        .ConfigureAwait(false);
                }
                catch (MsalClientException exc)
                {
                    Assert.IsNotNull(exc);
                    Assert.AreEqual(MsalError.JsonParseError, exc.ErrorCode);
                    Assert.AreEqual("client info is null", exc.Message);
                }
            }
        }

        [TestMethod]
        [TestCategory("PublicClientApplicationTests")]
        public void AcquireTokenSameUserTest()
        {
            using (var harness = new MockHttpAndServiceBundle())
            {
                harness.HttpManager.AddInstanceDiscoveryMockHandler();

                PublicClientApplication app = PublicClientApplicationBuilder.Create(MsalTestConstants.ClientId)
                                                                            .WithAuthority(new Uri(ClientApplicationBase.DefaultAuthority), true)
                                                                            .WithHttpManager(harness.HttpManager)
                                                                            .BuildConcrete();
                MsalMockHelpers.ConfigureMockWebUI(
                    app.ServiceBundle.PlatformProxy,
                    new AuthorizationResult(AuthorizationStatus.Success, app.AppConfig.RedirectUri + "?code=some-code"));

                harness.HttpManager.AddMockHandlerForTenantEndpointDiscovery(MsalTestConstants.AuthorityCommonTenant);
                harness.HttpManager.AddSuccessTokenResponseMockHandlerForPost(MsalTestConstants.AuthorityCommonTenant);

                AuthenticationResult result = app
                    .AcquireTokenInteractive(MsalTestConstants.Scope)
                    .ExecuteAsync(CancellationToken.None)
                    .Result;

                Assert.IsNotNull(result);
                Assert.IsNotNull(result.Account);
                Assert.AreEqual(MsalTestConstants.UniqueId, result.UniqueId);
                Assert.AreEqual(MsalTestConstants.CreateUserIdentifier(), result.Account.HomeAccountId.Identifier);
                Assert.AreEqual(MsalTestConstants.DisplayableId, result.Account.Username);

                // repeat interactive call and pass in the same user
                MsalMockHelpers.ConfigureMockWebUI(
                    app.ServiceBundle.PlatformProxy,
                    new AuthorizationResult(AuthorizationStatus.Success, app.AppConfig.RedirectUri + "?code=some-code"));

                harness.HttpManager.AddSuccessTokenResponseMockHandlerForPost(MsalTestConstants.AuthorityCommonTenant);

                result = app
                    .AcquireTokenInteractive(MsalTestConstants.Scope)
                    .ExecuteAsync(CancellationToken.None)
                    .Result;

                Assert.IsNotNull(result);
                Assert.IsNotNull(result.Account);
                Assert.AreEqual(MsalTestConstants.UniqueId, result.UniqueId);
                Assert.AreEqual(MsalTestConstants.CreateUserIdentifier(), result.Account.HomeAccountId.Identifier);
                Assert.AreEqual(MsalTestConstants.DisplayableId, result.Account.Username);
            }
        }

        [TestMethod]
        [TestCategory("PublicClientApplicationTests")]
        public void AcquireTokenAddTwoUsersTest()
        {
            using (var harness = new MockHttpAndServiceBundle())
            {
                harness.HttpManager.AddInstanceDiscoveryMockHandler();

                PublicClientApplication app = PublicClientApplicationBuilder.Create(MsalTestConstants.ClientId)
                                                                            .WithAuthority(new Uri(ClientApplicationBase.DefaultAuthority), true)
                                                                            .WithHttpManager(harness.HttpManager)
                                                                            .BuildConcrete();

                MsalMockHelpers.ConfigureMockWebUI(
                    app.ServiceBundle.PlatformProxy,
                    new AuthorizationResult(AuthorizationStatus.Success, app.AppConfig.RedirectUri + "?code=some-code"));

                harness.HttpManager.AddMockHandlerForTenantEndpointDiscovery(MsalTestConstants.AuthorityCommonTenant);
                harness.HttpManager.AddSuccessTokenResponseMockHandlerForPost(MsalTestConstants.AuthorityCommonTenant);

                AuthenticationResult result = app
                    .AcquireTokenInteractive(MsalTestConstants.Scope)
                    .ExecuteAsync(CancellationToken.None)
                    .Result;

                Assert.IsNotNull(result);
                Assert.IsNotNull(result.Account);
                Assert.AreEqual(MsalTestConstants.UniqueId, result.UniqueId);
                Assert.AreEqual(MsalTestConstants.CreateUserIdentifier(), result.Account.HomeAccountId.Identifier);
                Assert.AreEqual(MsalTestConstants.DisplayableId, result.Account.Username);
                Assert.AreEqual(MsalTestConstants.Utid, result.TenantId);

                // repeat interactive call and pass in the same user
                MsalMockHelpers.ConfigureMockWebUI(
                    app.ServiceBundle.PlatformProxy,
                    new AuthorizationResult(AuthorizationStatus.Success, app.AppConfig.RedirectUri + "?code=some-code"));

                harness.HttpManager.AddMockHandler(
                    new MockHttpMessageHandler
                    {
                        ExpectedMethod = HttpMethod.Post,
                        ResponseMessage = MockHelpers.CreateSuccessTokenResponseMessage(
                            MsalTestConstants.Scope.ToString(),
                            MockHelpers.CreateIdToken(
                                MsalTestConstants.UniqueId + "more",
                                MsalTestConstants.DisplayableId + "more",
                                MsalTestConstants.Utid + "more"),
                            MockHelpers.CreateClientInfo(MsalTestConstants.Uid + "more", MsalTestConstants.Utid + "more"))
                    });

                result = app
                    .AcquireTokenInteractive(MsalTestConstants.Scope)
                    .ExecuteAsync(CancellationToken.None)
                    .Result;

                Assert.IsNotNull(result);
                Assert.IsNotNull(result.Account);
                Assert.AreEqual(MsalTestConstants.UniqueId + "more", result.UniqueId);
                Assert.AreEqual(
                    MsalTestConstants.CreateUserIdentifier(MsalTestConstants.Uid + "more", MsalTestConstants.Utid + "more"),
                    result.Account.HomeAccountId.Identifier);
                Assert.AreEqual(MsalTestConstants.DisplayableId + "more", result.Account.Username);
                Assert.AreEqual(MsalTestConstants.Utid + "more", result.TenantId);
            }
        }

        [TestMethod]
        [TestCategory("PublicClientApplicationTests")]
        public void AcquireTokenDifferentUserReturnedFromServiceTest()
        {
            var receiver = new MyReceiver();
            using (var httpManager = new MockHttpManager())
            {
                httpManager.AddInstanceDiscoveryMockHandler();

                PublicClientApplication app = PublicClientApplicationBuilder.Create(MsalTestConstants.ClientId)
                                                                            .WithAuthority(new Uri(ClientApplicationBase.DefaultAuthority), true)
                                                                            .WithHttpManager(httpManager)
                                                                            .WithTelemetry(receiver.HandleTelemetryEvents)
                                                                            .BuildConcrete();

                MsalMockHelpers.ConfigureMockWebUI(
                    app.ServiceBundle.PlatformProxy,
                    new AuthorizationResult(AuthorizationStatus.Success, app.AppConfig.RedirectUri + "?code=some-code"));

                httpManager.AddMockHandlerForTenantEndpointDiscovery(MsalTestConstants.AuthorityCommonTenant);
                httpManager.AddSuccessTokenResponseMockHandlerForPost(MsalTestConstants.AuthorityCommonTenant);

                AuthenticationResult result = app
                    .AcquireTokenInteractive(MsalTestConstants.Scope)
                    .ExecuteAsync(CancellationToken.None)
                    .Result;

                Assert.IsNotNull(result);
                Assert.IsNotNull(result.Account);
                Assert.AreEqual(MsalTestConstants.UniqueId, result.UniqueId);
                Assert.AreEqual(MsalTestConstants.CreateUserIdentifier(), result.Account.HomeAccountId.Identifier);
                Assert.AreEqual(MsalTestConstants.DisplayableId, result.Account.Username);

                // TODO: allow checking in the middle of a using block --> Assert.IsTrue(HttpMessageHandlerFactory.IsMocksQueueEmpty, "All mocks should have been consumed");

                var dict = new Dictionary<string, string>
                {
                    [OAuth2Parameter.DomainReq] = MsalTestConstants.Utid,
                    [OAuth2Parameter.LoginReq] = MsalTestConstants.Uid
                };

                // repeat interactive call and pass in the same user
                MsalMockHelpers.ConfigureMockWebUI(
                    app.ServiceBundle.PlatformProxy,
                    new AuthorizationResult(AuthorizationStatus.Success, app.AppConfig.RedirectUri + "?code=some-code"),
                    dict);

                httpManager.AddMockHandler(
                    new MockHttpMessageHandler
                    {
                        ExpectedMethod = HttpMethod.Post,
                        ResponseMessage = MockHelpers.CreateSuccessTokenResponseMessage(
                            MsalTestConstants.Scope.AsSingleString(),
                            MockHelpers.CreateIdToken(MsalTestConstants.UniqueId, MsalTestConstants.DisplayableId),
                            MockHelpers.CreateClientInfo(MsalTestConstants.Uid, MsalTestConstants.Utid + "more"))
                    });

                try
                {
                    result = app
                        .AcquireTokenInteractive(MsalTestConstants.Scope)
                        .WithAccount(result.Account)
                        .WithPrompt(Prompt.SelectAccount)
                        .ExecuteAsync(CancellationToken.None)
                        .Result;

                    Assert.Fail("API should have failed here");
                }
                catch (AggregateException ex)
                {
                    MsalClientException exc = (MsalClientException)ex.InnerException;
                    Assert.IsNotNull(exc);
                    Assert.AreEqual(MsalError.UserMismatch, exc.ErrorCode);
                }

                Assert.IsNotNull(
                    receiver.EventsReceived.Find(
                        anEvent => // Expect finding such an event
                            anEvent[EventBase.EventNameKey].EndsWith("api_event") &&
                            anEvent[MsalTelemetryBlobEventNames.ApiIdConstStrKey] == "176" && anEvent[ApiEvent.WasSuccessfulKey] == "false" &&
                            anEvent[ApiEvent.ApiErrorCodeKey] == "user_mismatch"));

                var users = app.GetAccountsAsync().Result;
                Assert.AreEqual(1, users.Count());
                Assert.AreEqual(1, app.UserTokenCacheInternal.Accessor.GetAllAccessTokens().Count());
            }
        }

        [TestMethod]
        [TestCategory("PublicClientApplicationTests")]
        public void AcquireTokenNullUserPassedInAndNewUserReturnedFromServiceTest()
        {
            using (var httpManager = new MockHttpManager())
            {
                httpManager.AddInstanceDiscoveryMockHandler();

                PublicClientApplication app = PublicClientApplicationBuilder.Create(MsalTestConstants.ClientId)
                                                                            .WithAuthority(new Uri(ClientApplicationBase.DefaultAuthority), true)
                                                                            .WithHttpManager(httpManager)
                                                                            .BuildConcrete();

                MsalMockHelpers.ConfigureMockWebUI(
                    app.ServiceBundle.PlatformProxy,
                    new AuthorizationResult(AuthorizationStatus.Success, app.AppConfig.RedirectUri + "?code=some-code"));

                httpManager.AddMockHandlerForTenantEndpointDiscovery(MsalTestConstants.AuthorityCommonTenant);
                httpManager.AddSuccessTokenResponseMockHandlerForPost(MsalTestConstants.AuthorityCommonTenant);

                AuthenticationResult result = app
                    .AcquireTokenInteractive(MsalTestConstants.Scope)
                    .ExecuteAsync(CancellationToken.None)
                    .Result;

                Assert.IsNotNull(result);
                Assert.IsNotNull(result.Account);
                Assert.AreEqual(MsalTestConstants.UniqueId, result.UniqueId);
                Assert.AreEqual(MsalTestConstants.CreateUserIdentifier(), result.Account.HomeAccountId.Identifier);
                Assert.AreEqual(MsalTestConstants.DisplayableId, result.Account.Username);
                // TODO: Assert.IsTrue(HttpMessageHandlerFactory.IsMocksQueueEmpty, "All mocks should have been consumed");

                // repeat interactive call and pass in the same user
                MsalMockHelpers.ConfigureMockWebUI(
                    app.ServiceBundle.PlatformProxy,
                    new AuthorizationResult(AuthorizationStatus.Success, app.AppConfig.RedirectUri + "?code=some-code"));

                httpManager.AddMockHandler(
                    new MockHttpMessageHandler
                    {
                        ExpectedMethod = HttpMethod.Post,
                        ResponseMessage = MockHelpers.CreateSuccessTokenResponseMessage(
                            MsalTestConstants.Scope.AsSingleString(),
                            MockHelpers.CreateIdToken(MsalTestConstants.UniqueId, MsalTestConstants.DisplayableId),
                            MockHelpers.CreateClientInfo(MsalTestConstants.Uid, MsalTestConstants.Utid + "more"))
                    });

                result = app
                    .AcquireTokenInteractive(MsalTestConstants.Scope)
                    .WithPrompt(Prompt.SelectAccount)
                    .ExecuteAsync(CancellationToken.None)
                    .Result;

                Assert.IsNotNull(result);
                Assert.IsNotNull(result.Account);
                Assert.AreEqual(MsalTestConstants.UniqueId, result.UniqueId);
                Assert.AreEqual(
                    MsalTestConstants.CreateUserIdentifier(MsalTestConstants.Uid, MsalTestConstants.Utid + "more"),
                    result.Account.HomeAccountId.Identifier);
                Assert.AreEqual(MsalTestConstants.DisplayableId, result.Account.Username);
                var users = app.GetAccountsAsync().Result;
                Assert.AreEqual(2, users.Count());
                Assert.AreEqual(2, app.UserTokenCacheInternal.Accessor.GetAllAccessTokens().Count());
            }
        }


        [TestMethod]
        [TestCategory("PublicClientApplicationTests")]
        public async Task HttpRequestExceptionIsNotSuppressedAsync()
        {
            using (var httpManager = new MockHttpManager())
            {
                httpManager.AddInstanceDiscoveryMockHandler();

                PublicClientApplication app = PublicClientApplicationBuilder
                    .Create(MsalTestConstants.ClientId)
                    .WithAuthority(new Uri(ClientApplicationBase.DefaultAuthority), true)
                    .WithHttpManager(httpManager)
                    .BuildConcrete();

                // add mock response bigger than 1MB for Http Client
                httpManager.AddFailingRequest(new InvalidOperationException());

                await AssertException.TaskThrowsAsync<InvalidOperationException>(
                    () => app
                        .AcquireTokenInteractive(MsalTestConstants.Scope.ToArray()).ExecuteAsync(CancellationToken.None)).ConfigureAwait(false);
            }
        }

        [TestMethod]
        [TestCategory("PublicClientApplicationTests")]
        public async Task AuthUiFailedExceptionTestAsync()
        {
            using (var httpManager = new MockHttpManager())
            {
                httpManager.AddInstanceDiscoveryMockHandler();

                PublicClientApplication app = PublicClientApplicationBuilder.Create(MsalTestConstants.ClientId)
                                                                            .WithAuthority(new Uri(ClientApplicationBase.DefaultAuthority), true)
                                                                            .WithHttpManager(httpManager)
                                                                            .BuildConcrete();

                httpManager.AddMockHandlerForTenantEndpointDiscovery(MsalTestConstants.AuthorityCommonTenant);

                // repeat interactive call and pass in the same user
                MsalMockHelpers.ConfigureMockWebUI(
                    app.ServiceBundle.PlatformProxy,
                    new MockWebUI()
                    {
                        ExceptionToThrow = new MsalClientException(
                            MsalError.AuthenticationUiFailedError,
                            "Failed to invoke webview",
                            new InvalidOperationException("some-inner-Exception"))
                    });

                try
                {
                    AuthenticationResult result = await app
                        .AcquireTokenInteractive(MsalTestConstants.Scope)
                        .ExecuteAsync(CancellationToken.None)
                        .ConfigureAwait(false);

                    Assert.Fail("API should have failed here");
                }
                catch (MsalClientException exc)
                {
                    Assert.IsNotNull(exc);
                    Assert.AreEqual(MsalError.AuthenticationUiFailedError, exc.ErrorCode);
                    Assert.AreEqual("some-inner-Exception", exc.InnerException.Message);
                }
            }
        }

        [TestMethod]
        [TestCategory("PublicClientApplicationTests")]
        public void GetAccountTests()
        {
            var app = PublicClientApplicationBuilder.Create(MsalTestConstants.ClientId).BuildConcrete();
            var accounts = app.GetAccountsAsync().Result;
            Assert.IsTrue(!accounts.Any());

            var acc = app.GetAccountAsync(null).Result;
            Assert.IsNull(acc);

            acc = app.GetAccountAsync("").Result;
            Assert.IsNull(acc);

            TokenCacheHelper.AddRefreshTokenToCache(app.UserTokenCacheInternal.Accessor, MsalTestConstants.Uid,
                MsalTestConstants.Utid, MsalTestConstants.ClientId);
            TokenCacheHelper.AddAccountToCache(app.UserTokenCacheInternal.Accessor, MsalTestConstants.Uid,
                MsalTestConstants.Utid);

            TokenCacheHelper.AddRefreshTokenToCache(app.UserTokenCacheInternal.Accessor, MsalTestConstants.Uid + "1",
                MsalTestConstants.Utid, MsalTestConstants.ClientId);
            TokenCacheHelper.AddAccountToCache(app.UserTokenCacheInternal.Accessor, MsalTestConstants.Uid + "1",
                MsalTestConstants.Utid);

            accounts = app.GetAccountsAsync().Result;
            Assert.IsNotNull(accounts);
            // two users in the cache
            Assert.AreEqual(2, accounts.Count());

            var userToFind = accounts.First();

            acc = app.GetAccountAsync(userToFind.HomeAccountId.Identifier).Result;

            Assert.AreEqual(userToFind.Username, acc.Username);
            Assert.AreEqual(userToFind.HomeAccountId, acc.HomeAccountId);
            Assert.AreEqual(userToFind.Environment, acc.Environment);
        }

        [TestMethod]
        [Description("Test for AcquireToken with user canceling authentication")]
        public async Task AcquireTokenWithAuthenticationCanceledTestAsync()
        {
            var receiver = new MyReceiver();
            using (var httpManager = new MockHttpManager())
            {
                httpManager.AddInstanceDiscoveryMockHandler();

                PublicClientApplication app = PublicClientApplicationBuilder.Create(MsalTestConstants.ClientId)
                                                                            .WithAuthority(new Uri(ClientApplicationBase.DefaultAuthority), true)
                                                                            .WithHttpManager(httpManager)
                                                                            .WithTelemetry(receiver.HandleTelemetryEvents)
                                                                            .WithDebugLoggingCallback(logLevel: LogLevel.Verbose)
                                                                            .BuildConcrete();

                // Interactive call and user cancels authentication
                MockWebUI ui = new MockWebUI()
                {
                    MockResult = new AuthorizationResult(
                        AuthorizationStatus.UserCancel,
                        MsalTestConstants.AuthorityHomeTenant + "?error=user_canceled")
                };

                httpManager.AddMockHandlerForTenantEndpointDiscovery(MsalTestConstants.AuthorityCommonTenant);
                MsalMockHelpers.ConfigureMockWebUI(app.ServiceBundle.PlatformProxy, ui);

                try
                {
                    AuthenticationResult result = await app
                        .AcquireTokenInteractive(MsalTestConstants.Scope)
                        .ExecuteAsync(CancellationToken.None)
                        .ConfigureAwait(false);
                }
                catch (MsalClientException exc)
                {
                    Assert.IsNotNull(exc);
                    Assert.AreEqual("authentication_canceled", exc.ErrorCode);
                    Assert.IsNotNull(
                        receiver.EventsReceived.Find(
                            anEvent => // Expect finding such an event
                                anEvent[EventBase.EventNameKey].EndsWith("ui_event") &&
                                anEvent[UiEvent.UserCancelledKey] == "true"));
                    return;
                }
            }

            Assert.Fail("Should not reach here. Exception was not thrown.");
        }

        [TestMethod]
        [Description("Test for AcquireToken with access denied error. This error will occur if" +
            "user cancels authentication with embedded webview")]
        public async Task AcquireTokenWithAccessDeniedErrorTestAsync()
        {
            var receiver = new MyReceiver();
            using (var httpManager = new MockHttpManager())
            {
                httpManager.AddInstanceDiscoveryMockHandler();

                PublicClientApplication app = PublicClientApplicationBuilder
                    .Create(MsalTestConstants.ClientId)
                    .WithAuthority(new Uri(ClientApplicationBase.DefaultAuthority), true)
                    .WithHttpManager(httpManager)
                    .WithTelemetry(receiver.HandleTelemetryEvents)
                    .BuildConcrete();

                // Interactive call and authentication fails with access denied
                MockWebUI ui = new MockWebUI()
                {
                    MockResult = new AuthorizationResult(
                        AuthorizationStatus.ProtocolError,
                        MsalTestConstants.AuthorityHomeTenant + "?error=access_denied")
                };

                httpManager.AddMockHandlerForTenantEndpointDiscovery(MsalTestConstants.AuthorityCommonTenant);
                MsalMockHelpers.ConfigureMockWebUI(app.ServiceBundle.PlatformProxy, ui);

                try
                {
                    AuthenticationResult result = await app
                        .AcquireTokenInteractive(MsalTestConstants.Scope)
                        .ExecuteAsync(CancellationToken.None)
                        .ConfigureAwait(false);
                }
                catch (MsalServiceException exc)
                {
                    Assert.IsNotNull(exc);
                    Assert.AreEqual("access_denied", exc.ErrorCode);
                    Assert.IsNotNull(
                        receiver.EventsReceived.Find(
                            anEvent => // Expect finding such an event
                                anEvent[EventBase.EventNameKey].EndsWith("ui_event") &&
                                anEvent[UiEvent.AccessDeniedKey] == "true"));
                    return;
                }
            }

            Assert.Fail("Should not reach here. Exception was not thrown.");
        }

        [TestMethod]
        [Description("ClientApplicationBase.GetAuthoriy tests")]
        public void GetAuthority_AccountWithNullIdPassed_CommonAuthorityReturned()
        {
            PublicClientApplication app = PublicClientApplicationBuilder.Create(MsalTestConstants.ClientId).BuildConcrete();

            var authoriy = ClientApplicationBase.GetAuthority(app.ServiceBundle, new Account(null, MsalTestConstants.Name, MsalTestConstants.ProductionPrefNetworkEnvironment));
            Assert.AreEqual(ClientApplicationBase.DefaultAuthority, authoriy.AuthorityInfo.CanonicalAuthority);
        }

        [TestMethod]
        [Description("ClientApplicationBase.GetAuthoriy tests")]
        public void GetAuthority_AccountWithIdPassed_TenantedAuthorityUsed()
        {
            PublicClientApplication app = PublicClientApplicationBuilder.Create(MsalTestConstants.ClientId).BuildConcrete();

            var authority = ClientApplicationBase.GetAuthority(
                app.ServiceBundle,
                new Account(
                    "objectId." + MsalTestConstants.Utid,
                    MsalTestConstants.Name,
                    MsalTestConstants.ProductionPrefNetworkEnvironment));

            Assert.AreEqual(MsalTestConstants.AuthorityTestTenant, authority.AuthorityInfo.CanonicalAuthority);
        }

        [TestCategory("PublicClientApplicationTests")]
        public async Task AcquireTokenSilentNullAccountErrorTestAsync()
        {
            PublicClientApplication app = PublicClientApplicationBuilder.Create(MsalTestConstants.ClientId).BuildConcrete();

            try
            {
                AuthenticationResult result = await app
                    .AcquireTokenSilent(MsalTestConstants.Scope.ToArray(), string.Empty)
                    .ExecuteAsync(CancellationToken.None)
                    .ConfigureAwait(false);
            }
            catch (MsalUiRequiredException exc)
            {
                Assert.IsNotNull(exc);
                Assert.AreEqual("user_null", MsalError.UserNullError);
            }
        }

        [TestMethod]
        [TestCategory("B2C")]
        public void B2CLoginAcquireTokenTest()
        {
            using (var httpManager = new MockHttpManager())
            {

                PublicClientApplication app = PublicClientApplicationBuilder.Create(MsalTestConstants.ClientId)
                                                                            .WithAuthority(new Uri(MsalTestConstants.B2CLoginAuthority), true)
                                                                            .WithHttpManager(httpManager)
                                                                            .BuildConcrete();

                MsalMockHelpers.ConfigureMockWebUI(
                    app.ServiceBundle.PlatformProxy,
                    new AuthorizationResult(AuthorizationStatus.Success, app.AppConfig.RedirectUri + "?code=some-code"));

                httpManager.AddMockHandlerForTenantEndpointDiscovery(MsalTestConstants.B2CLoginAuthority);
                httpManager.AddSuccessTokenResponseMockHandlerForPost(MsalTestConstants.B2CLoginAuthority);

                AuthenticationResult result = app
                    .AcquireTokenInteractive(MsalTestConstants.Scope)
                    .ExecuteAsync(CancellationToken.None)
                    .Result;

                Assert.IsNotNull(result);
                Assert.IsNotNull(result.Account);
            }
        }

        [TestMethod]
        [TestCategory("B2C")]
        public void B2CAcquireTokenTest()
        {
            using (var httpManager = new MockHttpManager())
            {
                PublicClientApplication app = PublicClientApplicationBuilder.Create(MsalTestConstants.ClientId)
                                                                            .WithAuthority(new Uri(MsalTestConstants.B2CAuthority), true)
                                                                            .WithHttpManager(httpManager)
                                                                            .BuildConcrete();

                MsalMockHelpers.ConfigureMockWebUI(
                    app.ServiceBundle.PlatformProxy,
                    new AuthorizationResult(AuthorizationStatus.Success, app.AppConfig.RedirectUri + "?code=some-code"));

                httpManager.AddMockHandlerForTenantEndpointDiscovery(MsalTestConstants.B2CAuthority);
                httpManager.AddSuccessTokenResponseMockHandlerForPost(MsalTestConstants.B2CAuthority);

                AuthenticationResult result = app
                    .AcquireTokenInteractive(MsalTestConstants.Scope)
                    .ExecuteAsync(CancellationToken.None)
                    .Result;

                Assert.IsNotNull(result);
                Assert.IsNotNull(result.Account);
            }
        }

        [TestMethod]
        [TestCategory("B2C")]
        public void B2CAcquireTokenWithValidateAuthorityTrueTest()
        {
            using (var httpManager = new MockHttpManager())
            {
                PublicClientApplication app = PublicClientApplicationBuilder.Create(MsalTestConstants.ClientId)
                                                                            .WithAuthority(new Uri(MsalTestConstants.B2CLoginAuthority), true)
                                                                            .WithHttpManager(httpManager)
                                                                            .BuildConcrete();

                var ui = new MockWebUI()
                {
                    MockResult = new AuthorizationResult(
                        AuthorizationStatus.Success,
                        MsalTestConstants.B2CLoginAuthority + "?code=some-code")
                };

                MsalMockHelpers.ConfigureMockWebUI(
                    app.ServiceBundle.PlatformProxy,
                    new AuthorizationResult(AuthorizationStatus.Success, app.AppConfig.RedirectUri + "?code=some-code"));

                httpManager.AddMockHandlerForTenantEndpointDiscovery(MsalTestConstants.B2CLoginAuthority);
                httpManager.AddSuccessTokenResponseMockHandlerForPost(MsalTestConstants.B2CLoginAuthority);

                AuthenticationResult result = app
                    .AcquireTokenInteractive(MsalTestConstants.Scope)
                    .ExecuteAsync(CancellationToken.None)
                    .Result;

                Assert.IsNotNull(result);
                Assert.IsNotNull(result.Account);
            }
        }

        [TestMethod]
        [TestCategory("B2C")]
        public void B2CAcquireTokenWithValidateAuthorityTrueAndRandomAuthorityTest()
        {
            using (var httpManager = new MockHttpManager())
            {
                PublicClientApplication app = PublicClientApplicationBuilder.Create(MsalTestConstants.ClientId)
                                                                            .WithAuthority(new Uri(MsalTestConstants.B2CCustomDomain), true)
                                                                            .WithHttpManager(httpManager)
                                                                            .BuildConcrete();

                MsalMockHelpers.ConfigureMockWebUI(
                    app.ServiceBundle.PlatformProxy,
                    new AuthorizationResult(AuthorizationStatus.Success, app.AppConfig.RedirectUri + "?code=some-code"));

                httpManager.AddMockHandlerForTenantEndpointDiscovery(MsalTestConstants.B2CCustomDomain);
                httpManager.AddSuccessTokenResponseMockHandlerForPost(MsalTestConstants.B2CCustomDomain);

                AuthenticationResult result = app
                    .AcquireTokenInteractive(MsalTestConstants.Scope)
                    .ExecuteAsync(CancellationToken.None)
                    .Result;

                Assert.IsNotNull(result);
                Assert.IsNotNull(result.Account);
            }
        }

        [TestMethod]
        [TestCategory("B2C")]
        public void B2CAcquireTokenAuthorityHostMisMatchErrorTest()
        {
            using (var httpManager = new MockHttpManager())
            {
                PublicClientApplication app = PublicClientApplicationBuilder.Create(MsalTestConstants.ClientId)
                                                                            .WithAuthority(new Uri(MsalTestConstants.B2CLoginAuthority), true)
                                                                            .WithHttpManager(httpManager)
                                                                            .BuildConcrete();
                try
                {
                    AuthenticationResult result = app
                        .AcquireTokenInteractive(MsalTestConstants.Scope)
                        .WithB2CAuthority(MsalTestConstants.B2CLoginAuthorityWrongHost)
                        .ExecuteAsync(CancellationToken.None)
                        .Result;
                }
                catch (Exception exc)
                {
                    Assert.IsNotNull(exc);
                    Assert.AreEqual(MsalErrorMessage.B2CAuthorityHostMisMatch, exc.InnerException.Message);
                    return;
                }
            }

            Assert.Fail("Should not reach here. Exception was not thrown.");
        }

        [TestMethod]
        [TestCategory("B2C")]
        public void B2CAcquireTokenWithB2CLoginAuthorityTest()
        {
            using (var harness = new MockHttpAndServiceBundle())
            {
                ValidateB2CLoginAuthority(harness, MsalTestConstants.B2CAuthority);
                ValidateB2CLoginAuthority(harness, MsalTestConstants.B2CLoginAuthority);
                ValidateB2CLoginAuthority(harness, MsalTestConstants.B2CLoginAuthorityBlackforest);
                ValidateB2CLoginAuthority(harness, MsalTestConstants.B2CLoginAuthorityMoonCake);
                ValidateB2CLoginAuthority(harness, MsalTestConstants.B2CLoginAuthorityUsGov);
                ValidateB2CLoginAuthority(harness, MsalTestConstants.B2CCustomDomain);
            }
        }

        /// <summary>
        /// Cache state:
        ///
        /// 2 users have acquired tokens
        /// 1 of them is a guest in another tenant => 1 request for each tenant
        ///
        /// There are 3 access tokens, 3 ATs, 3 Accounts but only 2 RT
        /// </summary>
        /// <returns></returns>
        [TestMethod]
        [DeploymentItem(@"Resources\MultiTenantTokenCache.json")]
        public async Task MultiTenantWithAuthorityOverrideAsync()
        {
            const string tenant1 = "72f988bf-86f1-41af-91ab-2d7cd011db47";
            const string tenant2 = "49f548d0-12b7-4169-a390-bb5304d24462";
            string tenantedAuthority1 = $"https://login.microsoftonline.com/{tenant1}/";
            string tenantedAuthority2 = $"https://login.microsoftonline.com/{tenant2}/";

            using (var httpManager = new MockHttpManager())
            {
                // Arrange
                httpManager.AddInstanceDiscoveryMockHandler();

                PublicClientApplication pca = CreatePcaFromFileWithAuthority(httpManager);

                // Act
                var accounts = await pca.GetAccountsAsync().ConfigureAwait(false);
                AuthenticationResult response = await
                    pca.AcquireTokenSilent(new[] { "User.Read" }, accounts.First())
                    .WithAuthority(tenantedAuthority1)
                    .ExecuteAsync()
                    .ConfigureAwait(false);

                // Assert
                Assert.AreEqual(tenant1, response.TenantId);

                // Act
                accounts = await pca.GetAccountsAsync().ConfigureAwait(false);
                response = await
                    pca.AcquireTokenSilent(new[] { "User.Read" }, accounts.First())
                    .WithAuthority(tenantedAuthority2)
                    .ExecuteAsync()
                    .ConfigureAwait(false);

                // Assert
                Assert.AreEqual(tenant2, response.TenantId);
            }
        }

        /// <summary>
        /// Cache state:
        ///
        /// 2 users have acquired tokens
        /// 1 of them is a guest in another tenant => 1 request for each tenant
        ///
        /// There are 3 access tokens, 3 ATs, 3 Accounts but only 2 RT
        /// </summary>
        /// <returns></returns>
        [TestMethod]
        [DeploymentItem(@"Resources\MultiTenantTokenCache.json")]
        public async Task MultiTenantViaPcaAsync()
        {
            const string tenant1 = "72f988bf-86f1-41af-91ab-2d7cd011db47";
            const string tenant2 = "49f548d0-12b7-4169-a390-bb5304d24462";
            string tenantedAuthority1 = $"https://login.microsoftonline.com/{tenant1}/";
            string tenantedAuthority2 = $"https://login.microsoftonline.com/{tenant2}/";

            using (var httpManager = new MockHttpManager())
            {
                // Arrange
                httpManager.AddInstanceDiscoveryMockHandler();

                PublicClientApplication pca = CreatePcaFromFileWithAuthority(httpManager, tenantedAuthority1);

                // Act
                var accounts = await pca.GetAccountsAsync().ConfigureAwait(false);
                AuthenticationResult response = await
                    pca.AcquireTokenSilent(new[] { "User.Read" }, accounts.First())
                    .ExecuteAsync()
                    .ConfigureAwait(false);

                // Assert
                Assert.AreEqual(tenant1, response.TenantId);

                // Arrange
                PublicClientApplication pca2 = CreatePcaFromFileWithAuthority(httpManager, tenantedAuthority2);

                // Act
                accounts = await pca2.GetAccountsAsync().ConfigureAwait(false);
                response = await
                    pca2.AcquireTokenSilent(new[] { "User.Read" }, accounts.First())
                    .ExecuteAsync()
                    .ConfigureAwait(false);

                // Assert
                Assert.AreEqual(tenant2, response.TenantId);
            }
        }

        private static PublicClientApplication CreatePcaFromFileWithAuthority(
            MockHttpManager httpManager,
            string authority = null)
        {
            const string clientIdInFile = "1d18b3b0-251b-4714-a02a-9956cec86c2d";
            const string tokenCacheFile = "MultiTenantTokenCache.json";

            var pcaBuilder = PublicClientApplicationBuilder
             .Create(clientIdInFile)
             .WithHttpManager(httpManager);

            if (authority != null)
            {
                pcaBuilder = pcaBuilder.WithAuthority(authority);
            }

            var pca = pcaBuilder.BuildConcrete();
            pca.InitializeTokenCacheFromFile(ResourceHelper.GetTestResourceRelativePath(tokenCacheFile), true);
            pca.UserTokenCacheInternal.Accessor.AssertItemCount(3, 2, 3, 3, 1);
            return pca;
        }

        private static void ValidateB2CLoginAuthority(MockHttpAndServiceBundle harness, string authority)
        {
            var app = PublicClientApplicationBuilder
                .Create(MsalTestConstants.ClientId)
                .WithB2CAuthority(authority)
                .WithHttpManager(harness.HttpManager)
                .BuildConcrete();

            var ui = new MockWebUI()
            {
                MockResult = new AuthorizationResult(
                    AuthorizationStatus.Success,
                    authority + "?code=some-code")
            };

            MsalMockHelpers.ConfigureMockWebUI(app.ServiceBundle.PlatformProxy, ui);
            harness.HttpManager.AddMockHandlerForTenantEndpointDiscovery(authority);
            harness.HttpManager.AddSuccessTokenResponseMockHandlerForPost(authority);

            var result = app
                .AcquireTokenInteractive(MsalTestConstants.Scope)
                .ExecuteAsync(CancellationToken.None)
                .Result;

            Assert.IsNotNull(result);
            Assert.IsNotNull(result.Account);
        }

        [TestMethod]
        [TestCategory("PublicClientApplicationTests")]
        public void AcquireTokenFromAdfs()
        {
            using (var httpManager = new MockHttpManager())
            {
                PublicClientApplication app = PublicClientApplicationBuilder.Create(MsalTestConstants.ClientId)
                                                                            .WithAdfsAuthority(MsalTestConstants.OnPremiseAuthority, true)
                                                                            .WithHttpManager(httpManager)
                                                                            .BuildConcrete();

                MsalMockHelpers.ConfigureMockWebUI(
                                app.ServiceBundle.PlatformProxy,
                                new AuthorizationResult(AuthorizationStatus.Success, app.AppConfig.RedirectUri + "?code=some-code"));

                _tokenCacheHelper.PopulateCache(app.UserTokenCacheInternal.Accessor);

                httpManager.AddMockHandler(
                new MockHttpMessageHandler
                {
                    ExpectedMethod = HttpMethod.Get,
                    ExpectedUrl = "https://fs.contoso.com/.well-known/webfinger",
                    ExpectedQueryParams = new Dictionary<string, string>
                    {
                            {"resource", "https://fs.contoso.com"},
                            {"rel", "http://schemas.microsoft.com/rel/trusted-realm"}
                    },
                    ResponseMessage = MockHelpers.CreateSuccessWebFingerResponseMessage("https://fs.contoso.com")
                });

                //add mock response for tenant endpoint discovery
                httpManager.AddMockHandler(new MockHttpMessageHandler
                {
                    ExpectedMethod = HttpMethod.Get,
                    ResponseMessage = MockHelpers.CreateOpenIdConfigurationResponse(MsalTestConstants.OnPremiseAuthority)
                });

                httpManager.AddMockHandler(new MockHttpMessageHandler
                {
                    ExpectedMethod = HttpMethod.Post,
                    ResponseMessage = MockHelpers.CreateAdfsSuccessTokenResponseMessage()
                });

                AuthenticationResult result = app.AcquireTokenInteractive(MsalTestConstants.Scope).ExecuteAsync().Result;
                Assert.IsNotNull(result);
                Assert.IsNotNull(result.Account);
                Assert.AreEqual(MsalTestConstants.OnPremiseUniqueId, result.UniqueId);
                Assert.AreEqual(new AccountId(MsalTestConstants.OnPremiseUniqueId), result.Account.HomeAccountId);
                Assert.AreEqual(MsalTestConstants.OnPremiseDisplayableId, result.Account.Username);

                //Find token in cache now

                AuthenticationResult cachedAuth = null;
                try
                {
                    cachedAuth = app.AcquireTokenSilent(MsalTestConstants.Scope, result.Account).ExecuteAsync().Result;
                }
                catch
                {
<<<<<<< HEAD
                    Assert.Fail("Did not find access token");
                }
                Assert.IsNotNull(cachedAuth);
                Assert.IsNotNull(cachedAuth.Account);
                Assert.AreEqual(MsalTestConstants.OnPremiseUniqueId, cachedAuth.UniqueId);
                Assert.AreEqual(new AccountId(MsalTestConstants.OnPremiseUniqueId), cachedAuth.Account.HomeAccountId);
                Assert.AreEqual(MsalTestConstants.OnPremiseDisplayableId, cachedAuth.Account.Username);
            }
        }

        [TestMethod]
        [TestCategory("PublicClientApplicationTests")]
        public void EnsurePublicApiSurfaceExistsOnInterface()
        {
            IPublicClientApplication app = PublicClientApplicationBuilder.Create(MsalTestConstants.ClientId).Build();

            // This test is to ensure that the methods we want/need on the IPublicClientApplication exist and compile.  This isn't testing functionality, that's done elsewhere.
            // It's solely to ensure we know that the methods we want/need are available where we expect them since we tend to do most testing on the concrete types.

            var interactiveBuilder = app.AcquireTokenInteractive(MsalTestConstants.Scope)
               .WithAccount(MsalTestConstants.User)
               .WithExtraScopesToConsent(MsalTestConstants.Scope)
               .WithLoginHint("loginhint")
               .WithPrompt(Prompt.ForceLogin)
               .WithUseEmbeddedWebView(true);
            CheckBuilderCommonMethods(interactiveBuilder);

            var iwaBuilder = app.AcquireTokenByIntegratedWindowsAuth(MsalTestConstants.Scope)
               .WithUsername("upn@live.com");
            CheckBuilderCommonMethods(iwaBuilder);

            var usernamePasswordBuilder = app.AcquireTokenByUsernamePassword(MsalTestConstants.Scope, "upn@live.com", new SecureString());
            CheckBuilderCommonMethods(usernamePasswordBuilder);

            var deviceCodeBuilder = app.AcquireTokenWithDeviceCode(MsalTestConstants.Scope, result => Task.FromResult(0))
               .WithDeviceCodeResultCallback(result => Task.FromResult(0));
            CheckBuilderCommonMethods(deviceCodeBuilder);

            var silentBuilder = app.AcquireTokenSilent(MsalTestConstants.Scope, MsalTestConstants.User)
               .WithForceRefresh(true);
            CheckBuilderCommonMethods(silentBuilder);

            silentBuilder = app.AcquireTokenSilent(MsalTestConstants.Scope, "upn@live.co.uk")
              .WithForceRefresh(true);
            CheckBuilderCommonMethods(silentBuilder);

            var byRefreshTokenBuilder = ((IByRefreshToken)app).AcquireTokenByRefreshToken(MsalTestConstants.Scope, "refreshtoken")
                                  .WithRefreshToken("refreshtoken");
            CheckBuilderCommonMethods(byRefreshTokenBuilder);
        }

#endif

#if NET_CORE

        [TestMethod]
        public async Task NetCore_AcquireToken_ThrowsPlatformNotSupportedAsync()
        {
            // Arrange
            PublicClientApplication pca = PublicClientApplicationBuilder.Create(MsalTestConstants.ClientId).BuildConcrete();
            var account = new Account("a.b", null, null);

            // All interactive auth overloads
            IEnumerable<Func<Task<AuthenticationResult>>> acquireTokenInteractiveMethods = new List<Func<Task<AuthenticationResult>>>
            {
                // without UI Parent
                async () => await pca.AcquireTokenInteractive(MsalTestConstants.Scope).ExecuteAsync(CancellationToken.None).ConfigureAwait(false),
                async () => await pca.AcquireTokenInteractive(MsalTestConstants.Scope).WithLoginHint("login hint").ExecuteAsync(CancellationToken.None).ConfigureAwait(false),
                async () => await pca.AcquireTokenInteractive(MsalTestConstants.Scope).WithAccount(account).ExecuteAsync(CancellationToken.None).ConfigureAwait(false),
                async () => await pca.AcquireTokenInteractive(MsalTestConstants.Scope).WithLoginHint("login hint").WithPrompt(Prompt.Consent).WithExtraQueryParameters("extra_query_params").ExecuteAsync(CancellationToken.None).ConfigureAwait(false),
                async () => await pca.AcquireTokenInteractive(MsalTestConstants.Scope).WithAccount(account).WithPrompt(Prompt.Consent).WithExtraQueryParameters("extra_query_params").ExecuteAsync(CancellationToken.None).ConfigureAwait(false),
                async () => await pca.AcquireTokenInteractive(MsalTestConstants.Scope)
                    .WithLoginHint("login hint")
                    .WithPrompt(Prompt.Consent)
                    .WithExtraQueryParameters("extra_query_params")
                    .WithExtraScopesToConsent(new[] {"extra scopes" })
                    .WithAuthority(MsalTestConstants.AuthorityCommonTenant)
                    .ExecuteAsync(CancellationToken.None)
                    .ConfigureAwait(false),

                async () => await pca.AcquireTokenInteractive(MsalTestConstants.Scope)
                    .WithAccount(account)
                    .WithPrompt(Prompt.Consent)
                    .WithExtraQueryParameters("extra_query_params")
                    .WithExtraScopesToConsent(new[] {"extra scopes" })
                    .WithAuthority(MsalTestConstants.AuthorityCommonTenant)
                    .ExecuteAsync(CancellationToken.None)
                    .ConfigureAwait(false),

                async () => await pca.AcquireTokenByIntegratedWindowsAuth(MsalTestConstants.Scope).ExecuteAsync(CancellationToken.None).ConfigureAwait(false)
            };

            // Act and Assert
            foreach (var acquireTokenInteractiveMethod in acquireTokenInteractiveMethods)
            {
                await AssertException.TaskThrowsAsync<PlatformNotSupportedException>(acquireTokenInteractiveMethod).ConfigureAwait(false);
            }
        }
#endif
        public static void CheckBuilderCommonMethods<T>(AbstractAcquireTokenParameterBuilder<T> builder) where T : AbstractAcquireTokenParameterBuilder<T>
        {
            builder.WithAuthority(AadAuthorityAudience.AzureAdAndPersonalMicrosoftAccount, true)
                .WithAuthority(AzureCloudInstance.AzureChina, AadAuthorityAudience.AzureAdMultipleOrgs, true)
                .WithAuthority(AzureCloudInstance.AzurePublic, Guid.NewGuid(), true)
                .WithAuthority(AzureCloudInstance.AzureChina, Guid.NewGuid().ToString("D", CultureInfo.InvariantCulture), true)
                .WithAuthority(MsalTestConstants.AuthorityCommonTenant, Guid.NewGuid(), true)
                .WithAuthority(MsalTestConstants.AuthorityCommonTenant, Guid.NewGuid().ToString("D", CultureInfo.InvariantCulture), true)
                .WithAuthority(MsalTestConstants.AuthorityGuestTenant, true)
                .WithAdfsAuthority(MsalTestConstants.AuthorityGuestTenant, true)
                .WithB2CAuthority(MsalTestConstants.B2CAuthority)
                .WithExtraQueryParameters(
                    new Dictionary<string, string>
                    {
                        {"key1", "value1"}
                    });
        }
    }
}
=======
                    AddStateInAuthorizationResult = false,
                    MockResult = AuthorizationResult.FromUri(app.AppConfig.RedirectUri + "?code=some-code")
                };

                MsalMockHelpers.ConfigureMockWebUI(app.ServiceBundle.PlatformProxy, ui);
                harness.HttpManager.AddMockHandlerForTenantEndpointDiscovery(MsalTestConstants.AuthorityCommonTenant);

                try
                {
                    AuthenticationResult result = await app
                        .AcquireTokenInteractive(MsalTestConstants.Scope)
                        .ExecuteAsync(CancellationToken.None)
                        .ConfigureAwait(false);

                    Assert.Fail("API should have failed here");
                }
                catch (MsalClientException exc)
                {
                    Assert.IsNotNull(exc);
                    Assert.AreEqual(MsalError.StateMismatchError, exc.ErrorCode);
                }

                Assert.IsNotNull(
                    receiver.EventsReceived.Find(
                        anEvent => // Expect finding such an event
                            anEvent[EventBase.EventNameKey].EndsWith("api_event") &&
                            anEvent[MsalTelemetryBlobEventNames.ApiIdConstStrKey] == "170" && anEvent[ApiEvent.WasSuccessfulKey] == "false" &&
                            anEvent[ApiEvent.ApiErrorCodeKey] == "state_mismatch"));
            }
        }

        [TestMethod]
        [TestCategory("PublicClientApplicationTests")]
        public async Task DifferentStateReturnedTestAsync()
        {
            var receiver = new MyReceiver();

            using (var harness = new MockHttpAndServiceBundle(telemetryCallback: receiver.HandleTelemetryEvents))
            {
                harness.HttpManager.AddInstanceDiscoveryMockHandler();

                PublicClientApplication app = PublicClientApplicationBuilder
                    .Create(MsalTestConstants.ClientId)
                    .WithAuthority(new Uri(ClientApplicationBase.DefaultAuthority), true)
                    .WithHttpManager(harness.HttpManager)
                    .BuildConcrete();

                MockWebUI ui = new MockWebUI()
                {
                    AddStateInAuthorizationResult = false,
                    MockResult = AuthorizationResult.FromUri(MsalTestConstants.AuthorityHomeTenant + "?code=some-code&state=mismatched")
                };

                MsalMockHelpers.ConfigureMockWebUI(app.ServiceBundle.PlatformProxy, ui);
                harness.HttpManager.AddMockHandlerForTenantEndpointDiscovery(MsalTestConstants.AuthorityCommonTenant);

                try
                {
                    AuthenticationResult result = await app
                        .AcquireTokenInteractive(MsalTestConstants.Scope)
                        .ExecuteAsync(CancellationToken.None)
                        .ConfigureAwait(false);

                    Assert.Fail("API should have failed here");
                }
                catch (MsalClientException exc)
                {
                    Assert.IsNotNull(exc);
                    Assert.AreEqual(MsalError.StateMismatchError, exc.ErrorCode);
                }
            }
        }

        [TestMethod]
        [TestCategory("PublicClientApplicationTests")]
        public async Task AcquireTokenNoClientInfoReturnedTestAsync()
        {
            using (var harness = new MockHttpAndServiceBundle())
            {
                harness.HttpManager.AddInstanceDiscoveryMockHandler();

                PublicClientApplication app = PublicClientApplicationBuilder.Create(MsalTestConstants.ClientId)
                                                                            .WithAuthority(new Uri(ClientApplicationBase.DefaultAuthority), true)
                                                                            .WithHttpManager(harness.HttpManager)
                                                                            .BuildConcrete();

                MsalMockHelpers.ConfigureMockWebUI(
                    app.ServiceBundle.PlatformProxy,
                    AuthorizationResult.FromUri(app.AppConfig.RedirectUri + "?code=some-code"));

                harness.HttpManager.AddMockHandlerForTenantEndpointDiscovery(MsalTestConstants.AuthorityCommonTenant);

                harness.HttpManager.AddMockHandler(
                    new MockHttpMessageHandler
                    {
                        ExpectedMethod = HttpMethod.Post,
                        ResponseMessage = MockHelpers.CreateSuccessTokenResponseMessage(
                            "some-scope1 some-scope2",
                            MockHelpers.CreateIdToken(MsalTestConstants.UniqueId, MsalTestConstants.DisplayableId),
                            string.Empty)
                    });

                try
                {
                    AuthenticationResult result = await app
                        .AcquireTokenInteractive(MsalTestConstants.Scope)
                        .ExecuteAsync(CancellationToken.None)
                        .ConfigureAwait(false);
                }
                catch (MsalClientException exc)
                {
                    Assert.IsNotNull(exc);
                    Assert.AreEqual(MsalError.JsonParseError, exc.ErrorCode);
                    Assert.AreEqual("client info is null", exc.Message);
                }
            }
        }

        [TestMethod]
        [TestCategory("PublicClientApplicationTests")]
        public void AcquireTokenSameUserTest()
        {
            using (var harness = new MockHttpAndServiceBundle())
            {
                harness.HttpManager.AddInstanceDiscoveryMockHandler();

                PublicClientApplication app = PublicClientApplicationBuilder.Create(MsalTestConstants.ClientId)
                                                                            .WithAuthority(new Uri(ClientApplicationBase.DefaultAuthority), true)
                                                                            .WithHttpManager(harness.HttpManager)
                                                                            .BuildConcrete();
                MsalMockHelpers.ConfigureMockWebUI(
                    app.ServiceBundle.PlatformProxy,
                    AuthorizationResult.FromUri(app.AppConfig.RedirectUri + "?code=some-code"));

                harness.HttpManager.AddMockHandlerForTenantEndpointDiscovery(MsalTestConstants.AuthorityCommonTenant);
                harness.HttpManager.AddSuccessTokenResponseMockHandlerForPost(MsalTestConstants.AuthorityCommonTenant);

                AuthenticationResult result = app
                    .AcquireTokenInteractive(MsalTestConstants.Scope)
                    .ExecuteAsync(CancellationToken.None)
                    .Result;

                Assert.IsNotNull(result);
                Assert.IsNotNull(result.Account);
                Assert.AreEqual(MsalTestConstants.UniqueId, result.UniqueId);
                Assert.AreEqual(MsalTestConstants.CreateUserIdentifier(), result.Account.HomeAccountId.Identifier);
                Assert.AreEqual(MsalTestConstants.DisplayableId, result.Account.Username);

                // repeat interactive call and pass in the same user
                MsalMockHelpers.ConfigureMockWebUI(
                    app.ServiceBundle.PlatformProxy,
                    AuthorizationResult.FromUri(app.AppConfig.RedirectUri + "?code=some-code"));

                harness.HttpManager.AddSuccessTokenResponseMockHandlerForPost(MsalTestConstants.AuthorityCommonTenant);

                result = app
                    .AcquireTokenInteractive(MsalTestConstants.Scope)
                    .ExecuteAsync(CancellationToken.None)
                    .Result;

                Assert.IsNotNull(result);
                Assert.IsNotNull(result.Account);
                Assert.AreEqual(MsalTestConstants.UniqueId, result.UniqueId);
                Assert.AreEqual(MsalTestConstants.CreateUserIdentifier(), result.Account.HomeAccountId.Identifier);
                Assert.AreEqual(MsalTestConstants.DisplayableId, result.Account.Username);
            }
        }

        [TestMethod]
        [TestCategory("PublicClientApplicationTests")]
        public void AcquireTokenAddTwoUsersTest()
        {
            using (var harness = new MockHttpAndServiceBundle())
            {
                harness.HttpManager.AddInstanceDiscoveryMockHandler();

                PublicClientApplication app = PublicClientApplicationBuilder.Create(MsalTestConstants.ClientId)
                                                                            .WithAuthority(new Uri(ClientApplicationBase.DefaultAuthority), true)
                                                                            .WithHttpManager(harness.HttpManager)
                                                                            .BuildConcrete();

                MsalMockHelpers.ConfigureMockWebUI(
                    app.ServiceBundle.PlatformProxy,
                    AuthorizationResult.FromUri(app.AppConfig.RedirectUri + "?code=some-code"));

                harness.HttpManager.AddMockHandlerForTenantEndpointDiscovery(MsalTestConstants.AuthorityCommonTenant);
                harness.HttpManager.AddSuccessTokenResponseMockHandlerForPost(MsalTestConstants.AuthorityCommonTenant);

                AuthenticationResult result = app
                    .AcquireTokenInteractive(MsalTestConstants.Scope)
                    .ExecuteAsync(CancellationToken.None)
                    .Result;

                Assert.IsNotNull(result);
                Assert.IsNotNull(result.Account);
                Assert.AreEqual(MsalTestConstants.UniqueId, result.UniqueId);
                Assert.AreEqual(MsalTestConstants.CreateUserIdentifier(), result.Account.HomeAccountId.Identifier);
                Assert.AreEqual(MsalTestConstants.DisplayableId, result.Account.Username);
                Assert.AreEqual(MsalTestConstants.Utid, result.TenantId);

                // repeat interactive call and pass in the same user
                MsalMockHelpers.ConfigureMockWebUI(
                    app.ServiceBundle.PlatformProxy,
                    AuthorizationResult.FromUri(app.AppConfig.RedirectUri + "?code=some-code"));

                harness.HttpManager.AddMockHandler(
                    new MockHttpMessageHandler
                    {
                        ExpectedMethod = HttpMethod.Post,
                        ResponseMessage = MockHelpers.CreateSuccessTokenResponseMessage(
                            MsalTestConstants.Scope.ToString(),
                            MockHelpers.CreateIdToken(
                                MsalTestConstants.UniqueId + "more",
                                MsalTestConstants.DisplayableId + "more",
                                MsalTestConstants.Utid + "more"),
                            MockHelpers.CreateClientInfo(MsalTestConstants.Uid + "more", MsalTestConstants.Utid + "more"))
                    });

                result = app
                    .AcquireTokenInteractive(MsalTestConstants.Scope)
                    .ExecuteAsync(CancellationToken.None)
                    .Result;

                Assert.IsNotNull(result);
                Assert.IsNotNull(result.Account);
                Assert.AreEqual(MsalTestConstants.UniqueId + "more", result.UniqueId);
                Assert.AreEqual(
                    MsalTestConstants.CreateUserIdentifier(MsalTestConstants.Uid + "more", MsalTestConstants.Utid + "more"),
                    result.Account.HomeAccountId.Identifier);
                Assert.AreEqual(MsalTestConstants.DisplayableId + "more", result.Account.Username);
                Assert.AreEqual(MsalTestConstants.Utid + "more", result.TenantId);
            }
        }

        [TestMethod]
        [TestCategory("PublicClientApplicationTests")]
        public void AcquireTokenDifferentUserReturnedFromServiceTest()
        {
            var receiver = new MyReceiver();
            using (var httpManager = new MockHttpManager())
            {
                httpManager.AddInstanceDiscoveryMockHandler();

                PublicClientApplication app = PublicClientApplicationBuilder.Create(MsalTestConstants.ClientId)
                                                                            .WithAuthority(new Uri(ClientApplicationBase.DefaultAuthority), true)
                                                                            .WithHttpManager(httpManager)
                                                                            .WithTelemetry(receiver.HandleTelemetryEvents)
                                                                            .BuildConcrete();

                MsalMockHelpers.ConfigureMockWebUI(
                    app.ServiceBundle.PlatformProxy,
                                        AuthorizationResult.FromUri(app.AppConfig.RedirectUri + "?code=some-code"));

                httpManager.AddMockHandlerForTenantEndpointDiscovery(MsalTestConstants.AuthorityCommonTenant);
                httpManager.AddSuccessTokenResponseMockHandlerForPost(MsalTestConstants.AuthorityCommonTenant);

                AuthenticationResult result = app
                    .AcquireTokenInteractive(MsalTestConstants.Scope)
                    .ExecuteAsync(CancellationToken.None)
                    .Result;

                Assert.IsNotNull(result);
                Assert.IsNotNull(result.Account);
                Assert.AreEqual(MsalTestConstants.UniqueId, result.UniqueId);
                Assert.AreEqual(MsalTestConstants.CreateUserIdentifier(), result.Account.HomeAccountId.Identifier);
                Assert.AreEqual(MsalTestConstants.DisplayableId, result.Account.Username);

                // TODO: allow checking in the middle of a using block --> Assert.IsTrue(HttpMessageHandlerFactory.IsMocksQueueEmpty, "All mocks should have been consumed");

                var dict = new Dictionary<string, string>
                {
                    [OAuth2Parameter.DomainReq] = MsalTestConstants.Utid,
                    [OAuth2Parameter.LoginReq] = MsalTestConstants.Uid
                };

                // repeat interactive call and pass in the same user
                MsalMockHelpers.ConfigureMockWebUI(
                    app.ServiceBundle.PlatformProxy,
                    AuthorizationResult.FromUri(app.AppConfig.RedirectUri + "?code=some-code"),
                    dict);

                httpManager.AddMockHandler(
                    new MockHttpMessageHandler
                    {
                        ExpectedMethod = HttpMethod.Post,
                        ResponseMessage = MockHelpers.CreateSuccessTokenResponseMessage(
                            MsalTestConstants.Scope.AsSingleString(),
                            MockHelpers.CreateIdToken(MsalTestConstants.UniqueId, MsalTestConstants.DisplayableId),
                            MockHelpers.CreateClientInfo(MsalTestConstants.Uid, MsalTestConstants.Utid + "more"))
                    });

                try
                {
                    result = app
                        .AcquireTokenInteractive(MsalTestConstants.Scope)
                        .WithAccount(result.Account)
                        .WithPrompt(Prompt.SelectAccount)
                        .ExecuteAsync(CancellationToken.None)
                        .Result;

                    Assert.Fail("API should have failed here");
                }
                catch (AggregateException ex)
                {
                    MsalClientException exc = (MsalClientException)ex.InnerException;
                    Assert.IsNotNull(exc);
                    Assert.AreEqual(MsalError.UserMismatch, exc.ErrorCode);
                }

                Assert.IsNotNull(
                    receiver.EventsReceived.Find(
                        anEvent => // Expect finding such an event
                            anEvent[EventBase.EventNameKey].EndsWith("api_event") &&
                            anEvent[MsalTelemetryBlobEventNames.ApiIdConstStrKey] == "176" && anEvent[ApiEvent.WasSuccessfulKey] == "false" &&
                            anEvent[ApiEvent.ApiErrorCodeKey] == "user_mismatch"));

                var users = app.GetAccountsAsync().Result;
                Assert.AreEqual(1, users.Count());
                Assert.AreEqual(1, app.UserTokenCacheInternal.Accessor.GetAllAccessTokens().Count());
            }
        }

        [TestMethod]
        [TestCategory("PublicClientApplicationTests")]
        public void AcquireTokenNullUserPassedInAndNewUserReturnedFromServiceTest()
        {
            using (var httpManager = new MockHttpManager())
            {
                httpManager.AddInstanceDiscoveryMockHandler();

                PublicClientApplication app = PublicClientApplicationBuilder.Create(MsalTestConstants.ClientId)
                                                                            .WithAuthority(new Uri(ClientApplicationBase.DefaultAuthority), true)
                                                                            .WithHttpManager(httpManager)
                                                                            .BuildConcrete();

                MsalMockHelpers.ConfigureMockWebUI(
                    app.ServiceBundle.PlatformProxy,
                                        AuthorizationResult.FromUri(app.AppConfig.RedirectUri + "?code=some-code"));

                httpManager.AddMockHandlerForTenantEndpointDiscovery(MsalTestConstants.AuthorityCommonTenant);
                httpManager.AddSuccessTokenResponseMockHandlerForPost(MsalTestConstants.AuthorityCommonTenant);

                AuthenticationResult result = app
                    .AcquireTokenInteractive(MsalTestConstants.Scope)
                    .ExecuteAsync(CancellationToken.None)
                    .Result;

                Assert.IsNotNull(result);
                Assert.IsNotNull(result.Account);
                Assert.AreEqual(MsalTestConstants.UniqueId, result.UniqueId);
                Assert.AreEqual(MsalTestConstants.CreateUserIdentifier(), result.Account.HomeAccountId.Identifier);
                Assert.AreEqual(MsalTestConstants.DisplayableId, result.Account.Username);
                // TODO: Assert.IsTrue(HttpMessageHandlerFactory.IsMocksQueueEmpty, "All mocks should have been consumed");

                // repeat interactive call and pass in the same user
                MsalMockHelpers.ConfigureMockWebUI(
                    app.ServiceBundle.PlatformProxy,
                                        AuthorizationResult.FromUri(app.AppConfig.RedirectUri + "?code=some-code"));

                httpManager.AddMockHandler(
                    new MockHttpMessageHandler
                    {
                        ExpectedMethod = HttpMethod.Post,
                        ResponseMessage = MockHelpers.CreateSuccessTokenResponseMessage(
                            MsalTestConstants.Scope.AsSingleString(),
                            MockHelpers.CreateIdToken(MsalTestConstants.UniqueId, MsalTestConstants.DisplayableId),
                            MockHelpers.CreateClientInfo(MsalTestConstants.Uid, MsalTestConstants.Utid + "more"))
                    });

                result = app
                    .AcquireTokenInteractive(MsalTestConstants.Scope)
                    .WithPrompt(Prompt.SelectAccount)
                    .ExecuteAsync(CancellationToken.None)
                    .Result;

                Assert.IsNotNull(result);
                Assert.IsNotNull(result.Account);
                Assert.AreEqual(MsalTestConstants.UniqueId, result.UniqueId);
                Assert.AreEqual(
                    MsalTestConstants.CreateUserIdentifier(MsalTestConstants.Uid, MsalTestConstants.Utid + "more"),
                    result.Account.HomeAccountId.Identifier);
                Assert.AreEqual(MsalTestConstants.DisplayableId, result.Account.Username);
                var users = app.GetAccountsAsync().Result;
                Assert.AreEqual(2, users.Count());
                Assert.AreEqual(2, app.UserTokenCacheInternal.Accessor.GetAllAccessTokens().Count());
            }
        }


        [TestMethod]
        [TestCategory("PublicClientApplicationTests")]
        public async Task HttpRequestExceptionIsNotSuppressedAsync()
        {
            using (var httpManager = new MockHttpManager())
            {
                httpManager.AddInstanceDiscoveryMockHandler();

                PublicClientApplication app = PublicClientApplicationBuilder
                    .Create(MsalTestConstants.ClientId)
                    .WithAuthority(new Uri(ClientApplicationBase.DefaultAuthority), true)
                    .WithHttpManager(httpManager)
                    .BuildConcrete();

                // add mock response bigger than 1MB for Http Client
                httpManager.AddFailingRequest(new InvalidOperationException());

                await AssertException.TaskThrowsAsync<InvalidOperationException>(
                    () => app
                        .AcquireTokenInteractive(MsalTestConstants.Scope.ToArray()).ExecuteAsync(CancellationToken.None)).ConfigureAwait(false);
            }
        }

        [TestMethod]
        [TestCategory("PublicClientApplicationTests")]
        public async Task AuthUiFailedExceptionTestAsync()
        {
            using (var httpManager = new MockHttpManager())
            {
                httpManager.AddInstanceDiscoveryMockHandler();

                PublicClientApplication app = PublicClientApplicationBuilder.Create(MsalTestConstants.ClientId)
                                                                            .WithAuthority(new Uri(ClientApplicationBase.DefaultAuthority), true)
                                                                            .WithHttpManager(httpManager)
                                                                            .BuildConcrete();

                httpManager.AddMockHandlerForTenantEndpointDiscovery(MsalTestConstants.AuthorityCommonTenant);

                // repeat interactive call and pass in the same user
                MsalMockHelpers.ConfigureMockWebUI(
                    app.ServiceBundle.PlatformProxy,
                    new MockWebUI()
                    {
                        ExceptionToThrow = new MsalClientException(
                            MsalError.AuthenticationUiFailedError,
                            "Failed to invoke webview",
                            new InvalidOperationException("some-inner-Exception"))
                    });

                try
                {
                    AuthenticationResult result = await app
                        .AcquireTokenInteractive(MsalTestConstants.Scope)
                        .ExecuteAsync(CancellationToken.None)
                        .ConfigureAwait(false);

                    Assert.Fail("API should have failed here");
                }
                catch (MsalClientException exc)
                {
                    Assert.IsNotNull(exc);
                    Assert.AreEqual(MsalError.AuthenticationUiFailedError, exc.ErrorCode);
                    Assert.AreEqual("some-inner-Exception", exc.InnerException.Message);
                }
            }
        }

        [TestMethod]
        [TestCategory("PublicClientApplicationTests")]
        public void GetAccountTests()
        {
            var app = PublicClientApplicationBuilder.Create(MsalTestConstants.ClientId).BuildConcrete();
            var accounts = app.GetAccountsAsync().Result;
            Assert.IsTrue(!accounts.Any());

            var acc = app.GetAccountAsync(null).Result;
            Assert.IsNull(acc);

            acc = app.GetAccountAsync("").Result;
            Assert.IsNull(acc);

            TokenCacheHelper.AddRefreshTokenToCache(app.UserTokenCacheInternal.Accessor, MsalTestConstants.Uid,
                MsalTestConstants.Utid, MsalTestConstants.ClientId);
            TokenCacheHelper.AddAccountToCache(app.UserTokenCacheInternal.Accessor, MsalTestConstants.Uid,
                MsalTestConstants.Utid);

            TokenCacheHelper.AddRefreshTokenToCache(app.UserTokenCacheInternal.Accessor, MsalTestConstants.Uid + "1",
                MsalTestConstants.Utid, MsalTestConstants.ClientId);
            TokenCacheHelper.AddAccountToCache(app.UserTokenCacheInternal.Accessor, MsalTestConstants.Uid + "1",
                MsalTestConstants.Utid);

            accounts = app.GetAccountsAsync().Result;
            Assert.IsNotNull(accounts);
            // two users in the cache
            Assert.AreEqual(2, accounts.Count());

            var userToFind = accounts.First();

            acc = app.GetAccountAsync(userToFind.HomeAccountId.Identifier).Result;

            Assert.AreEqual(userToFind.Username, acc.Username);
            Assert.AreEqual(userToFind.HomeAccountId, acc.HomeAccountId);
            Assert.AreEqual(userToFind.Environment, acc.Environment);
        }

        [TestMethod]
        [Description("Test for AcquireToken with user canceling authentication")]
        public async Task AcquireTokenWithAuthenticationCanceledTestAsync()
        {
            var receiver = new MyReceiver();
            using (var httpManager = new MockHttpManager())
            {
                httpManager.AddInstanceDiscoveryMockHandler();

                PublicClientApplication app = PublicClientApplicationBuilder.Create(MsalTestConstants.ClientId)
                                                                            .WithAuthority(new Uri(ClientApplicationBase.DefaultAuthority), true)
                                                                            .WithHttpManager(httpManager)
                                                                            .WithTelemetry(receiver.HandleTelemetryEvents)
                                                                            .WithDebugLoggingCallback(logLevel: LogLevel.Verbose)
                                                                            .BuildConcrete();

                // Interactive call and user cancels authentication
                var ui = new MockWebUI()
                {
                    MockResult = AuthorizationResult.FromStatus(AuthorizationStatus.UserCancel)
                };

                httpManager.AddMockHandlerForTenantEndpointDiscovery(MsalTestConstants.AuthorityCommonTenant);
                MsalMockHelpers.ConfigureMockWebUI(app.ServiceBundle.PlatformProxy, ui);

                try
                {
                    AuthenticationResult result = await app
                        .AcquireTokenInteractive(MsalTestConstants.Scope)
                        .ExecuteAsync(CancellationToken.None)
                        .ConfigureAwait(false);
                }
                catch (MsalClientException exc)
                {
                    Assert.IsNotNull(exc);
                    Assert.AreEqual("authentication_canceled", exc.ErrorCode);
                    Assert.IsNotNull(
                        receiver.EventsReceived.Find(
                            anEvent => // Expect finding such an event
                                anEvent[EventBase.EventNameKey].EndsWith("ui_event") &&
                                anEvent[UiEvent.UserCancelledKey] == "true"));
                    return;
                }
            }

            Assert.Fail("Should not reach here. Exception was not thrown.");
        }

        [TestMethod]
        [Description("Test for AcquireToken with access denied error. This error will occur if" +
            "user cancels authentication with embedded webview")]
        public async Task AcquireTokenWithAccessDeniedErrorTestAsync()
        {
            var receiver = new MyReceiver();
            using (var httpManager = new MockHttpManager())
            {
                httpManager.AddInstanceDiscoveryMockHandler();

                PublicClientApplication app = PublicClientApplicationBuilder
                    .Create(MsalTestConstants.ClientId)
                    .WithAuthority(new Uri(ClientApplicationBase.DefaultAuthority), true)
                    .WithHttpManager(httpManager)
                    .WithTelemetry(receiver.HandleTelemetryEvents)
                    .BuildConcrete();

                // Interactive call and authentication fails with access denied
                MockWebUI ui = new MockWebUI()
                {
                    MockResult = AuthorizationResult.FromUri(MsalTestConstants.AuthorityHomeTenant + "?error=access_denied")
                };

                httpManager.AddMockHandlerForTenantEndpointDiscovery(MsalTestConstants.AuthorityCommonTenant);
                MsalMockHelpers.ConfigureMockWebUI(app.ServiceBundle.PlatformProxy, ui);

                try
                {
                    AuthenticationResult result = await app
                        .AcquireTokenInteractive(MsalTestConstants.Scope)
                        .ExecuteAsync(CancellationToken.None)
                        .ConfigureAwait(false);
                }
                catch (MsalClientException exc)
                {
                    Assert.IsNotNull(exc);
                    Assert.AreEqual("access_denied", exc.ErrorCode);
                    Assert.IsNotNull(
                        receiver.EventsReceived.Find(
                            anEvent => // Expect finding such an event
                                anEvent[EventBase.EventNameKey].EndsWith("ui_event") &&
                                anEvent[UiEvent.AccessDeniedKey] == "true"));
                    return;
                }
            }

            Assert.Fail("Should not reach here. Exception was not thrown.");
        }

        [TestMethod]
        [Description("ClientApplicationBase.GetAuthoriy tests")]
        public void GetAuthority_AccountWithNullIdPassed_CommonAuthorityReturned()
        {
            PublicClientApplication app = PublicClientApplicationBuilder.Create(MsalTestConstants.ClientId).BuildConcrete();

            var authoriy = ClientApplicationBase.GetAuthority(app.ServiceBundle, new Account(null, MsalTestConstants.Name, MsalTestConstants.ProductionPrefNetworkEnvironment));
            Assert.AreEqual(ClientApplicationBase.DefaultAuthority, authoriy.AuthorityInfo.CanonicalAuthority);
        }

        [TestMethod]
        [Description("ClientApplicationBase.GetAuthoriy tests")]
        public void GetAuthority_AccountWithIdPassed_TenantedAuthorityUsed()
        {
            PublicClientApplication app = PublicClientApplicationBuilder.Create(MsalTestConstants.ClientId).BuildConcrete();

            var authority = ClientApplicationBase.GetAuthority(
                app.ServiceBundle,
                new Account(
                    "objectId." + MsalTestConstants.Utid,
                    MsalTestConstants.Name,
                    MsalTestConstants.ProductionPrefNetworkEnvironment));

            Assert.AreEqual(MsalTestConstants.AuthorityTestTenant, authority.AuthorityInfo.CanonicalAuthority);
        }

        [TestCategory("PublicClientApplicationTests")]
        public async Task AcquireTokenSilentNullAccountErrorTestAsync()
        {
            PublicClientApplication app = PublicClientApplicationBuilder.Create(MsalTestConstants.ClientId).BuildConcrete();

            try
            {
                AuthenticationResult result = await app
                    .AcquireTokenSilent(MsalTestConstants.Scope.ToArray(), string.Empty)
                    .ExecuteAsync(CancellationToken.None)
                    .ConfigureAwait(false);
            }
            catch (MsalUiRequiredException exc)
            {
                Assert.IsNotNull(exc);
                Assert.AreEqual("user_null", MsalError.UserNullError);
            }
        }

        [TestMethod]
        [TestCategory("B2C")]
        public void B2CLoginAcquireTokenTest()
        {
            using (var httpManager = new MockHttpManager())
            {

                PublicClientApplication app = PublicClientApplicationBuilder.Create(MsalTestConstants.ClientId)
                                                                            .WithAuthority(new Uri(MsalTestConstants.B2CLoginAuthority), true)
                                                                            .WithHttpManager(httpManager)
                                                                            .BuildConcrete();

                MsalMockHelpers.ConfigureMockWebUI(
                    app.ServiceBundle.PlatformProxy,
                                        AuthorizationResult.FromUri(app.AppConfig.RedirectUri + "?code=some-code"));

                httpManager.AddMockHandlerForTenantEndpointDiscovery(MsalTestConstants.B2CLoginAuthority);
                httpManager.AddSuccessTokenResponseMockHandlerForPost(MsalTestConstants.B2CLoginAuthority);

                AuthenticationResult result = app
                    .AcquireTokenInteractive(MsalTestConstants.Scope)
                    .ExecuteAsync(CancellationToken.None)
                    .Result;

                Assert.IsNotNull(result);
                Assert.IsNotNull(result.Account);
            }
        }

        [TestMethod]
        [TestCategory("B2C")]
        public void B2CAcquireTokenTest()
        {
            using (var httpManager = new MockHttpManager())
            {
                PublicClientApplication app = PublicClientApplicationBuilder.Create(MsalTestConstants.ClientId)
                                                                            .WithAuthority(new Uri(MsalTestConstants.B2CAuthority), true)
                                                                            .WithHttpManager(httpManager)
                                                                            .BuildConcrete();

                MsalMockHelpers.ConfigureMockWebUI(
                    app.ServiceBundle.PlatformProxy,
                                        AuthorizationResult.FromUri(app.AppConfig.RedirectUri + "?code=some-code"));

                httpManager.AddMockHandlerForTenantEndpointDiscovery(MsalTestConstants.B2CAuthority);
                httpManager.AddSuccessTokenResponseMockHandlerForPost(MsalTestConstants.B2CAuthority);

                AuthenticationResult result = app
                    .AcquireTokenInteractive(MsalTestConstants.Scope)
                    .ExecuteAsync(CancellationToken.None)
                    .Result;

                Assert.IsNotNull(result);
                Assert.IsNotNull(result.Account);
            }
        }

        [TestMethod]
        [TestCategory("B2C")]
        public void B2CAcquireTokenWithValidateAuthorityTrueTest()
        {
            using (var httpManager = new MockHttpManager())
            {
                PublicClientApplication app = PublicClientApplicationBuilder.Create(MsalTestConstants.ClientId)
                                                                            .WithAuthority(new Uri(MsalTestConstants.B2CLoginAuthority), true)
                                                                            .WithHttpManager(httpManager)
                                                                            .BuildConcrete();

                var ui = new MockWebUI()
                {
                    MockResult = AuthorizationResult.FromUri(MsalTestConstants.B2CLoginAuthority + "?code=some-code")
                };

                MsalMockHelpers.ConfigureMockWebUI(
                    app.ServiceBundle.PlatformProxy,
                                        AuthorizationResult.FromUri(app.AppConfig.RedirectUri + "?code=some-code"));

                httpManager.AddMockHandlerForTenantEndpointDiscovery(MsalTestConstants.B2CLoginAuthority);
                httpManager.AddSuccessTokenResponseMockHandlerForPost(MsalTestConstants.B2CLoginAuthority);

                AuthenticationResult result = app
                    .AcquireTokenInteractive(MsalTestConstants.Scope)
                    .ExecuteAsync(CancellationToken.None)
                    .Result;

                Assert.IsNotNull(result);
                Assert.IsNotNull(result.Account);
            }
        }

        [TestMethod]
        [TestCategory("B2C")]
        public void B2CAcquireTokenWithValidateAuthorityTrueAndRandomAuthorityTest()
        {
            using (var httpManager = new MockHttpManager())
            {
                PublicClientApplication app = PublicClientApplicationBuilder.Create(MsalTestConstants.ClientId)
                                                                            .WithAuthority(new Uri(MsalTestConstants.B2CCustomDomain), true)
                                                                            .WithHttpManager(httpManager)
                                                                            .BuildConcrete();

                MsalMockHelpers.ConfigureMockWebUI(
                    app.ServiceBundle.PlatformProxy,
                                        AuthorizationResult.FromUri(app.AppConfig.RedirectUri + "?code=some-code"));

                httpManager.AddMockHandlerForTenantEndpointDiscovery(MsalTestConstants.B2CCustomDomain);
                httpManager.AddSuccessTokenResponseMockHandlerForPost(MsalTestConstants.B2CCustomDomain);

                AuthenticationResult result = app
                    .AcquireTokenInteractive(MsalTestConstants.Scope)
                    .ExecuteAsync(CancellationToken.None)
                    .Result;

                Assert.IsNotNull(result);
                Assert.IsNotNull(result.Account);
            }
        }

        [TestMethod]
        [TestCategory("B2C")]
        public void B2CAcquireTokenAuthorityHostMisMatchErrorTest()
        {
            using (var httpManager = new MockHttpManager())
            {
                PublicClientApplication app = PublicClientApplicationBuilder.Create(MsalTestConstants.ClientId)
                                                                            .WithAuthority(new Uri(MsalTestConstants.B2CLoginAuthority), true)
                                                                            .WithHttpManager(httpManager)
                                                                            .BuildConcrete();
                try
                {
                    AuthenticationResult result = app
                        .AcquireTokenInteractive(MsalTestConstants.Scope)
                        .WithB2CAuthority(MsalTestConstants.B2CLoginAuthorityWrongHost)
                        .ExecuteAsync(CancellationToken.None)
                        .Result;
                }
                catch (Exception exc)
                {
                    Assert.IsNotNull(exc);
                    Assert.AreEqual(MsalErrorMessage.B2CAuthorityHostMisMatch, exc.InnerException.Message);
                    return;
                }
            }

            Assert.Fail("Should not reach here. Exception was not thrown.");
        }

        [TestMethod]
        [TestCategory("B2C")]
        public void B2CAcquireTokenWithB2CLoginAuthorityTest()
        {
            using (var harness = new MockHttpAndServiceBundle())
            {
                ValidateB2CLoginAuthority(harness, MsalTestConstants.B2CAuthority);
                ValidateB2CLoginAuthority(harness, MsalTestConstants.B2CLoginAuthority);
                ValidateB2CLoginAuthority(harness, MsalTestConstants.B2CLoginAuthorityBlackforest);
                ValidateB2CLoginAuthority(harness, MsalTestConstants.B2CLoginAuthorityMoonCake);
                ValidateB2CLoginAuthority(harness, MsalTestConstants.B2CLoginAuthorityUsGov);
                ValidateB2CLoginAuthority(harness, MsalTestConstants.B2CCustomDomain);
            }
        }

        /// <summary>
        /// Cache state:
        ///
        /// 2 users have acquired tokens
        /// 1 of them is a guest in another tenant => 1 request for each tenant
        ///
        /// There are 3 access tokens, 3 ATs, 3 Accounts but only 2 RT
        /// </summary>
        /// <returns></returns>
        [TestMethod]
        [DeploymentItem(@"Resources\MultiTenantTokenCache.json")]
        public async Task MultiTenantWithAuthorityOverrideAsync()
        {
            const string tenant1 = "72f988bf-86f1-41af-91ab-2d7cd011db47";
            const string tenant2 = "49f548d0-12b7-4169-a390-bb5304d24462";
            string tenantedAuthority1 = $"https://login.microsoftonline.com/{tenant1}/";
            string tenantedAuthority2 = $"https://login.microsoftonline.com/{tenant2}/";

            using (var httpManager = new MockHttpManager())
            {
                // Arrange
                httpManager.AddInstanceDiscoveryMockHandler();

                PublicClientApplication pca = CreatePcaFromFileWithAuthority(httpManager);

                // Act
                var accounts = await pca.GetAccountsAsync().ConfigureAwait(false);
                AuthenticationResult response = await
                    pca.AcquireTokenSilent(new[] { "User.Read" }, accounts.First())
                    .WithAuthority(tenantedAuthority1)
                    .ExecuteAsync()
                    .ConfigureAwait(false);

                // Assert
                Assert.AreEqual(tenant1, response.TenantId);

                // Act
                accounts = await pca.GetAccountsAsync().ConfigureAwait(false);
                response = await
                    pca.AcquireTokenSilent(new[] { "User.Read" }, accounts.First())
                    .WithAuthority(tenantedAuthority2)
                    .ExecuteAsync()
                    .ConfigureAwait(false);

                // Assert
                Assert.AreEqual(tenant2, response.TenantId);
            }
        }

        /// <summary>
        /// Cache state:
        ///
        /// 2 users have acquired tokens
        /// 1 of them is a guest in another tenant => 1 request for each tenant
        ///
        /// There are 3 access tokens, 3 ATs, 3 Accounts but only 2 RT
        /// </summary>
        /// <returns></returns>
        [TestMethod]
        [DeploymentItem(@"Resources\MultiTenantTokenCache.json")]
        public async Task MultiTenantViaPcaAsync()
        {
            const string tenant1 = "72f988bf-86f1-41af-91ab-2d7cd011db47";
            const string tenant2 = "49f548d0-12b7-4169-a390-bb5304d24462";
            string tenantedAuthority1 = $"https://login.microsoftonline.com/{tenant1}/";
            string tenantedAuthority2 = $"https://login.microsoftonline.com/{tenant2}/";

            using (var httpManager = new MockHttpManager())
            {
                // Arrange
                httpManager.AddInstanceDiscoveryMockHandler();

                PublicClientApplication pca = CreatePcaFromFileWithAuthority(httpManager, tenantedAuthority1);

                // Act
                var accounts = await pca.GetAccountsAsync().ConfigureAwait(false);
                AuthenticationResult response = await
                    pca.AcquireTokenSilent(new[] { "User.Read" }, accounts.First())
                    .ExecuteAsync()
                    .ConfigureAwait(false);

                // Assert
                Assert.AreEqual(tenant1, response.TenantId);

                // Arrange
                PublicClientApplication pca2 = CreatePcaFromFileWithAuthority(httpManager, tenantedAuthority2);

                // Act
                accounts = await pca2.GetAccountsAsync().ConfigureAwait(false);
                response = await
                    pca2.AcquireTokenSilent(new[] { "User.Read" }, accounts.First())
                    .ExecuteAsync()
                    .ConfigureAwait(false);

                // Assert
                Assert.AreEqual(tenant2, response.TenantId);
            }
        }

        private static PublicClientApplication CreatePcaFromFileWithAuthority(
            MockHttpManager httpManager,
            string authority = null)
        {
            const string clientIdInFile = "1d18b3b0-251b-4714-a02a-9956cec86c2d";
            const string tokenCacheFile = "MultiTenantTokenCache.json";

            var pcaBuilder = PublicClientApplicationBuilder
             .Create(clientIdInFile)
             .WithHttpManager(httpManager);

            if (authority != null)
            {
                pcaBuilder = pcaBuilder.WithAuthority(authority);
            }

            var pca = pcaBuilder.BuildConcrete();
            pca.InitializeTokenCacheFromFile(ResourceHelper.GetTestResourceRelativePath(tokenCacheFile), true);
            pca.UserTokenCacheInternal.Accessor.AssertItemCount(3, 2, 3, 3, 1);
            return pca;
        }

        private static void ValidateB2CLoginAuthority(MockHttpAndServiceBundle harness, string authority)
        {
            var app = PublicClientApplicationBuilder
                .Create(MsalTestConstants.ClientId)
                .WithB2CAuthority(authority)
                .WithHttpManager(harness.HttpManager)
                .BuildConcrete();

            var ui = new MockWebUI()
            {
                MockResult = AuthorizationResult.FromUri(authority + "?code=some-code")
            };

            MsalMockHelpers.ConfigureMockWebUI(app.ServiceBundle.PlatformProxy, ui);
            harness.HttpManager.AddMockHandlerForTenantEndpointDiscovery(authority);
            harness.HttpManager.AddSuccessTokenResponseMockHandlerForPost(authority);

            var result = app
                .AcquireTokenInteractive(MsalTestConstants.Scope)
                .ExecuteAsync(CancellationToken.None)
                .Result;

            Assert.IsNotNull(result);
            Assert.IsNotNull(result.Account);
        }

        [TestMethod]
        [TestCategory("PublicClientApplicationTests")]
        public void EnsurePublicApiSurfaceExistsOnInterface()
        {
            IPublicClientApplication app = PublicClientApplicationBuilder.Create(MsalTestConstants.ClientId).Build();

            // This test is to ensure that the methods we want/need on the IPublicClientApplication exist and compile.  This isn't testing functionality, that's done elsewhere.
            // It's solely to ensure we know that the methods we want/need are available where we expect them since we tend to do most testing on the concrete types.

            var interactiveBuilder = app.AcquireTokenInteractive(MsalTestConstants.Scope)
               .WithAccount(MsalTestConstants.User)
               .WithExtraScopesToConsent(MsalTestConstants.Scope)
               .WithLoginHint("loginhint")
               .WithPrompt(Prompt.ForceLogin)
               .WithUseEmbeddedWebView(true);
            CheckBuilderCommonMethods(interactiveBuilder);

            var iwaBuilder = app.AcquireTokenByIntegratedWindowsAuth(MsalTestConstants.Scope)
               .WithUsername("upn@live.com");
            CheckBuilderCommonMethods(iwaBuilder);

            var usernamePasswordBuilder = app.AcquireTokenByUsernamePassword(MsalTestConstants.Scope, "upn@live.com", new SecureString());
            CheckBuilderCommonMethods(usernamePasswordBuilder);

            var deviceCodeBuilder = app.AcquireTokenWithDeviceCode(MsalTestConstants.Scope, result => Task.FromResult(0))
               .WithDeviceCodeResultCallback(result => Task.FromResult(0));
            CheckBuilderCommonMethods(deviceCodeBuilder);

            var silentBuilder = app.AcquireTokenSilent(MsalTestConstants.Scope, MsalTestConstants.User)
               .WithForceRefresh(true);
            CheckBuilderCommonMethods(silentBuilder);

            silentBuilder = app.AcquireTokenSilent(MsalTestConstants.Scope, "upn@live.co.uk")
              .WithForceRefresh(true);
            CheckBuilderCommonMethods(silentBuilder);

            var byRefreshTokenBuilder = ((IByRefreshToken)app).AcquireTokenByRefreshToken(MsalTestConstants.Scope, "refreshtoken")
                                  .WithRefreshToken("refreshtoken");
            CheckBuilderCommonMethods(byRefreshTokenBuilder);
        }

#endif

        public static void CheckBuilderCommonMethods<T>(AbstractAcquireTokenParameterBuilder<T> builder) where T : AbstractAcquireTokenParameterBuilder<T>
        {
            builder.WithAuthority(AadAuthorityAudience.AzureAdAndPersonalMicrosoftAccount, true)
                .WithAuthority(AzureCloudInstance.AzureChina, AadAuthorityAudience.AzureAdMultipleOrgs, true)
                .WithAuthority(AzureCloudInstance.AzurePublic, Guid.NewGuid(), true)
                .WithAuthority(AzureCloudInstance.AzureChina, Guid.NewGuid().ToString("D", CultureInfo.InvariantCulture), true)
                .WithAuthority(MsalTestConstants.AuthorityCommonTenant, Guid.NewGuid(), true)
                .WithAuthority(MsalTestConstants.AuthorityCommonTenant, Guid.NewGuid().ToString("D", CultureInfo.InvariantCulture), true)
                .WithAuthority(MsalTestConstants.AuthorityGuestTenant, true)
                .WithAdfsAuthority(MsalTestConstants.AuthorityGuestTenant, true)
                .WithB2CAuthority(MsalTestConstants.B2CAuthority)
                .WithExtraQueryParameters(
                    new Dictionary<string, string>
                    {
                        {"key1", "value1"}
                    });
        }
    }
}
>>>>>>> 1c9147e1
<|MERGE_RESOLUTION|>--- conflicted
+++ resolved
@@ -1,2305 +1,1237 @@
-﻿// Copyright (c) Microsoft Corporation. All rights reserved.
-// Licensed under the MIT License.
-
-using Microsoft.Identity.Client;
-using Microsoft.Identity.Client.Cache.Items;
-using Microsoft.Identity.Client.Core;
-using Microsoft.Identity.Client.Mats.Internal.Constants;
-using Microsoft.Identity.Client.Mats.Internal.Events;
-using Microsoft.Identity.Client.OAuth2;
-using Microsoft.Identity.Client.UI;
-using Microsoft.Identity.Client.Utils;
-using Microsoft.Identity.Test.Common;
-using Microsoft.Identity.Test.Common.Core.Helpers;
-using Microsoft.Identity.Test.Common.Core.Mocks;
-using Microsoft.Identity.Test.Common.Mocks;
-using Microsoft.VisualStudio.TestTools.UnitTesting;
-using NSubstitute;
-using System;
-using System.Collections.Generic;
-using System.Globalization;
-using System.Linq;
-using System.Net.Http;
-using System.Security;
-using System.Threading;
-using System.Threading.Tasks;
-
-namespace Microsoft.Identity.Test.Unit.PublicApiTests
-{
-    [TestClass]
-    public class PublicClientApplicationTests
-    {
-        private TokenCacheHelper _tokenCacheHelper;
-
-        [TestInitialize]
-        public void TestInitialize()
-        {
-            TestCommon.ResetInternalStaticCaches();
-
-            _tokenCacheHelper = new TokenCacheHelper();
-        }
-
-#if !NET_CORE
-        [TestMethod]
-        [TestCategory("PublicClientApplicationTests")]
-        [Description("Tests the public interfaces can be mocked")]
-        [Ignore("Bug 1001, as we deprecate public API, new methods aren't mockable.  Working on prototype.")]
-        public void MockPublicClientApplication()
-        {
-            //// Setup up a public client application that returns a dummy result
-            //// The caller asks for two scopes, but only one is returned
-            //var mockResult = new AuthenticationResult(
-            //   accessToken: "",
-            //   isExtendedLifeTimeToken: false,
-            //   uniqueId: "",
-            //   expiresOn: DateTimeOffset.Now,
-            //   extendedExpiresOn: DateTimeOffset.Now,
-            //   tenantId: "",
-            //   account: null,
-            //   idToken: "id token",
-            //   scopes: new[] { "scope1" });
-
-            //var mockApp = Substitute.For<IPublicClientApplication>();
-            //mockApp.AcquireTokenInteractive(new string[] { "scope1", "scope2" }, null).ExecuteAsync(CancellationToken.None).ReturnsForAnyArgs(mockResult);
-
-            //// Now call the substitute with the args to get the substitute result
-            //AuthenticationResult actualResult = mockApp
-            //    .AcquireTokenInteractive(new string[] { "scope1" }, null)
-            //    .ExecuteAsync(CancellationToken.None)
-            //    .Result;
-
-            //Assert.IsNotNull(actualResult);
-            //Assert.AreEqual("id token", actualResult.IdToken, "Mock result failed to return the expected id token");
-
-            //// Check the users properties returns the dummy users
-            //IEnumerable<string> scopes = actualResult.Scopes;
-            //Assert.IsNotNull(scopes);
-            //CollectionAssert.AreEqual(new string[] { "scope1" }, actualResult.Scopes.ToArray());
-        }
-
-        [TestMethod]
-        [TestCategory("PublicClientApplicationTests")]
-        [Description("Tests the public application interfaces can be mocked to throw MSAL exceptions")]
-        [Ignore("Bug 1001, as we deprecate public API, new methods aren't mockable.  Working on prototype.")]
-        public void MockPublicClientApplication_Exception()
-        {
-            //// Setup up a confidential client application that returns throws
-            //var mockApp = Substitute.For<IPublicClientApplication>();
-            //mockApp
-            //    .WhenForAnyArgs(x => x.AcquireTokenAsync(Arg.Any<string[]>()))
-            //    .Do(x => throw new MsalServiceException("my error code", "my message"));
-
-            //// Now call the substitute and check the exception is thrown
-            //MsalServiceException ex =
-            //    AssertException.Throws<MsalServiceException>(() => mockApp.AcquireTokenAsync(new string[] { "scope1" }));
-            //Assert.AreEqual("my error code", ex.ErrorCode);
-            //Assert.AreEqual("my message", ex.Message);
-        }
-
-        [TestMethod]
-        [TestCategory("PublicClientApplicationTests")]
-        public void ConstructorsTest()
-        {
-            PublicClientApplication app = PublicClientApplicationBuilder
-                .Create(MsalTestConstants.ClientId)
-                .BuildConcrete();
-
-            Assert.IsNotNull(app);
-            Assert.AreEqual("https://login.microsoftonline.com/common/", app.Authority);
-            Assert.AreEqual(MsalTestConstants.ClientId, app.AppConfig.ClientId);
-            Assert.AreEqual(Constants.DefaultRedirectUri, app.AppConfig.RedirectUri);
-
-            app = PublicClientApplicationBuilder
-                .Create(MsalTestConstants.ClientId)
-                .WithAuthority(MsalTestConstants.AuthorityGuestTenant)
-                .BuildConcrete();
-
-            Assert.IsNotNull(app);
-            Assert.AreEqual(MsalTestConstants.AuthorityGuestTenant, app.Authority);
-            Assert.AreEqual(MsalTestConstants.ClientId, app.AppConfig.ClientId);
-            Assert.AreEqual(Constants.DefaultRedirectUri, app.AppConfig.RedirectUri);
-
-            app = PublicClientApplicationBuilder
-                .Create(MsalTestConstants.ClientId)
-                .WithAuthority(new Uri("https://login.microsoftonline.com/tfp/vibrob2c.onmicrosoft.com/B2C_1_B2C_Signup_Signin_Policy/oauth2/v2.0"))
-                .BuildConcrete();
-
-            Assert.IsNotNull(app);
-            Assert.AreEqual(
-                "https://login.microsoftonline.com/tfp/vibrob2c.onmicrosoft.com/b2c_1_b2c_signup_signin_policy/",
-                app.Authority);
-            Assert.AreEqual(MsalTestConstants.ClientId, app.AppConfig.ClientId);
-            Assert.AreEqual(Constants.DefaultRedirectUri, app.AppConfig.RedirectUri);
-
-            //app = new PublicClientApplication(MsalTestConstants.ClientId, MsalTestConstants.OnPremiseAuthority);
-            app = PublicClientApplicationBuilder.Create(MsalTestConstants.ClientId).WithAuthority(MsalTestConstants.OnPremiseAuthority).BuildConcrete();
-            Assert.IsNotNull(app);
-            Assert.AreEqual("https://fs.contoso.com/adfs/", app.Authority);
-            Assert.AreEqual(MsalTestConstants.ClientId, app.AppConfig.ClientId);
-            Assert.AreEqual("urn:ietf:wg:oauth:2.0:oob", app.AppConfig.RedirectUri);
-            
-        }
-
-        [TestMethod]
-        [TestCategory("PublicClientApplicationTests")]
-        public async Task NoStateReturnedTestAsync()
-        {
-            var receiver = new MyReceiver();
-
-            using (var harness = new MockHttpAndServiceBundle(telemetryCallback: receiver.HandleTelemetryEvents))
-            {
-                harness.HttpManager.AddInstanceDiscoveryMockHandler();
-
-                PublicClientApplication app = PublicClientApplicationBuilder
-                    .Create(MsalTestConstants.ClientId)
-                    .WithAuthority(new Uri(ClientApplicationBase.DefaultAuthority), true)
-                    .WithHttpManager(harness.HttpManager)
-                    .WithTelemetry(receiver.HandleTelemetryEvents)
-                    .BuildConcrete();
-
-                MockWebUI ui = new MockWebUI()
-                {
-                    AddStateInAuthorizationResult = false,
-                    MockResult = new AuthorizationResult(
-                        AuthorizationStatus.Success,
-                        MsalTestConstants.AuthorityHomeTenant + "?code=some-code")
-                };
-
-                MsalMockHelpers.ConfigureMockWebUI(app.ServiceBundle.PlatformProxy, ui);
-                harness.HttpManager.AddMockHandlerForTenantEndpointDiscovery(MsalTestConstants.AuthorityCommonTenant);
-
-                try
-                {
-                    AuthenticationResult result = await app
-                        .AcquireTokenInteractive(MsalTestConstants.Scope)
-                        .ExecuteAsync(CancellationToken.None)
-                        .ConfigureAwait(false);
-
-                    Assert.Fail("API should have failed here");
-                }
-                catch (MsalClientException exc)
-                {
-                    Assert.IsNotNull(exc);
-                    Assert.AreEqual(MsalError.StateMismatchError, exc.ErrorCode);
-                }
-
-                Assert.IsNotNull(
-                    receiver.EventsReceived.Find(
-                        anEvent => // Expect finding such an event
-                            anEvent[EventBase.EventNameKey].EndsWith("api_event") &&
-                            anEvent[MsalTelemetryBlobEventNames.ApiIdConstStrKey] == "170" && anEvent[ApiEvent.WasSuccessfulKey] == "false" &&
-                            anEvent[ApiEvent.ApiErrorCodeKey] == "state_mismatch"));
-            }
-        }
-
-        [TestMethod]
-        [TestCategory("PublicClientApplicationTests")]
-        public async Task DifferentStateReturnedTestAsync()
-        {
-            var receiver = new MyReceiver();
-
-            using (var harness = new MockHttpAndServiceBundle(telemetryCallback: receiver.HandleTelemetryEvents))
-            {
-                harness.HttpManager.AddInstanceDiscoveryMockHandler();
-
-                PublicClientApplication app = PublicClientApplicationBuilder
-                    .Create(MsalTestConstants.ClientId)
-                    .WithAuthority(new Uri(ClientApplicationBase.DefaultAuthority), true)
-                    .WithHttpManager(harness.HttpManager)
-                    .BuildConcrete();
-
-                MockWebUI ui = new MockWebUI()
-                {
-                    AddStateInAuthorizationResult = false,
-                    MockResult = new AuthorizationResult(
-                        AuthorizationStatus.Success,
-                        MsalTestConstants.AuthorityHomeTenant + "?code=some-code&state=mismatched")
-                };
-
-                MsalMockHelpers.ConfigureMockWebUI(app.ServiceBundle.PlatformProxy, ui);
-                harness.HttpManager.AddMockHandlerForTenantEndpointDiscovery(MsalTestConstants.AuthorityCommonTenant);
-
-                try
-                {
-                    AuthenticationResult result = await app
-                        .AcquireTokenInteractive(MsalTestConstants.Scope)
-                        .ExecuteAsync(CancellationToken.None)
-                        .ConfigureAwait(false);
-
-                    Assert.Fail("API should have failed here");
-                }
-                catch (MsalClientException exc)
-                {
-                    Assert.IsNotNull(exc);
-                    Assert.AreEqual(MsalError.StateMismatchError, exc.ErrorCode);
-                }
-            }
-        }
-
-        [TestMethod]
-        [TestCategory("PublicClientApplicationTests")]
-        public async Task AcquireTokenNoClientInfoReturnedTestAsync()
-        {
-            using (var harness = new MockHttpAndServiceBundle())
-            {
-                harness.HttpManager.AddInstanceDiscoveryMockHandler();
-
-                PublicClientApplication app = PublicClientApplicationBuilder.Create(MsalTestConstants.ClientId)
-                                                                            .WithAuthority(new Uri(ClientApplicationBase.DefaultAuthority), true)
-                                                                            .WithHttpManager(harness.HttpManager)
-                                                                            .BuildConcrete();
-
-                MsalMockHelpers.ConfigureMockWebUI(
-                    app.ServiceBundle.PlatformProxy,
-                    new AuthorizationResult(AuthorizationStatus.Success, app.AppConfig.RedirectUri + "?code=some-code"));
-
-                harness.HttpManager.AddMockHandlerForTenantEndpointDiscovery(MsalTestConstants.AuthorityCommonTenant);
-
-                harness.HttpManager.AddMockHandler(
-                    new MockHttpMessageHandler
-                    {
-                        ExpectedMethod = HttpMethod.Post,
-                        ResponseMessage = MockHelpers.CreateSuccessTokenResponseMessage(
-                            "some-scope1 some-scope2",
-                            MockHelpers.CreateIdToken(MsalTestConstants.UniqueId, MsalTestConstants.DisplayableId),
-                            string.Empty)
-                    });
-
-                try
-                {
-                    AuthenticationResult result = await app
-                        .AcquireTokenInteractive(MsalTestConstants.Scope)
-                        .ExecuteAsync(CancellationToken.None)
-                        .ConfigureAwait(false);
-                }
-                catch (MsalClientException exc)
-                {
-                    Assert.IsNotNull(exc);
-                    Assert.AreEqual(MsalError.JsonParseError, exc.ErrorCode);
-                    Assert.AreEqual("client info is null", exc.Message);
-                }
-            }
-        }
-
-        [TestMethod]
-        [TestCategory("PublicClientApplicationTests")]
-        public void AcquireTokenSameUserTest()
-        {
-            using (var harness = new MockHttpAndServiceBundle())
-            {
-                harness.HttpManager.AddInstanceDiscoveryMockHandler();
-
-                PublicClientApplication app = PublicClientApplicationBuilder.Create(MsalTestConstants.ClientId)
-                                                                            .WithAuthority(new Uri(ClientApplicationBase.DefaultAuthority), true)
-                                                                            .WithHttpManager(harness.HttpManager)
-                                                                            .BuildConcrete();
-                MsalMockHelpers.ConfigureMockWebUI(
-                    app.ServiceBundle.PlatformProxy,
-                    new AuthorizationResult(AuthorizationStatus.Success, app.AppConfig.RedirectUri + "?code=some-code"));
-
-                harness.HttpManager.AddMockHandlerForTenantEndpointDiscovery(MsalTestConstants.AuthorityCommonTenant);
-                harness.HttpManager.AddSuccessTokenResponseMockHandlerForPost(MsalTestConstants.AuthorityCommonTenant);
-
-                AuthenticationResult result = app
-                    .AcquireTokenInteractive(MsalTestConstants.Scope)
-                    .ExecuteAsync(CancellationToken.None)
-                    .Result;
-
-                Assert.IsNotNull(result);
-                Assert.IsNotNull(result.Account);
-                Assert.AreEqual(MsalTestConstants.UniqueId, result.UniqueId);
-                Assert.AreEqual(MsalTestConstants.CreateUserIdentifier(), result.Account.HomeAccountId.Identifier);
-                Assert.AreEqual(MsalTestConstants.DisplayableId, result.Account.Username);
-
-                // repeat interactive call and pass in the same user
-                MsalMockHelpers.ConfigureMockWebUI(
-                    app.ServiceBundle.PlatformProxy,
-                    new AuthorizationResult(AuthorizationStatus.Success, app.AppConfig.RedirectUri + "?code=some-code"));
-
-                harness.HttpManager.AddSuccessTokenResponseMockHandlerForPost(MsalTestConstants.AuthorityCommonTenant);
-
-                result = app
-                    .AcquireTokenInteractive(MsalTestConstants.Scope)
-                    .ExecuteAsync(CancellationToken.None)
-                    .Result;
-
-                Assert.IsNotNull(result);
-                Assert.IsNotNull(result.Account);
-                Assert.AreEqual(MsalTestConstants.UniqueId, result.UniqueId);
-                Assert.AreEqual(MsalTestConstants.CreateUserIdentifier(), result.Account.HomeAccountId.Identifier);
-                Assert.AreEqual(MsalTestConstants.DisplayableId, result.Account.Username);
-            }
-        }
-
-        [TestMethod]
-        [TestCategory("PublicClientApplicationTests")]
-        public void AcquireTokenAddTwoUsersTest()
-        {
-            using (var harness = new MockHttpAndServiceBundle())
-            {
-                harness.HttpManager.AddInstanceDiscoveryMockHandler();
-
-                PublicClientApplication app = PublicClientApplicationBuilder.Create(MsalTestConstants.ClientId)
-                                                                            .WithAuthority(new Uri(ClientApplicationBase.DefaultAuthority), true)
-                                                                            .WithHttpManager(harness.HttpManager)
-                                                                            .BuildConcrete();
-
-                MsalMockHelpers.ConfigureMockWebUI(
-                    app.ServiceBundle.PlatformProxy,
-                    new AuthorizationResult(AuthorizationStatus.Success, app.AppConfig.RedirectUri + "?code=some-code"));
-
-                harness.HttpManager.AddMockHandlerForTenantEndpointDiscovery(MsalTestConstants.AuthorityCommonTenant);
-                harness.HttpManager.AddSuccessTokenResponseMockHandlerForPost(MsalTestConstants.AuthorityCommonTenant);
-
-                AuthenticationResult result = app
-                    .AcquireTokenInteractive(MsalTestConstants.Scope)
-                    .ExecuteAsync(CancellationToken.None)
-                    .Result;
-
-                Assert.IsNotNull(result);
-                Assert.IsNotNull(result.Account);
-                Assert.AreEqual(MsalTestConstants.UniqueId, result.UniqueId);
-                Assert.AreEqual(MsalTestConstants.CreateUserIdentifier(), result.Account.HomeAccountId.Identifier);
-                Assert.AreEqual(MsalTestConstants.DisplayableId, result.Account.Username);
-                Assert.AreEqual(MsalTestConstants.Utid, result.TenantId);
-
-                // repeat interactive call and pass in the same user
-                MsalMockHelpers.ConfigureMockWebUI(
-                    app.ServiceBundle.PlatformProxy,
-                    new AuthorizationResult(AuthorizationStatus.Success, app.AppConfig.RedirectUri + "?code=some-code"));
-
-                harness.HttpManager.AddMockHandler(
-                    new MockHttpMessageHandler
-                    {
-                        ExpectedMethod = HttpMethod.Post,
-                        ResponseMessage = MockHelpers.CreateSuccessTokenResponseMessage(
-                            MsalTestConstants.Scope.ToString(),
-                            MockHelpers.CreateIdToken(
-                                MsalTestConstants.UniqueId + "more",
-                                MsalTestConstants.DisplayableId + "more",
-                                MsalTestConstants.Utid + "more"),
-                            MockHelpers.CreateClientInfo(MsalTestConstants.Uid + "more", MsalTestConstants.Utid + "more"))
-                    });
-
-                result = app
-                    .AcquireTokenInteractive(MsalTestConstants.Scope)
-                    .ExecuteAsync(CancellationToken.None)
-                    .Result;
-
-                Assert.IsNotNull(result);
-                Assert.IsNotNull(result.Account);
-                Assert.AreEqual(MsalTestConstants.UniqueId + "more", result.UniqueId);
-                Assert.AreEqual(
-                    MsalTestConstants.CreateUserIdentifier(MsalTestConstants.Uid + "more", MsalTestConstants.Utid + "more"),
-                    result.Account.HomeAccountId.Identifier);
-                Assert.AreEqual(MsalTestConstants.DisplayableId + "more", result.Account.Username);
-                Assert.AreEqual(MsalTestConstants.Utid + "more", result.TenantId);
-            }
-        }
-
-        [TestMethod]
-        [TestCategory("PublicClientApplicationTests")]
-        public void AcquireTokenDifferentUserReturnedFromServiceTest()
-        {
-            var receiver = new MyReceiver();
-            using (var httpManager = new MockHttpManager())
-            {
-                httpManager.AddInstanceDiscoveryMockHandler();
-
-                PublicClientApplication app = PublicClientApplicationBuilder.Create(MsalTestConstants.ClientId)
-                                                                            .WithAuthority(new Uri(ClientApplicationBase.DefaultAuthority), true)
-                                                                            .WithHttpManager(httpManager)
-                                                                            .WithTelemetry(receiver.HandleTelemetryEvents)
-                                                                            .BuildConcrete();
-
-                MsalMockHelpers.ConfigureMockWebUI(
-                    app.ServiceBundle.PlatformProxy,
-                    new AuthorizationResult(AuthorizationStatus.Success, app.AppConfig.RedirectUri + "?code=some-code"));
-
-                httpManager.AddMockHandlerForTenantEndpointDiscovery(MsalTestConstants.AuthorityCommonTenant);
-                httpManager.AddSuccessTokenResponseMockHandlerForPost(MsalTestConstants.AuthorityCommonTenant);
-
-                AuthenticationResult result = app
-                    .AcquireTokenInteractive(MsalTestConstants.Scope)
-                    .ExecuteAsync(CancellationToken.None)
-                    .Result;
-
-                Assert.IsNotNull(result);
-                Assert.IsNotNull(result.Account);
-                Assert.AreEqual(MsalTestConstants.UniqueId, result.UniqueId);
-                Assert.AreEqual(MsalTestConstants.CreateUserIdentifier(), result.Account.HomeAccountId.Identifier);
-                Assert.AreEqual(MsalTestConstants.DisplayableId, result.Account.Username);
-
-                // TODO: allow checking in the middle of a using block --> Assert.IsTrue(HttpMessageHandlerFactory.IsMocksQueueEmpty, "All mocks should have been consumed");
-
-                var dict = new Dictionary<string, string>
-                {
-                    [OAuth2Parameter.DomainReq] = MsalTestConstants.Utid,
-                    [OAuth2Parameter.LoginReq] = MsalTestConstants.Uid
-                };
-
-                // repeat interactive call and pass in the same user
-                MsalMockHelpers.ConfigureMockWebUI(
-                    app.ServiceBundle.PlatformProxy,
-                    new AuthorizationResult(AuthorizationStatus.Success, app.AppConfig.RedirectUri + "?code=some-code"),
-                    dict);
-
-                httpManager.AddMockHandler(
-                    new MockHttpMessageHandler
-                    {
-                        ExpectedMethod = HttpMethod.Post,
-                        ResponseMessage = MockHelpers.CreateSuccessTokenResponseMessage(
-                            MsalTestConstants.Scope.AsSingleString(),
-                            MockHelpers.CreateIdToken(MsalTestConstants.UniqueId, MsalTestConstants.DisplayableId),
-                            MockHelpers.CreateClientInfo(MsalTestConstants.Uid, MsalTestConstants.Utid + "more"))
-                    });
-
-                try
-                {
-                    result = app
-                        .AcquireTokenInteractive(MsalTestConstants.Scope)
-                        .WithAccount(result.Account)
-                        .WithPrompt(Prompt.SelectAccount)
-                        .ExecuteAsync(CancellationToken.None)
-                        .Result;
-
-                    Assert.Fail("API should have failed here");
-                }
-                catch (AggregateException ex)
-                {
-                    MsalClientException exc = (MsalClientException)ex.InnerException;
-                    Assert.IsNotNull(exc);
-                    Assert.AreEqual(MsalError.UserMismatch, exc.ErrorCode);
-                }
-
-                Assert.IsNotNull(
-                    receiver.EventsReceived.Find(
-                        anEvent => // Expect finding such an event
-                            anEvent[EventBase.EventNameKey].EndsWith("api_event") &&
-                            anEvent[MsalTelemetryBlobEventNames.ApiIdConstStrKey] == "176" && anEvent[ApiEvent.WasSuccessfulKey] == "false" &&
-                            anEvent[ApiEvent.ApiErrorCodeKey] == "user_mismatch"));
-
-                var users = app.GetAccountsAsync().Result;
-                Assert.AreEqual(1, users.Count());
-                Assert.AreEqual(1, app.UserTokenCacheInternal.Accessor.GetAllAccessTokens().Count());
-            }
-        }
-
-        [TestMethod]
-        [TestCategory("PublicClientApplicationTests")]
-        public void AcquireTokenNullUserPassedInAndNewUserReturnedFromServiceTest()
-        {
-            using (var httpManager = new MockHttpManager())
-            {
-                httpManager.AddInstanceDiscoveryMockHandler();
-
-                PublicClientApplication app = PublicClientApplicationBuilder.Create(MsalTestConstants.ClientId)
-                                                                            .WithAuthority(new Uri(ClientApplicationBase.DefaultAuthority), true)
-                                                                            .WithHttpManager(httpManager)
-                                                                            .BuildConcrete();
-
-                MsalMockHelpers.ConfigureMockWebUI(
-                    app.ServiceBundle.PlatformProxy,
-                    new AuthorizationResult(AuthorizationStatus.Success, app.AppConfig.RedirectUri + "?code=some-code"));
-
-                httpManager.AddMockHandlerForTenantEndpointDiscovery(MsalTestConstants.AuthorityCommonTenant);
-                httpManager.AddSuccessTokenResponseMockHandlerForPost(MsalTestConstants.AuthorityCommonTenant);
-
-                AuthenticationResult result = app
-                    .AcquireTokenInteractive(MsalTestConstants.Scope)
-                    .ExecuteAsync(CancellationToken.None)
-                    .Result;
-
-                Assert.IsNotNull(result);
-                Assert.IsNotNull(result.Account);
-                Assert.AreEqual(MsalTestConstants.UniqueId, result.UniqueId);
-                Assert.AreEqual(MsalTestConstants.CreateUserIdentifier(), result.Account.HomeAccountId.Identifier);
-                Assert.AreEqual(MsalTestConstants.DisplayableId, result.Account.Username);
-                // TODO: Assert.IsTrue(HttpMessageHandlerFactory.IsMocksQueueEmpty, "All mocks should have been consumed");
-
-                // repeat interactive call and pass in the same user
-                MsalMockHelpers.ConfigureMockWebUI(
-                    app.ServiceBundle.PlatformProxy,
-                    new AuthorizationResult(AuthorizationStatus.Success, app.AppConfig.RedirectUri + "?code=some-code"));
-
-                httpManager.AddMockHandler(
-                    new MockHttpMessageHandler
-                    {
-                        ExpectedMethod = HttpMethod.Post,
-                        ResponseMessage = MockHelpers.CreateSuccessTokenResponseMessage(
-                            MsalTestConstants.Scope.AsSingleString(),
-                            MockHelpers.CreateIdToken(MsalTestConstants.UniqueId, MsalTestConstants.DisplayableId),
-                            MockHelpers.CreateClientInfo(MsalTestConstants.Uid, MsalTestConstants.Utid + "more"))
-                    });
-
-                result = app
-                    .AcquireTokenInteractive(MsalTestConstants.Scope)
-                    .WithPrompt(Prompt.SelectAccount)
-                    .ExecuteAsync(CancellationToken.None)
-                    .Result;
-
-                Assert.IsNotNull(result);
-                Assert.IsNotNull(result.Account);
-                Assert.AreEqual(MsalTestConstants.UniqueId, result.UniqueId);
-                Assert.AreEqual(
-                    MsalTestConstants.CreateUserIdentifier(MsalTestConstants.Uid, MsalTestConstants.Utid + "more"),
-                    result.Account.HomeAccountId.Identifier);
-                Assert.AreEqual(MsalTestConstants.DisplayableId, result.Account.Username);
-                var users = app.GetAccountsAsync().Result;
-                Assert.AreEqual(2, users.Count());
-                Assert.AreEqual(2, app.UserTokenCacheInternal.Accessor.GetAllAccessTokens().Count());
-            }
-        }
-
-
-        [TestMethod]
-        [TestCategory("PublicClientApplicationTests")]
-        public async Task HttpRequestExceptionIsNotSuppressedAsync()
-        {
-            using (var httpManager = new MockHttpManager())
-            {
-                httpManager.AddInstanceDiscoveryMockHandler();
-
-                PublicClientApplication app = PublicClientApplicationBuilder
-                    .Create(MsalTestConstants.ClientId)
-                    .WithAuthority(new Uri(ClientApplicationBase.DefaultAuthority), true)
-                    .WithHttpManager(httpManager)
-                    .BuildConcrete();
-
-                // add mock response bigger than 1MB for Http Client
-                httpManager.AddFailingRequest(new InvalidOperationException());
-
-                await AssertException.TaskThrowsAsync<InvalidOperationException>(
-                    () => app
-                        .AcquireTokenInteractive(MsalTestConstants.Scope.ToArray()).ExecuteAsync(CancellationToken.None)).ConfigureAwait(false);
-            }
-        }
-
-        [TestMethod]
-        [TestCategory("PublicClientApplicationTests")]
-        public async Task AuthUiFailedExceptionTestAsync()
-        {
-            using (var httpManager = new MockHttpManager())
-            {
-                httpManager.AddInstanceDiscoveryMockHandler();
-
-                PublicClientApplication app = PublicClientApplicationBuilder.Create(MsalTestConstants.ClientId)
-                                                                            .WithAuthority(new Uri(ClientApplicationBase.DefaultAuthority), true)
-                                                                            .WithHttpManager(httpManager)
-                                                                            .BuildConcrete();
-
-                httpManager.AddMockHandlerForTenantEndpointDiscovery(MsalTestConstants.AuthorityCommonTenant);
-
-                // repeat interactive call and pass in the same user
-                MsalMockHelpers.ConfigureMockWebUI(
-                    app.ServiceBundle.PlatformProxy,
-                    new MockWebUI()
-                    {
-                        ExceptionToThrow = new MsalClientException(
-                            MsalError.AuthenticationUiFailedError,
-                            "Failed to invoke webview",
-                            new InvalidOperationException("some-inner-Exception"))
-                    });
-
-                try
-                {
-                    AuthenticationResult result = await app
-                        .AcquireTokenInteractive(MsalTestConstants.Scope)
-                        .ExecuteAsync(CancellationToken.None)
-                        .ConfigureAwait(false);
-
-                    Assert.Fail("API should have failed here");
-                }
-                catch (MsalClientException exc)
-                {
-                    Assert.IsNotNull(exc);
-                    Assert.AreEqual(MsalError.AuthenticationUiFailedError, exc.ErrorCode);
-                    Assert.AreEqual("some-inner-Exception", exc.InnerException.Message);
-                }
-            }
-        }
-
-        [TestMethod]
-        [TestCategory("PublicClientApplicationTests")]
-        public void GetAccountTests()
-        {
-            var app = PublicClientApplicationBuilder.Create(MsalTestConstants.ClientId).BuildConcrete();
-            var accounts = app.GetAccountsAsync().Result;
-            Assert.IsTrue(!accounts.Any());
-
-            var acc = app.GetAccountAsync(null).Result;
-            Assert.IsNull(acc);
-
-            acc = app.GetAccountAsync("").Result;
-            Assert.IsNull(acc);
-
-            TokenCacheHelper.AddRefreshTokenToCache(app.UserTokenCacheInternal.Accessor, MsalTestConstants.Uid,
-                MsalTestConstants.Utid, MsalTestConstants.ClientId);
-            TokenCacheHelper.AddAccountToCache(app.UserTokenCacheInternal.Accessor, MsalTestConstants.Uid,
-                MsalTestConstants.Utid);
-
-            TokenCacheHelper.AddRefreshTokenToCache(app.UserTokenCacheInternal.Accessor, MsalTestConstants.Uid + "1",
-                MsalTestConstants.Utid, MsalTestConstants.ClientId);
-            TokenCacheHelper.AddAccountToCache(app.UserTokenCacheInternal.Accessor, MsalTestConstants.Uid + "1",
-                MsalTestConstants.Utid);
-
-            accounts = app.GetAccountsAsync().Result;
-            Assert.IsNotNull(accounts);
-            // two users in the cache
-            Assert.AreEqual(2, accounts.Count());
-
-            var userToFind = accounts.First();
-
-            acc = app.GetAccountAsync(userToFind.HomeAccountId.Identifier).Result;
-
-            Assert.AreEqual(userToFind.Username, acc.Username);
-            Assert.AreEqual(userToFind.HomeAccountId, acc.HomeAccountId);
-            Assert.AreEqual(userToFind.Environment, acc.Environment);
-        }
-
-        [TestMethod]
-        [Description("Test for AcquireToken with user canceling authentication")]
-        public async Task AcquireTokenWithAuthenticationCanceledTestAsync()
-        {
-            var receiver = new MyReceiver();
-            using (var httpManager = new MockHttpManager())
-            {
-                httpManager.AddInstanceDiscoveryMockHandler();
-
-                PublicClientApplication app = PublicClientApplicationBuilder.Create(MsalTestConstants.ClientId)
-                                                                            .WithAuthority(new Uri(ClientApplicationBase.DefaultAuthority), true)
-                                                                            .WithHttpManager(httpManager)
-                                                                            .WithTelemetry(receiver.HandleTelemetryEvents)
-                                                                            .WithDebugLoggingCallback(logLevel: LogLevel.Verbose)
-                                                                            .BuildConcrete();
-
-                // Interactive call and user cancels authentication
-                MockWebUI ui = new MockWebUI()
-                {
-                    MockResult = new AuthorizationResult(
-                        AuthorizationStatus.UserCancel,
-                        MsalTestConstants.AuthorityHomeTenant + "?error=user_canceled")
-                };
-
-                httpManager.AddMockHandlerForTenantEndpointDiscovery(MsalTestConstants.AuthorityCommonTenant);
-                MsalMockHelpers.ConfigureMockWebUI(app.ServiceBundle.PlatformProxy, ui);
-
-                try
-                {
-                    AuthenticationResult result = await app
-                        .AcquireTokenInteractive(MsalTestConstants.Scope)
-                        .ExecuteAsync(CancellationToken.None)
-                        .ConfigureAwait(false);
-                }
-                catch (MsalClientException exc)
-                {
-                    Assert.IsNotNull(exc);
-                    Assert.AreEqual("authentication_canceled", exc.ErrorCode);
-                    Assert.IsNotNull(
-                        receiver.EventsReceived.Find(
-                            anEvent => // Expect finding such an event
-                                anEvent[EventBase.EventNameKey].EndsWith("ui_event") &&
-                                anEvent[UiEvent.UserCancelledKey] == "true"));
-                    return;
-                }
-            }
-
-            Assert.Fail("Should not reach here. Exception was not thrown.");
-        }
-
-        [TestMethod]
-        [Description("Test for AcquireToken with access denied error. This error will occur if" +
-            "user cancels authentication with embedded webview")]
-        public async Task AcquireTokenWithAccessDeniedErrorTestAsync()
-        {
-            var receiver = new MyReceiver();
-            using (var httpManager = new MockHttpManager())
-            {
-                httpManager.AddInstanceDiscoveryMockHandler();
-
-                PublicClientApplication app = PublicClientApplicationBuilder
-                    .Create(MsalTestConstants.ClientId)
-                    .WithAuthority(new Uri(ClientApplicationBase.DefaultAuthority), true)
-                    .WithHttpManager(httpManager)
-                    .WithTelemetry(receiver.HandleTelemetryEvents)
-                    .BuildConcrete();
-
-                // Interactive call and authentication fails with access denied
-                MockWebUI ui = new MockWebUI()
-                {
-                    MockResult = new AuthorizationResult(
-                        AuthorizationStatus.ProtocolError,
-                        MsalTestConstants.AuthorityHomeTenant + "?error=access_denied")
-                };
-
-                httpManager.AddMockHandlerForTenantEndpointDiscovery(MsalTestConstants.AuthorityCommonTenant);
-                MsalMockHelpers.ConfigureMockWebUI(app.ServiceBundle.PlatformProxy, ui);
-
-                try
-                {
-                    AuthenticationResult result = await app
-                        .AcquireTokenInteractive(MsalTestConstants.Scope)
-                        .ExecuteAsync(CancellationToken.None)
-                        .ConfigureAwait(false);
-                }
-                catch (MsalServiceException exc)
-                {
-                    Assert.IsNotNull(exc);
-                    Assert.AreEqual("access_denied", exc.ErrorCode);
-                    Assert.IsNotNull(
-                        receiver.EventsReceived.Find(
-                            anEvent => // Expect finding such an event
-                                anEvent[EventBase.EventNameKey].EndsWith("ui_event") &&
-                                anEvent[UiEvent.AccessDeniedKey] == "true"));
-                    return;
-                }
-            }
-
-            Assert.Fail("Should not reach here. Exception was not thrown.");
-        }
-
-        [TestMethod]
-        [Description("ClientApplicationBase.GetAuthoriy tests")]
-        public void GetAuthority_AccountWithNullIdPassed_CommonAuthorityReturned()
-        {
-            PublicClientApplication app = PublicClientApplicationBuilder.Create(MsalTestConstants.ClientId).BuildConcrete();
-
-            var authoriy = ClientApplicationBase.GetAuthority(app.ServiceBundle, new Account(null, MsalTestConstants.Name, MsalTestConstants.ProductionPrefNetworkEnvironment));
-            Assert.AreEqual(ClientApplicationBase.DefaultAuthority, authoriy.AuthorityInfo.CanonicalAuthority);
-        }
-
-        [TestMethod]
-        [Description("ClientApplicationBase.GetAuthoriy tests")]
-        public void GetAuthority_AccountWithIdPassed_TenantedAuthorityUsed()
-        {
-            PublicClientApplication app = PublicClientApplicationBuilder.Create(MsalTestConstants.ClientId).BuildConcrete();
-
-            var authority = ClientApplicationBase.GetAuthority(
-                app.ServiceBundle,
-                new Account(
-                    "objectId." + MsalTestConstants.Utid,
-                    MsalTestConstants.Name,
-                    MsalTestConstants.ProductionPrefNetworkEnvironment));
-
-            Assert.AreEqual(MsalTestConstants.AuthorityTestTenant, authority.AuthorityInfo.CanonicalAuthority);
-        }
-
-        [TestCategory("PublicClientApplicationTests")]
-        public async Task AcquireTokenSilentNullAccountErrorTestAsync()
-        {
-            PublicClientApplication app = PublicClientApplicationBuilder.Create(MsalTestConstants.ClientId).BuildConcrete();
-
-            try
-            {
-                AuthenticationResult result = await app
-                    .AcquireTokenSilent(MsalTestConstants.Scope.ToArray(), string.Empty)
-                    .ExecuteAsync(CancellationToken.None)
-                    .ConfigureAwait(false);
-            }
-            catch (MsalUiRequiredException exc)
-            {
-                Assert.IsNotNull(exc);
-                Assert.AreEqual("user_null", MsalError.UserNullError);
-            }
-        }
-
-        [TestMethod]
-        [TestCategory("B2C")]
-        public void B2CLoginAcquireTokenTest()
-        {
-            using (var httpManager = new MockHttpManager())
-            {
-
-                PublicClientApplication app = PublicClientApplicationBuilder.Create(MsalTestConstants.ClientId)
-                                                                            .WithAuthority(new Uri(MsalTestConstants.B2CLoginAuthority), true)
-                                                                            .WithHttpManager(httpManager)
-                                                                            .BuildConcrete();
-
-                MsalMockHelpers.ConfigureMockWebUI(
-                    app.ServiceBundle.PlatformProxy,
-                    new AuthorizationResult(AuthorizationStatus.Success, app.AppConfig.RedirectUri + "?code=some-code"));
-
-                httpManager.AddMockHandlerForTenantEndpointDiscovery(MsalTestConstants.B2CLoginAuthority);
-                httpManager.AddSuccessTokenResponseMockHandlerForPost(MsalTestConstants.B2CLoginAuthority);
-
-                AuthenticationResult result = app
-                    .AcquireTokenInteractive(MsalTestConstants.Scope)
-                    .ExecuteAsync(CancellationToken.None)
-                    .Result;
-
-                Assert.IsNotNull(result);
-                Assert.IsNotNull(result.Account);
-            }
-        }
-
-        [TestMethod]
-        [TestCategory("B2C")]
-        public void B2CAcquireTokenTest()
-        {
-            using (var httpManager = new MockHttpManager())
-            {
-                PublicClientApplication app = PublicClientApplicationBuilder.Create(MsalTestConstants.ClientId)
-                                                                            .WithAuthority(new Uri(MsalTestConstants.B2CAuthority), true)
-                                                                            .WithHttpManager(httpManager)
-                                                                            .BuildConcrete();
-
-                MsalMockHelpers.ConfigureMockWebUI(
-                    app.ServiceBundle.PlatformProxy,
-                    new AuthorizationResult(AuthorizationStatus.Success, app.AppConfig.RedirectUri + "?code=some-code"));
-
-                httpManager.AddMockHandlerForTenantEndpointDiscovery(MsalTestConstants.B2CAuthority);
-                httpManager.AddSuccessTokenResponseMockHandlerForPost(MsalTestConstants.B2CAuthority);
-
-                AuthenticationResult result = app
-                    .AcquireTokenInteractive(MsalTestConstants.Scope)
-                    .ExecuteAsync(CancellationToken.None)
-                    .Result;
-
-                Assert.IsNotNull(result);
-                Assert.IsNotNull(result.Account);
-            }
-        }
-
-        [TestMethod]
-        [TestCategory("B2C")]
-        public void B2CAcquireTokenWithValidateAuthorityTrueTest()
-        {
-            using (var httpManager = new MockHttpManager())
-            {
-                PublicClientApplication app = PublicClientApplicationBuilder.Create(MsalTestConstants.ClientId)
-                                                                            .WithAuthority(new Uri(MsalTestConstants.B2CLoginAuthority), true)
-                                                                            .WithHttpManager(httpManager)
-                                                                            .BuildConcrete();
-
-                var ui = new MockWebUI()
-                {
-                    MockResult = new AuthorizationResult(
-                        AuthorizationStatus.Success,
-                        MsalTestConstants.B2CLoginAuthority + "?code=some-code")
-                };
-
-                MsalMockHelpers.ConfigureMockWebUI(
-                    app.ServiceBundle.PlatformProxy,
-                    new AuthorizationResult(AuthorizationStatus.Success, app.AppConfig.RedirectUri + "?code=some-code"));
-
-                httpManager.AddMockHandlerForTenantEndpointDiscovery(MsalTestConstants.B2CLoginAuthority);
-                httpManager.AddSuccessTokenResponseMockHandlerForPost(MsalTestConstants.B2CLoginAuthority);
-
-                AuthenticationResult result = app
-                    .AcquireTokenInteractive(MsalTestConstants.Scope)
-                    .ExecuteAsync(CancellationToken.None)
-                    .Result;
-
-                Assert.IsNotNull(result);
-                Assert.IsNotNull(result.Account);
-            }
-        }
-
-        [TestMethod]
-        [TestCategory("B2C")]
-        public void B2CAcquireTokenWithValidateAuthorityTrueAndRandomAuthorityTest()
-        {
-            using (var httpManager = new MockHttpManager())
-            {
-                PublicClientApplication app = PublicClientApplicationBuilder.Create(MsalTestConstants.ClientId)
-                                                                            .WithAuthority(new Uri(MsalTestConstants.B2CCustomDomain), true)
-                                                                            .WithHttpManager(httpManager)
-                                                                            .BuildConcrete();
-
-                MsalMockHelpers.ConfigureMockWebUI(
-                    app.ServiceBundle.PlatformProxy,
-                    new AuthorizationResult(AuthorizationStatus.Success, app.AppConfig.RedirectUri + "?code=some-code"));
-
-                httpManager.AddMockHandlerForTenantEndpointDiscovery(MsalTestConstants.B2CCustomDomain);
-                httpManager.AddSuccessTokenResponseMockHandlerForPost(MsalTestConstants.B2CCustomDomain);
-
-                AuthenticationResult result = app
-                    .AcquireTokenInteractive(MsalTestConstants.Scope)
-                    .ExecuteAsync(CancellationToken.None)
-                    .Result;
-
-                Assert.IsNotNull(result);
-                Assert.IsNotNull(result.Account);
-            }
-        }
-
-        [TestMethod]
-        [TestCategory("B2C")]
-        public void B2CAcquireTokenAuthorityHostMisMatchErrorTest()
-        {
-            using (var httpManager = new MockHttpManager())
-            {
-                PublicClientApplication app = PublicClientApplicationBuilder.Create(MsalTestConstants.ClientId)
-                                                                            .WithAuthority(new Uri(MsalTestConstants.B2CLoginAuthority), true)
-                                                                            .WithHttpManager(httpManager)
-                                                                            .BuildConcrete();
-                try
-                {
-                    AuthenticationResult result = app
-                        .AcquireTokenInteractive(MsalTestConstants.Scope)
-                        .WithB2CAuthority(MsalTestConstants.B2CLoginAuthorityWrongHost)
-                        .ExecuteAsync(CancellationToken.None)
-                        .Result;
-                }
-                catch (Exception exc)
-                {
-                    Assert.IsNotNull(exc);
-                    Assert.AreEqual(MsalErrorMessage.B2CAuthorityHostMisMatch, exc.InnerException.Message);
-                    return;
-                }
-            }
-
-            Assert.Fail("Should not reach here. Exception was not thrown.");
-        }
-
-        [TestMethod]
-        [TestCategory("B2C")]
-        public void B2CAcquireTokenWithB2CLoginAuthorityTest()
-        {
-            using (var harness = new MockHttpAndServiceBundle())
-            {
-                ValidateB2CLoginAuthority(harness, MsalTestConstants.B2CAuthority);
-                ValidateB2CLoginAuthority(harness, MsalTestConstants.B2CLoginAuthority);
-                ValidateB2CLoginAuthority(harness, MsalTestConstants.B2CLoginAuthorityBlackforest);
-                ValidateB2CLoginAuthority(harness, MsalTestConstants.B2CLoginAuthorityMoonCake);
-                ValidateB2CLoginAuthority(harness, MsalTestConstants.B2CLoginAuthorityUsGov);
-                ValidateB2CLoginAuthority(harness, MsalTestConstants.B2CCustomDomain);
-            }
-        }
-
-        /// <summary>
-        /// Cache state:
-        ///
-        /// 2 users have acquired tokens
-        /// 1 of them is a guest in another tenant => 1 request for each tenant
-        ///
-        /// There are 3 access tokens, 3 ATs, 3 Accounts but only 2 RT
-        /// </summary>
-        /// <returns></returns>
-        [TestMethod]
-        [DeploymentItem(@"Resources\MultiTenantTokenCache.json")]
-        public async Task MultiTenantWithAuthorityOverrideAsync()
-        {
-            const string tenant1 = "72f988bf-86f1-41af-91ab-2d7cd011db47";
-            const string tenant2 = "49f548d0-12b7-4169-a390-bb5304d24462";
-            string tenantedAuthority1 = $"https://login.microsoftonline.com/{tenant1}/";
-            string tenantedAuthority2 = $"https://login.microsoftonline.com/{tenant2}/";
-
-            using (var httpManager = new MockHttpManager())
-            {
-                // Arrange
-                httpManager.AddInstanceDiscoveryMockHandler();
-
-                PublicClientApplication pca = CreatePcaFromFileWithAuthority(httpManager);
-
-                // Act
-                var accounts = await pca.GetAccountsAsync().ConfigureAwait(false);
-                AuthenticationResult response = await
-                    pca.AcquireTokenSilent(new[] { "User.Read" }, accounts.First())
-                    .WithAuthority(tenantedAuthority1)
-                    .ExecuteAsync()
-                    .ConfigureAwait(false);
-
-                // Assert
-                Assert.AreEqual(tenant1, response.TenantId);
-
-                // Act
-                accounts = await pca.GetAccountsAsync().ConfigureAwait(false);
-                response = await
-                    pca.AcquireTokenSilent(new[] { "User.Read" }, accounts.First())
-                    .WithAuthority(tenantedAuthority2)
-                    .ExecuteAsync()
-                    .ConfigureAwait(false);
-
-                // Assert
-                Assert.AreEqual(tenant2, response.TenantId);
-            }
-        }
-
-        /// <summary>
-        /// Cache state:
-        ///
-        /// 2 users have acquired tokens
-        /// 1 of them is a guest in another tenant => 1 request for each tenant
-        ///
-        /// There are 3 access tokens, 3 ATs, 3 Accounts but only 2 RT
-        /// </summary>
-        /// <returns></returns>
-        [TestMethod]
-        [DeploymentItem(@"Resources\MultiTenantTokenCache.json")]
-        public async Task MultiTenantViaPcaAsync()
-        {
-            const string tenant1 = "72f988bf-86f1-41af-91ab-2d7cd011db47";
-            const string tenant2 = "49f548d0-12b7-4169-a390-bb5304d24462";
-            string tenantedAuthority1 = $"https://login.microsoftonline.com/{tenant1}/";
-            string tenantedAuthority2 = $"https://login.microsoftonline.com/{tenant2}/";
-
-            using (var httpManager = new MockHttpManager())
-            {
-                // Arrange
-                httpManager.AddInstanceDiscoveryMockHandler();
-
-                PublicClientApplication pca = CreatePcaFromFileWithAuthority(httpManager, tenantedAuthority1);
-
-                // Act
-                var accounts = await pca.GetAccountsAsync().ConfigureAwait(false);
-                AuthenticationResult response = await
-                    pca.AcquireTokenSilent(new[] { "User.Read" }, accounts.First())
-                    .ExecuteAsync()
-                    .ConfigureAwait(false);
-
-                // Assert
-                Assert.AreEqual(tenant1, response.TenantId);
-
-                // Arrange
-                PublicClientApplication pca2 = CreatePcaFromFileWithAuthority(httpManager, tenantedAuthority2);
-
-                // Act
-                accounts = await pca2.GetAccountsAsync().ConfigureAwait(false);
-                response = await
-                    pca2.AcquireTokenSilent(new[] { "User.Read" }, accounts.First())
-                    .ExecuteAsync()
-                    .ConfigureAwait(false);
-
-                // Assert
-                Assert.AreEqual(tenant2, response.TenantId);
-            }
-        }
-
-        private static PublicClientApplication CreatePcaFromFileWithAuthority(
-            MockHttpManager httpManager,
-            string authority = null)
-        {
-            const string clientIdInFile = "1d18b3b0-251b-4714-a02a-9956cec86c2d";
-            const string tokenCacheFile = "MultiTenantTokenCache.json";
-
-            var pcaBuilder = PublicClientApplicationBuilder
-             .Create(clientIdInFile)
-             .WithHttpManager(httpManager);
-
-            if (authority != null)
-            {
-                pcaBuilder = pcaBuilder.WithAuthority(authority);
-            }
-
-            var pca = pcaBuilder.BuildConcrete();
-            pca.InitializeTokenCacheFromFile(ResourceHelper.GetTestResourceRelativePath(tokenCacheFile), true);
-            pca.UserTokenCacheInternal.Accessor.AssertItemCount(3, 2, 3, 3, 1);
-            return pca;
-        }
-
-        private static void ValidateB2CLoginAuthority(MockHttpAndServiceBundle harness, string authority)
-        {
-            var app = PublicClientApplicationBuilder
-                .Create(MsalTestConstants.ClientId)
-                .WithB2CAuthority(authority)
-                .WithHttpManager(harness.HttpManager)
-                .BuildConcrete();
-
-            var ui = new MockWebUI()
-            {
-                MockResult = new AuthorizationResult(
-                    AuthorizationStatus.Success,
-                    authority + "?code=some-code")
-            };
-
-            MsalMockHelpers.ConfigureMockWebUI(app.ServiceBundle.PlatformProxy, ui);
-            harness.HttpManager.AddMockHandlerForTenantEndpointDiscovery(authority);
-            harness.HttpManager.AddSuccessTokenResponseMockHandlerForPost(authority);
-
-            var result = app
-                .AcquireTokenInteractive(MsalTestConstants.Scope)
-                .ExecuteAsync(CancellationToken.None)
-                .Result;
-
-            Assert.IsNotNull(result);
-            Assert.IsNotNull(result.Account);
-        }
-
-        [TestMethod]
-        [TestCategory("PublicClientApplicationTests")]
-        public void AcquireTokenFromAdfs()
-        {
-            using (var httpManager = new MockHttpManager())
-            {
-                PublicClientApplication app = PublicClientApplicationBuilder.Create(MsalTestConstants.ClientId)
-                                                                            .WithAdfsAuthority(MsalTestConstants.OnPremiseAuthority, true)
-                                                                            .WithHttpManager(httpManager)
-                                                                            .BuildConcrete();
-
-                MsalMockHelpers.ConfigureMockWebUI(
-                                app.ServiceBundle.PlatformProxy,
-                                new AuthorizationResult(AuthorizationStatus.Success, app.AppConfig.RedirectUri + "?code=some-code"));
-
-                _tokenCacheHelper.PopulateCache(app.UserTokenCacheInternal.Accessor);
-
-                httpManager.AddMockHandler(
-                new MockHttpMessageHandler
-                {
-                    ExpectedMethod = HttpMethod.Get,
-                    ExpectedUrl = "https://fs.contoso.com/.well-known/webfinger",
-                    ExpectedQueryParams = new Dictionary<string, string>
-                    {
-                            {"resource", "https://fs.contoso.com"},
-                            {"rel", "http://schemas.microsoft.com/rel/trusted-realm"}
-                    },
-                    ResponseMessage = MockHelpers.CreateSuccessWebFingerResponseMessage("https://fs.contoso.com")
-                });
-
-                //add mock response for tenant endpoint discovery
-                httpManager.AddMockHandler(new MockHttpMessageHandler
-                {
-                    ExpectedMethod = HttpMethod.Get,
-                    ResponseMessage = MockHelpers.CreateOpenIdConfigurationResponse(MsalTestConstants.OnPremiseAuthority)
-                });
-
-                httpManager.AddMockHandler(new MockHttpMessageHandler
-                {
-                    ExpectedMethod = HttpMethod.Post,
-                    ResponseMessage = MockHelpers.CreateAdfsSuccessTokenResponseMessage()
-                });
-
-                AuthenticationResult result = app.AcquireTokenInteractive(MsalTestConstants.Scope).ExecuteAsync().Result;
-                Assert.IsNotNull(result);
-                Assert.IsNotNull(result.Account);
-                Assert.AreEqual(MsalTestConstants.OnPremiseUniqueId, result.UniqueId);
-                Assert.AreEqual(new AccountId(MsalTestConstants.OnPremiseUniqueId), result.Account.HomeAccountId);
-                Assert.AreEqual(MsalTestConstants.OnPremiseDisplayableId, result.Account.Username);
-
-                //Find token in cache now
-
-                AuthenticationResult cachedAuth = null;
-                try
-                {
-                    cachedAuth = app.AcquireTokenSilent(MsalTestConstants.Scope, result.Account).ExecuteAsync().Result;
-                }
-                catch
-                {
-<<<<<<< HEAD
-                    Assert.Fail("Did not find access token");
-                }
-                Assert.IsNotNull(cachedAuth);
-                Assert.IsNotNull(cachedAuth.Account);
-                Assert.AreEqual(MsalTestConstants.OnPremiseUniqueId, cachedAuth.UniqueId);
-                Assert.AreEqual(new AccountId(MsalTestConstants.OnPremiseUniqueId), cachedAuth.Account.HomeAccountId);
-                Assert.AreEqual(MsalTestConstants.OnPremiseDisplayableId, cachedAuth.Account.Username);
-            }
-        }
-
-        [TestMethod]
-        [TestCategory("PublicClientApplicationTests")]
-        public void EnsurePublicApiSurfaceExistsOnInterface()
-        {
-            IPublicClientApplication app = PublicClientApplicationBuilder.Create(MsalTestConstants.ClientId).Build();
-
-            // This test is to ensure that the methods we want/need on the IPublicClientApplication exist and compile.  This isn't testing functionality, that's done elsewhere.
-            // It's solely to ensure we know that the methods we want/need are available where we expect them since we tend to do most testing on the concrete types.
-
-            var interactiveBuilder = app.AcquireTokenInteractive(MsalTestConstants.Scope)
-               .WithAccount(MsalTestConstants.User)
-               .WithExtraScopesToConsent(MsalTestConstants.Scope)
-               .WithLoginHint("loginhint")
-               .WithPrompt(Prompt.ForceLogin)
-               .WithUseEmbeddedWebView(true);
-            CheckBuilderCommonMethods(interactiveBuilder);
-
-            var iwaBuilder = app.AcquireTokenByIntegratedWindowsAuth(MsalTestConstants.Scope)
-               .WithUsername("upn@live.com");
-            CheckBuilderCommonMethods(iwaBuilder);
-
-            var usernamePasswordBuilder = app.AcquireTokenByUsernamePassword(MsalTestConstants.Scope, "upn@live.com", new SecureString());
-            CheckBuilderCommonMethods(usernamePasswordBuilder);
-
-            var deviceCodeBuilder = app.AcquireTokenWithDeviceCode(MsalTestConstants.Scope, result => Task.FromResult(0))
-               .WithDeviceCodeResultCallback(result => Task.FromResult(0));
-            CheckBuilderCommonMethods(deviceCodeBuilder);
-
-            var silentBuilder = app.AcquireTokenSilent(MsalTestConstants.Scope, MsalTestConstants.User)
-               .WithForceRefresh(true);
-            CheckBuilderCommonMethods(silentBuilder);
-
-            silentBuilder = app.AcquireTokenSilent(MsalTestConstants.Scope, "upn@live.co.uk")
-              .WithForceRefresh(true);
-            CheckBuilderCommonMethods(silentBuilder);
-
-            var byRefreshTokenBuilder = ((IByRefreshToken)app).AcquireTokenByRefreshToken(MsalTestConstants.Scope, "refreshtoken")
-                                  .WithRefreshToken("refreshtoken");
-            CheckBuilderCommonMethods(byRefreshTokenBuilder);
-        }
-
-#endif
-
-#if NET_CORE
-
-        [TestMethod]
-        public async Task NetCore_AcquireToken_ThrowsPlatformNotSupportedAsync()
-        {
-            // Arrange
-            PublicClientApplication pca = PublicClientApplicationBuilder.Create(MsalTestConstants.ClientId).BuildConcrete();
-            var account = new Account("a.b", null, null);
-
-            // All interactive auth overloads
-            IEnumerable<Func<Task<AuthenticationResult>>> acquireTokenInteractiveMethods = new List<Func<Task<AuthenticationResult>>>
-            {
-                // without UI Parent
-                async () => await pca.AcquireTokenInteractive(MsalTestConstants.Scope).ExecuteAsync(CancellationToken.None).ConfigureAwait(false),
-                async () => await pca.AcquireTokenInteractive(MsalTestConstants.Scope).WithLoginHint("login hint").ExecuteAsync(CancellationToken.None).ConfigureAwait(false),
-                async () => await pca.AcquireTokenInteractive(MsalTestConstants.Scope).WithAccount(account).ExecuteAsync(CancellationToken.None).ConfigureAwait(false),
-                async () => await pca.AcquireTokenInteractive(MsalTestConstants.Scope).WithLoginHint("login hint").WithPrompt(Prompt.Consent).WithExtraQueryParameters("extra_query_params").ExecuteAsync(CancellationToken.None).ConfigureAwait(false),
-                async () => await pca.AcquireTokenInteractive(MsalTestConstants.Scope).WithAccount(account).WithPrompt(Prompt.Consent).WithExtraQueryParameters("extra_query_params").ExecuteAsync(CancellationToken.None).ConfigureAwait(false),
-                async () => await pca.AcquireTokenInteractive(MsalTestConstants.Scope)
-                    .WithLoginHint("login hint")
-                    .WithPrompt(Prompt.Consent)
-                    .WithExtraQueryParameters("extra_query_params")
-                    .WithExtraScopesToConsent(new[] {"extra scopes" })
-                    .WithAuthority(MsalTestConstants.AuthorityCommonTenant)
-                    .ExecuteAsync(CancellationToken.None)
-                    .ConfigureAwait(false),
-
-                async () => await pca.AcquireTokenInteractive(MsalTestConstants.Scope)
-                    .WithAccount(account)
-                    .WithPrompt(Prompt.Consent)
-                    .WithExtraQueryParameters("extra_query_params")
-                    .WithExtraScopesToConsent(new[] {"extra scopes" })
-                    .WithAuthority(MsalTestConstants.AuthorityCommonTenant)
-                    .ExecuteAsync(CancellationToken.None)
-                    .ConfigureAwait(false),
-
-                async () => await pca.AcquireTokenByIntegratedWindowsAuth(MsalTestConstants.Scope).ExecuteAsync(CancellationToken.None).ConfigureAwait(false)
-            };
-
-            // Act and Assert
-            foreach (var acquireTokenInteractiveMethod in acquireTokenInteractiveMethods)
-            {
-                await AssertException.TaskThrowsAsync<PlatformNotSupportedException>(acquireTokenInteractiveMethod).ConfigureAwait(false);
-            }
-        }
-#endif
-        public static void CheckBuilderCommonMethods<T>(AbstractAcquireTokenParameterBuilder<T> builder) where T : AbstractAcquireTokenParameterBuilder<T>
-        {
-            builder.WithAuthority(AadAuthorityAudience.AzureAdAndPersonalMicrosoftAccount, true)
-                .WithAuthority(AzureCloudInstance.AzureChina, AadAuthorityAudience.AzureAdMultipleOrgs, true)
-                .WithAuthority(AzureCloudInstance.AzurePublic, Guid.NewGuid(), true)
-                .WithAuthority(AzureCloudInstance.AzureChina, Guid.NewGuid().ToString("D", CultureInfo.InvariantCulture), true)
-                .WithAuthority(MsalTestConstants.AuthorityCommonTenant, Guid.NewGuid(), true)
-                .WithAuthority(MsalTestConstants.AuthorityCommonTenant, Guid.NewGuid().ToString("D", CultureInfo.InvariantCulture), true)
-                .WithAuthority(MsalTestConstants.AuthorityGuestTenant, true)
-                .WithAdfsAuthority(MsalTestConstants.AuthorityGuestTenant, true)
-                .WithB2CAuthority(MsalTestConstants.B2CAuthority)
-                .WithExtraQueryParameters(
-                    new Dictionary<string, string>
-                    {
-                        {"key1", "value1"}
-                    });
-        }
-    }
-}
-=======
-                    AddStateInAuthorizationResult = false,
-                    MockResult = AuthorizationResult.FromUri(app.AppConfig.RedirectUri + "?code=some-code")
-                };
-
-                MsalMockHelpers.ConfigureMockWebUI(app.ServiceBundle.PlatformProxy, ui);
-                harness.HttpManager.AddMockHandlerForTenantEndpointDiscovery(MsalTestConstants.AuthorityCommonTenant);
-
-                try
-                {
-                    AuthenticationResult result = await app
-                        .AcquireTokenInteractive(MsalTestConstants.Scope)
-                        .ExecuteAsync(CancellationToken.None)
-                        .ConfigureAwait(false);
-
-                    Assert.Fail("API should have failed here");
-                }
-                catch (MsalClientException exc)
-                {
-                    Assert.IsNotNull(exc);
-                    Assert.AreEqual(MsalError.StateMismatchError, exc.ErrorCode);
-                }
-
-                Assert.IsNotNull(
-                    receiver.EventsReceived.Find(
-                        anEvent => // Expect finding such an event
-                            anEvent[EventBase.EventNameKey].EndsWith("api_event") &&
-                            anEvent[MsalTelemetryBlobEventNames.ApiIdConstStrKey] == "170" && anEvent[ApiEvent.WasSuccessfulKey] == "false" &&
-                            anEvent[ApiEvent.ApiErrorCodeKey] == "state_mismatch"));
-            }
-        }
-
-        [TestMethod]
-        [TestCategory("PublicClientApplicationTests")]
-        public async Task DifferentStateReturnedTestAsync()
-        {
-            var receiver = new MyReceiver();
-
-            using (var harness = new MockHttpAndServiceBundle(telemetryCallback: receiver.HandleTelemetryEvents))
-            {
-                harness.HttpManager.AddInstanceDiscoveryMockHandler();
-
-                PublicClientApplication app = PublicClientApplicationBuilder
-                    .Create(MsalTestConstants.ClientId)
-                    .WithAuthority(new Uri(ClientApplicationBase.DefaultAuthority), true)
-                    .WithHttpManager(harness.HttpManager)
-                    .BuildConcrete();
-
-                MockWebUI ui = new MockWebUI()
-                {
-                    AddStateInAuthorizationResult = false,
-                    MockResult = AuthorizationResult.FromUri(MsalTestConstants.AuthorityHomeTenant + "?code=some-code&state=mismatched")
-                };
-
-                MsalMockHelpers.ConfigureMockWebUI(app.ServiceBundle.PlatformProxy, ui);
-                harness.HttpManager.AddMockHandlerForTenantEndpointDiscovery(MsalTestConstants.AuthorityCommonTenant);
-
-                try
-                {
-                    AuthenticationResult result = await app
-                        .AcquireTokenInteractive(MsalTestConstants.Scope)
-                        .ExecuteAsync(CancellationToken.None)
-                        .ConfigureAwait(false);
-
-                    Assert.Fail("API should have failed here");
-                }
-                catch (MsalClientException exc)
-                {
-                    Assert.IsNotNull(exc);
-                    Assert.AreEqual(MsalError.StateMismatchError, exc.ErrorCode);
-                }
-            }
-        }
-
-        [TestMethod]
-        [TestCategory("PublicClientApplicationTests")]
-        public async Task AcquireTokenNoClientInfoReturnedTestAsync()
-        {
-            using (var harness = new MockHttpAndServiceBundle())
-            {
-                harness.HttpManager.AddInstanceDiscoveryMockHandler();
-
-                PublicClientApplication app = PublicClientApplicationBuilder.Create(MsalTestConstants.ClientId)
-                                                                            .WithAuthority(new Uri(ClientApplicationBase.DefaultAuthority), true)
-                                                                            .WithHttpManager(harness.HttpManager)
-                                                                            .BuildConcrete();
-
-                MsalMockHelpers.ConfigureMockWebUI(
-                    app.ServiceBundle.PlatformProxy,
-                    AuthorizationResult.FromUri(app.AppConfig.RedirectUri + "?code=some-code"));
-
-                harness.HttpManager.AddMockHandlerForTenantEndpointDiscovery(MsalTestConstants.AuthorityCommonTenant);
-
-                harness.HttpManager.AddMockHandler(
-                    new MockHttpMessageHandler
-                    {
-                        ExpectedMethod = HttpMethod.Post,
-                        ResponseMessage = MockHelpers.CreateSuccessTokenResponseMessage(
-                            "some-scope1 some-scope2",
-                            MockHelpers.CreateIdToken(MsalTestConstants.UniqueId, MsalTestConstants.DisplayableId),
-                            string.Empty)
-                    });
-
-                try
-                {
-                    AuthenticationResult result = await app
-                        .AcquireTokenInteractive(MsalTestConstants.Scope)
-                        .ExecuteAsync(CancellationToken.None)
-                        .ConfigureAwait(false);
-                }
-                catch (MsalClientException exc)
-                {
-                    Assert.IsNotNull(exc);
-                    Assert.AreEqual(MsalError.JsonParseError, exc.ErrorCode);
-                    Assert.AreEqual("client info is null", exc.Message);
-                }
-            }
-        }
-
-        [TestMethod]
-        [TestCategory("PublicClientApplicationTests")]
-        public void AcquireTokenSameUserTest()
-        {
-            using (var harness = new MockHttpAndServiceBundle())
-            {
-                harness.HttpManager.AddInstanceDiscoveryMockHandler();
-
-                PublicClientApplication app = PublicClientApplicationBuilder.Create(MsalTestConstants.ClientId)
-                                                                            .WithAuthority(new Uri(ClientApplicationBase.DefaultAuthority), true)
-                                                                            .WithHttpManager(harness.HttpManager)
-                                                                            .BuildConcrete();
-                MsalMockHelpers.ConfigureMockWebUI(
-                    app.ServiceBundle.PlatformProxy,
-                    AuthorizationResult.FromUri(app.AppConfig.RedirectUri + "?code=some-code"));
-
-                harness.HttpManager.AddMockHandlerForTenantEndpointDiscovery(MsalTestConstants.AuthorityCommonTenant);
-                harness.HttpManager.AddSuccessTokenResponseMockHandlerForPost(MsalTestConstants.AuthorityCommonTenant);
-
-                AuthenticationResult result = app
-                    .AcquireTokenInteractive(MsalTestConstants.Scope)
-                    .ExecuteAsync(CancellationToken.None)
-                    .Result;
-
-                Assert.IsNotNull(result);
-                Assert.IsNotNull(result.Account);
-                Assert.AreEqual(MsalTestConstants.UniqueId, result.UniqueId);
-                Assert.AreEqual(MsalTestConstants.CreateUserIdentifier(), result.Account.HomeAccountId.Identifier);
-                Assert.AreEqual(MsalTestConstants.DisplayableId, result.Account.Username);
-
-                // repeat interactive call and pass in the same user
-                MsalMockHelpers.ConfigureMockWebUI(
-                    app.ServiceBundle.PlatformProxy,
-                    AuthorizationResult.FromUri(app.AppConfig.RedirectUri + "?code=some-code"));
-
-                harness.HttpManager.AddSuccessTokenResponseMockHandlerForPost(MsalTestConstants.AuthorityCommonTenant);
-
-                result = app
-                    .AcquireTokenInteractive(MsalTestConstants.Scope)
-                    .ExecuteAsync(CancellationToken.None)
-                    .Result;
-
-                Assert.IsNotNull(result);
-                Assert.IsNotNull(result.Account);
-                Assert.AreEqual(MsalTestConstants.UniqueId, result.UniqueId);
-                Assert.AreEqual(MsalTestConstants.CreateUserIdentifier(), result.Account.HomeAccountId.Identifier);
-                Assert.AreEqual(MsalTestConstants.DisplayableId, result.Account.Username);
-            }
-        }
-
-        [TestMethod]
-        [TestCategory("PublicClientApplicationTests")]
-        public void AcquireTokenAddTwoUsersTest()
-        {
-            using (var harness = new MockHttpAndServiceBundle())
-            {
-                harness.HttpManager.AddInstanceDiscoveryMockHandler();
-
-                PublicClientApplication app = PublicClientApplicationBuilder.Create(MsalTestConstants.ClientId)
-                                                                            .WithAuthority(new Uri(ClientApplicationBase.DefaultAuthority), true)
-                                                                            .WithHttpManager(harness.HttpManager)
-                                                                            .BuildConcrete();
-
-                MsalMockHelpers.ConfigureMockWebUI(
-                    app.ServiceBundle.PlatformProxy,
-                    AuthorizationResult.FromUri(app.AppConfig.RedirectUri + "?code=some-code"));
-
-                harness.HttpManager.AddMockHandlerForTenantEndpointDiscovery(MsalTestConstants.AuthorityCommonTenant);
-                harness.HttpManager.AddSuccessTokenResponseMockHandlerForPost(MsalTestConstants.AuthorityCommonTenant);
-
-                AuthenticationResult result = app
-                    .AcquireTokenInteractive(MsalTestConstants.Scope)
-                    .ExecuteAsync(CancellationToken.None)
-                    .Result;
-
-                Assert.IsNotNull(result);
-                Assert.IsNotNull(result.Account);
-                Assert.AreEqual(MsalTestConstants.UniqueId, result.UniqueId);
-                Assert.AreEqual(MsalTestConstants.CreateUserIdentifier(), result.Account.HomeAccountId.Identifier);
-                Assert.AreEqual(MsalTestConstants.DisplayableId, result.Account.Username);
-                Assert.AreEqual(MsalTestConstants.Utid, result.TenantId);
-
-                // repeat interactive call and pass in the same user
-                MsalMockHelpers.ConfigureMockWebUI(
-                    app.ServiceBundle.PlatformProxy,
-                    AuthorizationResult.FromUri(app.AppConfig.RedirectUri + "?code=some-code"));
-
-                harness.HttpManager.AddMockHandler(
-                    new MockHttpMessageHandler
-                    {
-                        ExpectedMethod = HttpMethod.Post,
-                        ResponseMessage = MockHelpers.CreateSuccessTokenResponseMessage(
-                            MsalTestConstants.Scope.ToString(),
-                            MockHelpers.CreateIdToken(
-                                MsalTestConstants.UniqueId + "more",
-                                MsalTestConstants.DisplayableId + "more",
-                                MsalTestConstants.Utid + "more"),
-                            MockHelpers.CreateClientInfo(MsalTestConstants.Uid + "more", MsalTestConstants.Utid + "more"))
-                    });
-
-                result = app
-                    .AcquireTokenInteractive(MsalTestConstants.Scope)
-                    .ExecuteAsync(CancellationToken.None)
-                    .Result;
-
-                Assert.IsNotNull(result);
-                Assert.IsNotNull(result.Account);
-                Assert.AreEqual(MsalTestConstants.UniqueId + "more", result.UniqueId);
-                Assert.AreEqual(
-                    MsalTestConstants.CreateUserIdentifier(MsalTestConstants.Uid + "more", MsalTestConstants.Utid + "more"),
-                    result.Account.HomeAccountId.Identifier);
-                Assert.AreEqual(MsalTestConstants.DisplayableId + "more", result.Account.Username);
-                Assert.AreEqual(MsalTestConstants.Utid + "more", result.TenantId);
-            }
-        }
-
-        [TestMethod]
-        [TestCategory("PublicClientApplicationTests")]
-        public void AcquireTokenDifferentUserReturnedFromServiceTest()
-        {
-            var receiver = new MyReceiver();
-            using (var httpManager = new MockHttpManager())
-            {
-                httpManager.AddInstanceDiscoveryMockHandler();
-
-                PublicClientApplication app = PublicClientApplicationBuilder.Create(MsalTestConstants.ClientId)
-                                                                            .WithAuthority(new Uri(ClientApplicationBase.DefaultAuthority), true)
-                                                                            .WithHttpManager(httpManager)
-                                                                            .WithTelemetry(receiver.HandleTelemetryEvents)
-                                                                            .BuildConcrete();
-
-                MsalMockHelpers.ConfigureMockWebUI(
-                    app.ServiceBundle.PlatformProxy,
-                                        AuthorizationResult.FromUri(app.AppConfig.RedirectUri + "?code=some-code"));
-
-                httpManager.AddMockHandlerForTenantEndpointDiscovery(MsalTestConstants.AuthorityCommonTenant);
-                httpManager.AddSuccessTokenResponseMockHandlerForPost(MsalTestConstants.AuthorityCommonTenant);
-
-                AuthenticationResult result = app
-                    .AcquireTokenInteractive(MsalTestConstants.Scope)
-                    .ExecuteAsync(CancellationToken.None)
-                    .Result;
-
-                Assert.IsNotNull(result);
-                Assert.IsNotNull(result.Account);
-                Assert.AreEqual(MsalTestConstants.UniqueId, result.UniqueId);
-                Assert.AreEqual(MsalTestConstants.CreateUserIdentifier(), result.Account.HomeAccountId.Identifier);
-                Assert.AreEqual(MsalTestConstants.DisplayableId, result.Account.Username);
-
-                // TODO: allow checking in the middle of a using block --> Assert.IsTrue(HttpMessageHandlerFactory.IsMocksQueueEmpty, "All mocks should have been consumed");
-
-                var dict = new Dictionary<string, string>
-                {
-                    [OAuth2Parameter.DomainReq] = MsalTestConstants.Utid,
-                    [OAuth2Parameter.LoginReq] = MsalTestConstants.Uid
-                };
-
-                // repeat interactive call and pass in the same user
-                MsalMockHelpers.ConfigureMockWebUI(
-                    app.ServiceBundle.PlatformProxy,
-                    AuthorizationResult.FromUri(app.AppConfig.RedirectUri + "?code=some-code"),
-                    dict);
-
-                httpManager.AddMockHandler(
-                    new MockHttpMessageHandler
-                    {
-                        ExpectedMethod = HttpMethod.Post,
-                        ResponseMessage = MockHelpers.CreateSuccessTokenResponseMessage(
-                            MsalTestConstants.Scope.AsSingleString(),
-                            MockHelpers.CreateIdToken(MsalTestConstants.UniqueId, MsalTestConstants.DisplayableId),
-                            MockHelpers.CreateClientInfo(MsalTestConstants.Uid, MsalTestConstants.Utid + "more"))
-                    });
-
-                try
-                {
-                    result = app
-                        .AcquireTokenInteractive(MsalTestConstants.Scope)
-                        .WithAccount(result.Account)
-                        .WithPrompt(Prompt.SelectAccount)
-                        .ExecuteAsync(CancellationToken.None)
-                        .Result;
-
-                    Assert.Fail("API should have failed here");
-                }
-                catch (AggregateException ex)
-                {
-                    MsalClientException exc = (MsalClientException)ex.InnerException;
-                    Assert.IsNotNull(exc);
-                    Assert.AreEqual(MsalError.UserMismatch, exc.ErrorCode);
-                }
-
-                Assert.IsNotNull(
-                    receiver.EventsReceived.Find(
-                        anEvent => // Expect finding such an event
-                            anEvent[EventBase.EventNameKey].EndsWith("api_event") &&
-                            anEvent[MsalTelemetryBlobEventNames.ApiIdConstStrKey] == "176" && anEvent[ApiEvent.WasSuccessfulKey] == "false" &&
-                            anEvent[ApiEvent.ApiErrorCodeKey] == "user_mismatch"));
-
-                var users = app.GetAccountsAsync().Result;
-                Assert.AreEqual(1, users.Count());
-                Assert.AreEqual(1, app.UserTokenCacheInternal.Accessor.GetAllAccessTokens().Count());
-            }
-        }
-
-        [TestMethod]
-        [TestCategory("PublicClientApplicationTests")]
-        public void AcquireTokenNullUserPassedInAndNewUserReturnedFromServiceTest()
-        {
-            using (var httpManager = new MockHttpManager())
-            {
-                httpManager.AddInstanceDiscoveryMockHandler();
-
-                PublicClientApplication app = PublicClientApplicationBuilder.Create(MsalTestConstants.ClientId)
-                                                                            .WithAuthority(new Uri(ClientApplicationBase.DefaultAuthority), true)
-                                                                            .WithHttpManager(httpManager)
-                                                                            .BuildConcrete();
-
-                MsalMockHelpers.ConfigureMockWebUI(
-                    app.ServiceBundle.PlatformProxy,
-                                        AuthorizationResult.FromUri(app.AppConfig.RedirectUri + "?code=some-code"));
-
-                httpManager.AddMockHandlerForTenantEndpointDiscovery(MsalTestConstants.AuthorityCommonTenant);
-                httpManager.AddSuccessTokenResponseMockHandlerForPost(MsalTestConstants.AuthorityCommonTenant);
-
-                AuthenticationResult result = app
-                    .AcquireTokenInteractive(MsalTestConstants.Scope)
-                    .ExecuteAsync(CancellationToken.None)
-                    .Result;
-
-                Assert.IsNotNull(result);
-                Assert.IsNotNull(result.Account);
-                Assert.AreEqual(MsalTestConstants.UniqueId, result.UniqueId);
-                Assert.AreEqual(MsalTestConstants.CreateUserIdentifier(), result.Account.HomeAccountId.Identifier);
-                Assert.AreEqual(MsalTestConstants.DisplayableId, result.Account.Username);
-                // TODO: Assert.IsTrue(HttpMessageHandlerFactory.IsMocksQueueEmpty, "All mocks should have been consumed");
-
-                // repeat interactive call and pass in the same user
-                MsalMockHelpers.ConfigureMockWebUI(
-                    app.ServiceBundle.PlatformProxy,
-                                        AuthorizationResult.FromUri(app.AppConfig.RedirectUri + "?code=some-code"));
-
-                httpManager.AddMockHandler(
-                    new MockHttpMessageHandler
-                    {
-                        ExpectedMethod = HttpMethod.Post,
-                        ResponseMessage = MockHelpers.CreateSuccessTokenResponseMessage(
-                            MsalTestConstants.Scope.AsSingleString(),
-                            MockHelpers.CreateIdToken(MsalTestConstants.UniqueId, MsalTestConstants.DisplayableId),
-                            MockHelpers.CreateClientInfo(MsalTestConstants.Uid, MsalTestConstants.Utid + "more"))
-                    });
-
-                result = app
-                    .AcquireTokenInteractive(MsalTestConstants.Scope)
-                    .WithPrompt(Prompt.SelectAccount)
-                    .ExecuteAsync(CancellationToken.None)
-                    .Result;
-
-                Assert.IsNotNull(result);
-                Assert.IsNotNull(result.Account);
-                Assert.AreEqual(MsalTestConstants.UniqueId, result.UniqueId);
-                Assert.AreEqual(
-                    MsalTestConstants.CreateUserIdentifier(MsalTestConstants.Uid, MsalTestConstants.Utid + "more"),
-                    result.Account.HomeAccountId.Identifier);
-                Assert.AreEqual(MsalTestConstants.DisplayableId, result.Account.Username);
-                var users = app.GetAccountsAsync().Result;
-                Assert.AreEqual(2, users.Count());
-                Assert.AreEqual(2, app.UserTokenCacheInternal.Accessor.GetAllAccessTokens().Count());
-            }
-        }
-
-
-        [TestMethod]
-        [TestCategory("PublicClientApplicationTests")]
-        public async Task HttpRequestExceptionIsNotSuppressedAsync()
-        {
-            using (var httpManager = new MockHttpManager())
-            {
-                httpManager.AddInstanceDiscoveryMockHandler();
-
-                PublicClientApplication app = PublicClientApplicationBuilder
-                    .Create(MsalTestConstants.ClientId)
-                    .WithAuthority(new Uri(ClientApplicationBase.DefaultAuthority), true)
-                    .WithHttpManager(httpManager)
-                    .BuildConcrete();
-
-                // add mock response bigger than 1MB for Http Client
-                httpManager.AddFailingRequest(new InvalidOperationException());
-
-                await AssertException.TaskThrowsAsync<InvalidOperationException>(
-                    () => app
-                        .AcquireTokenInteractive(MsalTestConstants.Scope.ToArray()).ExecuteAsync(CancellationToken.None)).ConfigureAwait(false);
-            }
-        }
-
-        [TestMethod]
-        [TestCategory("PublicClientApplicationTests")]
-        public async Task AuthUiFailedExceptionTestAsync()
-        {
-            using (var httpManager = new MockHttpManager())
-            {
-                httpManager.AddInstanceDiscoveryMockHandler();
-
-                PublicClientApplication app = PublicClientApplicationBuilder.Create(MsalTestConstants.ClientId)
-                                                                            .WithAuthority(new Uri(ClientApplicationBase.DefaultAuthority), true)
-                                                                            .WithHttpManager(httpManager)
-                                                                            .BuildConcrete();
-
-                httpManager.AddMockHandlerForTenantEndpointDiscovery(MsalTestConstants.AuthorityCommonTenant);
-
-                // repeat interactive call and pass in the same user
-                MsalMockHelpers.ConfigureMockWebUI(
-                    app.ServiceBundle.PlatformProxy,
-                    new MockWebUI()
-                    {
-                        ExceptionToThrow = new MsalClientException(
-                            MsalError.AuthenticationUiFailedError,
-                            "Failed to invoke webview",
-                            new InvalidOperationException("some-inner-Exception"))
-                    });
-
-                try
-                {
-                    AuthenticationResult result = await app
-                        .AcquireTokenInteractive(MsalTestConstants.Scope)
-                        .ExecuteAsync(CancellationToken.None)
-                        .ConfigureAwait(false);
-
-                    Assert.Fail("API should have failed here");
-                }
-                catch (MsalClientException exc)
-                {
-                    Assert.IsNotNull(exc);
-                    Assert.AreEqual(MsalError.AuthenticationUiFailedError, exc.ErrorCode);
-                    Assert.AreEqual("some-inner-Exception", exc.InnerException.Message);
-                }
-            }
-        }
-
-        [TestMethod]
-        [TestCategory("PublicClientApplicationTests")]
-        public void GetAccountTests()
-        {
-            var app = PublicClientApplicationBuilder.Create(MsalTestConstants.ClientId).BuildConcrete();
-            var accounts = app.GetAccountsAsync().Result;
-            Assert.IsTrue(!accounts.Any());
-
-            var acc = app.GetAccountAsync(null).Result;
-            Assert.IsNull(acc);
-
-            acc = app.GetAccountAsync("").Result;
-            Assert.IsNull(acc);
-
-            TokenCacheHelper.AddRefreshTokenToCache(app.UserTokenCacheInternal.Accessor, MsalTestConstants.Uid,
-                MsalTestConstants.Utid, MsalTestConstants.ClientId);
-            TokenCacheHelper.AddAccountToCache(app.UserTokenCacheInternal.Accessor, MsalTestConstants.Uid,
-                MsalTestConstants.Utid);
-
-            TokenCacheHelper.AddRefreshTokenToCache(app.UserTokenCacheInternal.Accessor, MsalTestConstants.Uid + "1",
-                MsalTestConstants.Utid, MsalTestConstants.ClientId);
-            TokenCacheHelper.AddAccountToCache(app.UserTokenCacheInternal.Accessor, MsalTestConstants.Uid + "1",
-                MsalTestConstants.Utid);
-
-            accounts = app.GetAccountsAsync().Result;
-            Assert.IsNotNull(accounts);
-            // two users in the cache
-            Assert.AreEqual(2, accounts.Count());
-
-            var userToFind = accounts.First();
-
-            acc = app.GetAccountAsync(userToFind.HomeAccountId.Identifier).Result;
-
-            Assert.AreEqual(userToFind.Username, acc.Username);
-            Assert.AreEqual(userToFind.HomeAccountId, acc.HomeAccountId);
-            Assert.AreEqual(userToFind.Environment, acc.Environment);
-        }
-
-        [TestMethod]
-        [Description("Test for AcquireToken with user canceling authentication")]
-        public async Task AcquireTokenWithAuthenticationCanceledTestAsync()
-        {
-            var receiver = new MyReceiver();
-            using (var httpManager = new MockHttpManager())
-            {
-                httpManager.AddInstanceDiscoveryMockHandler();
-
-                PublicClientApplication app = PublicClientApplicationBuilder.Create(MsalTestConstants.ClientId)
-                                                                            .WithAuthority(new Uri(ClientApplicationBase.DefaultAuthority), true)
-                                                                            .WithHttpManager(httpManager)
-                                                                            .WithTelemetry(receiver.HandleTelemetryEvents)
-                                                                            .WithDebugLoggingCallback(logLevel: LogLevel.Verbose)
-                                                                            .BuildConcrete();
-
-                // Interactive call and user cancels authentication
-                var ui = new MockWebUI()
-                {
-                    MockResult = AuthorizationResult.FromStatus(AuthorizationStatus.UserCancel)
-                };
-
-                httpManager.AddMockHandlerForTenantEndpointDiscovery(MsalTestConstants.AuthorityCommonTenant);
-                MsalMockHelpers.ConfigureMockWebUI(app.ServiceBundle.PlatformProxy, ui);
-
-                try
-                {
-                    AuthenticationResult result = await app
-                        .AcquireTokenInteractive(MsalTestConstants.Scope)
-                        .ExecuteAsync(CancellationToken.None)
-                        .ConfigureAwait(false);
-                }
-                catch (MsalClientException exc)
-                {
-                    Assert.IsNotNull(exc);
-                    Assert.AreEqual("authentication_canceled", exc.ErrorCode);
-                    Assert.IsNotNull(
-                        receiver.EventsReceived.Find(
-                            anEvent => // Expect finding such an event
-                                anEvent[EventBase.EventNameKey].EndsWith("ui_event") &&
-                                anEvent[UiEvent.UserCancelledKey] == "true"));
-                    return;
-                }
-            }
-
-            Assert.Fail("Should not reach here. Exception was not thrown.");
-        }
-
-        [TestMethod]
-        [Description("Test for AcquireToken with access denied error. This error will occur if" +
-            "user cancels authentication with embedded webview")]
-        public async Task AcquireTokenWithAccessDeniedErrorTestAsync()
-        {
-            var receiver = new MyReceiver();
-            using (var httpManager = new MockHttpManager())
-            {
-                httpManager.AddInstanceDiscoveryMockHandler();
-
-                PublicClientApplication app = PublicClientApplicationBuilder
-                    .Create(MsalTestConstants.ClientId)
-                    .WithAuthority(new Uri(ClientApplicationBase.DefaultAuthority), true)
-                    .WithHttpManager(httpManager)
-                    .WithTelemetry(receiver.HandleTelemetryEvents)
-                    .BuildConcrete();
-
-                // Interactive call and authentication fails with access denied
-                MockWebUI ui = new MockWebUI()
-                {
-                    MockResult = AuthorizationResult.FromUri(MsalTestConstants.AuthorityHomeTenant + "?error=access_denied")
-                };
-
-                httpManager.AddMockHandlerForTenantEndpointDiscovery(MsalTestConstants.AuthorityCommonTenant);
-                MsalMockHelpers.ConfigureMockWebUI(app.ServiceBundle.PlatformProxy, ui);
-
-                try
-                {
-                    AuthenticationResult result = await app
-                        .AcquireTokenInteractive(MsalTestConstants.Scope)
-                        .ExecuteAsync(CancellationToken.None)
-                        .ConfigureAwait(false);
-                }
-                catch (MsalClientException exc)
-                {
-                    Assert.IsNotNull(exc);
-                    Assert.AreEqual("access_denied", exc.ErrorCode);
-                    Assert.IsNotNull(
-                        receiver.EventsReceived.Find(
-                            anEvent => // Expect finding such an event
-                                anEvent[EventBase.EventNameKey].EndsWith("ui_event") &&
-                                anEvent[UiEvent.AccessDeniedKey] == "true"));
-                    return;
-                }
-            }
-
-            Assert.Fail("Should not reach here. Exception was not thrown.");
-        }
-
-        [TestMethod]
-        [Description("ClientApplicationBase.GetAuthoriy tests")]
-        public void GetAuthority_AccountWithNullIdPassed_CommonAuthorityReturned()
-        {
-            PublicClientApplication app = PublicClientApplicationBuilder.Create(MsalTestConstants.ClientId).BuildConcrete();
-
-            var authoriy = ClientApplicationBase.GetAuthority(app.ServiceBundle, new Account(null, MsalTestConstants.Name, MsalTestConstants.ProductionPrefNetworkEnvironment));
-            Assert.AreEqual(ClientApplicationBase.DefaultAuthority, authoriy.AuthorityInfo.CanonicalAuthority);
-        }
-
-        [TestMethod]
-        [Description("ClientApplicationBase.GetAuthoriy tests")]
-        public void GetAuthority_AccountWithIdPassed_TenantedAuthorityUsed()
-        {
-            PublicClientApplication app = PublicClientApplicationBuilder.Create(MsalTestConstants.ClientId).BuildConcrete();
-
-            var authority = ClientApplicationBase.GetAuthority(
-                app.ServiceBundle,
-                new Account(
-                    "objectId." + MsalTestConstants.Utid,
-                    MsalTestConstants.Name,
-                    MsalTestConstants.ProductionPrefNetworkEnvironment));
-
-            Assert.AreEqual(MsalTestConstants.AuthorityTestTenant, authority.AuthorityInfo.CanonicalAuthority);
-        }
-
-        [TestCategory("PublicClientApplicationTests")]
-        public async Task AcquireTokenSilentNullAccountErrorTestAsync()
-        {
-            PublicClientApplication app = PublicClientApplicationBuilder.Create(MsalTestConstants.ClientId).BuildConcrete();
-
-            try
-            {
-                AuthenticationResult result = await app
-                    .AcquireTokenSilent(MsalTestConstants.Scope.ToArray(), string.Empty)
-                    .ExecuteAsync(CancellationToken.None)
-                    .ConfigureAwait(false);
-            }
-            catch (MsalUiRequiredException exc)
-            {
-                Assert.IsNotNull(exc);
-                Assert.AreEqual("user_null", MsalError.UserNullError);
-            }
-        }
-
-        [TestMethod]
-        [TestCategory("B2C")]
-        public void B2CLoginAcquireTokenTest()
-        {
-            using (var httpManager = new MockHttpManager())
-            {
-
-                PublicClientApplication app = PublicClientApplicationBuilder.Create(MsalTestConstants.ClientId)
-                                                                            .WithAuthority(new Uri(MsalTestConstants.B2CLoginAuthority), true)
-                                                                            .WithHttpManager(httpManager)
-                                                                            .BuildConcrete();
-
-                MsalMockHelpers.ConfigureMockWebUI(
-                    app.ServiceBundle.PlatformProxy,
-                                        AuthorizationResult.FromUri(app.AppConfig.RedirectUri + "?code=some-code"));
-
-                httpManager.AddMockHandlerForTenantEndpointDiscovery(MsalTestConstants.B2CLoginAuthority);
-                httpManager.AddSuccessTokenResponseMockHandlerForPost(MsalTestConstants.B2CLoginAuthority);
-
-                AuthenticationResult result = app
-                    .AcquireTokenInteractive(MsalTestConstants.Scope)
-                    .ExecuteAsync(CancellationToken.None)
-                    .Result;
-
-                Assert.IsNotNull(result);
-                Assert.IsNotNull(result.Account);
-            }
-        }
-
-        [TestMethod]
-        [TestCategory("B2C")]
-        public void B2CAcquireTokenTest()
-        {
-            using (var httpManager = new MockHttpManager())
-            {
-                PublicClientApplication app = PublicClientApplicationBuilder.Create(MsalTestConstants.ClientId)
-                                                                            .WithAuthority(new Uri(MsalTestConstants.B2CAuthority), true)
-                                                                            .WithHttpManager(httpManager)
-                                                                            .BuildConcrete();
-
-                MsalMockHelpers.ConfigureMockWebUI(
-                    app.ServiceBundle.PlatformProxy,
-                                        AuthorizationResult.FromUri(app.AppConfig.RedirectUri + "?code=some-code"));
-
-                httpManager.AddMockHandlerForTenantEndpointDiscovery(MsalTestConstants.B2CAuthority);
-                httpManager.AddSuccessTokenResponseMockHandlerForPost(MsalTestConstants.B2CAuthority);
-
-                AuthenticationResult result = app
-                    .AcquireTokenInteractive(MsalTestConstants.Scope)
-                    .ExecuteAsync(CancellationToken.None)
-                    .Result;
-
-                Assert.IsNotNull(result);
-                Assert.IsNotNull(result.Account);
-            }
-        }
-
-        [TestMethod]
-        [TestCategory("B2C")]
-        public void B2CAcquireTokenWithValidateAuthorityTrueTest()
-        {
-            using (var httpManager = new MockHttpManager())
-            {
-                PublicClientApplication app = PublicClientApplicationBuilder.Create(MsalTestConstants.ClientId)
-                                                                            .WithAuthority(new Uri(MsalTestConstants.B2CLoginAuthority), true)
-                                                                            .WithHttpManager(httpManager)
-                                                                            .BuildConcrete();
-
-                var ui = new MockWebUI()
-                {
-                    MockResult = AuthorizationResult.FromUri(MsalTestConstants.B2CLoginAuthority + "?code=some-code")
-                };
-
-                MsalMockHelpers.ConfigureMockWebUI(
-                    app.ServiceBundle.PlatformProxy,
-                                        AuthorizationResult.FromUri(app.AppConfig.RedirectUri + "?code=some-code"));
-
-                httpManager.AddMockHandlerForTenantEndpointDiscovery(MsalTestConstants.B2CLoginAuthority);
-                httpManager.AddSuccessTokenResponseMockHandlerForPost(MsalTestConstants.B2CLoginAuthority);
-
-                AuthenticationResult result = app
-                    .AcquireTokenInteractive(MsalTestConstants.Scope)
-                    .ExecuteAsync(CancellationToken.None)
-                    .Result;
-
-                Assert.IsNotNull(result);
-                Assert.IsNotNull(result.Account);
-            }
-        }
-
-        [TestMethod]
-        [TestCategory("B2C")]
-        public void B2CAcquireTokenWithValidateAuthorityTrueAndRandomAuthorityTest()
-        {
-            using (var httpManager = new MockHttpManager())
-            {
-                PublicClientApplication app = PublicClientApplicationBuilder.Create(MsalTestConstants.ClientId)
-                                                                            .WithAuthority(new Uri(MsalTestConstants.B2CCustomDomain), true)
-                                                                            .WithHttpManager(httpManager)
-                                                                            .BuildConcrete();
-
-                MsalMockHelpers.ConfigureMockWebUI(
-                    app.ServiceBundle.PlatformProxy,
-                                        AuthorizationResult.FromUri(app.AppConfig.RedirectUri + "?code=some-code"));
-
-                httpManager.AddMockHandlerForTenantEndpointDiscovery(MsalTestConstants.B2CCustomDomain);
-                httpManager.AddSuccessTokenResponseMockHandlerForPost(MsalTestConstants.B2CCustomDomain);
-
-                AuthenticationResult result = app
-                    .AcquireTokenInteractive(MsalTestConstants.Scope)
-                    .ExecuteAsync(CancellationToken.None)
-                    .Result;
-
-                Assert.IsNotNull(result);
-                Assert.IsNotNull(result.Account);
-            }
-        }
-
-        [TestMethod]
-        [TestCategory("B2C")]
-        public void B2CAcquireTokenAuthorityHostMisMatchErrorTest()
-        {
-            using (var httpManager = new MockHttpManager())
-            {
-                PublicClientApplication app = PublicClientApplicationBuilder.Create(MsalTestConstants.ClientId)
-                                                                            .WithAuthority(new Uri(MsalTestConstants.B2CLoginAuthority), true)
-                                                                            .WithHttpManager(httpManager)
-                                                                            .BuildConcrete();
-                try
-                {
-                    AuthenticationResult result = app
-                        .AcquireTokenInteractive(MsalTestConstants.Scope)
-                        .WithB2CAuthority(MsalTestConstants.B2CLoginAuthorityWrongHost)
-                        .ExecuteAsync(CancellationToken.None)
-                        .Result;
-                }
-                catch (Exception exc)
-                {
-                    Assert.IsNotNull(exc);
-                    Assert.AreEqual(MsalErrorMessage.B2CAuthorityHostMisMatch, exc.InnerException.Message);
-                    return;
-                }
-            }
-
-            Assert.Fail("Should not reach here. Exception was not thrown.");
-        }
-
-        [TestMethod]
-        [TestCategory("B2C")]
-        public void B2CAcquireTokenWithB2CLoginAuthorityTest()
-        {
-            using (var harness = new MockHttpAndServiceBundle())
-            {
-                ValidateB2CLoginAuthority(harness, MsalTestConstants.B2CAuthority);
-                ValidateB2CLoginAuthority(harness, MsalTestConstants.B2CLoginAuthority);
-                ValidateB2CLoginAuthority(harness, MsalTestConstants.B2CLoginAuthorityBlackforest);
-                ValidateB2CLoginAuthority(harness, MsalTestConstants.B2CLoginAuthorityMoonCake);
-                ValidateB2CLoginAuthority(harness, MsalTestConstants.B2CLoginAuthorityUsGov);
-                ValidateB2CLoginAuthority(harness, MsalTestConstants.B2CCustomDomain);
-            }
-        }
-
-        /// <summary>
-        /// Cache state:
-        ///
-        /// 2 users have acquired tokens
-        /// 1 of them is a guest in another tenant => 1 request for each tenant
-        ///
-        /// There are 3 access tokens, 3 ATs, 3 Accounts but only 2 RT
-        /// </summary>
-        /// <returns></returns>
-        [TestMethod]
-        [DeploymentItem(@"Resources\MultiTenantTokenCache.json")]
-        public async Task MultiTenantWithAuthorityOverrideAsync()
-        {
-            const string tenant1 = "72f988bf-86f1-41af-91ab-2d7cd011db47";
-            const string tenant2 = "49f548d0-12b7-4169-a390-bb5304d24462";
-            string tenantedAuthority1 = $"https://login.microsoftonline.com/{tenant1}/";
-            string tenantedAuthority2 = $"https://login.microsoftonline.com/{tenant2}/";
-
-            using (var httpManager = new MockHttpManager())
-            {
-                // Arrange
-                httpManager.AddInstanceDiscoveryMockHandler();
-
-                PublicClientApplication pca = CreatePcaFromFileWithAuthority(httpManager);
-
-                // Act
-                var accounts = await pca.GetAccountsAsync().ConfigureAwait(false);
-                AuthenticationResult response = await
-                    pca.AcquireTokenSilent(new[] { "User.Read" }, accounts.First())
-                    .WithAuthority(tenantedAuthority1)
-                    .ExecuteAsync()
-                    .ConfigureAwait(false);
-
-                // Assert
-                Assert.AreEqual(tenant1, response.TenantId);
-
-                // Act
-                accounts = await pca.GetAccountsAsync().ConfigureAwait(false);
-                response = await
-                    pca.AcquireTokenSilent(new[] { "User.Read" }, accounts.First())
-                    .WithAuthority(tenantedAuthority2)
-                    .ExecuteAsync()
-                    .ConfigureAwait(false);
-
-                // Assert
-                Assert.AreEqual(tenant2, response.TenantId);
-            }
-        }
-
-        /// <summary>
-        /// Cache state:
-        ///
-        /// 2 users have acquired tokens
-        /// 1 of them is a guest in another tenant => 1 request for each tenant
-        ///
-        /// There are 3 access tokens, 3 ATs, 3 Accounts but only 2 RT
-        /// </summary>
-        /// <returns></returns>
-        [TestMethod]
-        [DeploymentItem(@"Resources\MultiTenantTokenCache.json")]
-        public async Task MultiTenantViaPcaAsync()
-        {
-            const string tenant1 = "72f988bf-86f1-41af-91ab-2d7cd011db47";
-            const string tenant2 = "49f548d0-12b7-4169-a390-bb5304d24462";
-            string tenantedAuthority1 = $"https://login.microsoftonline.com/{tenant1}/";
-            string tenantedAuthority2 = $"https://login.microsoftonline.com/{tenant2}/";
-
-            using (var httpManager = new MockHttpManager())
-            {
-                // Arrange
-                httpManager.AddInstanceDiscoveryMockHandler();
-
-                PublicClientApplication pca = CreatePcaFromFileWithAuthority(httpManager, tenantedAuthority1);
-
-                // Act
-                var accounts = await pca.GetAccountsAsync().ConfigureAwait(false);
-                AuthenticationResult response = await
-                    pca.AcquireTokenSilent(new[] { "User.Read" }, accounts.First())
-                    .ExecuteAsync()
-                    .ConfigureAwait(false);
-
-                // Assert
-                Assert.AreEqual(tenant1, response.TenantId);
-
-                // Arrange
-                PublicClientApplication pca2 = CreatePcaFromFileWithAuthority(httpManager, tenantedAuthority2);
-
-                // Act
-                accounts = await pca2.GetAccountsAsync().ConfigureAwait(false);
-                response = await
-                    pca2.AcquireTokenSilent(new[] { "User.Read" }, accounts.First())
-                    .ExecuteAsync()
-                    .ConfigureAwait(false);
-
-                // Assert
-                Assert.AreEqual(tenant2, response.TenantId);
-            }
-        }
-
-        private static PublicClientApplication CreatePcaFromFileWithAuthority(
-            MockHttpManager httpManager,
-            string authority = null)
-        {
-            const string clientIdInFile = "1d18b3b0-251b-4714-a02a-9956cec86c2d";
-            const string tokenCacheFile = "MultiTenantTokenCache.json";
-
-            var pcaBuilder = PublicClientApplicationBuilder
-             .Create(clientIdInFile)
-             .WithHttpManager(httpManager);
-
-            if (authority != null)
-            {
-                pcaBuilder = pcaBuilder.WithAuthority(authority);
-            }
-
-            var pca = pcaBuilder.BuildConcrete();
-            pca.InitializeTokenCacheFromFile(ResourceHelper.GetTestResourceRelativePath(tokenCacheFile), true);
-            pca.UserTokenCacheInternal.Accessor.AssertItemCount(3, 2, 3, 3, 1);
-            return pca;
-        }
-
-        private static void ValidateB2CLoginAuthority(MockHttpAndServiceBundle harness, string authority)
-        {
-            var app = PublicClientApplicationBuilder
-                .Create(MsalTestConstants.ClientId)
-                .WithB2CAuthority(authority)
-                .WithHttpManager(harness.HttpManager)
-                .BuildConcrete();
-
-            var ui = new MockWebUI()
-            {
-                MockResult = AuthorizationResult.FromUri(authority + "?code=some-code")
-            };
-
-            MsalMockHelpers.ConfigureMockWebUI(app.ServiceBundle.PlatformProxy, ui);
-            harness.HttpManager.AddMockHandlerForTenantEndpointDiscovery(authority);
-            harness.HttpManager.AddSuccessTokenResponseMockHandlerForPost(authority);
-
-            var result = app
-                .AcquireTokenInteractive(MsalTestConstants.Scope)
-                .ExecuteAsync(CancellationToken.None)
-                .Result;
-
-            Assert.IsNotNull(result);
-            Assert.IsNotNull(result.Account);
-        }
-
-        [TestMethod]
-        [TestCategory("PublicClientApplicationTests")]
-        public void EnsurePublicApiSurfaceExistsOnInterface()
-        {
-            IPublicClientApplication app = PublicClientApplicationBuilder.Create(MsalTestConstants.ClientId).Build();
-
-            // This test is to ensure that the methods we want/need on the IPublicClientApplication exist and compile.  This isn't testing functionality, that's done elsewhere.
-            // It's solely to ensure we know that the methods we want/need are available where we expect them since we tend to do most testing on the concrete types.
-
-            var interactiveBuilder = app.AcquireTokenInteractive(MsalTestConstants.Scope)
-               .WithAccount(MsalTestConstants.User)
-               .WithExtraScopesToConsent(MsalTestConstants.Scope)
-               .WithLoginHint("loginhint")
-               .WithPrompt(Prompt.ForceLogin)
-               .WithUseEmbeddedWebView(true);
-            CheckBuilderCommonMethods(interactiveBuilder);
-
-            var iwaBuilder = app.AcquireTokenByIntegratedWindowsAuth(MsalTestConstants.Scope)
-               .WithUsername("upn@live.com");
-            CheckBuilderCommonMethods(iwaBuilder);
-
-            var usernamePasswordBuilder = app.AcquireTokenByUsernamePassword(MsalTestConstants.Scope, "upn@live.com", new SecureString());
-            CheckBuilderCommonMethods(usernamePasswordBuilder);
-
-            var deviceCodeBuilder = app.AcquireTokenWithDeviceCode(MsalTestConstants.Scope, result => Task.FromResult(0))
-               .WithDeviceCodeResultCallback(result => Task.FromResult(0));
-            CheckBuilderCommonMethods(deviceCodeBuilder);
-
-            var silentBuilder = app.AcquireTokenSilent(MsalTestConstants.Scope, MsalTestConstants.User)
-               .WithForceRefresh(true);
-            CheckBuilderCommonMethods(silentBuilder);
-
-            silentBuilder = app.AcquireTokenSilent(MsalTestConstants.Scope, "upn@live.co.uk")
-              .WithForceRefresh(true);
-            CheckBuilderCommonMethods(silentBuilder);
-
-            var byRefreshTokenBuilder = ((IByRefreshToken)app).AcquireTokenByRefreshToken(MsalTestConstants.Scope, "refreshtoken")
-                                  .WithRefreshToken("refreshtoken");
-            CheckBuilderCommonMethods(byRefreshTokenBuilder);
-        }
-
-#endif
-
-        public static void CheckBuilderCommonMethods<T>(AbstractAcquireTokenParameterBuilder<T> builder) where T : AbstractAcquireTokenParameterBuilder<T>
-        {
-            builder.WithAuthority(AadAuthorityAudience.AzureAdAndPersonalMicrosoftAccount, true)
-                .WithAuthority(AzureCloudInstance.AzureChina, AadAuthorityAudience.AzureAdMultipleOrgs, true)
-                .WithAuthority(AzureCloudInstance.AzurePublic, Guid.NewGuid(), true)
-                .WithAuthority(AzureCloudInstance.AzureChina, Guid.NewGuid().ToString("D", CultureInfo.InvariantCulture), true)
-                .WithAuthority(MsalTestConstants.AuthorityCommonTenant, Guid.NewGuid(), true)
-                .WithAuthority(MsalTestConstants.AuthorityCommonTenant, Guid.NewGuid().ToString("D", CultureInfo.InvariantCulture), true)
-                .WithAuthority(MsalTestConstants.AuthorityGuestTenant, true)
-                .WithAdfsAuthority(MsalTestConstants.AuthorityGuestTenant, true)
-                .WithB2CAuthority(MsalTestConstants.B2CAuthority)
-                .WithExtraQueryParameters(
-                    new Dictionary<string, string>
-                    {
-                        {"key1", "value1"}
-                    });
-        }
-    }
-}
->>>>>>> 1c9147e1
+﻿// Copyright (c) Microsoft Corporation. All rights reserved.
+// Licensed under the MIT License.
+
+using Microsoft.Identity.Client;
+using Microsoft.Identity.Client.Cache.Items;
+using Microsoft.Identity.Client.Core;
+using Microsoft.Identity.Client.Mats.Internal.Constants;
+using Microsoft.Identity.Client.Mats.Internal.Events;
+using Microsoft.Identity.Client.OAuth2;
+using Microsoft.Identity.Client.UI;
+using Microsoft.Identity.Client.Utils;
+using Microsoft.Identity.Test.Common;
+using Microsoft.Identity.Test.Common.Core.Helpers;
+using Microsoft.Identity.Test.Common.Core.Mocks;
+using Microsoft.Identity.Test.Common.Mocks;
+using Microsoft.VisualStudio.TestTools.UnitTesting;
+using NSubstitute;
+using System;
+using System.Collections.Generic;
+using System.Globalization;
+using System.Linq;
+using System.Net.Http;
+using System.Security;
+using System.Threading;
+using System.Threading.Tasks;
+
+namespace Microsoft.Identity.Test.Unit.PublicApiTests
+{
+    [TestClass]
+    public class PublicClientApplicationTests
+    {
+        private TokenCacheHelper _tokenCacheHelper;
+
+        [TestInitialize]
+        public void TestInitialize()
+        {
+            TestCommon.ResetInternalStaticCaches();
+
+            _tokenCacheHelper = new TokenCacheHelper();
+        }
+
+#if !NET_CORE
+        [TestMethod]
+        [TestCategory("PublicClientApplicationTests")]
+        [Description("Tests the public interfaces can be mocked")]
+        [Ignore("Bug 1001, as we deprecate public API, new methods aren't mockable.  Working on prototype.")]
+        public void MockPublicClientApplication()
+        {
+            //// Setup up a public client application that returns a dummy result
+            //// The caller asks for two scopes, but only one is returned
+            //var mockResult = new AuthenticationResult(
+            //   accessToken: "",
+            //   isExtendedLifeTimeToken: false,
+            //   uniqueId: "",
+            //   expiresOn: DateTimeOffset.Now,
+            //   extendedExpiresOn: DateTimeOffset.Now,
+            //   tenantId: "",
+            //   account: null,
+            //   idToken: "id token",
+            //   scopes: new[] { "scope1" });
+
+            //var mockApp = Substitute.For<IPublicClientApplication>();
+            //mockApp.AcquireTokenInteractive(new string[] { "scope1", "scope2" }, null).ExecuteAsync(CancellationToken.None).ReturnsForAnyArgs(mockResult);
+
+            //// Now call the substitute with the args to get the substitute result
+            //AuthenticationResult actualResult = mockApp
+            //    .AcquireTokenInteractive(new string[] { "scope1" }, null)
+            //    .ExecuteAsync(CancellationToken.None)
+            //    .Result;
+
+            //Assert.IsNotNull(actualResult);
+            //Assert.AreEqual("id token", actualResult.IdToken, "Mock result failed to return the expected id token");
+
+            //// Check the users properties returns the dummy users
+            //IEnumerable<string> scopes = actualResult.Scopes;
+            //Assert.IsNotNull(scopes);
+            //CollectionAssert.AreEqual(new string[] { "scope1" }, actualResult.Scopes.ToArray());
+        }
+
+        [TestMethod]
+        [TestCategory("PublicClientApplicationTests")]
+        [Description("Tests the public application interfaces can be mocked to throw MSAL exceptions")]
+        [Ignore("Bug 1001, as we deprecate public API, new methods aren't mockable.  Working on prototype.")]
+        public void MockPublicClientApplication_Exception()
+        {
+            //// Setup up a confidential client application that returns throws
+            //var mockApp = Substitute.For<IPublicClientApplication>();
+            //mockApp
+            //    .WhenForAnyArgs(x => x.AcquireTokenAsync(Arg.Any<string[]>()))
+            //    .Do(x => throw new MsalServiceException("my error code", "my message"));
+
+            //// Now call the substitute and check the exception is thrown
+            //MsalServiceException ex =
+            //    AssertException.Throws<MsalServiceException>(() => mockApp.AcquireTokenAsync(new string[] { "scope1" }));
+            //Assert.AreEqual("my error code", ex.ErrorCode);
+            //Assert.AreEqual("my message", ex.Message);
+        }
+
+        [TestMethod]
+        [TestCategory("PublicClientApplicationTests")]
+        public void ConstructorsTest()
+        {
+            PublicClientApplication app = PublicClientApplicationBuilder
+                .Create(MsalTestConstants.ClientId)
+                .BuildConcrete();
+
+            Assert.IsNotNull(app);
+            Assert.AreEqual("https://login.microsoftonline.com/common/", app.Authority);
+            Assert.AreEqual(MsalTestConstants.ClientId, app.AppConfig.ClientId);
+            Assert.AreEqual(Constants.DefaultRedirectUri, app.AppConfig.RedirectUri);
+
+            app = PublicClientApplicationBuilder
+                .Create(MsalTestConstants.ClientId)
+                .WithAuthority(MsalTestConstants.AuthorityGuestTenant)
+                .BuildConcrete();
+
+            Assert.IsNotNull(app);
+            Assert.AreEqual(MsalTestConstants.AuthorityGuestTenant, app.Authority);
+            Assert.AreEqual(MsalTestConstants.ClientId, app.AppConfig.ClientId);
+            Assert.AreEqual(Constants.DefaultRedirectUri, app.AppConfig.RedirectUri);
+
+            app = PublicClientApplicationBuilder
+                .Create(MsalTestConstants.ClientId)
+                .WithAuthority(new Uri("https://login.microsoftonline.com/tfp/vibrob2c.onmicrosoft.com/B2C_1_B2C_Signup_Signin_Policy/oauth2/v2.0"))
+                .BuildConcrete();
+
+            Assert.IsNotNull(app);
+            Assert.AreEqual(
+                "https://login.microsoftonline.com/tfp/vibrob2c.onmicrosoft.com/b2c_1_b2c_signup_signin_policy/",
+                app.Authority);
+            Assert.AreEqual(MsalTestConstants.ClientId, app.AppConfig.ClientId);
+            Assert.AreEqual(Constants.DefaultRedirectUri, app.AppConfig.RedirectUri);
+
+            //app = new PublicClientApplication(MsalTestConstants.ClientId, MsalTestConstants.OnPremiseAuthority);
+            app = PublicClientApplicationBuilder.Create(MsalTestConstants.ClientId).WithAuthority(MsalTestConstants.OnPremiseAuthority).BuildConcrete();
+            Assert.IsNotNull(app);
+            Assert.AreEqual("https://fs.contoso.com/adfs/", app.Authority);
+            Assert.AreEqual(MsalTestConstants.ClientId, app.AppConfig.ClientId);
+            Assert.AreEqual("urn:ietf:wg:oauth:2.0:oob", app.AppConfig.RedirectUri);
+            
+        }
+
+        [TestMethod]
+        [TestCategory("PublicClientApplicationTests")]
+        public async Task NoStateReturnedTestAsync()
+        {
+            var receiver = new MyReceiver();
+
+            using (var harness = new MockHttpAndServiceBundle(telemetryCallback: receiver.HandleTelemetryEvents))
+            {
+                harness.HttpManager.AddInstanceDiscoveryMockHandler();
+
+                PublicClientApplication app = PublicClientApplicationBuilder
+                    .Create(MsalTestConstants.ClientId)
+                    .WithAuthority(new Uri(ClientApplicationBase.DefaultAuthority), true)
+                    .WithHttpManager(harness.HttpManager)
+                    .WithTelemetry(receiver.HandleTelemetryEvents)
+                    .BuildConcrete();
+
+                MockWebUI ui = new MockWebUI()
+                {
+                    AddStateInAuthorizationResult = false,
+                    MockResult = AuthorizationResult.FromUri(app.AppConfig.RedirectUri + "?code=some-code")
+                };
+
+                MsalMockHelpers.ConfigureMockWebUI(app.ServiceBundle.PlatformProxy, ui);
+                harness.HttpManager.AddMockHandlerForTenantEndpointDiscovery(MsalTestConstants.AuthorityCommonTenant);
+
+                try
+                {
+                    AuthenticationResult result = await app
+                        .AcquireTokenInteractive(MsalTestConstants.Scope)
+                        .ExecuteAsync(CancellationToken.None)
+                        .ConfigureAwait(false);
+
+                    Assert.Fail("API should have failed here");
+                }
+                catch (MsalClientException exc)
+                {
+                    Assert.IsNotNull(exc);
+                    Assert.AreEqual(MsalError.StateMismatchError, exc.ErrorCode);
+                }
+
+                Assert.IsNotNull(
+                    receiver.EventsReceived.Find(
+                        anEvent => // Expect finding such an event
+                            anEvent[EventBase.EventNameKey].EndsWith("api_event") &&
+                            anEvent[MsalTelemetryBlobEventNames.ApiIdConstStrKey] == "170" && anEvent[ApiEvent.WasSuccessfulKey] == "false" &&
+                            anEvent[ApiEvent.ApiErrorCodeKey] == "state_mismatch"));
+            }
+        }
+
+        [TestMethod]
+        [TestCategory("PublicClientApplicationTests")]
+        public async Task DifferentStateReturnedTestAsync()
+        {
+            var receiver = new MyReceiver();
+
+            using (var harness = new MockHttpAndServiceBundle(telemetryCallback: receiver.HandleTelemetryEvents))
+            {
+                harness.HttpManager.AddInstanceDiscoveryMockHandler();
+
+                PublicClientApplication app = PublicClientApplicationBuilder
+                    .Create(MsalTestConstants.ClientId)
+                    .WithAuthority(new Uri(ClientApplicationBase.DefaultAuthority), true)
+                    .WithHttpManager(harness.HttpManager)
+                    .BuildConcrete();
+
+                MockWebUI ui = new MockWebUI()
+                {
+                    AddStateInAuthorizationResult = false,
+                    MockResult = AuthorizationResult.FromUri(MsalTestConstants.AuthorityHomeTenant + "?code=some-code&state=mismatched")
+                };
+
+                MsalMockHelpers.ConfigureMockWebUI(app.ServiceBundle.PlatformProxy, ui);
+                harness.HttpManager.AddMockHandlerForTenantEndpointDiscovery(MsalTestConstants.AuthorityCommonTenant);
+
+                try
+                {
+                    AuthenticationResult result = await app
+                        .AcquireTokenInteractive(MsalTestConstants.Scope)
+                        .ExecuteAsync(CancellationToken.None)
+                        .ConfigureAwait(false);
+
+                    Assert.Fail("API should have failed here");
+                }
+                catch (MsalClientException exc)
+                {
+                    Assert.IsNotNull(exc);
+                    Assert.AreEqual(MsalError.StateMismatchError, exc.ErrorCode);
+                }
+            }
+        }
+
+        [TestMethod]
+        [TestCategory("PublicClientApplicationTests")]
+        public async Task AcquireTokenNoClientInfoReturnedTestAsync()
+        {
+            using (var harness = new MockHttpAndServiceBundle())
+            {
+                harness.HttpManager.AddInstanceDiscoveryMockHandler();
+
+                PublicClientApplication app = PublicClientApplicationBuilder.Create(MsalTestConstants.ClientId)
+                                                                            .WithAuthority(new Uri(ClientApplicationBase.DefaultAuthority), true)
+                                                                            .WithHttpManager(harness.HttpManager)
+                                                                            .BuildConcrete();
+
+                MsalMockHelpers.ConfigureMockWebUI(
+                    app.ServiceBundle.PlatformProxy,
+                    AuthorizationResult.FromUri(app.AppConfig.RedirectUri + "?code=some-code"));
+
+                harness.HttpManager.AddMockHandlerForTenantEndpointDiscovery(MsalTestConstants.AuthorityCommonTenant);
+
+                harness.HttpManager.AddMockHandler(
+                    new MockHttpMessageHandler
+                    {
+                        ExpectedMethod = HttpMethod.Post,
+                        ResponseMessage = MockHelpers.CreateSuccessTokenResponseMessage(
+                            "some-scope1 some-scope2",
+                            MockHelpers.CreateIdToken(MsalTestConstants.UniqueId, MsalTestConstants.DisplayableId),
+                            string.Empty)
+                    });
+
+                try
+                {
+                    AuthenticationResult result = await app
+                        .AcquireTokenInteractive(MsalTestConstants.Scope)
+                        .ExecuteAsync(CancellationToken.None)
+                        .ConfigureAwait(false);
+                }
+                catch (MsalClientException exc)
+                {
+                    Assert.IsNotNull(exc);
+                    Assert.AreEqual(MsalError.JsonParseError, exc.ErrorCode);
+                    Assert.AreEqual("client info is null", exc.Message);
+                }
+            }
+        }
+
+        [TestMethod]
+        [TestCategory("PublicClientApplicationTests")]
+        public void AcquireTokenSameUserTest()
+        {
+            using (var harness = new MockHttpAndServiceBundle())
+            {
+                harness.HttpManager.AddInstanceDiscoveryMockHandler();
+
+                PublicClientApplication app = PublicClientApplicationBuilder.Create(MsalTestConstants.ClientId)
+                                                                            .WithAuthority(new Uri(ClientApplicationBase.DefaultAuthority), true)
+                                                                            .WithHttpManager(harness.HttpManager)
+                                                                            .BuildConcrete();
+                MsalMockHelpers.ConfigureMockWebUI(
+                    app.ServiceBundle.PlatformProxy,
+                    AuthorizationResult.FromUri(app.AppConfig.RedirectUri + "?code=some-code"));
+
+                harness.HttpManager.AddMockHandlerForTenantEndpointDiscovery(MsalTestConstants.AuthorityCommonTenant);
+                harness.HttpManager.AddSuccessTokenResponseMockHandlerForPost(MsalTestConstants.AuthorityCommonTenant);
+
+                AuthenticationResult result = app
+                    .AcquireTokenInteractive(MsalTestConstants.Scope)
+                    .ExecuteAsync(CancellationToken.None)
+                    .Result;
+
+                Assert.IsNotNull(result);
+                Assert.IsNotNull(result.Account);
+                Assert.AreEqual(MsalTestConstants.UniqueId, result.UniqueId);
+                Assert.AreEqual(MsalTestConstants.CreateUserIdentifier(), result.Account.HomeAccountId.Identifier);
+                Assert.AreEqual(MsalTestConstants.DisplayableId, result.Account.Username);
+
+                // repeat interactive call and pass in the same user
+                MsalMockHelpers.ConfigureMockWebUI(
+                    app.ServiceBundle.PlatformProxy,
+                    AuthorizationResult.FromUri(app.AppConfig.RedirectUri + "?code=some-code"));
+
+                harness.HttpManager.AddSuccessTokenResponseMockHandlerForPost(MsalTestConstants.AuthorityCommonTenant);
+
+                result = app
+                    .AcquireTokenInteractive(MsalTestConstants.Scope)
+                    .ExecuteAsync(CancellationToken.None)
+                    .Result;
+
+                Assert.IsNotNull(result);
+                Assert.IsNotNull(result.Account);
+                Assert.AreEqual(MsalTestConstants.UniqueId, result.UniqueId);
+                Assert.AreEqual(MsalTestConstants.CreateUserIdentifier(), result.Account.HomeAccountId.Identifier);
+                Assert.AreEqual(MsalTestConstants.DisplayableId, result.Account.Username);
+            }
+        }
+
+        [TestMethod]
+        [TestCategory("PublicClientApplicationTests")]
+        public void AcquireTokenAddTwoUsersTest()
+        {
+            using (var harness = new MockHttpAndServiceBundle())
+            {
+                harness.HttpManager.AddInstanceDiscoveryMockHandler();
+
+                PublicClientApplication app = PublicClientApplicationBuilder.Create(MsalTestConstants.ClientId)
+                                                                            .WithAuthority(new Uri(ClientApplicationBase.DefaultAuthority), true)
+                                                                            .WithHttpManager(harness.HttpManager)
+                                                                            .BuildConcrete();
+
+                MsalMockHelpers.ConfigureMockWebUI(
+                    app.ServiceBundle.PlatformProxy,
+                    AuthorizationResult.FromUri(app.AppConfig.RedirectUri + "?code=some-code"));
+
+                harness.HttpManager.AddMockHandlerForTenantEndpointDiscovery(MsalTestConstants.AuthorityCommonTenant);
+                harness.HttpManager.AddSuccessTokenResponseMockHandlerForPost(MsalTestConstants.AuthorityCommonTenant);
+
+                AuthenticationResult result = app
+                    .AcquireTokenInteractive(MsalTestConstants.Scope)
+                    .ExecuteAsync(CancellationToken.None)
+                    .Result;
+
+                Assert.IsNotNull(result);
+                Assert.IsNotNull(result.Account);
+                Assert.AreEqual(MsalTestConstants.UniqueId, result.UniqueId);
+                Assert.AreEqual(MsalTestConstants.CreateUserIdentifier(), result.Account.HomeAccountId.Identifier);
+                Assert.AreEqual(MsalTestConstants.DisplayableId, result.Account.Username);
+                Assert.AreEqual(MsalTestConstants.Utid, result.TenantId);
+
+                // repeat interactive call and pass in the same user
+                MsalMockHelpers.ConfigureMockWebUI(
+                    app.ServiceBundle.PlatformProxy,
+                    AuthorizationResult.FromUri(app.AppConfig.RedirectUri + "?code=some-code"));
+
+                harness.HttpManager.AddMockHandler(
+                    new MockHttpMessageHandler
+                    {
+                        ExpectedMethod = HttpMethod.Post,
+                        ResponseMessage = MockHelpers.CreateSuccessTokenResponseMessage(
+                            MsalTestConstants.Scope.ToString(),
+                            MockHelpers.CreateIdToken(
+                                MsalTestConstants.UniqueId + "more",
+                                MsalTestConstants.DisplayableId + "more",
+                                MsalTestConstants.Utid + "more"),
+                            MockHelpers.CreateClientInfo(MsalTestConstants.Uid + "more", MsalTestConstants.Utid + "more"))
+                    });
+
+                result = app
+                    .AcquireTokenInteractive(MsalTestConstants.Scope)
+                    .ExecuteAsync(CancellationToken.None)
+                    .Result;
+
+                Assert.IsNotNull(result);
+                Assert.IsNotNull(result.Account);
+                Assert.AreEqual(MsalTestConstants.UniqueId + "more", result.UniqueId);
+                Assert.AreEqual(
+                    MsalTestConstants.CreateUserIdentifier(MsalTestConstants.Uid + "more", MsalTestConstants.Utid + "more"),
+                    result.Account.HomeAccountId.Identifier);
+                Assert.AreEqual(MsalTestConstants.DisplayableId + "more", result.Account.Username);
+                Assert.AreEqual(MsalTestConstants.Utid + "more", result.TenantId);
+            }
+        }
+
+        [TestMethod]
+        [TestCategory("PublicClientApplicationTests")]
+        public void AcquireTokenDifferentUserReturnedFromServiceTest()
+        {
+            var receiver = new MyReceiver();
+            using (var httpManager = new MockHttpManager())
+            {
+                httpManager.AddInstanceDiscoveryMockHandler();
+
+                PublicClientApplication app = PublicClientApplicationBuilder.Create(MsalTestConstants.ClientId)
+                                                                            .WithAuthority(new Uri(ClientApplicationBase.DefaultAuthority), true)
+                                                                            .WithHttpManager(httpManager)
+                                                                            .WithTelemetry(receiver.HandleTelemetryEvents)
+                                                                            .BuildConcrete();
+
+                MsalMockHelpers.ConfigureMockWebUI(
+                    app.ServiceBundle.PlatformProxy,
+                                        AuthorizationResult.FromUri(app.AppConfig.RedirectUri + "?code=some-code"));
+
+                httpManager.AddMockHandlerForTenantEndpointDiscovery(MsalTestConstants.AuthorityCommonTenant);
+                httpManager.AddSuccessTokenResponseMockHandlerForPost(MsalTestConstants.AuthorityCommonTenant);
+
+                AuthenticationResult result = app
+                    .AcquireTokenInteractive(MsalTestConstants.Scope)
+                    .ExecuteAsync(CancellationToken.None)
+                    .Result;
+
+                Assert.IsNotNull(result);
+                Assert.IsNotNull(result.Account);
+                Assert.AreEqual(MsalTestConstants.UniqueId, result.UniqueId);
+                Assert.AreEqual(MsalTestConstants.CreateUserIdentifier(), result.Account.HomeAccountId.Identifier);
+                Assert.AreEqual(MsalTestConstants.DisplayableId, result.Account.Username);
+
+                // TODO: allow checking in the middle of a using block --> Assert.IsTrue(HttpMessageHandlerFactory.IsMocksQueueEmpty, "All mocks should have been consumed");
+
+                var dict = new Dictionary<string, string>
+                {
+                    [OAuth2Parameter.DomainReq] = MsalTestConstants.Utid,
+                    [OAuth2Parameter.LoginReq] = MsalTestConstants.Uid
+                };
+
+                // repeat interactive call and pass in the same user
+                MsalMockHelpers.ConfigureMockWebUI(
+                    app.ServiceBundle.PlatformProxy,
+                    AuthorizationResult.FromUri(app.AppConfig.RedirectUri + "?code=some-code"),
+                    dict);
+
+                httpManager.AddMockHandler(
+                    new MockHttpMessageHandler
+                    {
+                        ExpectedMethod = HttpMethod.Post,
+                        ResponseMessage = MockHelpers.CreateSuccessTokenResponseMessage(
+                            MsalTestConstants.Scope.AsSingleString(),
+                            MockHelpers.CreateIdToken(MsalTestConstants.UniqueId, MsalTestConstants.DisplayableId),
+                            MockHelpers.CreateClientInfo(MsalTestConstants.Uid, MsalTestConstants.Utid + "more"))
+                    });
+
+                try
+                {
+                    result = app
+                        .AcquireTokenInteractive(MsalTestConstants.Scope)
+                        .WithAccount(result.Account)
+                        .WithPrompt(Prompt.SelectAccount)
+                        .ExecuteAsync(CancellationToken.None)
+                        .Result;
+
+                    Assert.Fail("API should have failed here");
+                }
+                catch (AggregateException ex)
+                {
+                    MsalClientException exc = (MsalClientException)ex.InnerException;
+                    Assert.IsNotNull(exc);
+                    Assert.AreEqual(MsalError.UserMismatch, exc.ErrorCode);
+                }
+
+                Assert.IsNotNull(
+                    receiver.EventsReceived.Find(
+                        anEvent => // Expect finding such an event
+                            anEvent[EventBase.EventNameKey].EndsWith("api_event") &&
+                            anEvent[MsalTelemetryBlobEventNames.ApiIdConstStrKey] == "176" && anEvent[ApiEvent.WasSuccessfulKey] == "false" &&
+                            anEvent[ApiEvent.ApiErrorCodeKey] == "user_mismatch"));
+
+                var users = app.GetAccountsAsync().Result;
+                Assert.AreEqual(1, users.Count());
+                Assert.AreEqual(1, app.UserTokenCacheInternal.Accessor.GetAllAccessTokens().Count());
+            }
+        }
+
+        [TestMethod]
+        [TestCategory("PublicClientApplicationTests")]
+        public void AcquireTokenNullUserPassedInAndNewUserReturnedFromServiceTest()
+        {
+            using (var httpManager = new MockHttpManager())
+            {
+                httpManager.AddInstanceDiscoveryMockHandler();
+
+                PublicClientApplication app = PublicClientApplicationBuilder.Create(MsalTestConstants.ClientId)
+                                                                            .WithAuthority(new Uri(ClientApplicationBase.DefaultAuthority), true)
+                                                                            .WithHttpManager(httpManager)
+                                                                            .BuildConcrete();
+
+                MsalMockHelpers.ConfigureMockWebUI(
+                    app.ServiceBundle.PlatformProxy,
+                                        AuthorizationResult.FromUri(app.AppConfig.RedirectUri + "?code=some-code"));
+
+                httpManager.AddMockHandlerForTenantEndpointDiscovery(MsalTestConstants.AuthorityCommonTenant);
+                httpManager.AddSuccessTokenResponseMockHandlerForPost(MsalTestConstants.AuthorityCommonTenant);
+
+                AuthenticationResult result = app
+                    .AcquireTokenInteractive(MsalTestConstants.Scope)
+                    .ExecuteAsync(CancellationToken.None)
+                    .Result;
+
+                Assert.IsNotNull(result);
+                Assert.IsNotNull(result.Account);
+                Assert.AreEqual(MsalTestConstants.UniqueId, result.UniqueId);
+                Assert.AreEqual(MsalTestConstants.CreateUserIdentifier(), result.Account.HomeAccountId.Identifier);
+                Assert.AreEqual(MsalTestConstants.DisplayableId, result.Account.Username);
+                // TODO: Assert.IsTrue(HttpMessageHandlerFactory.IsMocksQueueEmpty, "All mocks should have been consumed");
+
+                // repeat interactive call and pass in the same user
+                MsalMockHelpers.ConfigureMockWebUI(
+                    app.ServiceBundle.PlatformProxy,
+                                        AuthorizationResult.FromUri(app.AppConfig.RedirectUri + "?code=some-code"));
+
+                httpManager.AddMockHandler(
+                    new MockHttpMessageHandler
+                    {
+                        ExpectedMethod = HttpMethod.Post,
+                        ResponseMessage = MockHelpers.CreateSuccessTokenResponseMessage(
+                            MsalTestConstants.Scope.AsSingleString(),
+                            MockHelpers.CreateIdToken(MsalTestConstants.UniqueId, MsalTestConstants.DisplayableId),
+                            MockHelpers.CreateClientInfo(MsalTestConstants.Uid, MsalTestConstants.Utid + "more"))
+                    });
+
+                result = app
+                    .AcquireTokenInteractive(MsalTestConstants.Scope)
+                    .WithPrompt(Prompt.SelectAccount)
+                    .ExecuteAsync(CancellationToken.None)
+                    .Result;
+
+                Assert.IsNotNull(result);
+                Assert.IsNotNull(result.Account);
+                Assert.AreEqual(MsalTestConstants.UniqueId, result.UniqueId);
+                Assert.AreEqual(
+                    MsalTestConstants.CreateUserIdentifier(MsalTestConstants.Uid, MsalTestConstants.Utid + "more"),
+                    result.Account.HomeAccountId.Identifier);
+                Assert.AreEqual(MsalTestConstants.DisplayableId, result.Account.Username);
+                var users = app.GetAccountsAsync().Result;
+                Assert.AreEqual(2, users.Count());
+                Assert.AreEqual(2, app.UserTokenCacheInternal.Accessor.GetAllAccessTokens().Count());
+            }
+        }
+
+
+        [TestMethod]
+        [TestCategory("PublicClientApplicationTests")]
+        public async Task HttpRequestExceptionIsNotSuppressedAsync()
+        {
+            using (var httpManager = new MockHttpManager())
+            {
+                httpManager.AddInstanceDiscoveryMockHandler();
+
+                PublicClientApplication app = PublicClientApplicationBuilder
+                    .Create(MsalTestConstants.ClientId)
+                    .WithAuthority(new Uri(ClientApplicationBase.DefaultAuthority), true)
+                    .WithHttpManager(httpManager)
+                    .BuildConcrete();
+
+                // add mock response bigger than 1MB for Http Client
+                httpManager.AddFailingRequest(new InvalidOperationException());
+
+                await AssertException.TaskThrowsAsync<InvalidOperationException>(
+                    () => app
+                        .AcquireTokenInteractive(MsalTestConstants.Scope.ToArray()).ExecuteAsync(CancellationToken.None)).ConfigureAwait(false);
+            }
+        }
+
+        [TestMethod]
+        [TestCategory("PublicClientApplicationTests")]
+        public async Task AuthUiFailedExceptionTestAsync()
+        {
+            using (var httpManager = new MockHttpManager())
+            {
+                httpManager.AddInstanceDiscoveryMockHandler();
+
+                PublicClientApplication app = PublicClientApplicationBuilder.Create(MsalTestConstants.ClientId)
+                                                                            .WithAuthority(new Uri(ClientApplicationBase.DefaultAuthority), true)
+                                                                            .WithHttpManager(httpManager)
+                                                                            .BuildConcrete();
+
+                httpManager.AddMockHandlerForTenantEndpointDiscovery(MsalTestConstants.AuthorityCommonTenant);
+
+                // repeat interactive call and pass in the same user
+                MsalMockHelpers.ConfigureMockWebUI(
+                    app.ServiceBundle.PlatformProxy,
+                    new MockWebUI()
+                    {
+                        ExceptionToThrow = new MsalClientException(
+                            MsalError.AuthenticationUiFailedError,
+                            "Failed to invoke webview",
+                            new InvalidOperationException("some-inner-Exception"))
+                    });
+
+                try
+                {
+                    AuthenticationResult result = await app
+                        .AcquireTokenInteractive(MsalTestConstants.Scope)
+                        .ExecuteAsync(CancellationToken.None)
+                        .ConfigureAwait(false);
+
+                    Assert.Fail("API should have failed here");
+                }
+                catch (MsalClientException exc)
+                {
+                    Assert.IsNotNull(exc);
+                    Assert.AreEqual(MsalError.AuthenticationUiFailedError, exc.ErrorCode);
+                    Assert.AreEqual("some-inner-Exception", exc.InnerException.Message);
+                }
+            }
+        }
+
+        [TestMethod]
+        [TestCategory("PublicClientApplicationTests")]
+        public void GetAccountTests()
+        {
+            var app = PublicClientApplicationBuilder.Create(MsalTestConstants.ClientId).BuildConcrete();
+            var accounts = app.GetAccountsAsync().Result;
+            Assert.IsTrue(!accounts.Any());
+
+            var acc = app.GetAccountAsync(null).Result;
+            Assert.IsNull(acc);
+
+            acc = app.GetAccountAsync("").Result;
+            Assert.IsNull(acc);
+
+            TokenCacheHelper.AddRefreshTokenToCache(app.UserTokenCacheInternal.Accessor, MsalTestConstants.Uid,
+                MsalTestConstants.Utid, MsalTestConstants.ClientId);
+            TokenCacheHelper.AddAccountToCache(app.UserTokenCacheInternal.Accessor, MsalTestConstants.Uid,
+                MsalTestConstants.Utid);
+
+            TokenCacheHelper.AddRefreshTokenToCache(app.UserTokenCacheInternal.Accessor, MsalTestConstants.Uid + "1",
+                MsalTestConstants.Utid, MsalTestConstants.ClientId);
+            TokenCacheHelper.AddAccountToCache(app.UserTokenCacheInternal.Accessor, MsalTestConstants.Uid + "1",
+                MsalTestConstants.Utid);
+
+            accounts = app.GetAccountsAsync().Result;
+            Assert.IsNotNull(accounts);
+            // two users in the cache
+            Assert.AreEqual(2, accounts.Count());
+
+            var userToFind = accounts.First();
+
+            acc = app.GetAccountAsync(userToFind.HomeAccountId.Identifier).Result;
+
+            Assert.AreEqual(userToFind.Username, acc.Username);
+            Assert.AreEqual(userToFind.HomeAccountId, acc.HomeAccountId);
+            Assert.AreEqual(userToFind.Environment, acc.Environment);
+        }
+
+        [TestMethod]
+        [Description("Test for AcquireToken with user canceling authentication")]
+        public async Task AcquireTokenWithAuthenticationCanceledTestAsync()
+        {
+            var receiver = new MyReceiver();
+            using (var httpManager = new MockHttpManager())
+            {
+                httpManager.AddInstanceDiscoveryMockHandler();
+
+                PublicClientApplication app = PublicClientApplicationBuilder.Create(MsalTestConstants.ClientId)
+                                                                            .WithAuthority(new Uri(ClientApplicationBase.DefaultAuthority), true)
+                                                                            .WithHttpManager(httpManager)
+                                                                            .WithTelemetry(receiver.HandleTelemetryEvents)
+                                                                            .WithDebugLoggingCallback(logLevel: LogLevel.Verbose)
+                                                                            .BuildConcrete();
+
+                // Interactive call and user cancels authentication
+                var ui = new MockWebUI()
+                {
+                    MockResult = AuthorizationResult.FromStatus(AuthorizationStatus.UserCancel)
+                };
+
+                httpManager.AddMockHandlerForTenantEndpointDiscovery(MsalTestConstants.AuthorityCommonTenant);
+                MsalMockHelpers.ConfigureMockWebUI(app.ServiceBundle.PlatformProxy, ui);
+
+                try
+                {
+                    AuthenticationResult result = await app
+                        .AcquireTokenInteractive(MsalTestConstants.Scope)
+                        .ExecuteAsync(CancellationToken.None)
+                        .ConfigureAwait(false);
+                }
+                catch (MsalClientException exc)
+                {
+                    Assert.IsNotNull(exc);
+                    Assert.AreEqual("authentication_canceled", exc.ErrorCode);
+                    Assert.IsNotNull(
+                        receiver.EventsReceived.Find(
+                            anEvent => // Expect finding such an event
+                                anEvent[EventBase.EventNameKey].EndsWith("ui_event") &&
+                                anEvent[UiEvent.UserCancelledKey] == "true"));
+                    return;
+                }
+            }
+
+            Assert.Fail("Should not reach here. Exception was not thrown.");
+        }
+
+        [TestMethod]
+        [Description("Test for AcquireToken with access denied error. This error will occur if" +
+            "user cancels authentication with embedded webview")]
+        public async Task AcquireTokenWithAccessDeniedErrorTestAsync()
+        {
+            var receiver = new MyReceiver();
+            using (var httpManager = new MockHttpManager())
+            {
+                httpManager.AddInstanceDiscoveryMockHandler();
+
+                PublicClientApplication app = PublicClientApplicationBuilder
+                    .Create(MsalTestConstants.ClientId)
+                    .WithAuthority(new Uri(ClientApplicationBase.DefaultAuthority), true)
+                    .WithHttpManager(httpManager)
+                    .WithTelemetry(receiver.HandleTelemetryEvents)
+                    .BuildConcrete();
+
+                // Interactive call and authentication fails with access denied
+                MockWebUI ui = new MockWebUI()
+                {
+                    MockResult = AuthorizationResult.FromUri(MsalTestConstants.AuthorityHomeTenant + "?error=access_denied")
+                };
+
+                httpManager.AddMockHandlerForTenantEndpointDiscovery(MsalTestConstants.AuthorityCommonTenant);
+                MsalMockHelpers.ConfigureMockWebUI(app.ServiceBundle.PlatformProxy, ui);
+
+                try
+                {
+                    AuthenticationResult result = await app
+                        .AcquireTokenInteractive(MsalTestConstants.Scope)
+                        .ExecuteAsync(CancellationToken.None)
+                        .ConfigureAwait(false);
+                }
+                catch (MsalClientException exc)
+                {
+                    Assert.IsNotNull(exc);
+                    Assert.AreEqual("access_denied", exc.ErrorCode);
+                    Assert.IsNotNull(
+                        receiver.EventsReceived.Find(
+                            anEvent => // Expect finding such an event
+                                anEvent[EventBase.EventNameKey].EndsWith("ui_event") &&
+                                anEvent[UiEvent.AccessDeniedKey] == "true"));
+                    return;
+                }
+            }
+
+            Assert.Fail("Should not reach here. Exception was not thrown.");
+        }
+
+        [TestMethod]
+        [Description("ClientApplicationBase.GetAuthoriy tests")]
+        public void GetAuthority_AccountWithNullIdPassed_CommonAuthorityReturned()
+        {
+            PublicClientApplication app = PublicClientApplicationBuilder.Create(MsalTestConstants.ClientId).BuildConcrete();
+
+            var authoriy = ClientApplicationBase.GetAuthority(app.ServiceBundle, new Account(null, MsalTestConstants.Name, MsalTestConstants.ProductionPrefNetworkEnvironment));
+            Assert.AreEqual(ClientApplicationBase.DefaultAuthority, authoriy.AuthorityInfo.CanonicalAuthority);
+        }
+
+        [TestMethod]
+        [Description("ClientApplicationBase.GetAuthoriy tests")]
+        public void GetAuthority_AccountWithIdPassed_TenantedAuthorityUsed()
+        {
+            PublicClientApplication app = PublicClientApplicationBuilder.Create(MsalTestConstants.ClientId).BuildConcrete();
+
+            var authority = ClientApplicationBase.GetAuthority(
+                app.ServiceBundle,
+                new Account(
+                    "objectId." + MsalTestConstants.Utid,
+                    MsalTestConstants.Name,
+                    MsalTestConstants.ProductionPrefNetworkEnvironment));
+
+            Assert.AreEqual(MsalTestConstants.AuthorityTestTenant, authority.AuthorityInfo.CanonicalAuthority);
+        }
+
+        [TestCategory("PublicClientApplicationTests")]
+        public async Task AcquireTokenSilentNullAccountErrorTestAsync()
+        {
+            PublicClientApplication app = PublicClientApplicationBuilder.Create(MsalTestConstants.ClientId).BuildConcrete();
+
+            try
+            {
+                AuthenticationResult result = await app
+                    .AcquireTokenSilent(MsalTestConstants.Scope.ToArray(), string.Empty)
+                    .ExecuteAsync(CancellationToken.None)
+                    .ConfigureAwait(false);
+            }
+            catch (MsalUiRequiredException exc)
+            {
+                Assert.IsNotNull(exc);
+                Assert.AreEqual("user_null", MsalError.UserNullError);
+            }
+        }
+
+        [TestMethod]
+        [TestCategory("B2C")]
+        public void B2CLoginAcquireTokenTest()
+        {
+            using (var httpManager = new MockHttpManager())
+            {
+
+                PublicClientApplication app = PublicClientApplicationBuilder.Create(MsalTestConstants.ClientId)
+                                                                            .WithAuthority(new Uri(MsalTestConstants.B2CLoginAuthority), true)
+                                                                            .WithHttpManager(httpManager)
+                                                                            .BuildConcrete();
+
+                MsalMockHelpers.ConfigureMockWebUI(
+                    app.ServiceBundle.PlatformProxy,
+                                        AuthorizationResult.FromUri(app.AppConfig.RedirectUri + "?code=some-code"));
+
+                httpManager.AddMockHandlerForTenantEndpointDiscovery(MsalTestConstants.B2CLoginAuthority);
+                httpManager.AddSuccessTokenResponseMockHandlerForPost(MsalTestConstants.B2CLoginAuthority);
+
+                AuthenticationResult result = app
+                    .AcquireTokenInteractive(MsalTestConstants.Scope)
+                    .ExecuteAsync(CancellationToken.None)
+                    .Result;
+
+                Assert.IsNotNull(result);
+                Assert.IsNotNull(result.Account);
+            }
+        }
+
+        [TestMethod]
+        [TestCategory("B2C")]
+        public void B2CAcquireTokenTest()
+        {
+            using (var httpManager = new MockHttpManager())
+            {
+                PublicClientApplication app = PublicClientApplicationBuilder.Create(MsalTestConstants.ClientId)
+                                                                            .WithAuthority(new Uri(MsalTestConstants.B2CAuthority), true)
+                                                                            .WithHttpManager(httpManager)
+                                                                            .BuildConcrete();
+
+                MsalMockHelpers.ConfigureMockWebUI(
+                    app.ServiceBundle.PlatformProxy,
+                                        AuthorizationResult.FromUri(app.AppConfig.RedirectUri + "?code=some-code"));
+
+                httpManager.AddMockHandlerForTenantEndpointDiscovery(MsalTestConstants.B2CAuthority);
+                httpManager.AddSuccessTokenResponseMockHandlerForPost(MsalTestConstants.B2CAuthority);
+
+                AuthenticationResult result = app
+                    .AcquireTokenInteractive(MsalTestConstants.Scope)
+                    .ExecuteAsync(CancellationToken.None)
+                    .Result;
+
+                Assert.IsNotNull(result);
+                Assert.IsNotNull(result.Account);
+            }
+        }
+
+        [TestMethod]
+        [TestCategory("B2C")]
+        public void B2CAcquireTokenWithValidateAuthorityTrueTest()
+        {
+            using (var httpManager = new MockHttpManager())
+            {
+                PublicClientApplication app = PublicClientApplicationBuilder.Create(MsalTestConstants.ClientId)
+                                                                            .WithAuthority(new Uri(MsalTestConstants.B2CLoginAuthority), true)
+                                                                            .WithHttpManager(httpManager)
+                                                                            .BuildConcrete();
+
+                var ui = new MockWebUI()
+                {
+                    MockResult = AuthorizationResult.FromUri(MsalTestConstants.B2CLoginAuthority + "?code=some-code")
+                };
+
+                MsalMockHelpers.ConfigureMockWebUI(
+                    app.ServiceBundle.PlatformProxy,
+                                        AuthorizationResult.FromUri(app.AppConfig.RedirectUri + "?code=some-code"));
+
+                httpManager.AddMockHandlerForTenantEndpointDiscovery(MsalTestConstants.B2CLoginAuthority);
+                httpManager.AddSuccessTokenResponseMockHandlerForPost(MsalTestConstants.B2CLoginAuthority);
+
+                AuthenticationResult result = app
+                    .AcquireTokenInteractive(MsalTestConstants.Scope)
+                    .ExecuteAsync(CancellationToken.None)
+                    .Result;
+
+                Assert.IsNotNull(result);
+                Assert.IsNotNull(result.Account);
+            }
+        }
+
+        [TestMethod]
+        [TestCategory("B2C")]
+        public void B2CAcquireTokenWithValidateAuthorityTrueAndRandomAuthorityTest()
+        {
+            using (var httpManager = new MockHttpManager())
+            {
+                PublicClientApplication app = PublicClientApplicationBuilder.Create(MsalTestConstants.ClientId)
+                                                                            .WithAuthority(new Uri(MsalTestConstants.B2CCustomDomain), true)
+                                                                            .WithHttpManager(httpManager)
+                                                                            .BuildConcrete();
+
+                MsalMockHelpers.ConfigureMockWebUI(
+                    app.ServiceBundle.PlatformProxy,
+                                        AuthorizationResult.FromUri(app.AppConfig.RedirectUri + "?code=some-code"));
+
+                httpManager.AddMockHandlerForTenantEndpointDiscovery(MsalTestConstants.B2CCustomDomain);
+                httpManager.AddSuccessTokenResponseMockHandlerForPost(MsalTestConstants.B2CCustomDomain);
+
+                AuthenticationResult result = app
+                    .AcquireTokenInteractive(MsalTestConstants.Scope)
+                    .ExecuteAsync(CancellationToken.None)
+                    .Result;
+
+                Assert.IsNotNull(result);
+                Assert.IsNotNull(result.Account);
+            }
+        }
+
+        [TestMethod]
+        [TestCategory("B2C")]
+        public void B2CAcquireTokenAuthorityHostMisMatchErrorTest()
+        {
+            using (var httpManager = new MockHttpManager())
+            {
+                PublicClientApplication app = PublicClientApplicationBuilder.Create(MsalTestConstants.ClientId)
+                                                                            .WithAuthority(new Uri(MsalTestConstants.B2CLoginAuthority), true)
+                                                                            .WithHttpManager(httpManager)
+                                                                            .BuildConcrete();
+                try
+                {
+                    AuthenticationResult result = app
+                        .AcquireTokenInteractive(MsalTestConstants.Scope)
+                        .WithB2CAuthority(MsalTestConstants.B2CLoginAuthorityWrongHost)
+                        .ExecuteAsync(CancellationToken.None)
+                        .Result;
+                }
+                catch (Exception exc)
+                {
+                    Assert.IsNotNull(exc);
+                    Assert.AreEqual(MsalErrorMessage.B2CAuthorityHostMisMatch, exc.InnerException.Message);
+                    return;
+                }
+            }
+
+            Assert.Fail("Should not reach here. Exception was not thrown.");
+        }
+
+        [TestMethod]
+        [TestCategory("B2C")]
+        public void B2CAcquireTokenWithB2CLoginAuthorityTest()
+        {
+            using (var harness = new MockHttpAndServiceBundle())
+            {
+                ValidateB2CLoginAuthority(harness, MsalTestConstants.B2CAuthority);
+                ValidateB2CLoginAuthority(harness, MsalTestConstants.B2CLoginAuthority);
+                ValidateB2CLoginAuthority(harness, MsalTestConstants.B2CLoginAuthorityBlackforest);
+                ValidateB2CLoginAuthority(harness, MsalTestConstants.B2CLoginAuthorityMoonCake);
+                ValidateB2CLoginAuthority(harness, MsalTestConstants.B2CLoginAuthorityUsGov);
+                ValidateB2CLoginAuthority(harness, MsalTestConstants.B2CCustomDomain);
+            }
+        }
+
+        /// <summary>
+        /// Cache state:
+        ///
+        /// 2 users have acquired tokens
+        /// 1 of them is a guest in another tenant => 1 request for each tenant
+        ///
+        /// There are 3 access tokens, 3 ATs, 3 Accounts but only 2 RT
+        /// </summary>
+        /// <returns></returns>
+        [TestMethod]
+        [DeploymentItem(@"Resources\MultiTenantTokenCache.json")]
+        public async Task MultiTenantWithAuthorityOverrideAsync()
+        {
+            const string tenant1 = "72f988bf-86f1-41af-91ab-2d7cd011db47";
+            const string tenant2 = "49f548d0-12b7-4169-a390-bb5304d24462";
+            string tenantedAuthority1 = $"https://login.microsoftonline.com/{tenant1}/";
+            string tenantedAuthority2 = $"https://login.microsoftonline.com/{tenant2}/";
+
+            using (var httpManager = new MockHttpManager())
+            {
+                // Arrange
+                httpManager.AddInstanceDiscoveryMockHandler();
+
+                PublicClientApplication pca = CreatePcaFromFileWithAuthority(httpManager);
+
+                // Act
+                var accounts = await pca.GetAccountsAsync().ConfigureAwait(false);
+                AuthenticationResult response = await
+                    pca.AcquireTokenSilent(new[] { "User.Read" }, accounts.First())
+                    .WithAuthority(tenantedAuthority1)
+                    .ExecuteAsync()
+                    .ConfigureAwait(false);
+
+                // Assert
+                Assert.AreEqual(tenant1, response.TenantId);
+
+                // Act
+                accounts = await pca.GetAccountsAsync().ConfigureAwait(false);
+                response = await
+                    pca.AcquireTokenSilent(new[] { "User.Read" }, accounts.First())
+                    .WithAuthority(tenantedAuthority2)
+                    .ExecuteAsync()
+                    .ConfigureAwait(false);
+
+                // Assert
+                Assert.AreEqual(tenant2, response.TenantId);
+            }
+        }
+
+        /// <summary>
+        /// Cache state:
+        ///
+        /// 2 users have acquired tokens
+        /// 1 of them is a guest in another tenant => 1 request for each tenant
+        ///
+        /// There are 3 access tokens, 3 ATs, 3 Accounts but only 2 RT
+        /// </summary>
+        /// <returns></returns>
+        [TestMethod]
+        [DeploymentItem(@"Resources\MultiTenantTokenCache.json")]
+        public async Task MultiTenantViaPcaAsync()
+        {
+            const string tenant1 = "72f988bf-86f1-41af-91ab-2d7cd011db47";
+            const string tenant2 = "49f548d0-12b7-4169-a390-bb5304d24462";
+            string tenantedAuthority1 = $"https://login.microsoftonline.com/{tenant1}/";
+            string tenantedAuthority2 = $"https://login.microsoftonline.com/{tenant2}/";
+
+            using (var httpManager = new MockHttpManager())
+            {
+                // Arrange
+                httpManager.AddInstanceDiscoveryMockHandler();
+
+                PublicClientApplication pca = CreatePcaFromFileWithAuthority(httpManager, tenantedAuthority1);
+
+                // Act
+                var accounts = await pca.GetAccountsAsync().ConfigureAwait(false);
+                AuthenticationResult response = await
+                    pca.AcquireTokenSilent(new[] { "User.Read" }, accounts.First())
+                    .ExecuteAsync()
+                    .ConfigureAwait(false);
+
+                // Assert
+                Assert.AreEqual(tenant1, response.TenantId);
+
+                // Arrange
+                PublicClientApplication pca2 = CreatePcaFromFileWithAuthority(httpManager, tenantedAuthority2);
+
+                // Act
+                accounts = await pca2.GetAccountsAsync().ConfigureAwait(false);
+                response = await
+                    pca2.AcquireTokenSilent(new[] { "User.Read" }, accounts.First())
+                    .ExecuteAsync()
+                    .ConfigureAwait(false);
+
+                // Assert
+                Assert.AreEqual(tenant2, response.TenantId);
+            }
+        }
+
+        private static PublicClientApplication CreatePcaFromFileWithAuthority(
+            MockHttpManager httpManager,
+            string authority = null)
+        {
+            const string clientIdInFile = "1d18b3b0-251b-4714-a02a-9956cec86c2d";
+            const string tokenCacheFile = "MultiTenantTokenCache.json";
+
+            var pcaBuilder = PublicClientApplicationBuilder
+             .Create(clientIdInFile)
+             .WithHttpManager(httpManager);
+
+            if (authority != null)
+            {
+                pcaBuilder = pcaBuilder.WithAuthority(authority);
+            }
+
+            var pca = pcaBuilder.BuildConcrete();
+            pca.InitializeTokenCacheFromFile(ResourceHelper.GetTestResourceRelativePath(tokenCacheFile), true);
+            pca.UserTokenCacheInternal.Accessor.AssertItemCount(3, 2, 3, 3, 1);
+            return pca;
+        }
+
+        private static void ValidateB2CLoginAuthority(MockHttpAndServiceBundle harness, string authority)
+        {
+            var app = PublicClientApplicationBuilder
+                .Create(MsalTestConstants.ClientId)
+                .WithB2CAuthority(authority)
+                .WithHttpManager(harness.HttpManager)
+                .BuildConcrete();
+
+            var ui = new MockWebUI()
+            {
+                MockResult = AuthorizationResult.FromUri(authority + "?code=some-code")
+            };
+
+            MsalMockHelpers.ConfigureMockWebUI(app.ServiceBundle.PlatformProxy, ui);
+            harness.HttpManager.AddMockHandlerForTenantEndpointDiscovery(authority);
+            harness.HttpManager.AddSuccessTokenResponseMockHandlerForPost(authority);
+
+            var result = app
+                .AcquireTokenInteractive(MsalTestConstants.Scope)
+                .ExecuteAsync(CancellationToken.None)
+                .Result;
+
+            Assert.IsNotNull(result);
+            Assert.IsNotNull(result.Account);
+        }
+
+        [TestMethod]
+        [TestCategory("PublicClientApplicationTests")]
+        public void AcquireTokenFromAdfs()
+        {
+            using (var httpManager = new MockHttpManager())
+            {
+                PublicClientApplication app = PublicClientApplicationBuilder.Create(MsalTestConstants.ClientId)
+                                                                            .WithAdfsAuthority(MsalTestConstants.OnPremiseAuthority, true)
+                                                                            .WithHttpManager(httpManager)
+                                                                            .BuildConcrete();
+
+                MsalMockHelpers.ConfigureMockWebUI(
+                                app.ServiceBundle.PlatformProxy,
+                                new AuthorizationResult(AuthorizationStatus.Success, app.AppConfig.RedirectUri + "?code=some-code"));
+
+                _tokenCacheHelper.PopulateCache(app.UserTokenCacheInternal.Accessor);
+
+                httpManager.AddMockHandler(
+                new MockHttpMessageHandler
+                {
+                    ExpectedMethod = HttpMethod.Get,
+                    ExpectedUrl = "https://fs.contoso.com/.well-known/webfinger",
+                    ExpectedQueryParams = new Dictionary<string, string>
+                    {
+                            {"resource", "https://fs.contoso.com"},
+                            {"rel", "http://schemas.microsoft.com/rel/trusted-realm"}
+                    },
+                    ResponseMessage = MockHelpers.CreateSuccessWebFingerResponseMessage("https://fs.contoso.com")
+                });
+
+                //add mock response for tenant endpoint discovery
+                httpManager.AddMockHandler(new MockHttpMessageHandler
+                {
+                    ExpectedMethod = HttpMethod.Get,
+                    ResponseMessage = MockHelpers.CreateOpenIdConfigurationResponse(MsalTestConstants.OnPremiseAuthority)
+                });
+
+                httpManager.AddMockHandler(new MockHttpMessageHandler
+                {
+                    ExpectedMethod = HttpMethod.Post,
+                    ResponseMessage = MockHelpers.CreateAdfsSuccessTokenResponseMessage()
+                });
+
+                AuthenticationResult result = app.AcquireTokenInteractive(MsalTestConstants.Scope).ExecuteAsync().Result;
+                Assert.IsNotNull(result);
+                Assert.IsNotNull(result.Account);
+                Assert.AreEqual(MsalTestConstants.OnPremiseUniqueId, result.UniqueId);
+                Assert.AreEqual(new AccountId(MsalTestConstants.OnPremiseUniqueId), result.Account.HomeAccountId);
+                Assert.AreEqual(MsalTestConstants.OnPremiseDisplayableId, result.Account.Username);
+
+                //Find token in cache now
+
+                AuthenticationResult cachedAuth = null;
+                try
+                {
+                    cachedAuth = app.AcquireTokenSilent(MsalTestConstants.Scope, result.Account).ExecuteAsync().Result;
+                }
+                catch
+                {
+                    Assert.Fail("Did not find access token");
+                }
+                Assert.IsNotNull(cachedAuth);
+                Assert.IsNotNull(cachedAuth.Account);
+                Assert.AreEqual(MsalTestConstants.OnPremiseUniqueId, cachedAuth.UniqueId);
+                Assert.AreEqual(new AccountId(MsalTestConstants.OnPremiseUniqueId), cachedAuth.Account.HomeAccountId);
+                Assert.AreEqual(MsalTestConstants.OnPremiseDisplayableId, cachedAuth.Account.Username);
+            }
+        }
+
+        [TestMethod]
+        [TestCategory("PublicClientApplicationTests")]
+        public void EnsurePublicApiSurfaceExistsOnInterface()
+        {
+            IPublicClientApplication app = PublicClientApplicationBuilder.Create(MsalTestConstants.ClientId).Build();
+
+            // This test is to ensure that the methods we want/need on the IPublicClientApplication exist and compile.  This isn't testing functionality, that's done elsewhere.
+            // It's solely to ensure we know that the methods we want/need are available where we expect them since we tend to do most testing on the concrete types.
+
+            var interactiveBuilder = app.AcquireTokenInteractive(MsalTestConstants.Scope)
+               .WithAccount(MsalTestConstants.User)
+               .WithExtraScopesToConsent(MsalTestConstants.Scope)
+               .WithLoginHint("loginhint")
+               .WithPrompt(Prompt.ForceLogin)
+               .WithUseEmbeddedWebView(true);
+            CheckBuilderCommonMethods(interactiveBuilder);
+
+            var iwaBuilder = app.AcquireTokenByIntegratedWindowsAuth(MsalTestConstants.Scope)
+               .WithUsername("upn@live.com");
+            CheckBuilderCommonMethods(iwaBuilder);
+
+            var usernamePasswordBuilder = app.AcquireTokenByUsernamePassword(MsalTestConstants.Scope, "upn@live.com", new SecureString());
+            CheckBuilderCommonMethods(usernamePasswordBuilder);
+
+            var deviceCodeBuilder = app.AcquireTokenWithDeviceCode(MsalTestConstants.Scope, result => Task.FromResult(0))
+               .WithDeviceCodeResultCallback(result => Task.FromResult(0));
+            CheckBuilderCommonMethods(deviceCodeBuilder);
+
+            var silentBuilder = app.AcquireTokenSilent(MsalTestConstants.Scope, MsalTestConstants.User)
+               .WithForceRefresh(true);
+            CheckBuilderCommonMethods(silentBuilder);
+
+            silentBuilder = app.AcquireTokenSilent(MsalTestConstants.Scope, "upn@live.co.uk")
+              .WithForceRefresh(true);
+            CheckBuilderCommonMethods(silentBuilder);
+
+            var byRefreshTokenBuilder = ((IByRefreshToken)app).AcquireTokenByRefreshToken(MsalTestConstants.Scope, "refreshtoken")
+                                  .WithRefreshToken("refreshtoken");
+            CheckBuilderCommonMethods(byRefreshTokenBuilder);
+        }
+
+#endif
+
+        public static void CheckBuilderCommonMethods<T>(AbstractAcquireTokenParameterBuilder<T> builder) where T : AbstractAcquireTokenParameterBuilder<T>
+        {
+            builder.WithAuthority(AadAuthorityAudience.AzureAdAndPersonalMicrosoftAccount, true)
+                .WithAuthority(AzureCloudInstance.AzureChina, AadAuthorityAudience.AzureAdMultipleOrgs, true)
+                .WithAuthority(AzureCloudInstance.AzurePublic, Guid.NewGuid(), true)
+                .WithAuthority(AzureCloudInstance.AzureChina, Guid.NewGuid().ToString("D", CultureInfo.InvariantCulture), true)
+                .WithAuthority(MsalTestConstants.AuthorityCommonTenant, Guid.NewGuid(), true)
+                .WithAuthority(MsalTestConstants.AuthorityCommonTenant, Guid.NewGuid().ToString("D", CultureInfo.InvariantCulture), true)
+                .WithAuthority(MsalTestConstants.AuthorityGuestTenant, true)
+                .WithAdfsAuthority(MsalTestConstants.AuthorityGuestTenant, true)
+                .WithB2CAuthority(MsalTestConstants.B2CAuthority)
+                .WithExtraQueryParameters(
+                    new Dictionary<string, string>
+                    {
+                        {"key1", "value1"}
+                    });
+        }
+    }
+}