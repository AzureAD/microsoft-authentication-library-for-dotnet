﻿//----------------------------------------------------------------------
//
// Copyright (c) Microsoft Corporation.
// All rights reserved.
//
// This code is licensed under the MIT License.
//
// Permission is hereby granted, free of charge, to any person obtaining a copy
// of this software and associated documentation files(the "Software"), to deal
// in the Software without restriction, including without limitation the rights
// to use, copy, modify, merge, publish, distribute, sublicense, and / or sell
// copies of the Software, and to permit persons to whom the Software is
// furnished to do so, subject to the following conditions :
//
// The above copyright notice and this permission notice shall be included in
// all copies or substantial portions of the Software.
//
// THE SOFTWARE IS PROVIDED "AS IS", WITHOUT WARRANTY OF ANY KIND, EXPRESS OR
// IMPLIED, INCLUDING BUT NOT LIMITED TO THE WARRANTIES OF MERCHANTABILITY,
// FITNESS FOR A PARTICULAR PURPOSE AND NONINFRINGEMENT.IN NO EVENT SHALL THE
// AUTHORS OR COPYRIGHT HOLDERS BE LIABLE FOR ANY CLAIM, DAMAGES OR OTHER
// LIABILITY, WHETHER IN AN ACTION OF CONTRACT, TORT OR OTHERWISE, ARISING FROM,
// OUT OF OR IN CONNECTION WITH THE SOFTWARE OR THE USE OR OTHER DEALINGS IN
// THE SOFTWARE.
//
//------------------------------------------------------------------------------

using System;
using System.Collections.Generic;
using System.Linq;
using System.Net.Http;
using System.Threading.Tasks;
using Microsoft.Identity.Client;
using Microsoft.Identity.Client.AppConfig;
using Microsoft.Identity.Client.Core;
using Microsoft.Identity.Client.Cache;
using Microsoft.Identity.Client.Instance;
using Microsoft.Identity.Client.OAuth2;
using Microsoft.Identity.Client.TelemetryCore;
using Microsoft.Identity.Client.UI;
using Microsoft.Identity.Client.Utils;
using Microsoft.Identity.Test.Common.Core.Helpers;
using Microsoft.Identity.Test.Common.Core.Mocks;
using Microsoft.Identity.Test.Common.Mocks;
using Microsoft.VisualStudio.TestTools.UnitTesting;
using NSubstitute;
using Microsoft.Identity.Test.Common;

namespace Microsoft.Identity.Test.Unit.PublicApiTests
{
    [TestClass]
    public class PublicClientApplicationTests
    {
        private TokenCacheHelper _tokenCacheHelper;

        [TestInitialize]
        public void TestInitialize()
        {
            TestCommon.ResetStateAndInitMsal();

            _tokenCacheHelper = new TokenCacheHelper();
        }

#if !NET_CORE
        [TestMethod]
        [TestCategory("PublicClientApplicationTests")]
        [Description("Tests the public interfaces can be mocked")]
        public void MockPublicClientApplication()
        {
            // Setup up a public client application that returns a dummy result
            // The caller asks for two scopes, but only one is returned
            var mockResult = new AuthenticationResult(
               accessToken: "",
               isExtendedLifeTimeToken: false,
               uniqueId: "",
               expiresOn: DateTimeOffset.Now,
               extendedExpiresOn: DateTimeOffset.Now,
               tenantId: "",
               account: null,
               idToken: "id token",
               scopes: new[] { "scope1" });

            var mockApp = Substitute.For<IPublicClientApplication>();
            mockApp.AcquireTokenAsync(new string[] { "scope1", "scope2" }).ReturnsForAnyArgs(mockResult);

            // Now call the substitute with the args to get the substitute result
            AuthenticationResult actualResult = mockApp.AcquireTokenAsync(new string[] { "scope1" }).Result;
            Assert.IsNotNull(actualResult);
            Assert.AreEqual("id token", actualResult.IdToken, "Mock result failed to return the expected id token");

            // Check the users properties returns the dummy users
            IEnumerable<string> scopes = actualResult.Scopes;
            Assert.IsNotNull(scopes);
            CollectionAssert.AreEqual(new string[] { "scope1" }, actualResult.Scopes.ToArray());
        }

        [TestMethod]
        [TestCategory("PublicClientApplicationTests")]
        [Description("Tests the public application interfaces can be mocked to throw MSAL exceptions")]
        public void MockPublicClientApplication_Exception()
        {
            // Setup up a confidential client application that returns throws
            var mockApp = Substitute.For<IPublicClientApplication>();
            mockApp
                .WhenForAnyArgs(x => x.AcquireTokenAsync(Arg.Any<string[]>()))
                .Do(x => throw new MsalServiceException("my error code", "my message"));


            // Now call the substitute and check the exception is thrown
            MsalServiceException ex =
                AssertException.Throws<MsalServiceException>(() => mockApp.AcquireTokenAsync(new string[] { "scope1" }));
            Assert.AreEqual("my error code", ex.ErrorCode);
            Assert.AreEqual("my message", ex.Message);
        }

        [TestMethod]
        [TestCategory("PublicClientApplicationTests")]
        public void ConstructorsTest()
        {
            PublicClientApplication app = new PublicClientApplication(MsalTestConstants.ClientId);
            Assert.IsNotNull(app);
            Assert.AreEqual("https://login.microsoftonline.com/common/", app.Authority);
            Assert.AreEqual(MsalTestConstants.ClientId, app.ClientId);
            Assert.AreEqual(Constants.DefaultRedirectUri, app.AppConfig.RedirectUri);
            //Assert.IsTrue(app.ValidateAuthority);

            app = new PublicClientApplication(MsalTestConstants.ClientId, MsalTestConstants.AuthorityGuestTenant);
            Assert.IsNotNull(app);
            Assert.AreEqual(MsalTestConstants.AuthorityGuestTenant, app.Authority);
            Assert.AreEqual(MsalTestConstants.ClientId, app.ClientId);
            Assert.AreEqual(Constants.DefaultRedirectUri, app.AppConfig.RedirectUri);
            //Assert.IsTrue(app.ValidateAuthority);

            app = new PublicClientApplication(MsalTestConstants.ClientId,
                "https://login.microsoftonline.com/tfp/vibrob2c.onmicrosoft.com/B2C_1_B2C_Signup_Signin_Policy/oauth2/v2.0");
            Assert.IsNotNull(app);
            Assert.AreEqual(
                "https://login.microsoftonline.com/tfp/vibrob2c.onmicrosoft.com/b2c_1_b2c_signup_signin_policy/",
                app.Authority);
            Assert.AreEqual(MsalTestConstants.ClientId, app.ClientId);
<<<<<<< HEAD
            //Assert.IsTrue(app.ValidateAuthority);

            app = new PublicClientApplication(MsalTestConstants.ClientId, MsalTestConstants.OnPremiseAuthority);
            Assert.IsNotNull(app);
            Assert.AreEqual("https://fs.contoso.com/adfs/", app.Authority);
            Assert.AreEqual(MsalTestConstants.ClientId, app.ClientId);
            Assert.AreEqual("urn:ietf:wg:oauth:2.0:oob", app.RedirectUri);
            Assert.AreEqual("urn:ietf:wg:oauth:2.0:oob", app.RedirectUri);
=======
            Assert.AreEqual(Constants.DefaultRedirectUri, app.AppConfig.RedirectUri);
>>>>>>> 51339519
            //Assert.IsTrue(app.ValidateAuthority);
        }

        [TestMethod]
        [TestCategory("PublicClientApplicationTests")]
        public async Task NoStateReturnedTestAsync()
        {
            var receiver = new MyReceiver();

            using (var harness = new MockHttpAndServiceBundle(telemetryCallback: receiver.HandleTelemetryEvents))
            {
                harness.HttpManager.AddInstanceDiscoveryMockHandler();

                PublicClientApplication app = PublicClientApplicationBuilder.Create(MsalTestConstants.ClientId)
                                                                            .WithAuthority(new Uri(ClientApplicationBase.DefaultAuthority), true)
                                                                            .WithHttpManager(harness.HttpManager)
                                                                            .WithTelemetryCallback(receiver.HandleTelemetryEvents)
                                                                            .BuildConcrete();

                MockWebUI ui = new MockWebUI()
                {
                    AddStateInAuthorizationResult = false,
                    MockResult = new AuthorizationResult(
                        AuthorizationStatus.Success,
                        MsalTestConstants.AuthorityHomeTenant + "?code=some-code")
                };

                MsalMockHelpers.ConfigureMockWebUI(app.ServiceBundle.PlatformProxy, ui);
                harness.HttpManager.AddMockHandlerForTenantEndpointDiscovery(MsalTestConstants.AuthorityCommonTenant);

                try
                {
                    AuthenticationResult result = await app.AcquireTokenAsync(MsalTestConstants.Scope).ConfigureAwait(false);
                    Assert.Fail("API should have failed here");
                }
                catch (MsalClientException exc)
                {
                    Assert.IsNotNull(exc);
                    Assert.AreEqual(MsalClientException.StateMismatchError, exc.ErrorCode);
                }

                Assert.IsNotNull(
                    receiver.EventsReceived.Find(
                        anEvent => // Expect finding such an event
                            anEvent[EventBase.EventNameKey].EndsWith("api_event") &&
                            anEvent[ApiEvent.ApiIdKey] == "170" && anEvent[ApiEvent.WasSuccessfulKey] == "false" &&
                            anEvent[ApiEvent.ApiErrorCodeKey] == "state_mismatch"));
            }
        }

        [TestMethod]
        [TestCategory("PublicClientApplicationTests")]
        public async Task DifferentStateReturnedTestAsync()
        {
            var receiver = new MyReceiver();

            using (var harness = new MockHttpAndServiceBundle(telemetryCallback: receiver.HandleTelemetryEvents))
            {
                harness.HttpManager.AddInstanceDiscoveryMockHandler();

                PublicClientApplication app = PublicClientApplicationBuilder.Create(MsalTestConstants.ClientId)
                                                                            .WithAuthority(new Uri(ClientApplicationBase.DefaultAuthority), true)
                                                                            .WithHttpManager(harness.HttpManager)
                                                                            .BuildConcrete();

                MockWebUI ui = new MockWebUI()
                {
                    AddStateInAuthorizationResult = false,
                    MockResult = new AuthorizationResult(
                        AuthorizationStatus.Success,
                        MsalTestConstants.AuthorityHomeTenant + "?code=some-code&state=mismatched")
                };

                MsalMockHelpers.ConfigureMockWebUI(app.ServiceBundle.PlatformProxy, ui);
                harness.HttpManager.AddMockHandlerForTenantEndpointDiscovery(MsalTestConstants.AuthorityCommonTenant);

                try
                {
                    AuthenticationResult result = await app.AcquireTokenAsync(MsalTestConstants.Scope).ConfigureAwait(false);
                    Assert.Fail("API should have failed here");
                }
                catch (MsalClientException exc)
                {
                    Assert.IsNotNull(exc);
                    Assert.AreEqual(MsalClientException.StateMismatchError, exc.ErrorCode);
                }
            }
        }

        [TestMethod]
        [TestCategory("PublicClientApplicationTests")]
        public async Task AcquireTokenNoClientInfoReturnedTestAsync()
        {
            using (var harness = new MockHttpAndServiceBundle())
            {
                harness.HttpManager.AddInstanceDiscoveryMockHandler();

                PublicClientApplication app = PublicClientApplicationBuilder.Create(MsalTestConstants.ClientId)
                                                                            .WithAuthority(new Uri(ClientApplicationBase.DefaultAuthority), true)
                                                                            .WithHttpManager(harness.HttpManager)
                                                                            .BuildConcrete();

                MsalMockHelpers.ConfigureMockWebUI(
                    app.ServiceBundle.PlatformProxy,
                    new AuthorizationResult(AuthorizationStatus.Success, app.AppConfig.RedirectUri + "?code=some-code"));

                harness.HttpManager.AddMockHandlerForTenantEndpointDiscovery(MsalTestConstants.AuthorityCommonTenant);

                harness.HttpManager.AddMockHandler(
                    new MockHttpMessageHandler
                    {
                        Method = HttpMethod.Post,
                        ResponseMessage = MockHelpers.CreateSuccessTokenResponseMessage(
                            "some-scope1 some-scope2",
                            MockHelpers.CreateIdToken(MsalTestConstants.UniqueId, MsalTestConstants.DisplayableId),
                            string.Empty)
                    });

                try
                {
                    AuthenticationResult result = await app.AcquireTokenAsync(MsalTestConstants.Scope).ConfigureAwait(false);
                }
                catch (MsalClientException exc)
                {
                    Assert.IsNotNull(exc);
                    Assert.AreEqual(MsalClientException.JsonParseError, exc.ErrorCode);
                    Assert.AreEqual("client info is null", exc.Message);
                }
            }
        }

        [TestMethod]
        [TestCategory("PublicClientApplicationTests")]
        public void AcquireTokenSameUserTest()
        {
            using (var harness = new MockHttpAndServiceBundle())
            {
                harness.HttpManager.AddInstanceDiscoveryMockHandler();

                PublicClientApplication app = PublicClientApplicationBuilder.Create(MsalTestConstants.ClientId)
                                                                            .WithAuthority(new Uri(ClientApplicationBase.DefaultAuthority), true)
                                                                            .WithHttpManager(harness.HttpManager)
                                                                            .BuildConcrete();

                MockWebUI ui = new MockWebUI()
                {
                    MockResult = new AuthorizationResult(
                        AuthorizationStatus.Success,
                        MsalTestConstants.AuthorityHomeTenant + "?code=some-code")
                };

                MsalMockHelpers.ConfigureMockWebUI(
                    app.ServiceBundle.PlatformProxy,
                    new AuthorizationResult(AuthorizationStatus.Success, app.AppConfig.RedirectUri + "?code=some-code"));

                harness.HttpManager.AddMockHandlerForTenantEndpointDiscovery(MsalTestConstants.AuthorityCommonTenant);
                harness.HttpManager.AddSuccessTokenResponseMockHandlerForPost(MsalTestConstants.AuthorityCommonTenant);

                AuthenticationResult result = app.AcquireTokenAsync(MsalTestConstants.Scope).Result;
                Assert.IsNotNull(result);
                Assert.IsNotNull(result.Account);
                Assert.AreEqual(MsalTestConstants.UniqueId, result.UniqueId);
                Assert.AreEqual(MsalTestConstants.CreateUserIdentifier(), result.Account.HomeAccountId.Identifier);
                Assert.AreEqual(MsalTestConstants.DisplayableId, result.Account.Username);

                // repeat interactive call and pass in the same user
                MsalMockHelpers.ConfigureMockWebUI(
                    app.ServiceBundle.PlatformProxy,
                    new AuthorizationResult(AuthorizationStatus.Success, app.AppConfig.RedirectUri + "?code=some-code"));

                harness.HttpManager.AddSuccessTokenResponseMockHandlerForPost(MsalTestConstants.AuthorityCommonTenant);

                result = app.AcquireTokenAsync(MsalTestConstants.Scope).Result;
                Assert.IsNotNull(result);
                Assert.IsNotNull(result.Account);
                Assert.AreEqual(MsalTestConstants.UniqueId, result.UniqueId);
                Assert.AreEqual(MsalTestConstants.CreateUserIdentifier(), result.Account.HomeAccountId.Identifier);
                Assert.AreEqual(MsalTestConstants.DisplayableId, result.Account.Username);
            }
        }

        [TestMethod]
        [TestCategory("PublicClientApplicationTests")]
        public void AcquireTokenAddTwoUsersTest()
        {
            using (var harness = new MockHttpAndServiceBundle())
            {
                harness.HttpManager.AddInstanceDiscoveryMockHandler();

                PublicClientApplication app = PublicClientApplicationBuilder.Create(MsalTestConstants.ClientId)
                                                                            .WithAuthority(new Uri(ClientApplicationBase.DefaultAuthority), true)
                                                                            .WithHttpManager(harness.HttpManager)
                                                                            .BuildConcrete();

                MsalMockHelpers.ConfigureMockWebUI(
                    app.ServiceBundle.PlatformProxy,
                    new AuthorizationResult(AuthorizationStatus.Success, app.AppConfig.RedirectUri + "?code=some-code"));

                harness.HttpManager.AddMockHandlerForTenantEndpointDiscovery(MsalTestConstants.AuthorityCommonTenant);
                harness.HttpManager.AddSuccessTokenResponseMockHandlerForPost(MsalTestConstants.AuthorityCommonTenant);

                AuthenticationResult result = app.AcquireTokenAsync(MsalTestConstants.Scope).Result;
                Assert.IsNotNull(result);
                Assert.IsNotNull(result.Account);
                Assert.AreEqual(MsalTestConstants.UniqueId, result.UniqueId);
                Assert.AreEqual(MsalTestConstants.CreateUserIdentifier(), result.Account.HomeAccountId.Identifier);
                Assert.AreEqual(MsalTestConstants.DisplayableId, result.Account.Username);
                Assert.AreEqual(MsalTestConstants.Utid, result.TenantId);

                // repeat interactive call and pass in the same user
                MsalMockHelpers.ConfigureMockWebUI(
                    app.ServiceBundle.PlatformProxy,
                    new AuthorizationResult(AuthorizationStatus.Success, app.AppConfig.RedirectUri + "?code=some-code"));

                harness.HttpManager.AddMockHandler(
                    new MockHttpMessageHandler
                    {
                        Method = HttpMethod.Post,
                        ResponseMessage = MockHelpers.CreateSuccessTokenResponseMessage(
                            MsalTestConstants.Scope.ToString(),
                            MockHelpers.CreateIdToken(
                                MsalTestConstants.UniqueId + "more",
                                MsalTestConstants.DisplayableId + "more",
                                MsalTestConstants.Utid + "more"),
                            MockHelpers.CreateClientInfo(MsalTestConstants.Uid + "more", MsalTestConstants.Utid + "more"))
                    });

                result = app.AcquireTokenAsync(MsalTestConstants.Scope).Result;
                Assert.IsNotNull(result);
                Assert.IsNotNull(result.Account);
                Assert.AreEqual(MsalTestConstants.UniqueId + "more", result.UniqueId);
                Assert.AreEqual(
                    MsalTestConstants.CreateUserIdentifier(MsalTestConstants.Uid + "more", MsalTestConstants.Utid + "more"),
                    result.Account.HomeAccountId.Identifier);
                Assert.AreEqual(MsalTestConstants.DisplayableId + "more", result.Account.Username);
                Assert.AreEqual(MsalTestConstants.Utid + "more", result.TenantId);
            }
        }

        [TestMethod]
        [TestCategory("PublicClientApplicationTests")]
        public void AcquireTokenDifferentUserReturnedFromServiceTest()
        {
            var receiver = new MyReceiver();
            using (var httpManager = new MockHttpManager())
            {
                httpManager.AddInstanceDiscoveryMockHandler();

                PublicClientApplication app = PublicClientApplicationBuilder.Create(MsalTestConstants.ClientId)
                                                                            .WithAuthority(new Uri(ClientApplicationBase.DefaultAuthority), true)
                                                                            .WithHttpManager(httpManager)
                                                                            .WithTelemetryCallback(receiver.HandleTelemetryEvents)
                                                                            .BuildConcrete();

                MsalMockHelpers.ConfigureMockWebUI(
                    app.ServiceBundle.PlatformProxy,
                    new AuthorizationResult(AuthorizationStatus.Success, app.AppConfig.RedirectUri + "?code=some-code"));

                httpManager.AddMockHandlerForTenantEndpointDiscovery(MsalTestConstants.AuthorityCommonTenant);
                httpManager.AddSuccessTokenResponseMockHandlerForPost(MsalTestConstants.AuthorityCommonTenant);

                AuthenticationResult result = app.AcquireTokenAsync(MsalTestConstants.Scope).Result;
                Assert.IsNotNull(result);
                Assert.IsNotNull(result.Account);
                Assert.AreEqual(MsalTestConstants.UniqueId, result.UniqueId);
                Assert.AreEqual(MsalTestConstants.CreateUserIdentifier(), result.Account.HomeAccountId.Identifier);
                Assert.AreEqual(MsalTestConstants.DisplayableId, result.Account.Username);

                // TODO: allow checking in the middle of a using block --> Assert.IsTrue(HttpMessageHandlerFactory.IsMocksQueueEmpty, "All mocks should have been consumed");

                var dict = new Dictionary<string, string>
                {
                    [OAuth2Parameter.DomainReq] = MsalTestConstants.Utid,
                    [OAuth2Parameter.LoginReq] = MsalTestConstants.Uid
                };

                // repeat interactive call and pass in the same user
                MsalMockHelpers.ConfigureMockWebUI(
                    app.ServiceBundle.PlatformProxy,
                    new AuthorizationResult(AuthorizationStatus.Success, app.AppConfig.RedirectUri + "?code=some-code"),
                    dict);

                httpManager.AddMockHandler(
                    new MockHttpMessageHandler
                    {
                        Method = HttpMethod.Post,
                        ResponseMessage = MockHelpers.CreateSuccessTokenResponseMessage(
                            MsalTestConstants.Scope.AsSingleString(),
                            MockHelpers.CreateIdToken(MsalTestConstants.UniqueId, MsalTestConstants.DisplayableId),
                            MockHelpers.CreateClientInfo(MsalTestConstants.Uid, MsalTestConstants.Utid + "more"))
                    });

                try
                {
                    result = app.AcquireTokenAsync(MsalTestConstants.Scope, result.Account, Prompt.SelectAccount, null).Result;
                    Assert.Fail("API should have failed here");
                }
                catch (AggregateException ex)
                {
                    MsalClientException exc = (MsalClientException)ex.InnerException;
                    Assert.IsNotNull(exc);
                    Assert.AreEqual(MsalError.UserMismatch, exc.ErrorCode);
                }

                Assert.IsNotNull(
                    receiver.EventsReceived.Find(
                        anEvent => // Expect finding such an event
                            anEvent[EventBase.EventNameKey].EndsWith("api_event") &&
                            anEvent[ApiEvent.ApiIdKey] == "176" && anEvent[ApiEvent.WasSuccessfulKey] == "false" &&
                            anEvent[ApiEvent.ApiErrorCodeKey] == "user_mismatch"));

                var users = app.GetAccountsAsync().Result;
                Assert.AreEqual(1, users.Count());
                Assert.AreEqual(1, app.UserTokenCacheInternal.Accessor.AccessTokenCount);
            }
        }

        [TestMethod]
        [TestCategory("PublicClientApplicationTests")]
        public void AcquireTokenNullUserPassedInAndNewUserReturnedFromServiceTest()
        {
            using (var httpManager = new MockHttpManager())
            {
                httpManager.AddInstanceDiscoveryMockHandler();

                PublicClientApplication app = PublicClientApplicationBuilder.Create(MsalTestConstants.ClientId)
                                                                            .WithAuthority(new Uri(ClientApplicationBase.DefaultAuthority), true)
                                                                            .WithHttpManager(httpManager)
                                                                            .BuildConcrete();

                MsalMockHelpers.ConfigureMockWebUI(
                    app.ServiceBundle.PlatformProxy,
                    new AuthorizationResult(AuthorizationStatus.Success, app.AppConfig.RedirectUri + "?code=some-code"));

                httpManager.AddMockHandlerForTenantEndpointDiscovery(MsalTestConstants.AuthorityCommonTenant);
                httpManager.AddSuccessTokenResponseMockHandlerForPost(MsalTestConstants.AuthorityCommonTenant);

                AuthenticationResult result = app.AcquireTokenAsync(MsalTestConstants.Scope).Result;
                Assert.IsNotNull(result);
                Assert.IsNotNull(result.Account);
                Assert.AreEqual(MsalTestConstants.UniqueId, result.UniqueId);
                Assert.AreEqual(MsalTestConstants.CreateUserIdentifier(), result.Account.HomeAccountId.Identifier);
                Assert.AreEqual(MsalTestConstants.DisplayableId, result.Account.Username);
                // TODO: Assert.IsTrue(HttpMessageHandlerFactory.IsMocksQueueEmpty, "All mocks should have been consumed");

                // repeat interactive call and pass in the same user
                MsalMockHelpers.ConfigureMockWebUI(
                    app.ServiceBundle.PlatformProxy,
                    new AuthorizationResult(AuthorizationStatus.Success, app.AppConfig.RedirectUri + "?code=some-code"));

                httpManager.AddMockHandler(
                    new MockHttpMessageHandler
                    {
                        Method = HttpMethod.Post,
                        ResponseMessage = MockHelpers.CreateSuccessTokenResponseMessage(
                            MsalTestConstants.Scope.AsSingleString(),
                            MockHelpers.CreateIdToken(MsalTestConstants.UniqueId, MsalTestConstants.DisplayableId),
                            MockHelpers.CreateClientInfo(MsalTestConstants.Uid, MsalTestConstants.Utid + "more"))
                    });

                result = app.AcquireTokenAsync(MsalTestConstants.Scope, (IAccount)null, Prompt.SelectAccount, null).Result;
                Assert.IsNotNull(result);
                Assert.IsNotNull(result.Account);
                Assert.AreEqual(MsalTestConstants.UniqueId, result.UniqueId);
                Assert.AreEqual(
                    MsalTestConstants.CreateUserIdentifier(MsalTestConstants.Uid, MsalTestConstants.Utid + "more"),
                    result.Account.HomeAccountId.Identifier);
                Assert.AreEqual(MsalTestConstants.DisplayableId, result.Account.Username);
                var users = app.GetAccountsAsync().Result;
                Assert.AreEqual(2, users.Count());
                Assert.AreEqual(2, app.UserTokenCacheInternal.Accessor.AccessTokenCount);
            }
        }

        [TestMethod]
        [TestCategory("PublicClientApplicationTests")]
        public void GetUsersTest()
        {
            using (var httpManager = new MockHttpManager())
            {
                PublicClientApplication app = PublicClientApplicationBuilder.Create(MsalTestConstants.ClientId)
                                                                            .WithAuthority(new Uri(ClientApplicationBase.DefaultAuthority), true)
                                                                            .WithHttpManager(httpManager)
                                                                            .BuildConcrete();

                IEnumerable<IAccount> users = app.GetAccountsAsync().Result;
                Assert.IsNotNull(users);
                Assert.IsFalse(users.Any());
                _tokenCacheHelper.PopulateCache(app.UserTokenCacheInternal.Accessor);
                users = app.GetAccountsAsync().Result;
                Assert.IsNotNull(users);
                Assert.AreEqual(1, users.Count());

                var atItem = new MsalAccessTokenCacheItem(
                    MsalTestConstants.ProductionPrefNetworkEnvironment,
                    MsalTestConstants.ClientId,
                    "Bearer",
                    MsalTestConstants.Scope.AsSingleString(),
                    MsalTestConstants.Utid,
                    null,
                    new DateTimeOffset(DateTime.UtcNow + TimeSpan.FromSeconds(3600)),
                    new DateTimeOffset(DateTime.UtcNow + TimeSpan.FromSeconds(7200)),
                    MockHelpers.CreateClientInfo());

                atItem.Secret = atItem.GetKey().ToString();
                app.UserTokenCacheInternal.Accessor.SaveAccessToken(atItem);

                // another cache entry for different uid. user count should be 2.

                MsalRefreshTokenCacheItem rtItem = new MsalRefreshTokenCacheItem(
                    MsalTestConstants.ProductionPrefNetworkEnvironment,
                    MsalTestConstants.ClientId,
                    "someRT",
                    MockHelpers.CreateClientInfo("uId1", "uTId1"));

                app.UserTokenCacheInternal.Accessor.SaveRefreshToken(rtItem);

                MsalIdTokenCacheItem idTokenCacheItem = new MsalIdTokenCacheItem(
                    MsalTestConstants.ProductionPrefNetworkEnvironment,
                    MsalTestConstants.ClientId,
                    MockHelpers.CreateIdToken(MsalTestConstants.UniqueId, MsalTestConstants.DisplayableId),
                    MockHelpers.CreateClientInfo("uId1", "uTId1"),
                    "uTId1");

                app.UserTokenCacheInternal.Accessor.SaveIdToken(idTokenCacheItem);

                MsalAccountCacheItem accountCacheItem = new MsalAccountCacheItem(
                    MsalTestConstants.ProductionPrefNetworkEnvironment,
                    null,
                    MockHelpers.CreateClientInfo("uId1", "uTId1"),
                    null,
                    null,
                    "uTId1",
                    null,
                    null);

                app.UserTokenCacheInternal.Accessor.SaveAccount(accountCacheItem);

                Assert.AreEqual(2, app.UserTokenCacheInternal.Accessor.RefreshTokenCount);
                users = app.GetAccountsAsync().Result;
                Assert.IsNotNull(users);
                Assert.AreEqual(2, users.Count());

                // another cache entry for different environment. user count should still be 2. Sovereign cloud user must not be returned
                rtItem = new MsalRefreshTokenCacheItem(
                    MsalTestConstants.SovereignEnvironment,
                    MsalTestConstants.ClientId,
                    "someRT",
                    MockHelpers.CreateClientInfo(MsalTestConstants.Uid + "more1", MsalTestConstants.Utid));

                app.UserTokenCacheInternal.Accessor.SaveRefreshToken(rtItem);
                Assert.AreEqual(3, app.UserTokenCacheInternal.Accessor.RefreshTokenCount);
                users = app.GetAccountsAsync().Result;
                Assert.IsNotNull(users);
                Assert.AreEqual(2, users.Count());
            }
        }

        [TestMethod]
        [TestCategory("PublicClientApplicationTests")]
        public void GetUsersAndSignThemOutTest()
        {
            PublicClientApplication app = PublicClientApplicationBuilder.Create(MsalTestConstants.ClientId).BuildConcrete();
            _tokenCacheHelper.PopulateCache(app.UserTokenCacheInternal.Accessor);

            foreach (var user in app.GetAccountsAsync().Result)
            {
                app.RemoveAsync(user).Wait();
            }

            Assert.AreEqual(0, app.UserTokenCacheInternal.Accessor.AccessTokenCount);
            Assert.AreEqual(0, app.UserTokenCacheInternal.Accessor.RefreshTokenCount);
        }

        [TestMethod]
        [TestCategory("PublicClientApplicationTests")]
        public async Task AcquireTokenSilentScopeAndEmptyCacheTestAsync()
        {
            var receiver = new MyReceiver();
            PublicClientApplication app = PublicClientApplicationBuilder.Create(MsalTestConstants.ClientId)
                                                                        .WithAuthority(new Uri(ClientApplicationBase.DefaultAuthority), true)
                                                                        .WithTelemetryCallback(receiver.HandleTelemetryEvents)
                                                                        .BuildConcrete();

            try
            {
                AuthenticationResult result = await app.AcquireTokenSilentAsync(
                                                  MsalTestConstants.Scope.ToArray(),
                                                  new Account(
                                                      MsalTestConstants.UserIdentifier,
                                                      MsalTestConstants.DisplayableId,
                                                      null)).ConfigureAwait(false);
            }
            catch (MsalUiRequiredException exc)
            {
                Assert.AreEqual(MsalUiRequiredException.NoTokensFoundError, exc.ErrorCode);
            }

            Assert.IsNotNull(
                receiver.EventsReceived.Find(
                    anEvent => // Expect finding such an event
                        anEvent[EventBase.EventNameKey].EndsWith("api_event") && anEvent[ApiEvent.ApiIdKey] == "30" &&
                        anEvent[ApiEvent.WasSuccessfulKey] == "false" &&
                        anEvent[ApiEvent.ApiErrorCodeKey] == "no_tokens_found"));
        }

        [TestMethod]
        [TestCategory("PublicClientApplicationTests")]
        public void AcquireTokenSilentScopeAndUserOverloadWithNoMatchingScopesInCacheTest()
        {
            // this test ensures that the API can
            // get authority (if unique) from the cache entries where scope does not match.
            // it should only happen for case where no authority is passed.

            using (var httpManager = new MockHttpManager())
            {
                httpManager.AddInstanceDiscoveryMockHandler();

                PublicClientApplication app = PublicClientApplicationBuilder.Create(MsalTestConstants.ClientId)
                                                                            .WithAuthority(new Uri(ClientApplicationBase.DefaultAuthority), true)
                                                                            .WithHttpManager(httpManager)
                                                                            .BuildConcrete();

                _tokenCacheHelper.PopulateCache(app.UserTokenCacheInternal.Accessor);
                app.UserTokenCacheInternal.Accessor.DeleteAccessToken(
                    new MsalAccessTokenCacheKey(
                        MsalTestConstants.ProductionPrefNetworkEnvironment,
                        MsalTestConstants.Utid,
                        MsalTestConstants.UserIdentifier,
                        MsalTestConstants.ClientId,
                        MsalTestConstants.ScopeForAnotherResourceStr));

                Task<AuthenticationResult> task = app.AcquireTokenSilentAsync(
                    MsalTestConstants.ScopeForAnotherResource.ToArray(),
                    new Account(MsalTestConstants.UserIdentifier, MsalTestConstants.DisplayableId, null));

                AuthenticationResult result = task.Result;
                Assert.IsNotNull(result);
                Assert.AreEqual(MsalTestConstants.DisplayableId, result.Account.Username);
                Assert.AreEqual(MsalTestConstants.ScopeForAnotherResource.AsSingleString(), result.Scopes.AsSingleString());
                Assert.AreEqual(2, app.UserTokenCacheInternal.Accessor.GetAllAccessTokensAsString().Count());
            }
        }

        [TestMethod]
        [TestCategory("PublicClientApplicationTests")]
        public void AcquireTokenSilentScopeAndUserOverloadDefaultAuthorityTest()
        {
            using (var httpManager = new MockHttpManager())
            {
                PublicClientApplication app = PublicClientApplicationBuilder.Create(MsalTestConstants.ClientId)
                                                                            .WithAuthority(new Uri(MsalTestConstants.AuthorityTestTenant), true)
                                                                            .WithHttpManager(httpManager)
                                                                            .BuildConcrete();

                _tokenCacheHelper.PopulateCache(app.UserTokenCacheInternal.Accessor);
                app.UserTokenCacheInternal.Accessor.DeleteAccessToken(
                    new MsalAccessTokenCacheKey(
                        MsalTestConstants.ProductionPrefNetworkEnvironment,
                        MsalTestConstants.Utid,
                        MsalTestConstants.UserIdentifier,
                        MsalTestConstants.ClientId,
                        MsalTestConstants.ScopeForAnotherResourceStr));

                httpManager.AddInstanceDiscoveryMockHandler();

                Task<AuthenticationResult> task = app.AcquireTokenSilentAsync(
                    MsalTestConstants.Scope.ToArray(),
                    new Account(MsalTestConstants.UserIdentifier, MsalTestConstants.DisplayableId, null));

                AuthenticationResult result = task.Result;
                Assert.IsNotNull(result);
                Assert.AreEqual(MsalTestConstants.DisplayableId, result.Account.Username);
                Assert.AreEqual(MsalTestConstants.Scope.AsSingleString(), result.Scopes.AsSingleString());
            }
        }

        [TestMethod]
        [TestCategory("PublicClientApplicationTests")]
        public void AcquireTokenSilentScopeAndUserOverloadTenantSpecificAuthorityTest()
        {
            using (var httpManager = new MockHttpManager())
            {
                PublicClientApplication app = PublicClientApplicationBuilder.Create(MsalTestConstants.ClientId)
                                                                            .WithAuthority(new Uri(MsalTestConstants.AuthorityGuestTenant), true)
                                                                            .WithHttpManager(httpManager)
                                                                            .BuildConcrete();
                _tokenCacheHelper.PopulateCache(app.UserTokenCacheInternal.Accessor);
                app.UserTokenCacheInternal.Accessor.DeleteAccessToken(
                    new MsalAccessTokenCacheKey(
                        MsalTestConstants.ProductionPrefNetworkEnvironment,
                        MsalTestConstants.Utid,
                        MsalTestConstants.UserIdentifier,
                        MsalTestConstants.ClientId,
                        MsalTestConstants.ScopeForAnotherResourceStr));

                httpManager.AddInstanceDiscoveryMockHandler();
                httpManager.AddMockHandlerForTenantEndpointDiscovery(MsalTestConstants.AuthorityGuestTenant);

                httpManager.AddMockHandler(
                    new MockHttpMessageHandler()
                    {
                        Method = HttpMethod.Post,
                        ResponseMessage = MockHelpers.CreateSuccessTokenResponseMessage(
                            MsalTestConstants.UniqueId,
                            MsalTestConstants.DisplayableId,
                            MsalTestConstants.Scope.ToArray())
                    });

                Task<AuthenticationResult> task = app.AcquireTokenSilentAsync(
                    MsalTestConstants.Scope.ToArray(),
                    new Account(MsalTestConstants.UserIdentifier, MsalTestConstants.DisplayableId, null));
                AuthenticationResult result = task.Result;
                Assert.IsNotNull(result);
                Assert.AreEqual(MsalTestConstants.DisplayableId, result.Account.Username);
                Assert.AreEqual(MsalTestConstants.Scope.AsSingleString(), result.Scopes.AsSingleString());
            }
        }

        [TestMethod]
        [TestCategory("PublicClientApplicationTests")]
        public void AcquireTokenSilentCacheOnlyLookupTest()
        {
            var receiver = new MyReceiver();
            using (var httpManager = new MockHttpManager())
            {
                PublicClientApplication app = PublicClientApplicationBuilder.Create(MsalTestConstants.ClientId)
                                                                            .WithAuthority(new Uri(MsalTestConstants.AuthorityTestTenant), true)
                                                                            .WithHttpManager(httpManager)
                                                                            .WithTelemetryCallback(receiver.HandleTelemetryEvents)
                                                                            .BuildConcrete();
                _tokenCacheHelper.PopulateCache(app.UserTokenCacheInternal.Accessor);

                app.UserTokenCacheInternal.Accessor.DeleteAccessToken(new MsalAccessTokenCacheKey(
                    MsalTestConstants.ProductionPrefNetworkEnvironment,
                    MsalTestConstants.Utid,
                    MsalTestConstants.UserIdentifier,
                    MsalTestConstants.ClientId,
                    MsalTestConstants.ScopeForAnotherResourceStr));

                httpManager.AddInstanceDiscoveryMockHandler();

                Task<AuthenticationResult> task = app.AcquireTokenSilentAsync(
                    MsalTestConstants.Scope.ToArray(),
                    new Account(MsalTestConstants.UserIdentifier, MsalTestConstants.DisplayableId, null),
                    app.Authority,
                    false);

                AuthenticationResult result = task.Result;
                Assert.IsNotNull(result);
                Assert.AreEqual(MsalTestConstants.DisplayableId, result.Account.Username);
                Assert.AreEqual(MsalTestConstants.Scope.AsSingleString(), result.Scopes.AsSingleString());

                Assert.AreEqual(2, app.UserTokenCacheInternal.Accessor.AccessTokenCount);
                Assert.AreEqual(1, app.UserTokenCacheInternal.Accessor.RefreshTokenCount);

                Assert.IsNotNull(receiver.EventsReceived.Find(anEvent =>  // Expect finding such an event
                    anEvent[EventBase.EventNameKey].EndsWith("api_event") && anEvent[ApiEvent.WasSuccessfulKey] == "true"
                    && anEvent[ApiEvent.ApiIdKey] == "31"));
            }
        }

        [TestMethod]
        [TestCategory("Regression")]
        [WorkItem(695)] // Fix for https://github.com/AzureAD/microsoft-authentication-library-for-dotnet/issues/695
        [TestCategory("PublicClientApplicationTests")]
        public void AcquireTokenSilentForceRefreshTest()
        {
            using (var httpManager = new MockHttpManager())
            {
                PublicClientApplication app = PublicClientApplicationBuilder.Create(MsalTestConstants.ClientId)
                                                                            .WithAuthority(new Uri(ClientApplicationBase.DefaultAuthority), true)
                                                                            .WithHttpManager(httpManager)
                                                                            .BuildConcrete();

                _tokenCacheHelper.PopulateCacheWithOneAccessToken(app.UserTokenCacheInternal.Accessor);

                httpManager.AddInstanceDiscoveryMockHandler();
                httpManager.AddMockHandlerForTenantEndpointDiscovery(MsalTestConstants.AuthorityUtidTenant);

                httpManager.AddMockHandler(
                    new MockHttpMessageHandler()
                    {
                        Method = HttpMethod.Post,
                        ResponseMessage = MockHelpers.CreateSuccessTokenResponseMessage(
                            MsalTestConstants.UniqueId,
                            MsalTestConstants.DisplayableId,
                            MsalTestConstants.Scope.ToArray())
                    });

                Task<AuthenticationResult> task = app.AcquireTokenSilentAsync(
                    MsalTestConstants.Scope.ToArray(),
                    new Account(MsalTestConstants.UserIdentifier, MsalTestConstants.DisplayableId, null),
                    null,
                    true);

                AuthenticationResult result = task.Result;
                Assert.IsNotNull(result);
                Assert.AreEqual(MsalTestConstants.DisplayableId, result.Account.Username);
                Assert.AreEqual(MsalTestConstants.Scope.ToArray().AsSingleString(), result.Scopes.AsSingleString());

                Assert.AreEqual(1, app.UserTokenCacheInternal.Accessor.AccessTokenCount);
                Assert.AreEqual(1, app.UserTokenCacheInternal.Accessor.RefreshTokenCount);
            }
        }

        [TestMethod]
        [TestCategory("Regression")]
        [WorkItem(695)] // Fix for https://github.com/AzureAD/microsoft-authentication-library-for-dotnet/issues/695
        [TestCategory("PublicClientApplicationTests")]
        public void AcquireTokenSilentForceRefreshMultipleTenantsTest()
        {
            using (var httpManager = new MockHttpManager())
            {
                PublicClientApplication app = PublicClientApplicationBuilder.Create(MsalTestConstants.ClientId)
                                                                            .WithAuthority(new Uri(ClientApplicationBase.DefaultAuthority), true)
                                                                            .WithHttpManager(httpManager)
                                                                            .BuildConcrete();
                _tokenCacheHelper.PopulateCacheWithOneAccessToken(app.UserTokenCacheInternal.Accessor);

                httpManager.AddInstanceDiscoveryMockHandler();
                httpManager.AddMockHandlerForTenantEndpointDiscovery(MsalTestConstants.AuthorityCommonTenant);

                httpManager.AddMockHandler(
                    new MockHttpMessageHandler()
                    {
                        Method = HttpMethod.Post,
                        ResponseMessage = MockHelpers.CreateSuccessTokenResponseMessage(
                            MsalTestConstants.UniqueId,
                            MsalTestConstants.DisplayableId,
                            MsalTestConstants.Scope.ToArray())
                    });

                // ForceRefresh=true, so skip cache lookup of Access Token
                // Use refresh token to acquire a new Access Token
                Task<AuthenticationResult> task = app.AcquireTokenSilentAsync(
                    MsalTestConstants.Scope.ToArray(),
                    new Account(MsalTestConstants.UserIdentifier, MsalTestConstants.DisplayableId, null),
                    MsalTestConstants.AuthorityCommonTenant,
                    true);

                AuthenticationResult result = task.Result;
                Assert.IsNotNull(result);
                Assert.AreEqual(MsalTestConstants.DisplayableId, result.Account.Username);
                Assert.AreEqual(MsalTestConstants.Scope.ToArray().AsSingleString(), result.Scopes.AsSingleString());

                Assert.AreEqual(1, app.UserTokenCacheInternal.Accessor.AccessTokenCount);
                Assert.AreEqual(1, app.UserTokenCacheInternal.Accessor.RefreshTokenCount);

                httpManager.AddMockHandlerForTenantEndpointDiscovery(MsalTestConstants.AuthorityGuidTenant2);

                httpManager.AddMockHandler(
                    new MockHttpMessageHandler()
                    {
                        Method = HttpMethod.Post,
                        ResponseMessage = MockHelpers.CreateSuccessTokenResponseMessage(
                            MsalTestConstants.UniqueId,
                            MsalTestConstants.DisplayableId,
                            MsalTestConstants.Scope.ToArray())
                    });

                Task<AuthenticationResult> task2 = app.AcquireTokenSilentAsync(
                    MsalTestConstants.Scope.ToArray(),
                    new Account(MsalTestConstants.UserIdentifier, MsalTestConstants.DisplayableId, null),
                    MsalTestConstants.AuthorityGuidTenant2,
                    true);

                // Same user, scopes, clientId, but different authority
                // Should result in new AccessToken, but same refresh token
                AuthenticationResult result2 = task2.Result;
                Assert.IsNotNull(result2);
                Assert.AreEqual(MsalTestConstants.DisplayableId, result2.Account.Username);
                Assert.AreEqual(MsalTestConstants.Scope.ToArray().AsSingleString(), result2.Scopes.AsSingleString());

                Assert.AreEqual(2, app.UserTokenCacheInternal.Accessor.AccessTokenCount);
                Assert.AreEqual(1, app.UserTokenCacheInternal.Accessor.RefreshTokenCount);

                httpManager.AddMockHandlerForTenantEndpointDiscovery(MsalTestConstants.AuthorityGuidTenant);

                httpManager.AddMockHandler(
                    new MockHttpMessageHandler()
                    {
                        Method = HttpMethod.Post,
                        ResponseMessage = MockHelpers.CreateSuccessTokenResponseMessage(
                            MsalTestConstants.UniqueId,
                            MsalTestConstants.DisplayableId,
                            MsalTestConstants.Scope.ToArray())
                    });

                // Same user, scopes, clientId, but different authority
                // Should result in new AccessToken, but same refresh token
                Task<AuthenticationResult> task3 = app.AcquireTokenSilentAsync(
                    MsalTestConstants.Scope.ToArray(),
                    new Account(MsalTestConstants.UserIdentifier, MsalTestConstants.DisplayableId, null),
                    MsalTestConstants.AuthorityGuidTenant,
                    true);

                AuthenticationResult result3 = task3.Result;
                Assert.IsNotNull(result3);
                Assert.AreEqual(MsalTestConstants.DisplayableId, result3.Account.Username);
                Assert.AreEqual(MsalTestConstants.Scope.ToArray().AsSingleString(), result3.Scopes.AsSingleString());

                Assert.AreEqual(3, app.UserTokenCacheInternal.Accessor.AccessTokenCount);
                Assert.AreEqual(1, app.UserTokenCacheInternal.Accessor.RefreshTokenCount);

                // Use same authority as above, number of access tokens should remain constant
                httpManager.AddMockHandler(
                    new MockHttpMessageHandler()
                    {
                        Method = HttpMethod.Post,
                        ResponseMessage = MockHelpers.CreateSuccessTokenResponseMessage(
                            MsalTestConstants.UniqueId,
                            MsalTestConstants.DisplayableId,
                            MsalTestConstants.Scope.ToArray())
                    });

                Task<AuthenticationResult> task4 = app.AcquireTokenSilentAsync(
                    MsalTestConstants.Scope.ToArray(),
                    new Account(MsalTestConstants.UserIdentifier, MsalTestConstants.DisplayableId, null),
                    MsalTestConstants.AuthorityGuidTenant,
                    true);

                AuthenticationResult result4 = task4.Result;
                Assert.IsNotNull(result4);
                Assert.AreEqual(MsalTestConstants.DisplayableId, result4.Account.Username);
                Assert.AreEqual(MsalTestConstants.Scope.ToArray().AsSingleString(), result4.Scopes.AsSingleString());

                Assert.AreEqual(3, app.UserTokenCacheInternal.Accessor.AccessTokenCount);
                Assert.AreEqual(1, app.UserTokenCacheInternal.Accessor.RefreshTokenCount);
            }
        }

        [TestMethod]
        [TestCategory("Regression")]
        [WorkItem(695)] // Fix for https://github.com/AzureAD/microsoft-authentication-library-for-dotnet/issues/695
        [TestCategory("PublicClientApplicationTests")]
        public void AcquireTokenSilentForceRefreshFalseMultipleTenantsTest()
        {
            using (var httpManager = new MockHttpManager())
            {
                PublicClientApplication app = PublicClientApplicationBuilder.Create(MsalTestConstants.ClientId)
                                                                            .WithAuthority(new Uri(ClientApplicationBase.DefaultAuthority), true)
                                                                            .WithHttpManager(httpManager)
                                                                            .BuildConcrete();

                // PopulateCache() creates two access tokens
                _tokenCacheHelper.PopulateCache(app.UserTokenCacheInternal.Accessor);

                httpManager.AddInstanceDiscoveryMockHandler();
                httpManager.AddMockHandlerForTenantEndpointDiscovery(MsalTestConstants.AuthorityCommonTenant);

                httpManager.AddMockHandler(
                    new MockHttpMessageHandler()
                    {
                        Method = HttpMethod.Post,
                        ResponseMessage = MockHelpers.CreateSuccessTokenResponseMessage(
                            MsalTestConstants.UniqueId,
                            MsalTestConstants.DisplayableId,
                            MsalTestConstants.Scope.ToArray())
                    });

                Task<AuthenticationResult> task = app.AcquireTokenSilentAsync(
                    MsalTestConstants.Scope.ToArray(),
                    new Account(MsalTestConstants.UserIdentifier, MsalTestConstants.DisplayableId, null),
                    MsalTestConstants.AuthorityCommonTenant,
                    false);

                AuthenticationResult result = task.Result;
                Assert.IsNotNull(result);
                Assert.AreEqual(MsalTestConstants.DisplayableId, result.Account.Username);
                Assert.AreEqual(MsalTestConstants.Scope.ToArray().AsSingleString(), result.Scopes.AsSingleString());

                Assert.AreEqual(2, app.UserTokenCacheInternal.Accessor.AccessTokenCount);
                Assert.AreEqual(1, app.UserTokenCacheInternal.Accessor.RefreshTokenCount);

                httpManager.AddMockHandlerForTenantEndpointDiscovery(MsalTestConstants.AuthorityGuidTenant2);

                httpManager.AddMockHandler(
                    new MockHttpMessageHandler()
                    {
                        Method = HttpMethod.Post,
                        ResponseMessage = MockHelpers.CreateSuccessTokenResponseMessage(
                            MsalTestConstants.UniqueId,
                            MsalTestConstants.DisplayableId,
                            MsalTestConstants.Scope.ToArray())
                    });

                // Same user, scopes, clientId, but different authority
                // Should result in new AccessToken, but same refresh token
                Task<AuthenticationResult> task2 = app.AcquireTokenSilentAsync(
                    MsalTestConstants.Scope.ToArray(),
                    new Account(MsalTestConstants.UserIdentifier, MsalTestConstants.DisplayableId, null),
                    MsalTestConstants.AuthorityGuidTenant2,
                    false);

                AuthenticationResult result2 = task2.Result;
                Assert.IsNotNull(result2);
                Assert.AreEqual(MsalTestConstants.DisplayableId, result2.Account.Username);
                Assert.AreEqual(MsalTestConstants.Scope.ToArray().AsSingleString(), result2.Scopes.AsSingleString());

                Assert.AreEqual(3, app.UserTokenCacheInternal.Accessor.AccessTokenCount);
                Assert.AreEqual(1, app.UserTokenCacheInternal.Accessor.RefreshTokenCount);

                httpManager.AddMockHandlerForTenantEndpointDiscovery(MsalTestConstants.AuthorityGuidTenant);

                httpManager.AddMockHandler(
                    new MockHttpMessageHandler()
                    {
                        Method = HttpMethod.Post,
                        ResponseMessage = MockHelpers.CreateSuccessTokenResponseMessage(
                            MsalTestConstants.UniqueId,
                            MsalTestConstants.DisplayableId,
                            MsalTestConstants.Scope.ToArray())
                    });

                // Same user, scopes, clientId, but different authority
                // Should result in new AccessToken, but same refresh token
                Task<AuthenticationResult> task3 = app.AcquireTokenSilentAsync(
                    MsalTestConstants.Scope.ToArray(),
                    new Account(MsalTestConstants.UserIdentifier, MsalTestConstants.DisplayableId, null),
                    MsalTestConstants.AuthorityGuidTenant,
                    false);

                AuthenticationResult result3 = task3.Result;
                Assert.IsNotNull(result3);
                Assert.AreEqual(MsalTestConstants.DisplayableId, result3.Account.Username);
                Assert.AreEqual(MsalTestConstants.Scope.ToArray().AsSingleString(), result3.Scopes.AsSingleString());

                Assert.AreEqual(4, app.UserTokenCacheInternal.Accessor.AccessTokenCount);
                Assert.AreEqual(1, app.UserTokenCacheInternal.Accessor.RefreshTokenCount);
            }
        }

        [TestMethod]
        [TestCategory("PublicClientApplicationTests")]
        public void AcquireTokenSilentServiceErrorTest()
        {
            using (var httpManager = new MockHttpManager())
            {
                PublicClientApplication app = PublicClientApplicationBuilder.Create(MsalTestConstants.ClientId)
                                                                            .WithAuthority(new Uri(ClientApplicationBase.DefaultAuthority), true)
                                                                            .WithHttpManager(httpManager)
                                                                            .BuildConcrete();
                httpManager.AddInstanceDiscoveryMockHandler();
                httpManager.AddMockHandlerForTenantEndpointDiscovery(MsalTestConstants.AuthorityCommonTenant);

                //populate cache
                _tokenCacheHelper.PopulateCache(app.UserTokenCacheInternal.Accessor);

                httpManager.AddMockHandler(
                    new MockHttpMessageHandler
                    {
                        Method = HttpMethod.Post,
                        ResponseMessage = MockHelpers.CreateInvalidGrantTokenResponseMessage()
                    });
                try
                {
                    Task<AuthenticationResult> task = app.AcquireTokenSilentAsync(
                        MsalTestConstants.CacheMissScope,
                        new Account(MsalTestConstants.UserIdentifier, MsalTestConstants.DisplayableId, null),
                        app.Authority,
                        false);
                    AuthenticationResult result = task.Result;
                    Assert.Fail("MsalUiRequiredException was expected");
                }
                catch (AggregateException ex)
                {
                    Assert.IsNotNull(ex.InnerException);
                    Assert.IsTrue(ex.InnerException is MsalUiRequiredException);
                    var msalExc = (MsalUiRequiredException)ex.InnerException;
                    Assert.AreEqual(msalExc.ErrorCode, MsalUiRequiredException.InvalidGrantError);
                }
            }
        }

        [TestMethod]
        [TestCategory("PublicClientApplicationTests")]
        public void HttpRequestExceptionIsNotSuppressedAsync()
        {
            using (var httpManager = new MockHttpManager())
            {
                httpManager.AddInstanceDiscoveryMockHandler();

                PublicClientApplication app = PublicClientApplicationBuilder.Create(MsalTestConstants.ClientId)
                                                                            .WithAuthority(new Uri(ClientApplicationBase.DefaultAuthority), true)
                                                                            .WithHttpManager(httpManager)
                                                                            .BuildConcrete();

                // add mock response bigger than 1MB for Http Client
                httpManager.AddFailingRequest(new InvalidOperationException());

                AssertException.TaskThrows<InvalidOperationException>(
                    () => app.AcquireTokenAsync(MsalTestConstants.Scope.ToArray()));
            }
        }

        [TestMethod]
        [TestCategory("PublicClientApplicationTests")]
        public async Task AuthUiFailedExceptionTestAsync()
        {
            using (var httpManager = new MockHttpManager())
            {
                httpManager.AddInstanceDiscoveryMockHandler();

                PublicClientApplication app = PublicClientApplicationBuilder.Create(MsalTestConstants.ClientId)
                                                                            .WithAuthority(new Uri(ClientApplicationBase.DefaultAuthority), true)
                                                                            .WithHttpManager(httpManager)
                                                                            .BuildConcrete();

                httpManager.AddMockHandlerForTenantEndpointDiscovery(MsalTestConstants.AuthorityCommonTenant);

                // repeat interactive call and pass in the same user
                MsalMockHelpers.ConfigureMockWebUI(
                    app.ServiceBundle.PlatformProxy,
                    new MockWebUI()
                    {
                        ExceptionToThrow = new MsalClientException(
                            MsalClientException.AuthenticationUiFailedError,
                            "Failed to invoke webview",
                            new InvalidOperationException("some-inner-Exception"))
                    });

                try
                {
                    AuthenticationResult result = await app.AcquireTokenAsync(MsalTestConstants.Scope).ConfigureAwait(false);
                    Assert.Fail("API should have failed here");
                }
                catch (MsalClientException exc)
                {
                    Assert.IsNotNull(exc);
                    Assert.AreEqual(MsalClientException.AuthenticationUiFailedError, exc.ErrorCode);
                    Assert.AreEqual("some-inner-Exception", exc.InnerException.Message);
                }
            }
        }

        [TestMethod]
        [TestCategory("PublicClientApplicationTests")]
        public void GetUserTest()
        {
            var app = new PublicClientApplication(MsalTestConstants.ClientId);
            var users = app.GetAccountsAsync().Result;
            Assert.IsNotNull(users);
            // no users in the cache
            Assert.AreEqual(0, users.Count());

            var fetchedUser = app.GetAccountAsync(null).Result;
            Assert.IsNull(fetchedUser);

            fetchedUser = app.GetAccountAsync("").Result;
            Assert.IsNull(fetchedUser);

            TokenCacheHelper.AddRefreshTokenToCache(app.UserTokenCacheInternal.Accessor, MsalTestConstants.Uid,
                MsalTestConstants.Utid, MsalTestConstants.Name);
            TokenCacheHelper.AddAccountToCache(app.UserTokenCacheInternal.Accessor, MsalTestConstants.Uid,
                MsalTestConstants.Utid);

            TokenCacheHelper.AddRefreshTokenToCache(app.UserTokenCacheInternal.Accessor, MsalTestConstants.Uid + "1",
                MsalTestConstants.Utid, MsalTestConstants.Name + "1");
            TokenCacheHelper.AddAccountToCache(app.UserTokenCacheInternal.Accessor, MsalTestConstants.Uid + "1",
                MsalTestConstants.Utid);

            users = app.GetAccountsAsync().Result;
            Assert.IsNotNull(users);
            // two users in the cache
            Assert.AreEqual(2, users.Count());

            var userToFind = users.First();

            fetchedUser = app.GetAccountAsync(userToFind.HomeAccountId.Identifier).Result;

            Assert.AreEqual(userToFind.Username, fetchedUser.Username);
            Assert.AreEqual(userToFind.HomeAccountId, fetchedUser.HomeAccountId);
            Assert.AreEqual(userToFind.Environment, fetchedUser.Environment);
        }

        [TestMethod]
        [Description("Test for AcquireToken with user canceling authentication")]
        public async Task AcquireTokenWithAuthenticationCanceledTestAsync()
        {
            var receiver = new MyReceiver();
            using (var httpManager = new MockHttpManager())
            {
                httpManager.AddInstanceDiscoveryMockHandler();

                PublicClientApplication app = PublicClientApplicationBuilder.Create(MsalTestConstants.ClientId)
                                                                            .WithAuthority(new Uri(ClientApplicationBase.DefaultAuthority), true)
                                                                            .WithHttpManager(httpManager)
                                                                            .WithTelemetryCallback(receiver.HandleTelemetryEvents)
                                                                            .WithLoggingLevel(LogLevel.Verbose)
                                                                            .WithDebugLoggingCallback()
                                                                            .BuildConcrete();

                // Interactive call and user cancels authentication
                MockWebUI ui = new MockWebUI()
                {
                    MockResult = new AuthorizationResult(
                        AuthorizationStatus.UserCancel,
                        MsalTestConstants.AuthorityHomeTenant + "?error=user_canceled")
                };

                httpManager.AddMockHandlerForTenantEndpointDiscovery(MsalTestConstants.AuthorityCommonTenant);
                MsalMockHelpers.ConfigureMockWebUI(app.ServiceBundle.PlatformProxy, ui);

                try
                {
                    AuthenticationResult result = await app.AcquireTokenAsync(MsalTestConstants.Scope).ConfigureAwait(false);
                }
                catch (MsalClientException exc)
                {
                    Assert.IsNotNull(exc);
                    Assert.AreEqual("authentication_canceled", exc.ErrorCode);
                    Assert.IsNotNull(
                        receiver.EventsReceived.Find(
                            anEvent => // Expect finding such an event
                                anEvent[EventBase.EventNameKey].EndsWith("ui_event") &&
                                anEvent[UiEvent.UserCancelledKey] == "true"));
                    return;
                }
            }

            Assert.Fail("Should not reach here. Exception was not thrown.");
        }

        [TestMethod]
        [Description("Test for AcquireToken with access denied error. This error will occur if" +
            "user cancels authentication with embedded webview")]
        public async Task AcquireTokenWithAccessDeniedErrorTestAsync()
        {
            var receiver = new MyReceiver();
            using (var httpManager = new MockHttpManager())
            {
                httpManager.AddInstanceDiscoveryMockHandler();

                PublicClientApplication app = PublicClientApplicationBuilder.Create(MsalTestConstants.ClientId)
                                                                            .WithAuthority(new Uri(ClientApplicationBase.DefaultAuthority), true)
                                                                            .WithHttpManager(httpManager)
                                                                            .WithTelemetryCallback(receiver.HandleTelemetryEvents)
                                                                            .BuildConcrete();

                // Interactive call and authentication fails with access denied
                MockWebUI ui = new MockWebUI()
                {
                    MockResult = new AuthorizationResult(
                        AuthorizationStatus.ProtocolError,
                        MsalTestConstants.AuthorityHomeTenant + "?error=access_denied")
                };

                httpManager.AddMockHandlerForTenantEndpointDiscovery(MsalTestConstants.AuthorityCommonTenant);
                MsalMockHelpers.ConfigureMockWebUI(app.ServiceBundle.PlatformProxy, ui);

                try
                {
                    AuthenticationResult result = await app.AcquireTokenAsync(MsalTestConstants.Scope).ConfigureAwait(false);
                }
                catch (MsalServiceException exc)
                {
                    Assert.IsNotNull(exc);
                    Assert.AreEqual("access_denied", exc.ErrorCode);
                    Assert.IsNotNull(
                        receiver.EventsReceived.Find(
                            anEvent => // Expect finding such an event
                                anEvent[EventBase.EventNameKey].EndsWith("ui_event") &&
                                anEvent[UiEvent.AccessDeniedKey] == "true"));
                    return;
                }
            }

            Assert.Fail("Should not reach here. Exception was not thrown.");
        }

        [TestMethod]
        [Description("ClientApplicationBase.GetAuthoriy tests")]
        public void GetAuthority_AccountWithNullIdPassed_CommonAuthorityReturned()
        {
            PublicClientApplication app = new PublicClientApplication(MsalTestConstants.ClientId);

            var authoriy = app.GetAuthority(new Account(null, MsalTestConstants.Name, MsalTestConstants.ProductionPrefNetworkEnvironment));
            Assert.AreEqual(ClientApplicationBase.DefaultAuthority, authoriy.AuthorityInfo.CanonicalAuthority);
        }

        [TestMethod]
        [Description("ClientApplicationBase.GetAuthoriy tests")]
        public void GetAuthority_AccountWithIdPassed_TenantedAuthorityUsed()
        {
            PublicClientApplication app = new PublicClientApplication(MsalTestConstants.ClientId);

            var authority = app.GetAuthority(
                new Account(
                    "objectId." + MsalTestConstants.Utid,
                    MsalTestConstants.Name,
                    MsalTestConstants.ProductionPrefNetworkEnvironment));

            Assert.AreEqual(MsalTestConstants.AuthorityTestTenant, authority.AuthorityInfo.CanonicalAuthority);
        }

        [TestCategory("PublicClientApplicationTests")]
        public async Task AcquireTokenSilentNullAccountErrorTestAsync()
        {
            PublicClientApplication app = new PublicClientApplication(MsalTestConstants.ClientId);

            try
            {
                AuthenticationResult result = await app.AcquireTokenSilentAsync(MsalTestConstants.Scope.ToArray(), null).ConfigureAwait(false);
            }
            catch (MsalUiRequiredException exc)
            {
                Assert.IsNotNull(exc);
                Assert.AreEqual("user_null", MsalUiRequiredException.UserNullError);
            }
        }

        [TestMethod]
        [TestCategory("PublicClientApplicationTests")]
        public void B2CLoginAcquireTokenTest()
        {
            using (var httpManager = new MockHttpManager())
            {

                PublicClientApplication app = PublicClientApplicationBuilder.Create(MsalTestConstants.ClientId)
                                                                            .WithAuthority(new Uri(MsalTestConstants.B2CLoginAuthority), true)
                                                                            .WithHttpManager(httpManager)
                                                                            .BuildConcrete();

                MsalMockHelpers.ConfigureMockWebUI(
                    app.ServiceBundle.PlatformProxy,
                    new AuthorizationResult(AuthorizationStatus.Success, app.AppConfig.RedirectUri + "?code=some-code"));

                httpManager.AddMockHandlerForTenantEndpointDiscovery(MsalTestConstants.B2CLoginAuthority);
                httpManager.AddSuccessTokenResponseMockHandlerForPost(MsalTestConstants.B2CLoginAuthority);

                AuthenticationResult result = app.AcquireTokenAsync(MsalTestConstants.Scope).Result;
                Assert.IsNotNull(result);
                Assert.IsNotNull(result.Account);
            }
        }

        [TestMethod]
        [TestCategory("PublicClientApplicationTests")]
        public void B2CAcquireTokenTest()
        {
            using (var httpManager = new MockHttpManager())
            {
                httpManager.AddInstanceDiscoveryMockHandler();

                PublicClientApplication app = PublicClientApplicationBuilder.Create(MsalTestConstants.ClientId)
                                                                            .WithAuthority(new Uri(MsalTestConstants.B2CAuthority), true)
                                                                            .WithHttpManager(httpManager)
                                                                            .BuildConcrete();

                MsalMockHelpers.ConfigureMockWebUI(
                    app.ServiceBundle.PlatformProxy,
                    new AuthorizationResult(AuthorizationStatus.Success, app.AppConfig.RedirectUri + "?code=some-code"));

                httpManager.AddMockHandlerForTenantEndpointDiscovery(MsalTestConstants.B2CAuthority);
                httpManager.AddSuccessTokenResponseMockHandlerForPost(MsalTestConstants.B2CAuthority);

                AuthenticationResult result = app.AcquireTokenAsync(MsalTestConstants.Scope).Result;
                Assert.IsNotNull(result);
                Assert.IsNotNull(result.Account);
            }
        }

        [TestMethod]
        [TestCategory("PublicClientApplicationTests")]
        public void B2CAcquireTokenWithValidateAuthorityTrueTest()
        {
            using (var httpManager = new MockHttpManager())
            {
                PublicClientApplication app = PublicClientApplicationBuilder.Create(MsalTestConstants.ClientId)
                                                                            .WithAuthority(new Uri(MsalTestConstants.B2CLoginAuthority), true)
                                                                            .WithHttpManager(httpManager)
                                                                            .BuildConcrete();

                var ui = new MockWebUI()
                {
                    MockResult = new AuthorizationResult(
                        AuthorizationStatus.Success,
                        MsalTestConstants.B2CLoginAuthority + "?code=some-code")
                };

                MsalMockHelpers.ConfigureMockWebUI(
                    app.ServiceBundle.PlatformProxy,
                    new AuthorizationResult(AuthorizationStatus.Success, app.AppConfig.RedirectUri + "?code=some-code"));

                httpManager.AddMockHandlerForTenantEndpointDiscovery(MsalTestConstants.B2CLoginAuthority);
                httpManager.AddSuccessTokenResponseMockHandlerForPost(MsalTestConstants.B2CLoginAuthority);

                AuthenticationResult result = app.AcquireTokenAsync(MsalTestConstants.Scope).Result;
                Assert.IsNotNull(result);
                Assert.IsNotNull(result.Account);
            }
        }

        [TestMethod]
        [TestCategory("PublicClientApplicationTests")]
        public void B2CAcquireTokenWithValidateAuthorityTrueAndRandomAuthorityTest()
        {
            using (var httpManager = new MockHttpManager())
            {
                httpManager.AddInstanceDiscoveryMockHandler();

                PublicClientApplication app = PublicClientApplicationBuilder.Create(MsalTestConstants.ClientId)
                                                                            .WithAuthority(new Uri(MsalTestConstants.B2CRandomHost), true)
                                                                            .WithHttpManager(httpManager)
                                                                            .BuildConcrete();
                MsalMockHelpers.ConfigureMockWebUI(
                    app.ServiceBundle.PlatformProxy,
                    new AuthorizationResult(AuthorizationStatus.Success, app.AppConfig.RedirectUri + "?code=some-code"));

                httpManager.AddMockHandlerForTenantEndpointDiscovery(MsalTestConstants.B2CRandomHost);
                httpManager.AddSuccessTokenResponseMockHandlerForPost(MsalTestConstants.B2CRandomHost);

                AuthenticationResult result = app.AcquireTokenAsync(MsalTestConstants.Scope).Result;
                Assert.IsNotNull(result);
                Assert.IsNotNull(result.Account);
            }
        }

        [TestMethod]
        [TestCategory("PublicClientApplicationTests")]
        public void AcquireTokenFromAdfs()
        {
            using (var httpManager = new MockHttpManager())
            {
                PublicClientApplication app = PublicClientApplicationBuilder.Create(MsalTestConstants.ClientId)
                                                                            .AddKnownAuthority(new Uri(MsalTestConstants.OnPremiseAuthority), true)
                                                                            .WithHttpManager(httpManager)
                                                                            .BuildConcrete();

                MsalMockHelpers.ConfigureMockWebUI(
                                app.ServiceBundle.PlatformProxy,
                                new AuthorizationResult(AuthorizationStatus.Success, app.RedirectUri + "?code=some-code"));

                _tokenCacheHelper.PopulateCache(app.UserTokenCacheInternal.Accessor);

                //add mock response for tenant endpoint discovery
                httpManager.AddMockHandler(new MockHttpMessageHandler
                {
                    Method = HttpMethod.Get,
                    ResponseMessage = MockHelpers.CreateOpenIdConfigurationResponse(MsalTestConstants.OnPremiseAuthority)
                });

                httpManager.AddMockHandler(new MockHttpMessageHandler
                {
                    Method = HttpMethod.Post,
                    ResponseMessage = MockHelpers.CreateAdfsSuccessTokenResponseMessage()
                });

                AuthenticationResult result = app.AcquireTokenAsync(MsalTestConstants.Scope).Result;
                Assert.IsNotNull(result);
                Assert.IsNotNull(result.Account);
                Assert.AreEqual(MsalTestConstants.OnPremiseUniqueId, result.UniqueId);
                Assert.AreEqual(new AccountId(MsalTestConstants.OnPremiseUniqueId), result.Account.HomeAccountId);
                Assert.AreEqual(MsalTestConstants.OnPremiseDisplayableId, result.Account.Username);

                //Find token in cache now

                AuthenticationResult cachedAuth = null;
                try
                {
                    cachedAuth = app.AcquireTokenSilentAsync(MsalTestConstants.Scope, result.Account).Result;
                }
                catch
                {
                    Assert.Fail("Did not find access token");
                }
                Assert.IsNotNull(cachedAuth);
                Assert.IsNotNull(cachedAuth.Account);
                Assert.AreEqual(MsalTestConstants.OnPremiseUniqueId, cachedAuth.UniqueId);
                Assert.AreEqual(new AccountId(MsalTestConstants.OnPremiseUniqueId), cachedAuth.Account.HomeAccountId);
                Assert.AreEqual(MsalTestConstants.OnPremiseDisplayableId, cachedAuth.Account.Username);
            }
        }
#endif

#if NET_CORE

        [TestMethod]
        public void NetCore_AcquireToken_ThrowsPlatformNotSupported()
        {
            // Arrange
            PublicClientApplication pca = new PublicClientApplication(MsalTestConstants.ClientId);
            var account = new Account("a.b", null, null);

            // All interactive auth overloads
            IEnumerable<Func<Task<AuthenticationResult>>> acquireTokenInteractiveMethods = new List<Func<Task<AuthenticationResult>>>
            {
                // without UI Parent
                async () => await pca.AcquireTokenAsync(MsalTestConstants.Scope).ConfigureAwait(false),
                async () => await pca.AcquireTokenAsync(MsalTestConstants.Scope, "login hint").ConfigureAwait(false),
                async () => await pca.AcquireTokenAsync(MsalTestConstants.Scope, account).ConfigureAwait(false),
                async () => await pca.AcquireTokenAsync(MsalTestConstants.Scope, "login hint", Prompt.Consent, "extra_query_params").ConfigureAwait(false),
                async () => await pca.AcquireTokenAsync(MsalTestConstants.Scope, account, Prompt.Consent, "extra_query_params").ConfigureAwait(false),
                async () => await pca.AcquireTokenAsync(
                    MsalTestConstants.Scope,
                    "login hint",
                    Prompt.Consent,
                    "extra_query_params",
                    new[] {"extra scopes" },
                    MsalTestConstants.AuthorityCommonTenant).ConfigureAwait(false),

                async () => await pca.AcquireTokenAsync(
                    MsalTestConstants.Scope,
                    account,
                    Prompt.Consent,
                    "extra_query_params",
                    new[] {"extra scopes" },
                    MsalTestConstants.AuthorityCommonTenant).ConfigureAwait(false),

                // with UIParent
                async () => await pca.AcquireTokenAsync(MsalTestConstants.Scope, (UIParent)null).ConfigureAwait(false),
                async () => await pca.AcquireTokenAsync(MsalTestConstants.Scope, "login hint", (UIParent)null).ConfigureAwait(false),
                async () => await pca.AcquireTokenAsync(MsalTestConstants.Scope, account, (UIParent)null).ConfigureAwait(false),
                async () => await pca.AcquireTokenAsync(MsalTestConstants.Scope, "login hint", Prompt.Consent, "extra_query_params", (UIParent)null).ConfigureAwait(false),
                async () => await pca.AcquireTokenAsync(MsalTestConstants.Scope, account, Prompt.Consent, "extra_query_params", (UIParent)null).ConfigureAwait(false),
                async () => await pca.AcquireTokenAsync(
                    MsalTestConstants.Scope,
                    "login hint",
                    Prompt.Consent,
                    "extra_query_params",
                    new[] {"extra scopes" },
                    MsalTestConstants.AuthorityCommonTenant,
                    (UIParent)null).ConfigureAwait(false),

                async () => await pca.AcquireTokenAsync(
                    MsalTestConstants.Scope,
                    account,
                    Prompt.Consent,
                    "extra_query_params",
                    new[] {"extra scopes" },
                    MsalTestConstants.AuthorityCommonTenant,
                    (UIParent)null).ConfigureAwait(false),

                async () => await pca.AcquireTokenByIntegratedWindowsAuthAsync(MsalTestConstants.Scope).ConfigureAwait(false)

            };

            // Act and Assert
            foreach (var acquireTokenInteractiveMethod in acquireTokenInteractiveMethods)
            {
                AssertException.TaskThrows<PlatformNotSupportedException>(acquireTokenInteractiveMethod);
            }
        }

#endif
    }
}<|MERGE_RESOLUTION|>--- conflicted
+++ resolved
@@ -138,18 +138,15 @@
                 "https://login.microsoftonline.com/tfp/vibrob2c.onmicrosoft.com/b2c_1_b2c_signup_signin_policy/",
                 app.Authority);
             Assert.AreEqual(MsalTestConstants.ClientId, app.ClientId);
-<<<<<<< HEAD
             //Assert.IsTrue(app.ValidateAuthority);
+            Assert.AreEqual(Constants.DefaultRedirectUri, app.AppConfig.RedirectUri);
 
             app = new PublicClientApplication(MsalTestConstants.ClientId, MsalTestConstants.OnPremiseAuthority);
             Assert.IsNotNull(app);
             Assert.AreEqual("https://fs.contoso.com/adfs/", app.Authority);
             Assert.AreEqual(MsalTestConstants.ClientId, app.ClientId);
-            Assert.AreEqual("urn:ietf:wg:oauth:2.0:oob", app.RedirectUri);
-            Assert.AreEqual("urn:ietf:wg:oauth:2.0:oob", app.RedirectUri);
-=======
-            Assert.AreEqual(Constants.DefaultRedirectUri, app.AppConfig.RedirectUri);
->>>>>>> 51339519
+            Assert.AreEqual("urn:ietf:wg:oauth:2.0:oob", app.AppConfig.RedirectUri);
+            
             //Assert.IsTrue(app.ValidateAuthority);
         }
 
@@ -1476,13 +1473,13 @@
             using (var httpManager = new MockHttpManager())
             {
                 PublicClientApplication app = PublicClientApplicationBuilder.Create(MsalTestConstants.ClientId)
-                                                                            .AddKnownAuthority(new Uri(MsalTestConstants.OnPremiseAuthority), true)
+                                                                            .WithAdfsAuthority(MsalTestConstants.OnPremiseAuthority, true)
                                                                             .WithHttpManager(httpManager)
                                                                             .BuildConcrete();
 
                 MsalMockHelpers.ConfigureMockWebUI(
                                 app.ServiceBundle.PlatformProxy,
-                                new AuthorizationResult(AuthorizationStatus.Success, app.RedirectUri + "?code=some-code"));
+                                new AuthorizationResult(AuthorizationStatus.Success, app.AppConfig.RedirectUri + "?code=some-code"));
 
                 _tokenCacheHelper.PopulateCache(app.UserTokenCacheInternal.Accessor);
 
