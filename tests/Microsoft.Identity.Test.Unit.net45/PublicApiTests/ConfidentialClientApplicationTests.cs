﻿// ------------------------------------------------------------------------------
// 
// Copyright (c) Microsoft Corporation.
// All rights reserved.
// 
// This code is licensed under the MIT License.
// 
// Permission is hereby granted, free of charge, to any person obtaining a copy
// of this software and associated documentation files(the "Software"), to deal
// in the Software without restriction, including without limitation the rights
// to use, copy, modify, merge, publish, distribute, sublicense, and / or sell
// copies of the Software, and to permit persons to whom the Software is
// furnished to do so, subject to the following conditions :
// 
// The above copyright notice and this permission notice shall be included in
// all copies or substantial portions of the Software.
// 
// THE SOFTWARE IS PROVIDED "AS IS", WITHOUT WARRANTY OF ANY KIND, EXPRESS OR
// IMPLIED, INCLUDING BUT NOT LIMITED TO THE WARRANTIES OF MERCHANTABILITY,
// FITNESS FOR A PARTICULAR PURPOSE AND NONINFRINGEMENT.IN NO EVENT SHALL THE
// AUTHORS OR COPYRIGHT HOLDERS BE LIABLE FOR ANY CLAIM, DAMAGES OR OTHER
// LIABILITY, WHETHER IN AN ACTION OF CONTRACT, TORT OR OTHERWISE, ARISING FROM,
// OUT OF OR IN CONNECTION WITH THE SOFTWARE OR THE USE OR OTHER DEALINGS IN
// THE SOFTWARE.
// 
// ------------------------------------------------------------------------------

using System;
using System.Collections.Generic;
using System.IO;
using System.Linq;
using System.Net.Http;
using System.Security.Cryptography.X509Certificates;
using System.Threading.Tasks;
using Microsoft.Identity.Client;
using Microsoft.Identity.Client.Core;
using Microsoft.Identity.Client.Internal;
using Microsoft.Identity.Client.Cache;
using Microsoft.Identity.Client.Instance;
using Microsoft.Identity.Client.TelemetryCore;
using Microsoft.Identity.Client.Utils;
using Microsoft.Identity.Test.Common.Core.Helpers;
using Microsoft.Identity.Test.Common.Core.Mocks;
using Microsoft.VisualStudio.TestTools.UnitTesting;
using NSubstitute;
using Microsoft.Identity.Client.Config;

#if !ANDROID && !iOS && !WINDOWS_APP // No Confidential Client
namespace Microsoft.Identity.Test.Unit.PublicApiTests
{
    [TestClass]
    [DeploymentItem(@"Resources\valid.crtfile")]
    [DeploymentItem("Resources\\OpenidConfiguration-QueryParams-B2C.json")]
    public class ConfidentialClientApplicationTests
    {
        private byte[] _serializedCache;

        [TestInitialize]
        public void TestInitialize()
        {
            TestCommon.ResetStateAndInitMsal();
        }

        [TestMethod]
        [TestCategory("ConfidentialClientApplicationTests")]
        [Description("Tests the public interfaces can be mocked")]
        public void MockConfidentialClientApplication_AcquireToken()
        {
            // Setup up a confidential client application that returns a dummy result
            var mockResult = new AuthenticationResult(
                "",
                false,
                "",
                DateTimeOffset.Now,
                DateTimeOffset.Now,
                "",
                null,
                "id token",
                new[]
                {
                    "scope1",
                    "scope2"
                });

            var mockApp = Substitute.For<IConfidentialClientApplication>();
            mockApp.AcquireTokenByAuthorizationCodeAsync("123", null).Returns(mockResult);

            // Now call the substitute with the args to get the substitute result
            var actualResult = mockApp.AcquireTokenByAuthorizationCodeAsync("123", null).Result;
            Assert.IsNotNull(actualResult);
            Assert.AreEqual("id token", mockResult.IdToken, "Mock result failed to return the expected id token");
            // Check the scope property
            IEnumerable<string> scopes = actualResult.Scopes;
            Assert.IsNotNull(scopes);
            Assert.AreEqual("scope1", scopes.First());
            Assert.AreEqual("scope2", scopes.Last());
        }

        [TestMethod]
        [TestCategory("ConfidentialClientApplicationTests")]
        [Description("Tests the public interfaces can be mocked")]
        public void MockConfidentialClientApplication_Users()
        {
            // Setup up a confidential client application with mocked users
            var mockApp = Substitute.For<IConfidentialClientApplication>();
            IList<IAccount> users = new List<IAccount>();

            var mockUser1 = Substitute.For<IAccount>();
            mockUser1.Username.Returns("DisplayableId_1");

            var mockUser2 = Substitute.For<IAccount>();
            mockUser2.Username.Returns("DisplayableId_2");

            users.Add(mockUser1);
            users.Add(mockUser2);
            mockApp.GetAccountsAsync().Returns(users);

            // Now call the substitute
            IEnumerable<IAccount> actualUsers = mockApp.GetAccountsAsync().Result;

            // Check the users property
            Assert.IsNotNull(actualUsers);
            Assert.AreEqual(2, actualUsers.Count());

            Assert.AreEqual("DisplayableId_1", users.First().Username);
            Assert.AreEqual("DisplayableId_2", users.Last().Username);
        }

        [TestMethod]
        [TestCategory("ConfidentialClientApplicationTests")]
        [Description("Tests the public application interfaces can be mocked to throw MSAL exceptions")]
        public void MockConfidentialClientApplication_Exception()
        {
            // Setup up a confidential client application that returns throws
            var mockApp = Substitute.For<IConfidentialClientApplication>();
            mockApp.WhenForAnyArgs(x => x.AcquireTokenForClientAsync(Arg.Any<string[]>())).Do(
                x => throw new MsalServiceException("my error code", "my message", new HttpRequestException()));

            // Now call the substitute and check the exception is thrown
            var ex = AssertException.Throws<MsalServiceException>(
                () => mockApp.AcquireTokenForClientAsync(
                    new string[]
                    {
                        "scope1"
                    }));
            Assert.AreEqual("my error code", ex.ErrorCode);
            Assert.AreEqual("my message", ex.Message);
        }

        [TestMethod]
        [TestCategory("ConfidentialClientApplicationTests")]
        public void ConstructorsTest()
        {
            var app = new ConfidentialClientApplication(
                MsalTestConstants.ClientId,
                MsalTestConstants.RedirectUri,
                new ClientCredential(MsalTestConstants.ClientSecret),
                new TokenCache(),
                new TokenCache());
            Assert.IsNotNull(app);
            Assert.IsNotNull(app.UserTokenCache);
            Assert.IsNotNull(app.AppTokenCache);
            Assert.AreEqual("https://login.microsoftonline.com/common/", app.Authority);
            Assert.AreEqual(MsalTestConstants.ClientId, app.ClientId);
            Assert.AreEqual(MsalTestConstants.RedirectUri, app.RedirectUri);
            Assert.AreEqual("https://login.microsoftonline.com/common/", app.Authority);
            Assert.IsNotNull(app.ClientCredential);
            Assert.IsNotNull(app.ClientCredential.Secret);
            Assert.AreEqual(MsalTestConstants.ClientSecret, app.ClientCredential.Secret);
            Assert.IsNull(app.ClientCredential.Certificate);
            Assert.IsNull(app.ClientCredential.Assertion);

            app = new ConfidentialClientApplication(
                MsalTestConstants.ClientId,
                MsalTestConstants.AuthorityGuestTenant,
                MsalTestConstants.RedirectUri,
                new ClientCredential("secret"),
                new TokenCache(),
                new TokenCache());
            Assert.AreEqual(MsalTestConstants.AuthorityGuestTenant, app.Authority);
        }

        [TestMethod]
        [TestCategory("ConfidentialClientApplicationTests")]
        public async Task ConfidentialClientUsingSecretNoCacheProvidedTestAsync()
        {
            using (var httpManager = new MockHttpManager())
            {
                var receiver = new MyReceiver();
                httpManager.AddInstanceDiscoveryMockHandler();

                var app = ConfidentialClientApplicationBuilder
                          .Create(MsalTestConstants.ClientId, ClientApplicationBase.DefaultAuthority, false)
                          .WithHttpManager(httpManager)
                          .WithTelemetryCallback(receiver).WithRedirectUri(MsalTestConstants.RedirectUri)
                          .WithClientCredential(new ClientCredential(MsalTestConstants.ClientSecret)).BuildConcrete();

                httpManager.AddMockHandlerForTenantEndpointDiscovery(app.Authority);
                httpManager.AddMockHandlerSuccessfulClientCredentialTokenResponseMessage();

                var result = await app.AcquireTokenForClientAsync(MsalTestConstants.Scope.ToArray()).ConfigureAwait(false);
                Assert.IsNotNull(result);
                Assert.IsNotNull("header.payload.signature", result.AccessToken);
                Assert.AreEqual(MsalTestConstants.Scope.AsSingleString(), result.Scopes.AsSingleString());

                Assert.IsNull(app.UserTokenCache);
                Assert.IsNull(app.AppTokenCache);
            }
        }

        [TestMethod]
        [TestCategory("ConfidentialClientApplicationTests")]
        public async Task ConfidentialClientUsingSecretTestAsync()
        {
<<<<<<< HEAD
            using (var httpManager = new MockHttpManager())
            {
                httpManager.AddInstanceDiscoveryMockHandler();

                var app = ConfidentialClientApplicationBuilder
                          .Create(MsalTestConstants.ClientId, ClientApplicationBase.DefaultAuthority, false)
                          .WithRedirectUri(MsalTestConstants.RedirectUri)
                          .WithHttpManager(httpManager)
                          .WithClientCredential(new ClientCredential(MsalTestConstants.ClientSecret))
                          .WithUserTokenCache(new TokenCache()).WithAppTokenCache(new TokenCache()).BuildConcrete();

                httpManager.AddMockHandlerForTenantEndpointDiscovery(app.Authority);
                httpManager.AddMockHandlerSuccessfulClientCredentialTokenResponseMessage();

                var result = await app.AcquireTokenForClientAsync(MsalTestConstants.Scope.ToArray()).ConfigureAwait(false);
                Assert.IsNotNull(result);
                Assert.IsNotNull("header.payload.signature", result.AccessToken);
                Assert.AreEqual(MsalTestConstants.Scope.AsSingleString(), result.Scopes.AsSingleString());

                //make sure user token cache is empty
                Assert.AreEqual(0, app.UserTokenCache.TokenCacheAccessor.AccessTokenCount);
                Assert.AreEqual(0, app.UserTokenCache.TokenCacheAccessor.RefreshTokenCount);

                //check app token cache count to be 1
                Assert.AreEqual(1, app.AppTokenCache.TokenCacheAccessor.AccessTokenCount);
                Assert.AreEqual(0, app.AppTokenCache.TokenCacheAccessor.RefreshTokenCount); //no refresh tokens are returned

                //call AcquireTokenForClientAsync again to get result back from the cache
                result = await app.AcquireTokenForClientAsync(MsalTestConstants.Scope.ToArray()).ConfigureAwait(false);
                Assert.IsNotNull(result);
                Assert.IsNotNull("header.payload.signature", result.AccessToken);
                Assert.AreEqual(MsalTestConstants.Scope.AsSingleString(), result.Scopes.AsSingleString());

                //make sure user token cache is empty
                Assert.AreEqual(0, app.UserTokenCache.TokenCacheAccessor.AccessTokenCount);
                Assert.AreEqual(0, app.UserTokenCache.TokenCacheAccessor.RefreshTokenCount);

                //check app token cache count to be 1
                Assert.AreEqual(1, app.AppTokenCache.TokenCacheAccessor.AccessTokenCount);
                Assert.AreEqual(0, app.AppTokenCache.TokenCacheAccessor.RefreshTokenCount); //no refresh tokens are returned
            }
=======
            await RunWithMockHttpAsync(
                async (httpManager, serviceBundle, receiver) =>
                {
                    httpManager.AddInstanceDiscoveryMockHandler();

                    var app = new ConfidentialClientApplication(
                        serviceBundle,
                        MsalTestConstants.ClientId,
                        ClientApplicationBase.DefaultAuthority,
                        MsalTestConstants.RedirectUri,
                        new ClientCredential(MsalTestConstants.ClientSecret),
                        new TokenCache(),
                        new TokenCache())
                    {
                        ValidateAuthority = false
                    };

                    httpManager.AddMockHandlerForTenantEndpointDiscovery(app.Authority);
                    httpManager.AddMockHandlerSuccessfulClientCredentialTokenResponseMessage();

                    var result = await app.AcquireTokenForClientAsync(MsalTestConstants.Scope.ToArray()).ConfigureAwait(false);
                    Assert.IsNotNull(result);
                    Assert.IsNotNull("header.payload.signature", result.AccessToken);
                    Assert.AreEqual(MsalTestConstants.Scope.AsSingleString(), result.Scopes.AsSingleString());

                    // make sure user token cache is empty
                    Assert.AreEqual(0, app.UserTokenCache.TokenCacheAccessor.AccessTokenCount);
                    Assert.AreEqual(0, app.UserTokenCache.TokenCacheAccessor.RefreshTokenCount);

                    // check app token cache count to be 1
                    Assert.AreEqual(1, app.AppTokenCache.TokenCacheAccessor.AccessTokenCount);
                    Assert.AreEqual(0, app.AppTokenCache.TokenCacheAccessor.RefreshTokenCount); // no refresh tokens are returned

                    // call AcquireTokenForClientAsync again to get result back from the cache
                    result = await app.AcquireTokenForClientAsync(MsalTestConstants.Scope.ToArray()).ConfigureAwait(false);
                    Assert.IsNotNull(result);
                    Assert.IsNotNull("header.payload.signature", result.AccessToken);
                    Assert.AreEqual(MsalTestConstants.Scope.AsSingleString(), result.Scopes.AsSingleString());

                    // make sure user token cache is empty
                    Assert.AreEqual(0, app.UserTokenCache.TokenCacheAccessor.AccessTokenCount);
                    Assert.AreEqual(0, app.UserTokenCache.TokenCacheAccessor.RefreshTokenCount);

                    // check app token cache count to be 1
                    Assert.AreEqual(1, app.AppTokenCache.TokenCacheAccessor.AccessTokenCount);
                    Assert.AreEqual(0, app.AppTokenCache.TokenCacheAccessor.RefreshTokenCount); // no refresh tokens are returned
                }).ConfigureAwait(false);
>>>>>>> 3cfd9a15
        }

        private ConfidentialClientApplication CreateConfidentialClient(
            MockHttpManager httpManager,
            ClientCredential cc,
            int tokenResponses,
            ITelemetryReceiver receiver = null)
        {
            var app = ConfidentialClientApplicationBuilder
                      .Create(MsalTestConstants.ClientId, ClientApplicationBase.DefaultAuthority, false)
                      .WithRedirectUri(MsalTestConstants.RedirectUri)
                      .WithTelemetryCallback(receiver)
                      .WithHttpManager(httpManager)
                      .WithClientCredential(cc)
                      .WithUserTokenCache(new TokenCache())
                      .WithAppTokenCache(new TokenCache())
                      .BuildConcrete();

            httpManager.AddMockHandlerForTenantEndpointDiscovery(app.Authority);

            for (int i = 0; i < tokenResponses; i++)
            {
                httpManager.AddMockHandlerSuccessfulClientCredentialTokenResponseMessage();
            }

            return app;
        }

        [TestMethod]
        [TestCategory("ConfidentialClientApplicationTests")]
        public async Task ConfidentialClientUsingCertificateTestAsync()
        {
<<<<<<< HEAD
            using (var httpManager = new MockHttpManager())
            {
                httpManager.AddInstanceDiscoveryMockHandler();

                var cc = new ClientCredential(
                    new ClientAssertionCertificate(
                        new X509Certificate2(ResourceHelper.GetTestResourceRelativePath("valid.crtfile"))));
                var app = CreateConfidentialClient(httpManager, cc, 3);

                var result = await app.AcquireTokenForClientAsync(MsalTestConstants.Scope.ToArray()).ConfigureAwait(false);
                Assert.IsNotNull(result);
                Assert.IsNotNull("header.payload.signature", result.AccessToken);
                Assert.AreEqual(MsalTestConstants.Scope.AsSingleString(), result.Scopes.AsSingleString());

                // make sure user token cache is empty
                Assert.AreEqual(0, app.UserTokenCache.TokenCacheAccessor.AccessTokenCount);
                Assert.AreEqual(0, app.UserTokenCache.TokenCacheAccessor.RefreshTokenCount);

                // check app token cache count to be 1
                Assert.AreEqual(1, app.AppTokenCache.TokenCacheAccessor.AccessTokenCount);
                Assert.AreEqual(0, app.AppTokenCache.TokenCacheAccessor.RefreshTokenCount); //no refresh tokens are returned

                // assert client credential
                Assert.IsNotNull(cc.Assertion);
                Assert.AreNotEqual(0, cc.ValidTo);

                // save client assertion.
                string cachedAssertion = cc.Assertion;
                long cacheValidTo = cc.ValidTo;

                result = await app.AcquireTokenForClientAsync(MsalTestConstants.ScopeForAnotherResource.ToArray())
                                  .ConfigureAwait(false);
                Assert.IsNotNull(result);
                Assert.AreEqual(cacheValidTo, cc.ValidTo);
                Assert.AreEqual(cachedAssertion, cc.Assertion);

                // validate the send x5c forces a refresh of the cached client assertion
                await ((IConfidentialClientApplicationWithCertificate)app)
                      .AcquireTokenForClientWithCertificateAsync(MsalTestConstants.Scope.ToArray(), true).ConfigureAwait(false);
                Assert.AreNotEqual(cachedAssertion, cc.Assertion);
            }
=======
            await RunWithMockHttpAsync(
                async (httpManager, serviceBundle, receiver) =>
                {
                    httpManager.AddInstanceDiscoveryMockHandler();

                    var cc = new ClientCredential(
                        new ClientAssertionCertificate(
                            new X509Certificate2(ResourceHelper.GetTestResourceRelativePath("valid.crtfile"))));
                    var app = CreateConfidentialClient(serviceBundle, httpManager, cc, 3);

                    var result = await app.AcquireTokenForClientAsync(MsalTestConstants.Scope.ToArray()).ConfigureAwait(false);
                    Assert.IsNotNull(result);
                    Assert.IsNotNull("header.payload.signature", result.AccessToken);
                    Assert.AreEqual(MsalTestConstants.Scope.AsSingleString(), result.Scopes.AsSingleString());

                    // make sure user token cache is empty
                    Assert.AreEqual(0, app.UserTokenCache.TokenCacheAccessor.AccessTokenCount);
                    Assert.AreEqual(0, app.UserTokenCache.TokenCacheAccessor.RefreshTokenCount);

                    // check app token cache count to be 1
                    Assert.AreEqual(1, app.AppTokenCache.TokenCacheAccessor.AccessTokenCount);
                    Assert.AreEqual(0, app.AppTokenCache.TokenCacheAccessor.RefreshTokenCount); // no refresh tokens are returned

                    // assert client credential
                    Assert.IsNotNull(cc.Assertion);
                    Assert.AreNotEqual(0, cc.ValidTo);

                    // save client assertion.
                    string cachedAssertion = cc.Assertion;
                    long cacheValidTo = cc.ValidTo;

                    result = await app.AcquireTokenForClientAsync(MsalTestConstants.ScopeForAnotherResource.ToArray())
                                      .ConfigureAwait(false);
                    Assert.IsNotNull(result);
                    Assert.AreEqual(cacheValidTo, cc.ValidTo);
                    Assert.AreEqual(cachedAssertion, cc.Assertion);

                    // validate the send x5c forces a refresh of the cached client assertion
                    await ((IConfidentialClientApplicationWithCertificate)app)
                          .AcquireTokenForClientWithCertificateAsync(MsalTestConstants.Scope.ToArray(), true)
                          .ConfigureAwait(false);
                    Assert.AreNotEqual(cachedAssertion, cc.Assertion);
                }).ConfigureAwait(false);
>>>>>>> 3cfd9a15
        }

        [TestMethod]
        [TestCategory("ConfidentialClientApplicationTests")]
        public async Task ConfidentialClientUsingCertificateTelemetryTestAsync()
        {
            using (var httpManager = new MockHttpManager())
            {
                var receiver = new MyReceiver();
                httpManager.AddInstanceDiscoveryMockHandler();

                var cc = new ClientCredential(
                    new ClientAssertionCertificate(
                        new X509Certificate2(ResourceHelper.GetTestResourceRelativePath("valid.crtfile"))));

                // TODO: previous test had the final parameter here as 2 instead of 1.
                // However, this 2nd one is NOT consumed by this test and the previous
                // test did not check for all mock requests to be flushed out...

                var app = CreateConfidentialClient(httpManager, cc, 1, receiver);
                var result = await app.AcquireTokenForClientAsync(MsalTestConstants.Scope.ToArray()).ConfigureAwait(false);
                Assert.IsNotNull(
                    receiver.EventsReceived.Find(
                        anEvent => // Expect finding such an event
                            anEvent[EventBase.EventNameKey].EndsWith("http_event") &&
                            anEvent[HttpEvent.ResponseCodeKey] == "200" && anEvent[HttpEvent.HttpPathKey]
                                .Contains(
                                    EventBase
                                        .TenantPlaceHolder) // The tenant info is expected to be replaced by a holder
                    ));
                Assert.IsNotNull(
                    receiver.EventsReceived.Find(
                        anEvent => // Expect finding such an event
                            anEvent[EventBase.EventNameKey].EndsWith("token_cache_lookup") &&
                            anEvent[CacheEvent.TokenTypeKey] == "at"));
                Assert.IsNotNull(
                    receiver.EventsReceived.Find(
                        anEvent => // Expect finding such an event
                            anEvent[EventBase.EventNameKey].EndsWith("token_cache_write") &&
                            anEvent[CacheEvent.TokenTypeKey] == "at"));
                Assert.IsNotNull(
                    receiver.EventsReceived.Find(
                        anEvent => // Expect finding such an event
                            anEvent[EventBase.EventNameKey].EndsWith("api_event") &&
                            anEvent[ApiEvent.WasSuccessfulKey] == "true" && anEvent[ApiEvent.ApiIdKey] == "726"));
            }
        }

        [TestMethod]
        [TestCategory("ConfidentialClientApplicationTests")]
        public async Task GetAuthorizationRequestUrlNoRedirectUriTestAsync()
        {
            using (var httpManager = new MockHttpManager())
            {
                httpManager.AddInstanceDiscoveryMockHandler();

                var app = ConfidentialClientApplicationBuilder
                          .Create(MsalTestConstants.ClientId, ClientApplicationBase.DefaultAuthority, false)
                          .WithHttpManager(httpManager)
                          .WithRedirectUri(MsalTestConstants.RedirectUri)
                          .WithClientCredential(new ClientCredential(MsalTestConstants.ClientSecret))
                          .WithUserTokenCache(new TokenCache()).WithAppTokenCache(new TokenCache()).BuildConcrete();

                httpManager.AddMockHandlerForTenantEndpointDiscovery(app.Authority);

                var uri = await app.GetAuthorizationRequestUrlAsync(
                              MsalTestConstants.Scope,
                              MsalTestConstants.DisplayableId,
                              null).ConfigureAwait(false);
                Assert.IsNotNull(uri);
                Dictionary<string, string> qp = CoreHelpers.ParseKeyValueList(uri.Query.Substring(1), '&', true, null);
                ValidateCommonQueryParams(qp);
                Assert.AreEqual("offline_access openid profile r1/scope1 r1/scope2", qp["scope"]);
            }
        }

        [TestMethod]
        [TestCategory("ConfidentialClientApplicationTests")]
        public async Task GetAuthorizationRequestUrlB2CTestAsync()
        {
            using (var httpManager = new MockHttpManager())
            {
                httpManager.AddInstanceDiscoveryMockHandler();

                var app = ConfidentialClientApplicationBuilder
                          .Create(MsalTestConstants.ClientId, ClientApplicationBase.DefaultAuthority, false)
                          .WithHttpManager(httpManager)
                          .WithRedirectUri(MsalTestConstants.RedirectUri)
                          .WithClientCredential(new ClientCredential(MsalTestConstants.ClientSecret))
                          .WithUserTokenCache(new TokenCache()).WithAppTokenCache(new TokenCache()).BuildConcrete();

                //add mock response for tenant endpoint discovery
                httpManager.AddMockHandler(
                    new MockHttpMessageHandler
                    {
<<<<<<< HEAD
                        Method = HttpMethod.Get,
                        ResponseMessage = MockHelpers.CreateSuccessResponseMessage(
                            File.ReadAllText(
                                ResourceHelper.GetTestResourceRelativePath(@"OpenidConfiguration-QueryParams-B2C.json")))
                    });

                var uri = await app.GetAuthorizationRequestUrlAsync(
                              MsalTestConstants.Scope,
                              MsalTestConstants.DisplayableId,
                              null).ConfigureAwait(false);
                Assert.IsNotNull(uri);
                Dictionary<string, string> qp = CoreHelpers.ParseKeyValueList(uri.Query.Substring(1), '&', true, null);
                Assert.IsNotNull(qp);

                Assert.AreEqual("my-policy", qp["p"]);
                ValidateCommonQueryParams(qp);
                Assert.AreEqual("offline_access openid profile r1/scope1 r1/scope2", qp["scope"]);
            }
=======
                        ValidateAuthority = false
                    };

                    // add mock response for tenant endpoint discovery
                    httpManager.AddMockHandler(
                        new MockHttpMessageHandler
                        {
                            Method = HttpMethod.Get,
                            ResponseMessage = MockHelpers.CreateSuccessResponseMessage(
                                File.ReadAllText(
                                    ResourceHelper.GetTestResourceRelativePath(@"OpenidConfiguration-QueryParams-B2C.json")))
                        });

                    var uri = await app.GetAuthorizationRequestUrlAsync(
                                  MsalTestConstants.Scope,
                                  MsalTestConstants.DisplayableId,
                                  null).ConfigureAwait(false);
                    Assert.IsNotNull(uri);
                    Dictionary<string, string> qp = CoreHelpers.ParseKeyValueList(uri.Query.Substring(1), '&', true, null);
                    Assert.IsNotNull(qp);

                    Assert.AreEqual("my-policy", qp["p"]);
                    ValidateCommonQueryParams(qp);
                    Assert.AreEqual("offline_access openid profile r1/scope1 r1/scope2", qp["scope"]);
                }).ConfigureAwait(false);
>>>>>>> 3cfd9a15
        }

        [TestMethod]
        [TestCategory("ConfidentialClientApplicationTests")]
        public async Task GetAuthorizationRequestUrlDuplicateParamsTestAsync()
        {
            using (var httpManager = new MockHttpManager())
            {
                httpManager.AddInstanceDiscoveryMockHandler();

                var app = ConfidentialClientApplicationBuilder
                          .Create(MsalTestConstants.ClientId, ClientApplicationBase.DefaultAuthority, false)
                          .WithRedirectUri(MsalTestConstants.RedirectUri)
                          .WithClientCredential(new ClientCredential(MsalTestConstants.ClientSecret))
                          .WithUserTokenCache(new TokenCache()).WithAppTokenCache(new TokenCache()).BuildConcrete();

                httpManager.AddMockHandlerForTenantEndpointDiscovery(app.Authority);

                try
                {
                    var uri = await app.GetAuthorizationRequestUrlAsync(
                                  MsalTestConstants.Scope,
                                  MsalTestConstants.DisplayableId,
                                  "login_hint=some@value.com").ConfigureAwait(false);
                    Assert.Fail("MSALException should be thrown here");
                }
                catch (MsalException exc)
                {
                    Assert.AreEqual("duplicate_query_parameter", exc.ErrorCode);
                    Assert.AreEqual("Duplicate query parameter 'login_hint' in extraQueryParameters", exc.Message);
                }
                catch (Exception ex)
                {
                    Assert.Fail("Wrong type of exception thrown: " + ex);
                }
            }
        }

        [TestMethod]
        [TestCategory("ConfidentialClientApplicationTests")]
        public void GetAuthorizationRequestUrlCustomRedirectUriTest()
        {
            using (var httpManager = new MockHttpManager())
            {
                httpManager.AddInstanceDiscoveryMockHandler();

                var app = ConfidentialClientApplicationBuilder
                          .Create(MsalTestConstants.ClientId, MsalTestConstants.AuthorityGuestTenant, false)
                          .WithHttpManager(httpManager)
                          .WithRedirectUri(MsalTestConstants.RedirectUri)
                          .WithClientCredential(new ClientCredential(MsalTestConstants.ClientSecret))
                          .WithUserTokenCache(new TokenCache()).WithAppTokenCache(new TokenCache()).BuildConcrete();

                httpManager.AddMockHandlerForTenantEndpointDiscovery(app.Authority);

                const string CustomRedirectUri = "custom://redirect-uri";
                Task<Uri> task = app.GetAuthorizationRequestUrlAsync(
                    MsalTestConstants.Scope,
                    CustomRedirectUri,
                    MsalTestConstants.DisplayableId,
                    "extra=qp",
                    MsalTestConstants.ScopeForAnotherResource,
                    MsalTestConstants.AuthorityGuestTenant);
                var uri = task.Result;
                Assert.IsNotNull(uri);
                Assert.IsTrue(
                    uri.AbsoluteUri.StartsWith(MsalTestConstants.AuthorityGuestTenant, StringComparison.CurrentCulture));
                Dictionary<string, string> qp = CoreHelpers.ParseKeyValueList(uri.Query.Substring(1), '&', true, null);
                ValidateCommonQueryParams(qp, CustomRedirectUri);
                Assert.AreEqual("offline_access openid profile r1/scope1 r1/scope2 r2/scope1 r2/scope2", qp["scope"]);
                Assert.IsFalse(qp.ContainsKey("client_secret"));
                Assert.AreEqual("qp", qp["extra"]);
            }
        }

        private static void ValidateCommonQueryParams(
            Dictionary<string, string> qp,
            string redirectUri = MsalTestConstants.RedirectUri)
        {
            Assert.IsNotNull(qp);

            Assert.IsTrue(qp.ContainsKey("client-request-id"));
            Assert.AreEqual(MsalTestConstants.ClientId, qp["client_id"]);
            Assert.AreEqual("code", qp["response_type"]);
            Assert.AreEqual(redirectUri, qp["redirect_uri"]);
            Assert.AreEqual(MsalTestConstants.DisplayableId, qp["login_hint"]);
            Assert.AreEqual(UIBehavior.SelectAccount.PromptValue, qp["prompt"]);
            Assert.AreEqual(PlatformProxyFactory.GetPlatformProxy().GetProductName(), qp["x-client-sku"]);
            Assert.IsFalse(string.IsNullOrEmpty(qp["x-client-ver"]));
            Assert.IsFalse(string.IsNullOrEmpty(qp["x-client-os"]));

#if !NET_CORE
            Assert.IsFalse(string.IsNullOrEmpty(qp["x-client-cpu"]));
#endif
        }

        [TestMethod]
        [TestCategory("ConfidentialClientApplicationTests")]
        public void HttpRequestExceptionIsNotSuppressed()
        {
            using (var httpManager = new MockHttpManager())
            {
                httpManager.AddInstanceDiscoveryMockHandler();

                var app = ConfidentialClientApplicationBuilder
                          .Create(MsalTestConstants.ClientId, ClientApplicationBase.DefaultAuthority, false)
                          .WithHttpManager(httpManager)
                          .WithRedirectUri(MsalTestConstants.RedirectUri)
                          .WithClientCredential(new ClientCredential(MsalTestConstants.ClientSecret))
                          .WithUserTokenCache(new TokenCache()).WithAppTokenCache(new TokenCache()).BuildConcrete();

                // add mock response bigger than 1MB for Http Client
                httpManager.AddFailingRequest(new InvalidOperationException());

                AssertException.TaskThrows<InvalidOperationException>(
                    () => app.AcquireTokenForClientAsync(MsalTestConstants.Scope.ToArray()));
            }
        }

        [TestMethod]
        [TestCategory("ConfidentialClientApplicationTests")]
        public async Task ForceRefreshParameterFalseTestAsync()
        {
            using (var httpManager = new MockHttpManager())
            {
                httpManager.AddInstanceDiscoveryMockHandler();
                var cache = new TokenCache();
                TokenCacheHelper.PopulateCacheForClientCredential(cache.TokenCacheAccessor);

                string authority = AuthorityInfo.FromAuthorityUri(MsalTestConstants.AuthorityTestTenant, false, false)
                                                .CanonicalAuthority;

                var app = ConfidentialClientApplicationBuilder
                          .Create(MsalTestConstants.ClientId, authority, false).WithRedirectUri(MsalTestConstants.RedirectUri)
                          .WithHttpManager(httpManager)
                          .WithClientCredential(new ClientCredential(MsalTestConstants.ClientSecret)).WithAppTokenCache(cache)
                          .BuildConcrete();

                ICollection<MsalAccessTokenCacheItem> accessTokens =
                    cache.GetAllAccessTokensForClient(RequestContext.CreateForTest());
                var accessTokenInCache = accessTokens
                                         .Where(item => ScopeHelper.ScopeContains(item.ScopeSet, MsalTestConstants.Scope))
                                         .ToList().FirstOrDefault();

                // Don't add mock to fail in case of network call
                // If there's a network call by mistake, then there won't be a proper number
                // of mock web request/response objects in the queue and we'll fail.

                var result = await app.AcquireTokenForClientAsync(MsalTestConstants.Scope, false).ConfigureAwait(false);

                Assert.AreEqual(accessTokenInCache.Secret, result.AccessToken);
            }
        }

        [TestMethod]
        [TestCategory("ConfidentialClientApplicationTests")]
        public async Task ForceRefreshParameterTrueTestAsync()
        {
<<<<<<< HEAD
=======
            await RunWithMockHttpAsync(
                async (httpManager, serviceBundle, receiver) =>
                {
                    httpManager.AddInstanceDiscoveryMockHandler();

                    var cache = new TokenCache();
                    _tokenCacheHelper.PopulateCache(cache.TokenCacheAccessor);

                    string authority = Authority.CreateAuthority(serviceBundle, MsalTestConstants.AuthorityTestTenant, false)
                                                .CanonicalAuthority;
                    var app = new ConfidentialClientApplication(
                        serviceBundle,
                        MsalTestConstants.ClientId,
                        authority,
                        MsalTestConstants.RedirectUri,
                        new ClientCredential(MsalTestConstants.ClientSecret),
                        null,
                        cache)
                    {
                        ValidateAuthority = false
                    };

                    httpManager.AddMockHandlerForTenantEndpointDiscovery(app.Authority);

                    // add mock response for successful token retrival
                    const string TokenRetrievedFromNetCall = "token retrieved from network call";
                    httpManager.AddMockHandler(
                        new MockHttpMessageHandler
                        {
                            Method = HttpMethod.Post,
                            ResponseMessage =
                                MockHelpers.CreateSuccessfulClientCredentialTokenResponseMessage(TokenRetrievedFromNetCall)
                        });

                    var result = await app.AcquireTokenForClientAsync(MsalTestConstants.Scope, true).ConfigureAwait(false);
                    Assert.AreEqual(TokenRetrievedFromNetCall, result.AccessToken);

                    // make sure token in Cache was updated
                    ICollection<MsalAccessTokenCacheItem> accessTokens =
                        cache.GetAllAccessTokensForClient(new RequestContext(null, new MsalLogger(Guid.NewGuid(), null)));
                    var accessTokenInCache = accessTokens
                                             .Where(item => ScopeHelper.ScopeContains(item.ScopeSet, MsalTestConstants.Scope))
                                             .ToList().FirstOrDefault();

                    Assert.AreEqual(TokenRetrievedFromNetCall, accessTokenInCache.Secret);
                    Assert.IsNotNull(
                        receiver.EventsReceived.Find(
                            anEvent => // Expect finding such an event
                                anEvent[EventBase.EventNameKey].EndsWith("api_event") &&
                                anEvent[ApiEvent.WasSuccessfulKey] == "true" && anEvent[ApiEvent.ApiIdKey] == "727"));
                }).ConfigureAwait(false);
        }

        private static async Task RunWithMockHttpAsync(Func<MockHttpManager, IServiceBundle, MyReceiver, Task> action)
        {
>>>>>>> 3cfd9a15
            using (var httpManager = new MockHttpManager())
            {
                var receiver = new MyReceiver();
                httpManager.AddInstanceDiscoveryMockHandler();

                var cache = new TokenCache();
                TokenCacheHelper.PopulateCache(cache.TokenCacheAccessor);

                string authority = AuthorityInfo.FromAuthorityUri(MsalTestConstants.AuthorityTestTenant, false, false)
                                                .CanonicalAuthority;

                var app = ConfidentialClientApplicationBuilder
                          .Create(MsalTestConstants.ClientId, authority, false)
                          .WithRedirectUri(MsalTestConstants.RedirectUri)
                          .WithHttpManager(httpManager)
                          .WithTelemetryCallback(receiver)
                          .WithClientCredential(new ClientCredential(MsalTestConstants.ClientSecret))
                          .WithAppTokenCache(cache)
                          .BuildConcrete();

                httpManager.AddMockHandlerForTenantEndpointDiscovery(app.Authority);

                //add mock response for successful token retrival
                const string TokenRetrievedFromNetCall = "token retrieved from network call";
                httpManager.AddMockHandler(
                    new MockHttpMessageHandler
                    {
                        Method = HttpMethod.Post,
                        ResponseMessage =
                            MockHelpers.CreateSuccessfulClientCredentialTokenResponseMessage(TokenRetrievedFromNetCall)
                    });

                var result = await app.AcquireTokenForClientAsync(MsalTestConstants.Scope, true).ConfigureAwait(false);
                Assert.AreEqual(TokenRetrievedFromNetCall, result.AccessToken);

                // make sure token in Cache was updated
                ICollection<MsalAccessTokenCacheItem> accessTokens =
                    cache.GetAllAccessTokensForClient(RequestContext.CreateForTest());
                var accessTokenInCache = accessTokens
                                         .Where(item => ScopeHelper.ScopeContains(item.ScopeSet, MsalTestConstants.Scope))
                                         .ToList().FirstOrDefault();

                Assert.IsNotNull(accessTokenInCache);
                Assert.AreEqual(TokenRetrievedFromNetCall, accessTokenInCache.Secret);
                Assert.IsNotNull(
                    receiver.EventsReceived.Find(
                        anEvent => // Expect finding such an event
                            anEvent[EventBase.EventNameKey].EndsWith("api_event") &&
                            anEvent[ApiEvent.WasSuccessfulKey] == "true" && anEvent[ApiEvent.ApiIdKey] == "727"));
            }
        }

        [TestMethod]
        [TestCategory("ConfidentialClientApplicationTests")]
        public async Task AuthorizationCodeRequestTestAsync()
        {
            using (var httpManager = new MockHttpManager())
            {
                httpManager.AddInstanceDiscoveryMockHandler();

                var cache = new TokenCache()
                {
                    BeforeAccess = BeforeCacheAccess,
                    AfterAccess = AfterCacheAccess
                };

                var cc = new ClientCredential("secret");

                string b2cAuthorityUri = "https://" + MsalTestConstants.ProductionPrefNetworkEnvironment + "/tfp/home/policy/";

                var app = ConfidentialClientApplicationBuilder
                          .Create(MsalTestConstants.ClientId)
                          .WithB2CAuthority(b2cAuthorityUri, true)
                          .WithHttpManager(httpManager)
                          .WithRedirectUri(MsalTestConstants.RedirectUri).WithClientCredential(cc)
                          .WithUserTokenCache(cache).BuildConcrete();

                httpManager.AddMockHandlerForTenantEndpointDiscovery(b2cAuthorityUri, "p=policy");
                httpManager.AddSuccessTokenResponseMockHandlerForPost(b2cAuthorityUri);

                var result = await app.AcquireTokenByAuthorizationCodeAsync("some-code", MsalTestConstants.Scope)
                                      .ConfigureAwait(false);
                Assert.IsNotNull(result);
                Assert.AreEqual(1, app.UserTokenCache.TokenCacheAccessor.AccessTokenCount);
                Assert.AreEqual(1, app.UserTokenCache.TokenCacheAccessor.RefreshTokenCount);

                cache = new TokenCache()
                {
                    BeforeAccess = BeforeCacheAccess,
                    AfterAccess = AfterCacheAccess
                };

                app = ConfidentialClientApplicationBuilder
                      .Create(
                          MsalTestConstants.ClientId,
                          b2cAuthorityUri,
                          false).WithRedirectUri(MsalTestConstants.RedirectUri).WithClientCredential(cc).WithUserTokenCache(cache)
                      .BuildConcrete();

                IEnumerable<IAccount> users = await app.GetAccountsAsync().ConfigureAwait(false);
                Assert.AreEqual(1, users.Count());
            }
        }

        private void BeforeCacheAccess(TokenCacheNotificationArgs args)
        {
            args.TokenCache.Deserialize(_serializedCache);
        }

        private void AfterCacheAccess(TokenCacheNotificationArgs args)
        {
            _serializedCache = args.TokenCache.Serialize();
        }
    }
}

#endif<|MERGE_RESOLUTION|>--- conflicted
+++ resolved
@@ -1,20 +1,20 @@
 ﻿// ------------------------------------------------------------------------------
-// 
+//
 // Copyright (c) Microsoft Corporation.
 // All rights reserved.
-// 
+//
 // This code is licensed under the MIT License.
-// 
+//
 // Permission is hereby granted, free of charge, to any person obtaining a copy
 // of this software and associated documentation files(the "Software"), to deal
 // in the Software without restriction, including without limitation the rights
 // to use, copy, modify, merge, publish, distribute, sublicense, and / or sell
 // copies of the Software, and to permit persons to whom the Software is
 // furnished to do so, subject to the following conditions :
-// 
+//
 // The above copyright notice and this permission notice shall be included in
 // all copies or substantial portions of the Software.
-// 
+//
 // THE SOFTWARE IS PROVIDED "AS IS", WITHOUT WARRANTY OF ANY KIND, EXPRESS OR
 // IMPLIED, INCLUDING BUT NOT LIMITED TO THE WARRANTIES OF MERCHANTABILITY,
 // FITNESS FOR A PARTICULAR PURPOSE AND NONINFRINGEMENT.IN NO EVENT SHALL THE
@@ -22,7 +22,7 @@
 // LIABILITY, WHETHER IN AN ACTION OF CONTRACT, TORT OR OTHERWISE, ARISING FROM,
 // OUT OF OR IN CONNECTION WITH THE SOFTWARE OR THE USE OR OTHER DEALINGS IN
 // THE SOFTWARE.
-// 
+//
 // ------------------------------------------------------------------------------
 
 using System;
@@ -212,7 +212,6 @@
         [TestCategory("ConfidentialClientApplicationTests")]
         public async Task ConfidentialClientUsingSecretTestAsync()
         {
-<<<<<<< HEAD
             using (var httpManager = new MockHttpManager())
             {
                 httpManager.AddInstanceDiscoveryMockHandler();
@@ -254,55 +253,6 @@
                 Assert.AreEqual(1, app.AppTokenCache.TokenCacheAccessor.AccessTokenCount);
                 Assert.AreEqual(0, app.AppTokenCache.TokenCacheAccessor.RefreshTokenCount); //no refresh tokens are returned
             }
-=======
-            await RunWithMockHttpAsync(
-                async (httpManager, serviceBundle, receiver) =>
-                {
-                    httpManager.AddInstanceDiscoveryMockHandler();
-
-                    var app = new ConfidentialClientApplication(
-                        serviceBundle,
-                        MsalTestConstants.ClientId,
-                        ClientApplicationBase.DefaultAuthority,
-                        MsalTestConstants.RedirectUri,
-                        new ClientCredential(MsalTestConstants.ClientSecret),
-                        new TokenCache(),
-                        new TokenCache())
-                    {
-                        ValidateAuthority = false
-                    };
-
-                    httpManager.AddMockHandlerForTenantEndpointDiscovery(app.Authority);
-                    httpManager.AddMockHandlerSuccessfulClientCredentialTokenResponseMessage();
-
-                    var result = await app.AcquireTokenForClientAsync(MsalTestConstants.Scope.ToArray()).ConfigureAwait(false);
-                    Assert.IsNotNull(result);
-                    Assert.IsNotNull("header.payload.signature", result.AccessToken);
-                    Assert.AreEqual(MsalTestConstants.Scope.AsSingleString(), result.Scopes.AsSingleString());
-
-                    // make sure user token cache is empty
-                    Assert.AreEqual(0, app.UserTokenCache.TokenCacheAccessor.AccessTokenCount);
-                    Assert.AreEqual(0, app.UserTokenCache.TokenCacheAccessor.RefreshTokenCount);
-
-                    // check app token cache count to be 1
-                    Assert.AreEqual(1, app.AppTokenCache.TokenCacheAccessor.AccessTokenCount);
-                    Assert.AreEqual(0, app.AppTokenCache.TokenCacheAccessor.RefreshTokenCount); // no refresh tokens are returned
-
-                    // call AcquireTokenForClientAsync again to get result back from the cache
-                    result = await app.AcquireTokenForClientAsync(MsalTestConstants.Scope.ToArray()).ConfigureAwait(false);
-                    Assert.IsNotNull(result);
-                    Assert.IsNotNull("header.payload.signature", result.AccessToken);
-                    Assert.AreEqual(MsalTestConstants.Scope.AsSingleString(), result.Scopes.AsSingleString());
-
-                    // make sure user token cache is empty
-                    Assert.AreEqual(0, app.UserTokenCache.TokenCacheAccessor.AccessTokenCount);
-                    Assert.AreEqual(0, app.UserTokenCache.TokenCacheAccessor.RefreshTokenCount);
-
-                    // check app token cache count to be 1
-                    Assert.AreEqual(1, app.AppTokenCache.TokenCacheAccessor.AccessTokenCount);
-                    Assert.AreEqual(0, app.AppTokenCache.TokenCacheAccessor.RefreshTokenCount); // no refresh tokens are returned
-                }).ConfigureAwait(false);
->>>>>>> 3cfd9a15
         }
 
         private ConfidentialClientApplication CreateConfidentialClient(
@@ -335,7 +285,6 @@
         [TestCategory("ConfidentialClientApplicationTests")]
         public async Task ConfidentialClientUsingCertificateTestAsync()
         {
-<<<<<<< HEAD
             using (var httpManager = new MockHttpManager())
             {
                 httpManager.AddInstanceDiscoveryMockHandler();
@@ -377,51 +326,6 @@
                       .AcquireTokenForClientWithCertificateAsync(MsalTestConstants.Scope.ToArray(), true).ConfigureAwait(false);
                 Assert.AreNotEqual(cachedAssertion, cc.Assertion);
             }
-=======
-            await RunWithMockHttpAsync(
-                async (httpManager, serviceBundle, receiver) =>
-                {
-                    httpManager.AddInstanceDiscoveryMockHandler();
-
-                    var cc = new ClientCredential(
-                        new ClientAssertionCertificate(
-                            new X509Certificate2(ResourceHelper.GetTestResourceRelativePath("valid.crtfile"))));
-                    var app = CreateConfidentialClient(serviceBundle, httpManager, cc, 3);
-
-                    var result = await app.AcquireTokenForClientAsync(MsalTestConstants.Scope.ToArray()).ConfigureAwait(false);
-                    Assert.IsNotNull(result);
-                    Assert.IsNotNull("header.payload.signature", result.AccessToken);
-                    Assert.AreEqual(MsalTestConstants.Scope.AsSingleString(), result.Scopes.AsSingleString());
-
-                    // make sure user token cache is empty
-                    Assert.AreEqual(0, app.UserTokenCache.TokenCacheAccessor.AccessTokenCount);
-                    Assert.AreEqual(0, app.UserTokenCache.TokenCacheAccessor.RefreshTokenCount);
-
-                    // check app token cache count to be 1
-                    Assert.AreEqual(1, app.AppTokenCache.TokenCacheAccessor.AccessTokenCount);
-                    Assert.AreEqual(0, app.AppTokenCache.TokenCacheAccessor.RefreshTokenCount); // no refresh tokens are returned
-
-                    // assert client credential
-                    Assert.IsNotNull(cc.Assertion);
-                    Assert.AreNotEqual(0, cc.ValidTo);
-
-                    // save client assertion.
-                    string cachedAssertion = cc.Assertion;
-                    long cacheValidTo = cc.ValidTo;
-
-                    result = await app.AcquireTokenForClientAsync(MsalTestConstants.ScopeForAnotherResource.ToArray())
-                                      .ConfigureAwait(false);
-                    Assert.IsNotNull(result);
-                    Assert.AreEqual(cacheValidTo, cc.ValidTo);
-                    Assert.AreEqual(cachedAssertion, cc.Assertion);
-
-                    // validate the send x5c forces a refresh of the cached client assertion
-                    await ((IConfidentialClientApplicationWithCertificate)app)
-                          .AcquireTokenForClientWithCertificateAsync(MsalTestConstants.Scope.ToArray(), true)
-                          .ConfigureAwait(false);
-                    Assert.AreNotEqual(cachedAssertion, cc.Assertion);
-                }).ConfigureAwait(false);
->>>>>>> 3cfd9a15
         }
 
         [TestMethod]
@@ -517,7 +421,6 @@
                 httpManager.AddMockHandler(
                     new MockHttpMessageHandler
                     {
-<<<<<<< HEAD
                         Method = HttpMethod.Get,
                         ResponseMessage = MockHelpers.CreateSuccessResponseMessage(
                             File.ReadAllText(
@@ -536,33 +439,6 @@
                 ValidateCommonQueryParams(qp);
                 Assert.AreEqual("offline_access openid profile r1/scope1 r1/scope2", qp["scope"]);
             }
-=======
-                        ValidateAuthority = false
-                    };
-
-                    // add mock response for tenant endpoint discovery
-                    httpManager.AddMockHandler(
-                        new MockHttpMessageHandler
-                        {
-                            Method = HttpMethod.Get,
-                            ResponseMessage = MockHelpers.CreateSuccessResponseMessage(
-                                File.ReadAllText(
-                                    ResourceHelper.GetTestResourceRelativePath(@"OpenidConfiguration-QueryParams-B2C.json")))
-                        });
-
-                    var uri = await app.GetAuthorizationRequestUrlAsync(
-                                  MsalTestConstants.Scope,
-                                  MsalTestConstants.DisplayableId,
-                                  null).ConfigureAwait(false);
-                    Assert.IsNotNull(uri);
-                    Dictionary<string, string> qp = CoreHelpers.ParseKeyValueList(uri.Query.Substring(1), '&', true, null);
-                    Assert.IsNotNull(qp);
-
-                    Assert.AreEqual("my-policy", qp["p"]);
-                    ValidateCommonQueryParams(qp);
-                    Assert.AreEqual("offline_access openid profile r1/scope1 r1/scope2", qp["scope"]);
-                }).ConfigureAwait(false);
->>>>>>> 3cfd9a15
         }
 
         [TestMethod]
@@ -721,64 +597,6 @@
         [TestCategory("ConfidentialClientApplicationTests")]
         public async Task ForceRefreshParameterTrueTestAsync()
         {
-<<<<<<< HEAD
-=======
-            await RunWithMockHttpAsync(
-                async (httpManager, serviceBundle, receiver) =>
-                {
-                    httpManager.AddInstanceDiscoveryMockHandler();
-
-                    var cache = new TokenCache();
-                    _tokenCacheHelper.PopulateCache(cache.TokenCacheAccessor);
-
-                    string authority = Authority.CreateAuthority(serviceBundle, MsalTestConstants.AuthorityTestTenant, false)
-                                                .CanonicalAuthority;
-                    var app = new ConfidentialClientApplication(
-                        serviceBundle,
-                        MsalTestConstants.ClientId,
-                        authority,
-                        MsalTestConstants.RedirectUri,
-                        new ClientCredential(MsalTestConstants.ClientSecret),
-                        null,
-                        cache)
-                    {
-                        ValidateAuthority = false
-                    };
-
-                    httpManager.AddMockHandlerForTenantEndpointDiscovery(app.Authority);
-
-                    // add mock response for successful token retrival
-                    const string TokenRetrievedFromNetCall = "token retrieved from network call";
-                    httpManager.AddMockHandler(
-                        new MockHttpMessageHandler
-                        {
-                            Method = HttpMethod.Post,
-                            ResponseMessage =
-                                MockHelpers.CreateSuccessfulClientCredentialTokenResponseMessage(TokenRetrievedFromNetCall)
-                        });
-
-                    var result = await app.AcquireTokenForClientAsync(MsalTestConstants.Scope, true).ConfigureAwait(false);
-                    Assert.AreEqual(TokenRetrievedFromNetCall, result.AccessToken);
-
-                    // make sure token in Cache was updated
-                    ICollection<MsalAccessTokenCacheItem> accessTokens =
-                        cache.GetAllAccessTokensForClient(new RequestContext(null, new MsalLogger(Guid.NewGuid(), null)));
-                    var accessTokenInCache = accessTokens
-                                             .Where(item => ScopeHelper.ScopeContains(item.ScopeSet, MsalTestConstants.Scope))
-                                             .ToList().FirstOrDefault();
-
-                    Assert.AreEqual(TokenRetrievedFromNetCall, accessTokenInCache.Secret);
-                    Assert.IsNotNull(
-                        receiver.EventsReceived.Find(
-                            anEvent => // Expect finding such an event
-                                anEvent[EventBase.EventNameKey].EndsWith("api_event") &&
-                                anEvent[ApiEvent.WasSuccessfulKey] == "true" && anEvent[ApiEvent.ApiIdKey] == "727"));
-                }).ConfigureAwait(false);
-        }
-
-        private static async Task RunWithMockHttpAsync(Func<MockHttpManager, IServiceBundle, MyReceiver, Task> action)
-        {
->>>>>>> 3cfd9a15
             using (var httpManager = new MockHttpManager())
             {
                 var receiver = new MyReceiver();
