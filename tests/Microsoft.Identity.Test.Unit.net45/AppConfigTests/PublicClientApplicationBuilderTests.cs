--- conflicted
+++ resolved
@@ -137,8 +137,6 @@
             Assert.AreEqual(ownerPtr, pca.AppConfig.ParentActivityOrWindowFunc);
         }
 
-<<<<<<< HEAD
-=======
         [TestMethod]
         [DeploymentItem(@"Resources\CustomInstanceMetadata.json")]
         public void TestConstructor_WithValidInstanceDicoveryMetadata()
@@ -174,7 +172,6 @@
             Assert.AreEqual(ex.ErrorCode, MsalError.InvalidUserInstanceMetadata);
         }
 
->>>>>>> ceab3b06
         [TestMethod]
         public void TestConstructor_WithHttpClientFactory()
         {
