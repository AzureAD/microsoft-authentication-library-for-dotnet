﻿// Copyright (c) Microsoft Corporation. All rights reserved.
// Licensed under the MIT License.

using System;
using BenchmarkDotNet.Configs;
using BenchmarkDotNet.Diagnosers;
using BenchmarkDotNet.Jobs;
using BenchmarkDotNet.Running;

namespace Microsoft.Identity.Test.Performance
{
    public class Program
    {
        public static void Main(string[] args)
        {
<<<<<<< HEAD
            Logger.Log("Started running performance tests.");
=======
            BenchmarkSwitcher.FromTypes(new[] {
                typeof(AcquireTokenForClientCacheTests),
                typeof(AcquireTokenForOboCacheTests),
                typeof(TokenCacheTests),
            }).RunAll(DefaultConfig.Instance
                .WithOptions(ConfigOptions.DisableLogFile)
                .WithOptions(ConfigOptions.JoinSummary)
                .WithOptions(ConfigOptions.DontOverwriteResults) // Uncomment when running manually
                .AddDiagnoser(MemoryDiagnoser.Default) // https://benchmarkdotnet.org/articles/configs/diagnosers.html
                                                       //.AddDiagnoser(new EtwProfiler()) // https://adamsitnik.com/ETW-Profiler/
                .AddJob(
                    Job.Default
                        .WithId("Job-PerfTests")));
>>>>>>> 7cc845db

            BenchmarkSwitcher.FromTypes(new[] {
                typeof(TokenCacheTests),
                typeof(AcquireTokenForClientCacheTests),
                typeof(AcquireTokenForOboCacheTests),
                }).RunAll(DefaultConfig.Instance
                        .WithOptions(ConfigOptions.DisableLogFile)
                        // .WithOptions(ConfigOptions.DontOverwriteResults) // Helpful when running manually
                        .AddDiagnoser(MemoryDiagnoser.Default)
                        .AddJob(
                            Job.Default
                                .WithId("Job-PerfTests")));

            Logger.Log("Completed running performance tests.");
        }
    }

    public static class Logger
    {
        private const string LogPrefix = "[Microsoft.Identity.Test.Performance]";
        public static void Log(string message) => Console.WriteLine($"{LogPrefix} {message}");
    }
}<|MERGE_RESOLUTION|>--- conflicted
+++ resolved
@@ -13,9 +13,8 @@
     {
         public static void Main(string[] args)
         {
-<<<<<<< HEAD
             Logger.Log("Started running performance tests.");
-=======
+
             BenchmarkSwitcher.FromTypes(new[] {
                 typeof(AcquireTokenForClientCacheTests),
                 typeof(AcquireTokenForOboCacheTests),
@@ -29,19 +28,6 @@
                 .AddJob(
                     Job.Default
                         .WithId("Job-PerfTests")));
->>>>>>> 7cc845db
-
-            BenchmarkSwitcher.FromTypes(new[] {
-                typeof(TokenCacheTests),
-                typeof(AcquireTokenForClientCacheTests),
-                typeof(AcquireTokenForOboCacheTests),
-                }).RunAll(DefaultConfig.Instance
-                        .WithOptions(ConfigOptions.DisableLogFile)
-                        // .WithOptions(ConfigOptions.DontOverwriteResults) // Helpful when running manually
-                        .AddDiagnoser(MemoryDiagnoser.Default)
-                        .AddJob(
-                            Job.Default
-                                .WithId("Job-PerfTests")));
 
             Logger.Log("Completed running performance tests.");
         }
