--- conflicted
+++ resolved
@@ -19,15 +19,8 @@
                     .AddDiagnoser(MemoryDiagnoser.Default)
                     .AddJob(
                         Job.Default
-                            .WithId("Job-PerfTests")
-<<<<<<< HEAD
-                    //        .WithGcMode(new GcMode() { Server = true })
+                            .WithId("Job-PerfTests")));
 
-));
-
-=======
-                            ));
->>>>>>> 9e36e045
 
             Console.ReadKey();
         }
