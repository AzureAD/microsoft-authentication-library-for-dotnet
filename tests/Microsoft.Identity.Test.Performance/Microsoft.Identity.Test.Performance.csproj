﻿<Project Sdk="Microsoft.NET.Sdk">

  <PropertyGroup>
    <OutputType>Exe</OutputType>
    <TargetFramework>netcoreapp3.1</TargetFramework>
    <Configurations>Debug;Release;Debug + MobileApps</Configurations>
    <!-- Uncomment only when running EtwProfiler diagnoser on Release-->
    <!-- https://docs.microsoft.com/en-us/dotnet/csharp/language-reference/compiler-options/code-generation#debugtype -->
    <!--<DebugType>pdbonly</DebugType>
    <DebugSymbols>true</DebugSymbols>-->
    <LangVersion>latest</LangVersion>
    <IsPackable>false</IsPackable>
    <GenerateProgramFile>false</GenerateProgramFile>
  </PropertyGroup>

  <PropertyGroup Condition="'$(UseIdentityWeb)' == 'true'">
    <DefineConstants>$(DefineConstants);USE_IDENTITY_WEB;</DefineConstants>
  </PropertyGroup>

  <ItemGroup Condition="'$(UseIdentityWeb)' == 'true'">
    <PackageReference Include="Microsoft.Identity.Web.TokenCache" Version="*" />
    <PackageReference Include="Microsoft.Identity.Client" Version="*" />
  </ItemGroup>

  <ItemGroup Condition="'$(UseIdentityWeb)' != 'true'">
    <ProjectReference Include="..\..\src\client\Microsoft.Identity.Client\Microsoft.Identity.Client.csproj" />
    <ProjectReference Include="..\Microsoft.Identity.Test.Common\Microsoft.Identity.Test.Common.csproj" />
  </ItemGroup>

  <ItemGroup>
    <PackageReference Include="BenchmarkDotNet" />
    <PackageReference Include="BenchmarkDotNet.Diagnostics.Windows" />
    <PackageReference Include="System.CodeDom" />
  </ItemGroup>
  <ItemGroup Condition="'$(TargetFramework)' == 'net6.0'">
<<<<<<< HEAD
    <PackageReference Include="Microsoft.NET.Test.Sdk" Version="17.2.0" />
    <PackageReference Include="MSTest.TestAdapter" Version="3.0.2" />
    <PackageReference Include="MSTest.TestFramework" Version="3.0.2" />
=======
    <PackageReference Include="Microsoft.NET.Test.Sdk" />
    <PackageReference Include="MSTest.TestAdapter" />
    <PackageReference Include="MSTest.TestFramework" />
>>>>>>> bc3c71b3
  </ItemGroup>
</Project><|MERGE_RESOLUTION|>--- conflicted
+++ resolved
@@ -33,14 +33,8 @@
     <PackageReference Include="System.CodeDom" />
   </ItemGroup>
   <ItemGroup Condition="'$(TargetFramework)' == 'net6.0'">
-<<<<<<< HEAD
-    <PackageReference Include="Microsoft.NET.Test.Sdk" Version="17.2.0" />
-    <PackageReference Include="MSTest.TestAdapter" Version="3.0.2" />
-    <PackageReference Include="MSTest.TestFramework" Version="3.0.2" />
-=======
     <PackageReference Include="Microsoft.NET.Test.Sdk" />
     <PackageReference Include="MSTest.TestAdapter" />
     <PackageReference Include="MSTest.TestFramework" />
->>>>>>> bc3c71b3
   </ItemGroup>
 </Project>