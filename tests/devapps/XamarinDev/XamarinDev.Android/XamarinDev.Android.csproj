<<<<<<< HEAD
﻿<?xml version="1.0" encoding="utf-8"?>
<Project DefaultTargets="Build" ToolsVersion="4.0" xmlns="http://schemas.microsoft.com/developer/msbuild/2003">
  <PropertyGroup>
    <Configuration Condition=" '$(Configuration)' == '' ">Debug</Configuration>
    <Platform Condition=" '$(Platform)' == '' ">AnyCPU</Platform>
    <ProjectGuid>{E8F9E59C-DDD3-4BAD-9F06-383BD4E70A7F}</ProjectGuid>
    <ProjectTypeGuids>{EFBA0AD7-5A72-4C68-AF49-83D382785DCF};{FAE04EC0-301F-11D3-BF4B-00C04F79EFBC}</ProjectTypeGuids>
    <TemplateGuid>{c9e5eea5-ca05-42a1-839b-61506e0a37df}</TemplateGuid>
    <OutputType>Library</OutputType>
    <RootNamespace>XamarinDev.Droid</RootNamespace>
    <AssemblyName>XamarinDev.Android</AssemblyName>
    <AndroidApplication>True</AndroidApplication>
    <AndroidResgenFile>Resources\Resource.designer.cs</AndroidResgenFile>
    <AndroidResgenClass>Resource</AndroidResgenClass>
    <AndroidManifest>Properties\AndroidManifest.xml</AndroidManifest>
    <MonoAndroidResourcePrefix>Resources</MonoAndroidResourcePrefix>
    <MonoAndroidAssetsPrefix>Assets</MonoAndroidAssetsPrefix>
    <AndroidUseLatestPlatformSdk>false</AndroidUseLatestPlatformSdk>
    <TargetFrameworkVersion>v10.0</TargetFrameworkVersion>
    <AndroidEnableSGenConcurrent>true</AndroidEnableSGenConcurrent>
    <AndroidHttpClientHandlerType>Xamarin.Android.Net.AndroidClientHandler</AndroidHttpClientHandlerType>
    <NuGetPackageImportStamp>
    </NuGetPackageImportStamp>
  </PropertyGroup>
  <PropertyGroup Condition=" '$(Configuration)|$(Platform)' == 'Debug|AnyCPU' ">
    <DebugSymbols>true</DebugSymbols>
    <DebugType>portable</DebugType>
    <Optimize>false</Optimize>
    <OutputPath>bin\Debug</OutputPath>
    <DefineConstants>DEBUG;</DefineConstants>
    <ErrorReport>prompt</ErrorReport>
    <WarningLevel>4</WarningLevel>
    <AndroidLinkMode>Full</AndroidLinkMode>
    <MandroidI18n />
  </PropertyGroup>
  <PropertyGroup Condition=" '$(Configuration)|$(Platform)' == 'Release|AnyCPU' ">
    <DebugSymbols>true</DebugSymbols>
    <DebugType>pdbonly</DebugType>
    <Optimize>true</Optimize>
    <OutputPath>bin\Release</OutputPath>
    <ErrorReport>prompt</ErrorReport>
    <WarningLevel>4</WarningLevel>
    <AndroidManagedSymbols>true</AndroidManagedSymbols>
    <AndroidUseSharedRuntime>false</AndroidUseSharedRuntime>
  </PropertyGroup>
  <ItemGroup>
    <Reference Include="Mono.Android" />
    <Reference Include="System" />
    <Reference Include="System.Core" />
    <Reference Include="System.Xml.Linq" />
    <Reference Include="System.Xml" />
    <Reference Include="System.Numerics" />
    <Reference Include="System.Numerics.Vectors" />
  </ItemGroup>
  <ItemGroup>
    <PackageReference Include="Xamarin.Forms" Version="3.6.0.264807" />
    <PackageReference Include="Xamarin.Android.Support.Design" Version="28.0.0.3" />
    <PackageReference Include="Xamarin.Android.Support.v7.AppCompat" Version="28.0.0.3" />
    <PackageReference Include="Xamarin.Android.Support.v4" Version="28.0.0.3" />
    <PackageReference Include="Xamarin.Android.Support.v7.CardView" Version="28.0.0.3" />
    <PackageReference Include="Xamarin.Android.Support.v7.MediaRouter" Version="28.0.0.3" />
    <PackageReference Include="Xamarin.Android.Support.Core.Utils" Version="28.0.0.3" />
    <PackageReference Include="Xamarin.Android.Support.CustomTabs" Version="28.0.0.3" />
    <PackageReference Include="Xamarin.Essentials" Version="1.6.0" />
    <PackageReference Include="Xamarin.AndroidX.Lifecycle.LiveData" Version="2.1.0" />
    <PackageReference Include="Xamarin.Google.Android.Material" Version="1.0.0" />
    <PackageReference Include="Xamarin.AndroidX.Legacy.Support.V4" Version="1.0.0" />
    <PackageReference Include="Xamarin.AndroidX.MediaRouter" Version="1.1.0" />
    <PackageReference Include="Xamarin.AndroidX.AppCompat.AppCompatResources" Version="1.2.0.5" />
  </ItemGroup>
  <ItemGroup>
    <Compile Include="AcquirePageRenderer.cs" />
    <Compile Include="GlobalSuppressions.cs" />
    <Compile Include="MainActivity.cs" />
    <Compile Include="Properties\AssemblyInfo.cs" />
    <Compile Include="Resources\Resource.Designer.cs" />
  </ItemGroup>
  <ItemGroup>
    <None Include="Assets\AboutAssets.txt" />
    <None Include="Properties\AndroidManifest.xml" />
  </ItemGroup>
  <ItemGroup />
  <ItemGroup>
    <ProjectReference Include="..\..\..\..\src\client\Microsoft.Identity.Client\Microsoft.Identity.Client.csproj">
      <Project>{60117a9b-4bb8-472e-bfff-52cbf67ca95a}</Project>
      <Name>Microsoft.Identity.Client</Name>
    </ProjectReference>
    <ProjectReference Include="..\XamarinDev\XamarinDev.csproj">
      <Project>{F27A44FE-CA70-4F86-8603-01794F27C406}</Project>
      <Name>XamarinDev</Name>
    </ProjectReference>
  </ItemGroup>
  <ItemGroup>
    <None Include="Resources\AboutResources.txt" />
  </ItemGroup>
  <ItemGroup>
    <AndroidResource Include="Resources\drawable\icon.png">
      <Generator>MSBuild:UpdateGeneratedFiles</Generator>
      <SubType>Designer</SubType>
    </AndroidResource>
  </ItemGroup>
  <ItemGroup>
    <AndroidResource Include="Resources\drawable-hdpi\icon.png">
      <Generator>MSBuild:UpdateGeneratedFiles</Generator>
      <SubType>Designer</SubType>
    </AndroidResource>
  </ItemGroup>
  <ItemGroup>
    <AndroidResource Include="Resources\drawable-xhdpi\icon.png">
      <Generator>MSBuild:UpdateGeneratedFiles</Generator>
      <SubType>Designer</SubType>
    </AndroidResource>
  </ItemGroup>
  <ItemGroup>
    <AndroidResource Include="Resources\drawable-xxhdpi\icon.png">
      <Generator>MSBuild:UpdateGeneratedFiles</Generator>
      <SubType>Designer</SubType>
    </AndroidResource>
  </ItemGroup>
  <ItemGroup>
    <AndroidResource Include="Resources\layout\Tabbar.axml">
      <Generator>MSBuild:UpdateGeneratedFiles</Generator>
      <SubType>Designer</SubType>
    </AndroidResource>
  </ItemGroup>
  <ItemGroup>
    <AndroidResource Include="Resources\layout\Toolbar.axml">
      <Generator>MSBuild:UpdateGeneratedFiles</Generator>
      <SubType>Designer</SubType>
    </AndroidResource>
  </ItemGroup>
  <ItemGroup>
    <AndroidResource Include="Resources\values\styles.xml">
      <Generator>MSBuild:UpdateGeneratedFiles</Generator>
      <SubType>Designer</SubType>
    </AndroidResource>
  </ItemGroup>
  <Import Project="$(MSBuildExtensionsPath)\Xamarin\Android\Xamarin.Android.CSharp.targets" />
  <ProjectExtensions>
    <VisualStudio>
      <UserProperties XamarinHotReloadXFormsNugetUpgradeInfoBarXamarinDevAndroidHideInfoBar="True" />
    </VisualStudio>
  </ProjectExtensions>
=======
﻿<?xml version="1.0" encoding="utf-8"?>
<Project DefaultTargets="Build" ToolsVersion="4.0" xmlns="http://schemas.microsoft.com/developer/msbuild/2003">
  <PropertyGroup>
    <Configuration Condition=" '$(Configuration)' == '' ">Debug</Configuration>
    <Platform Condition=" '$(Platform)' == '' ">AnyCPU</Platform>
    <ProjectGuid>{E8F9E59C-DDD3-4BAD-9F06-383BD4E70A7F}</ProjectGuid>
    <ProjectTypeGuids>{EFBA0AD7-5A72-4C68-AF49-83D382785DCF};{FAE04EC0-301F-11D3-BF4B-00C04F79EFBC}</ProjectTypeGuids>
    <TemplateGuid>{c9e5eea5-ca05-42a1-839b-61506e0a37df}</TemplateGuid>
    <OutputType>Library</OutputType>
    <RootNamespace>XamarinDev.Droid</RootNamespace>
    <AssemblyName>XamarinDev.Android</AssemblyName>
    <AndroidApplication>True</AndroidApplication>
    <AndroidResgenFile>Resources\Resource.designer.cs</AndroidResgenFile>
    <AndroidResgenClass>Resource</AndroidResgenClass>
    <AndroidManifest>Properties\AndroidManifest.xml</AndroidManifest>
    <MonoAndroidResourcePrefix>Resources</MonoAndroidResourcePrefix>
    <MonoAndroidAssetsPrefix>Assets</MonoAndroidAssetsPrefix>
    <AndroidUseLatestPlatformSdk>false</AndroidUseLatestPlatformSdk>
    <TargetFrameworkVersion>v10.0</TargetFrameworkVersion>
    <AndroidEnableSGenConcurrent>true</AndroidEnableSGenConcurrent>
    <AndroidHttpClientHandlerType>Xamarin.Android.Net.AndroidClientHandler</AndroidHttpClientHandlerType>
    <NuGetPackageImportStamp>
    </NuGetPackageImportStamp>
  </PropertyGroup>
  <PropertyGroup Condition=" '$(Configuration)|$(Platform)' == 'Debug|AnyCPU' ">
    <DebugSymbols>true</DebugSymbols>
    <DebugType>portable</DebugType>
    <Optimize>false</Optimize>
    <OutputPath>bin\Debug</OutputPath>
    <DefineConstants>DEBUG;</DefineConstants>
    <ErrorReport>prompt</ErrorReport>
    <WarningLevel>4</WarningLevel>
    <AndroidLinkMode>Full</AndroidLinkMode>
    <MandroidI18n />
  </PropertyGroup>
  <PropertyGroup Condition=" '$(Configuration)|$(Platform)' == 'Release|AnyCPU' ">
    <DebugSymbols>true</DebugSymbols>
    <DebugType>pdbonly</DebugType>
    <Optimize>true</Optimize>
    <OutputPath>bin\Release</OutputPath>
    <ErrorReport>prompt</ErrorReport>
    <WarningLevel>4</WarningLevel>
    <AndroidManagedSymbols>true</AndroidManagedSymbols>
    <AndroidUseSharedRuntime>false</AndroidUseSharedRuntime>
  </PropertyGroup>
  <ItemGroup>
    <Reference Include="Mono.Android" />
    <Reference Include="System" />
    <Reference Include="System.Core" />
    <Reference Include="System.Xml.Linq" />
    <Reference Include="System.Xml" />
    <Reference Include="System.Numerics" />
    <Reference Include="System.Numerics.Vectors" />
  </ItemGroup>
  <ItemGroup>
    <PackageReference Include="Xamarin.Forms" Version="4.7.0.1351" />
    <PackageReference Include="Xamarin.Android.Support.Design" Version="28.0.0.3" />
    <PackageReference Include="Xamarin.Android.Support.v7.AppCompat" Version="28.0.0.3" />
    <PackageReference Include="Xamarin.Android.Support.v4" Version="28.0.0.3" />
    <PackageReference Include="Xamarin.Android.Support.v7.CardView" Version="28.0.0.3" />
    <PackageReference Include="Xamarin.Android.Support.v7.MediaRouter" Version="28.0.0.3" />
    <PackageReference Include="Xamarin.Android.Support.Core.Utils" Version="28.0.0.3" />
    <PackageReference Include="Xamarin.Android.Support.CustomTabs" Version="28.0.0.3" />
    <PackageReference Include="Xamarin.Essentials" Version="1.6.0" />
    <PackageReference Include="Xamarin.AndroidX.Lifecycle.LiveData" Version="2.1.0" />
    <PackageReference Include="Xamarin.Google.Android.Material" Version="1.0.0" />
    <PackageReference Include="Xamarin.AndroidX.Legacy.Support.V4" Version="1.0.0" />
    <PackageReference Include="Xamarin.AndroidX.MediaRouter" Version="1.1.0" />
    <PackageReference Include="Xamarin.AndroidX.AppCompat.AppCompatResources" Version="1.2.0.5" />
  </ItemGroup>
  <ItemGroup>
    <Compile Include="AcquirePageRenderer.cs" />
    <Compile Include="GlobalSuppressions.cs" />
    <Compile Include="MainActivity.cs" />
    <Compile Include="Properties\AssemblyInfo.cs" />
    <Compile Include="Resources\Resource.Designer.cs" />
  </ItemGroup>
  <ItemGroup>
    <None Include="Assets\AboutAssets.txt" />
    <None Include="Properties\AndroidManifest.xml" />
  </ItemGroup>
  <ItemGroup />
  <ItemGroup>
    <ProjectReference Include="..\..\..\..\src\client\Microsoft.Identity.Client\Microsoft.Identity.Client.csproj">
      <Project>{60117a9b-4bb8-472e-bfff-52cbf67ca95a}</Project>
      <Name>Microsoft.Identity.Client</Name>
    </ProjectReference>
    <ProjectReference Include="..\XamarinDev\XamarinDev.csproj">
      <Project>{F27A44FE-CA70-4F86-8603-01794F27C406}</Project>
      <Name>XamarinDev</Name>
    </ProjectReference>
  </ItemGroup>
  <ItemGroup>
    <None Include="Resources\AboutResources.txt" />
  </ItemGroup>
  <ItemGroup>
    <AndroidResource Include="Resources\drawable\icon.png">
      <Generator>MSBuild:UpdateGeneratedFiles</Generator>
      <SubType>Designer</SubType>
    </AndroidResource>
  </ItemGroup>
  <ItemGroup>
    <AndroidResource Include="Resources\drawable-hdpi\icon.png">
      <Generator>MSBuild:UpdateGeneratedFiles</Generator>
      <SubType>Designer</SubType>
    </AndroidResource>
  </ItemGroup>
  <ItemGroup>
    <AndroidResource Include="Resources\drawable-xhdpi\icon.png">
      <Generator>MSBuild:UpdateGeneratedFiles</Generator>
      <SubType>Designer</SubType>
    </AndroidResource>
  </ItemGroup>
  <ItemGroup>
    <AndroidResource Include="Resources\drawable-xxhdpi\icon.png">
      <Generator>MSBuild:UpdateGeneratedFiles</Generator>
      <SubType>Designer</SubType>
    </AndroidResource>
  </ItemGroup>
  <ItemGroup>
    <AndroidResource Include="Resources\layout\Tabbar.axml">
      <Generator>MSBuild:UpdateGeneratedFiles</Generator>
      <SubType>Designer</SubType>
    </AndroidResource>
  </ItemGroup>
  <ItemGroup>
    <AndroidResource Include="Resources\layout\Toolbar.axml">
      <Generator>MSBuild:UpdateGeneratedFiles</Generator>
      <SubType>Designer</SubType>
    </AndroidResource>
  </ItemGroup>
  <ItemGroup>
    <AndroidResource Include="Resources\values\styles.xml">
      <Generator>MSBuild:UpdateGeneratedFiles</Generator>
      <SubType>Designer</SubType>
    </AndroidResource>
  </ItemGroup>
  <Import Project="$(MSBuildExtensionsPath)\Xamarin\Android\Xamarin.Android.CSharp.targets" />
  <ProjectExtensions>
    <VisualStudio>
      <UserProperties XamarinHotReloadXFormsNugetUpgradeInfoBarXamarinDevAndroidHideInfoBar="True" />
    </VisualStudio>
  </ProjectExtensions>
>>>>>>> ed990cef
</Project><|MERGE_RESOLUTION|>--- conflicted
+++ resolved
@@ -1,149 +1,4 @@
-<<<<<<< HEAD
-﻿<?xml version="1.0" encoding="utf-8"?>
-<Project DefaultTargets="Build" ToolsVersion="4.0" xmlns="http://schemas.microsoft.com/developer/msbuild/2003">
-  <PropertyGroup>
-    <Configuration Condition=" '$(Configuration)' == '' ">Debug</Configuration>
-    <Platform Condition=" '$(Platform)' == '' ">AnyCPU</Platform>
-    <ProjectGuid>{E8F9E59C-DDD3-4BAD-9F06-383BD4E70A7F}</ProjectGuid>
-    <ProjectTypeGuids>{EFBA0AD7-5A72-4C68-AF49-83D382785DCF};{FAE04EC0-301F-11D3-BF4B-00C04F79EFBC}</ProjectTypeGuids>
-    <TemplateGuid>{c9e5eea5-ca05-42a1-839b-61506e0a37df}</TemplateGuid>
-    <OutputType>Library</OutputType>
-    <RootNamespace>XamarinDev.Droid</RootNamespace>
-    <AssemblyName>XamarinDev.Android</AssemblyName>
-    <AndroidApplication>True</AndroidApplication>
-    <AndroidResgenFile>Resources\Resource.designer.cs</AndroidResgenFile>
-    <AndroidResgenClass>Resource</AndroidResgenClass>
-    <AndroidManifest>Properties\AndroidManifest.xml</AndroidManifest>
-    <MonoAndroidResourcePrefix>Resources</MonoAndroidResourcePrefix>
-    <MonoAndroidAssetsPrefix>Assets</MonoAndroidAssetsPrefix>
-    <AndroidUseLatestPlatformSdk>false</AndroidUseLatestPlatformSdk>
-    <TargetFrameworkVersion>v10.0</TargetFrameworkVersion>
-    <AndroidEnableSGenConcurrent>true</AndroidEnableSGenConcurrent>
-    <AndroidHttpClientHandlerType>Xamarin.Android.Net.AndroidClientHandler</AndroidHttpClientHandlerType>
-    <NuGetPackageImportStamp>
-    </NuGetPackageImportStamp>
-  </PropertyGroup>
-  <PropertyGroup Condition=" '$(Configuration)|$(Platform)' == 'Debug|AnyCPU' ">
-    <DebugSymbols>true</DebugSymbols>
-    <DebugType>portable</DebugType>
-    <Optimize>false</Optimize>
-    <OutputPath>bin\Debug</OutputPath>
-    <DefineConstants>DEBUG;</DefineConstants>
-    <ErrorReport>prompt</ErrorReport>
-    <WarningLevel>4</WarningLevel>
-    <AndroidLinkMode>Full</AndroidLinkMode>
-    <MandroidI18n />
-  </PropertyGroup>
-  <PropertyGroup Condition=" '$(Configuration)|$(Platform)' == 'Release|AnyCPU' ">
-    <DebugSymbols>true</DebugSymbols>
-    <DebugType>pdbonly</DebugType>
-    <Optimize>true</Optimize>
-    <OutputPath>bin\Release</OutputPath>
-    <ErrorReport>prompt</ErrorReport>
-    <WarningLevel>4</WarningLevel>
-    <AndroidManagedSymbols>true</AndroidManagedSymbols>
-    <AndroidUseSharedRuntime>false</AndroidUseSharedRuntime>
-  </PropertyGroup>
-  <ItemGroup>
-    <Reference Include="Mono.Android" />
-    <Reference Include="System" />
-    <Reference Include="System.Core" />
-    <Reference Include="System.Xml.Linq" />
-    <Reference Include="System.Xml" />
-    <Reference Include="System.Numerics" />
-    <Reference Include="System.Numerics.Vectors" />
-  </ItemGroup>
-  <ItemGroup>
-    <PackageReference Include="Xamarin.Forms" Version="3.6.0.264807" />
-    <PackageReference Include="Xamarin.Android.Support.Design" Version="28.0.0.3" />
-    <PackageReference Include="Xamarin.Android.Support.v7.AppCompat" Version="28.0.0.3" />
-    <PackageReference Include="Xamarin.Android.Support.v4" Version="28.0.0.3" />
-    <PackageReference Include="Xamarin.Android.Support.v7.CardView" Version="28.0.0.3" />
-    <PackageReference Include="Xamarin.Android.Support.v7.MediaRouter" Version="28.0.0.3" />
-    <PackageReference Include="Xamarin.Android.Support.Core.Utils" Version="28.0.0.3" />
-    <PackageReference Include="Xamarin.Android.Support.CustomTabs" Version="28.0.0.3" />
-    <PackageReference Include="Xamarin.Essentials" Version="1.6.0" />
-    <PackageReference Include="Xamarin.AndroidX.Lifecycle.LiveData" Version="2.1.0" />
-    <PackageReference Include="Xamarin.Google.Android.Material" Version="1.0.0" />
-    <PackageReference Include="Xamarin.AndroidX.Legacy.Support.V4" Version="1.0.0" />
-    <PackageReference Include="Xamarin.AndroidX.MediaRouter" Version="1.1.0" />
-    <PackageReference Include="Xamarin.AndroidX.AppCompat.AppCompatResources" Version="1.2.0.5" />
-  </ItemGroup>
-  <ItemGroup>
-    <Compile Include="AcquirePageRenderer.cs" />
-    <Compile Include="GlobalSuppressions.cs" />
-    <Compile Include="MainActivity.cs" />
-    <Compile Include="Properties\AssemblyInfo.cs" />
-    <Compile Include="Resources\Resource.Designer.cs" />
-  </ItemGroup>
-  <ItemGroup>
-    <None Include="Assets\AboutAssets.txt" />
-    <None Include="Properties\AndroidManifest.xml" />
-  </ItemGroup>
-  <ItemGroup />
-  <ItemGroup>
-    <ProjectReference Include="..\..\..\..\src\client\Microsoft.Identity.Client\Microsoft.Identity.Client.csproj">
-      <Project>{60117a9b-4bb8-472e-bfff-52cbf67ca95a}</Project>
-      <Name>Microsoft.Identity.Client</Name>
-    </ProjectReference>
-    <ProjectReference Include="..\XamarinDev\XamarinDev.csproj">
-      <Project>{F27A44FE-CA70-4F86-8603-01794F27C406}</Project>
-      <Name>XamarinDev</Name>
-    </ProjectReference>
-  </ItemGroup>
-  <ItemGroup>
-    <None Include="Resources\AboutResources.txt" />
-  </ItemGroup>
-  <ItemGroup>
-    <AndroidResource Include="Resources\drawable\icon.png">
-      <Generator>MSBuild:UpdateGeneratedFiles</Generator>
-      <SubType>Designer</SubType>
-    </AndroidResource>
-  </ItemGroup>
-  <ItemGroup>
-    <AndroidResource Include="Resources\drawable-hdpi\icon.png">
-      <Generator>MSBuild:UpdateGeneratedFiles</Generator>
-      <SubType>Designer</SubType>
-    </AndroidResource>
-  </ItemGroup>
-  <ItemGroup>
-    <AndroidResource Include="Resources\drawable-xhdpi\icon.png">
-      <Generator>MSBuild:UpdateGeneratedFiles</Generator>
-      <SubType>Designer</SubType>
-    </AndroidResource>
-  </ItemGroup>
-  <ItemGroup>
-    <AndroidResource Include="Resources\drawable-xxhdpi\icon.png">
-      <Generator>MSBuild:UpdateGeneratedFiles</Generator>
-      <SubType>Designer</SubType>
-    </AndroidResource>
-  </ItemGroup>
-  <ItemGroup>
-    <AndroidResource Include="Resources\layout\Tabbar.axml">
-      <Generator>MSBuild:UpdateGeneratedFiles</Generator>
-      <SubType>Designer</SubType>
-    </AndroidResource>
-  </ItemGroup>
-  <ItemGroup>
-    <AndroidResource Include="Resources\layout\Toolbar.axml">
-      <Generator>MSBuild:UpdateGeneratedFiles</Generator>
-      <SubType>Designer</SubType>
-    </AndroidResource>
-  </ItemGroup>
-  <ItemGroup>
-    <AndroidResource Include="Resources\values\styles.xml">
-      <Generator>MSBuild:UpdateGeneratedFiles</Generator>
-      <SubType>Designer</SubType>
-    </AndroidResource>
-  </ItemGroup>
-  <Import Project="$(MSBuildExtensionsPath)\Xamarin\Android\Xamarin.Android.CSharp.targets" />
-  <ProjectExtensions>
-    <VisualStudio>
-      <UserProperties XamarinHotReloadXFormsNugetUpgradeInfoBarXamarinDevAndroidHideInfoBar="True" />
-    </VisualStudio>
-  </ProjectExtensions>
-=======
-﻿<?xml version="1.0" encoding="utf-8"?>
+<?xml version="1.0" encoding="utf-8"?>
 <Project DefaultTargets="Build" ToolsVersion="4.0" xmlns="http://schemas.microsoft.com/developer/msbuild/2003">
   <PropertyGroup>
     <Configuration Condition=" '$(Configuration)' == '' ">Debug</Configuration>
@@ -286,5 +141,4 @@
       <UserProperties XamarinHotReloadXFormsNugetUpgradeInfoBarXamarinDevAndroidHideInfoBar="True" />
     </VisualStudio>
   </ProjectExtensions>
->>>>>>> ed990cef
 </Project>