﻿// Copyright (c) Microsoft Corporation. All rights reserved.
// Licensed under the MIT License.

using System;
using System.Collections.Generic;
using System.ComponentModel;
using System.Data;
using System.Diagnostics;
using System.IO;
using System.Linq;
using System.Net;
using System.Reflection;
using System.Threading;
using System.Threading.Tasks;
using System.Windows.Forms;
using Microsoft.Identity.Client;
using Microsoft.Identity.Client.Broker;

#if NETCOREAPP3_1
using Microsoft.Identity.Client.Desktop;
#endif

namespace NetDesktopWinForms
{
    public partial class Form1 : Form
    {
        private static readonly Uri s_downstreamApi = new Uri("https://www.contoso.com/path1/path2");
        private readonly SynchronizationContext _syncContext;

        private static List<ClientEntry> s_clients = new List<ClientEntry>()
        {
            new ClientEntry() { Id = "04f0c124-f2bc-4f59-8241-bf6df9866bbd", Name = "04f0c124-f2bc-4f59-8241-bf6df9866bbd (new VS)"},
            new ClientEntry() { Id = "d735b71b-9eee-4a4f-ad23-421660877ba6", Name = "d735b71b-9eee-4a4f-ad23-421660877ba6 (new GCM)"},
            new ClientEntry() { Id = "1d18b3b0-251b-4714-a02a-9956cec86c2d", Name = "1d18b3b0-251b-4714-a02a-9956cec86c2d (App in 49f)"},
            new ClientEntry() { Id = "872cd9fa-d31f-45e0-9eab-6e460a02d1f1", Name = "872cd9fa-d31f-45e0-9eab-6e460a02d1f1 (VS)"},
            new ClientEntry() { Id = "655015be-5021-4afc-a683-a4223eb5d0e5", Name = "655015be-5021-4afc-a683-a4223eb5d0e5"},
            new ClientEntry() { Id = "c0186a6c-0bfc-4d83-9543-c2295b676f3b", Name = "MSA-PT (lab user and tenanted only)"},
            new ClientEntry() { Id = "95de633a-083e-42f5-b444-a4295d8e9314", Name = "Whiteboard App"},
            new ClientEntry() { Id = "4b0db8c2-9f26-4417-8bde-3f0e3656f8e0", Name = "Lab Public Multi-Tenant"}, //https://docs.msidlab.com/accounts/adfsv4.html
            new ClientEntry() { Id = "682992e9-c9c6-49c9-a819-3fbca2dd5111", Name = "Lab 4 - Azure AD MyOrg"}, //https://docs.msidlab.com/accounts/cloudaccounts.html
            new ClientEntry() { Id = "9668f2bd-6103-4292-9024-84fa2d1b6fb2", Name = "Lab 4 - MSA APP"}, //https://docs.msidlab.com/accounts/msaprod.html
            new ClientEntry() { Id = "cb7faed4-b8c0-49ee-b421-f5ed16894c83", Name = "Lab - AzureUSGovernment MyOrg"}, //https://docs.msidlab.com/accounts/arlington-intro.html
            new ClientEntry() { Id = "952de729-a67a-471e-9717-45f407cb4fd7", Name = "Lab - AzureChinaCloud MyOrg"}, //https://docs.msidlab.com/accounts/mooncake.html
            new ClientEntry() { Id = "682992e9-c9c6-49c9-a819-3fbca2dd5111", Name = "Cross Cloud App"} //https://docs.msidlab.com/accounts/xc.html
        };

        private BindingList<AccountModel> s_accounts = new BindingList<AccountModel>();
        private static IAccount s_nullAccount = new NullAccount();
        private static AccountModel s_nullAccountModel = new AccountModel(s_nullAccount, "");
        private static AccountModel s_osAccountModel = new AccountModel(PublicClientApplication.OperatingSystemAccount, "Default OS Account");

        public Form1()
        {
            InitializeComponent();
            var clientIdBindingSource = new BindingSource();
            clientIdBindingSource.DataSource = s_clients;

            clientIdCbx.DataSource = clientIdBindingSource.DataSource;

            clientIdCbx.DisplayMember = "Name";
            clientIdCbx.ValueMember = "Id";

            //var accountBidingSource = new BindingSource();
            //accountBidingSource.DataSource = s_accounts;

            s_accounts.Add(s_nullAccountModel);
            s_accounts.Add(s_osAccountModel);

            cbxAccount.DataSource = s_accounts;

            cbxAccount.DisplayMember = "DisplayValue";
            cbxAccount.SelectedItem = null;

            _syncContext = SynchronizationContext.Current;

            cbxUseWam.DataSource = Enum.GetValues(typeof(AuthMethod));
            cbxUseWam.SelectedIndex = 1;

        }

        private AuthMethod GetAuthMethod()
        {
            AuthMethod status;
            string result = string.Empty;

            cbxUseWam.Invoke((MethodInvoker)delegate
            {
                result = cbxUseWam.Text;
            });

            if (Enum.TryParse<AuthMethod>(result, out status))
            {
                return status;
            }
            throw new NotImplementedException();
        }

        public static readonly string UserCacheFile =
            System.Reflection.Assembly.GetExecutingAssembly().Location + ".msalcache.user.json";

        private IPublicClientApplication CreatePca(AuthMethod? authMethod)
        {
            string clientId = GetClientId();
            string authority = GetAuthority();

            bool msaPt = IsMsaPassthroughConfigured();

            var builder = PublicClientApplicationBuilder
                .Create(clientId)                
                .WithRedirectUri("http://localhost")
                .WithMultiCloudSupport(cbxMultiCloud2.Checked)
                .WithAuthority(authority);

            if (authMethod == null)
                authMethod = GetAuthMethod();

            switch (authMethod)
            {
                case AuthMethod.WAM:
                    builder = ToggleOldBroker(builder, true);
                    break;
                case AuthMethod.WAMRuntime:
<<<<<<< HEAD
                    builder = builder.WithExperimentalFeatures().WithBrokerPreview();
=======
                    builder = builder.WithBrokerPreview().WithExperimentalFeatures();
>>>>>>> 5fce57a5
                    break;
                case AuthMethod.SystemBrowser:
                    builder = builder.WithExperimentalFeatures().WithBrokerPreview(false);
                    builder = ToggleOldBroker(builder, false);
                    break;
                case AuthMethod.EmbeddedBrowser:
                    builder = builder.WithExperimentalFeatures().WithBrokerPreview(false);
                    builder = ToggleOldBroker(builder, false);

                    break;
                default:
                    throw new NotImplementedException();
            }

            builder = builder.WithWindowsBrokerOptions(new WindowsBrokerOptions()
            {
                ListWindowsWorkAndSchoolAccounts = cbxListOsAccounts.Checked,
                MsaPassthrough = cbxMsaPt.Checked,
                HeaderText = "MSAL Dev App .NET FX"
            })
            .WithLogging((x, y, z) => Debug.WriteLine($"{x} {y}"), LogLevel.Verbose, true);

            var pca = builder.Build();

            BindCache(pca.UserTokenCache, UserCacheFile);
            return pca;
        }

        private static PublicClientApplicationBuilder ToggleOldBroker(PublicClientApplicationBuilder builder, bool enable)
        {
#if NETCOREAPP3_1
            builder = builder.WithWindowsBroker(enable);
#else
            builder = builder.WithBroker(enable);
#endif
            return builder;
        }

        private static void BindCache(ITokenCache tokenCache, string file)
        {
            tokenCache.SetBeforeAccess(notificationArgs =>
            {
                notificationArgs.TokenCache.DeserializeMsalV3(File.Exists(file)
                    ? File.ReadAllBytes(UserCacheFile)
                    : null);
            });

            tokenCache.SetAfterAccess(notificationArgs =>
            {
                // if the access operation resulted in a cache update
                if (notificationArgs.HasStateChanged)
                {
                    // reflect changes in the persistent store
                    File.WriteAllBytes(file, notificationArgs.TokenCache.SerializeMsalV3());
                }
            });
        }

        private async void atsBtn_Click(object sender, EventArgs e)
        {
            try
            {
                var pca = CreatePca(GetAuthMethod());
                AuthenticationResult result = await RunAtsAsync(pca).ConfigureAwait(false);

                await LogResultAndRefreshAccountsAsync(result).ConfigureAwait(false);
            }
            catch (Exception ex)
            {
                Log("Exception: " + ex);
            }

        }

        private async Task<AuthenticationResult> RunAtsAsync(IPublicClientApplication pca)
        {
            string reqAuthority = pca.Authority;
            string loginHint = GetLoginHint();
            IAccount acc = GetAccount();

            if (!string.IsNullOrEmpty(loginHint) && (acc != null))
            {
                throw new InvalidOperationException("[TEST APP FAILURE] Please use either the login hint or the account");
            }

            if (!string.IsNullOrEmpty(loginHint))
            {
                if (IsMsaPassthroughConfigured())
                {
                    // TODO: bogavril - move this exception in WAM
                    throw new InvalidOperationException(
                        "[TEST APP FAILURE] Do not use login hint on AcquireTokenSilent for MSA-Passthrough. Use the IAccount overload.");
                }

                Log($"ATS with login hint: " + loginHint);
                var builder = pca.AcquireTokenSilent(GetScopes(), loginHint);

                if (cbxPOP.Checked)
                {
                    builder = builder.WithProofOfPossession(
                        "some_nonce", 
                        System.Net.Http.HttpMethod.Get, s_downstreamApi);
                }

                return await builder.ExecuteAsync(GetAutocancelToken()).ConfigureAwait(false);
            }

            if (acc != null)
            {
                var builder = pca.AcquireTokenSilent(GetScopes(), acc);
                if (IsMsaPassthroughConfigured() && (GetAuthMethod() == AuthMethod.SystemBrowser || GetAuthMethod() == AuthMethod.EmbeddedBrowser))
                {
                    // this is the same in all clouds
                    const string PersonalTenantIdV2AAD = "9188040d-6c67-4c5b-b112-36a304b66dad";

                    // these are per cloud
                    string publicCloudEnv = "https://login.microsoftonline.com/";
                    string msaTenantIdPublicCloud = "f8cdef31-a31e-4b4a-93e4-5f571e91255a";

                    if (acc.HomeAccountId.TenantId == PersonalTenantIdV2AAD)
                    {
                        var msaAuthority = $"{publicCloudEnv}{msaTenantIdPublicCloud}";

                        builder = builder.WithAuthority(msaAuthority);
                    }
                }
                else
                {
                    builder = builder.WithAuthority(reqAuthority);
                }

                if (cbxPOP.Checked)
                {
                    builder = builder.WithProofOfPossession("some_nonce", System.Net.Http.HttpMethod.Get, new Uri(pca.Authority));
                }

                Log($"ATS with IAccount for {acc?.Username ?? acc.HomeAccountId.ToString() ?? "null"}");
                return await builder
                    .ExecuteAsync(GetAutocancelToken())
                    .ConfigureAwait(false);
            }

            Log($"ATS with no account or login hint ... will fail with UiRequiredEx");
            return await pca.AcquireTokenSilent(GetScopes(), (IAccount)null)

                .ExecuteAsync(GetAutocancelToken())
                .ConfigureAwait(false);
        }

        private string[] GetScopes()
        {
            string[] result = null;
            cbxScopes.Invoke((MethodInvoker)delegate
            {
                result = cbxScopes.Text.Split(' ');
            });

            return result;
        }

        private string GetClientId()
        {
            string clientId = null;

            clientIdCbx.Invoke((MethodInvoker)delegate
            {
                clientId = (this.clientIdCbx.SelectedItem as ClientEntry)?.Id ?? this.clientIdCbx.Text;
            });

            return clientId;
        }

        private string GetAuthority()
        {
            string result = null;
            authorityCbx.Invoke((MethodInvoker)delegate
            {
                result = authorityCbx.Text;
            });

            return result;
        }

        private async Task LogResultAndRefreshAccountsAsync(AuthenticationResult ar, bool refresAccounts = true)
        {
            string message =

                $"Account.Username {ar.Account.Username}" + Environment.NewLine +
                $"Account.HomeAccountId {ar.Account.HomeAccountId}" + Environment.NewLine +
                $"Account.Environment {ar.Account.Environment}" + Environment.NewLine +
                $"TenantId {ar.TenantId}" + Environment.NewLine +
                $"Expires {ar.ExpiresOn.ToLocalTime()} local time" + Environment.NewLine +
                $"Source {ar.AuthenticationResultMetadata.TokenSource}" + Environment.NewLine +
                $"Scopes {string.Join(" ", ar.Scopes)}" + Environment.NewLine +
                $"AccessToken: {ar.AccessToken} " + Environment.NewLine +
                $"IdToken {ar.IdToken}" + Environment.NewLine;

            Log(message);

            await _syncContext;

            Log("Refreshing accounts");

            if(refresAccounts)
                await RefreshAccountsAsync().ConfigureAwait(true);
        }

        private void Log(string message)
        {
            resultTbx.Invoke((MethodInvoker)delegate
            {
                resultTbx.AppendText(message + Environment.NewLine);
            });
        }

        private async void atiBtn_Click(object sender, EventArgs e)
        {
            try
            {
                var pca = CreatePca(GetAuthMethod());
                AuthenticationResult result = await RunAtiAsync(pca).ConfigureAwait(false);

                await LogResultAndRefreshAccountsAsync(result).ConfigureAwait(false);

            }
            catch (Exception ex)
            {
                Log("Exception: " + ex);
            }
        }

        private async Task<AuthenticationResult> RunAtiAsync(IPublicClientApplication pca)
        {
            string loginHint = GetLoginHint();
            if (!string.IsNullOrEmpty(loginHint) && cbxAccount.SelectedIndex > 0)
            {
                throw new InvalidOperationException("[TEST APP FAILURE] Please use either the login hint or the account, but not both");
            }

            AuthenticationResult result = null;
            var scopes = GetScopes();
            var guid = Guid.NewGuid();
            var builder = pca.AcquireTokenInteractive(scopes)
                .WithUseEmbeddedWebView(true)
                //.WithExtraQueryParameters("domain_hint=live.com") -- will force AAD login with browser
                //.WithExtraQueryParameters("msafed=0")             -- will force MSA login with browser
                .WithEmbeddedWebViewOptions(
                new EmbeddedWebViewOptions()
                {
                    Title = "Hello world",
                })
                .WithParentActivityOrWindow(this.Handle);

            if (cbxPOP.Checked)
            {
                builder = builder.WithProofOfPossession("nonce", System.Net.Http.HttpMethod.Get, s_downstreamApi);
            }

            Prompt? prompt = GetPrompt();
            if (prompt.HasValue)
            {
                builder = builder.WithPrompt(prompt.Value);
            }

            if (!string.IsNullOrEmpty(loginHint))
            {
                Log($"ATI WithLoginHint  {loginHint}");
                builder = builder.WithLoginHint(loginHint);
            }
            else if (cbxAccount.SelectedIndex > 0)
            {
                var acc = (cbxAccount.SelectedItem as AccountModel).Account;
                Log($"ATI WithAccount for account {acc?.Username ?? "null" }");
                builder = builder.WithAccount(acc);
            }
            else
            {
                Log($"ATI without login_hint or account. It should display the account picker");
            }

            if (cbxBackgroundThread.Checked)
            {
                await Task.Delay(500).ConfigureAwait(false);
            }

            result = await builder.ExecuteAsync(GetAutocancelToken()).ConfigureAwait(false);

            return result;
        }

        private string GetLoginHint()
        {
            string loginHint = null;
            loginHintTxt.Invoke((MethodInvoker)delegate
            {
                loginHint = loginHintTxt.Text;
            });

            return loginHint;
        }

        private IAccount GetAccount()
        {
            IAccount acc = null;
            cbxAccount.Invoke((MethodInvoker)delegate
            {
                if (cbxAccount.SelectedIndex <= 0)
                    return;

                acc = (cbxAccount.SelectedItem as AccountModel).Account;
            });

            return acc;
        }

        /// <summary>
        /// It should be possible to omit this if the Account Picker is never invoked, e.g. Office, 
        /// by using a special auth flow based on a transfer token 
        /// </summary>
        /// <returns></returns>
        private bool IsMsaPassthroughConfigured()
        {
            bool msa = false;
            cbxMsaPt.Invoke((MethodInvoker)delegate
            {
                msa = cbxMsaPt.Checked;
            });

            return msa;
        }

        private Prompt? GetPrompt()
        {

            string prompt = null;
            promptCbx.Invoke((MethodInvoker)delegate
            {
                prompt = promptCbx.Text;
            });

            if (string.IsNullOrEmpty(prompt))
                return null;

            switch (prompt)
            {

                case "select_account":
                    return Prompt.SelectAccount;
                case "force_login":
                    return Prompt.ForceLogin;
                case "no_prompt":
                    return Prompt.NoPrompt;
                case "consent":
                    return Prompt.Consent;

                default:
                    throw new NotImplementedException();
            }
        }

        private async void getAccountsBtn_Click(object sender, EventArgs e)
        {
            await RefreshAccountsAsync().ConfigureAwait(false);
        }

        private async Task RefreshAccountsAsync()
        {
            try
            {
                var pca = CreatePca(GetAuthMethod());
                var accounts = await pca.GetAccountsAsync().ConfigureAwait(true);

                s_accounts.Clear();
                s_accounts.Add(s_nullAccountModel);
                s_accounts.Add(s_osAccountModel);

                foreach (var acc in accounts)
                {
                    s_accounts.Add(new AccountModel(acc));
                }

                string msg = "Accounts " + Environment.NewLine +
                    string.Join(
                         Environment.NewLine,
                        accounts.Select(acc => $"{acc.Username} {acc.Environment} {acc.HomeAccountId.TenantId}"));
                Log(msg);
            }
            catch (Exception ex)
            {
                Log(ex.Message);
            }
        }

        private async void atsAtiBtn_Click(object sender, EventArgs e)
        {

            var pca = CreatePca(GetAuthMethod());

            try
            {
                var result = await RunAtsAsync(pca).ConfigureAwait(false);

                await LogResultAndRefreshAccountsAsync(result).ConfigureAwait(false);

            }
            catch (MsalUiRequiredException ex)
            {
                await _syncContext;

                Log("UI required Exception! " + ex.ErrorCode + " " + ex.Message);
                try
                {
                    var result = await RunAtiAsync(pca).ConfigureAwait(false);
                    await LogResultAndRefreshAccountsAsync(result).ConfigureAwait(false);
                }
                catch (Exception ex3)
                {
                    Log("Exception: " + ex3);
                }

            }
            catch (Exception ex2)
            {
                Log("Exception: " + ex2);
            }
        }

        private async void atUsernamePwdBtn_Click(object sender, EventArgs e)
        {
            var pca = CreatePca(GetAuthMethod());

            try
            {
                var result = await RunAtUsernamePwdAsync(pca).ConfigureAwait(false);

                await LogResultAndRefreshAccountsAsync(result).ConfigureAwait(false);

            }
            catch (Exception ex2)
            {
                Log("Exception: " + ex2);
            }
        }

        private async Task<AuthenticationResult> RunAtUsernamePwdAsync(IPublicClientApplication pca)
        {
            Tuple<string, string> credentials = GetUsernamePassword();
            string username = credentials.Item1;
            string password = credentials.Item2;

            if (string.IsNullOrEmpty(username) || string.IsNullOrEmpty(password))
            {
                Log("[TEST APP FAILURE] Username or password is missing.");
                return null;
            }

            AuthenticationResult result = null;
            var scopes = GetScopes();
            
            var builder = pca.AcquireTokenByUsernamePassword(scopes, username, password);

            if (cbxPOP.Checked)
            {
                builder = builder.WithProofOfPossession("nonce", System.Net.Http.HttpMethod.Get, s_downstreamApi);
            }

            if (cbxBackgroundThread.Checked)
            {
                await Task.Delay(500).ConfigureAwait(false);
            }
            result = await builder.ExecuteAsync().ConfigureAwait(false);

            return result;
        }

        private Tuple<string, string> GetUsernamePassword()
        {
            string username = null;
            string password = null;

            UsernameTxt.Invoke((MethodInvoker)delegate
            {
                username = UsernameTxt.Text;
            });

            PasswordTxt.Invoke((MethodInvoker)delegate
            {
                password = PasswordTxt.Text;
            });

            return Tuple.Create(username, password);
        }

        private void clearBtn_Click(object sender, EventArgs e)
        {
            resultTbx.Text = "";
        }

        private async void btnClearCache_Click(object sender, EventArgs e)
        {
            Log("Clearing the cache ...");
            var pca = CreatePca(GetAuthMethod());
            foreach (var acc in (await pca.GetAccountsAsync().ConfigureAwait(false)))
            {
                await pca.RemoveAsync(acc).ConfigureAwait(false);
            }

            Log("Done clearing the cache.");
        }

        private void clientIdCbx_SelectedIndexChanged(object sender, EventArgs e)
        {
            ClientEntry clientEntry = (ClientEntry)clientIdCbx.SelectedItem;

            if (clientEntry.Id == "872cd9fa-d31f-45e0-9eab-6e460a02d1f1") // VS
            {
                cbxScopes.SelectedItem = "https://management.core.windows.net//.default";
                authorityCbx.SelectedItem = "https://login.microsoftonline.com/organizations";
            }

            if (clientEntry.Id == "04f0c124-f2bc-4f59-8241-bf6df9866bbd") // VS
            {
                cbxScopes.SelectedItem = "https://management.core.windows.net//.default";
                authorityCbx.SelectedItem = "https://login.microsoftonline.com/organizations";
            }

            if (clientEntry.Id == "d735b71b-9eee-4a4f-ad23-421660877ba6") // new GCM
            {
                cbxScopes.SelectedItem = "499b84ac-1321-427f-aa17-267ca6975798/vso.code_full";
                authorityCbx.SelectedItem = "https://login.microsoftonline.com/organizations";
            }

            if (clientEntry.Id == "c0186a6c-0bfc-4d83-9543-c2295b676f3b") // MSA-PT app
            {
                cbxScopes.SelectedItem = "api://51eb3dd6-d8b5-46f3-991d-b1d4870de7de/myaccess";
                authorityCbx.SelectedItem = "https://login.microsoftonline.com/61411618-6f67-4fc5-ba6a-4a0fe32d4eec";
            }

            if (clientEntry.Id == "682992e9-c9c6-49c9-a819-3fbca2dd5111") // Lab MyOrg
            {
                cbxScopes.SelectedItem = "User.Read User.Read.All";
                authorityCbx.SelectedItem = "https://login.microsoftonline.com/f645ad92-e38d-4d1a-b510-d1b09a74a8ca";
            }
        }

        private async void btnExpire_Click(object sender, EventArgs e)
        {
            Log("Expiring tokens.");

            var pca = CreatePca(GetAuthMethod());

            // do something that loads the cache first
            await pca.GetAccountsAsync().ConfigureAwait(false);

            var m = pca.UserTokenCache.GetType().GetRuntimeMethods().Where(n => n.Name == "ExpireAllAccessTokensForTestAsync");

            var task = pca.UserTokenCache.GetType()
                .GetRuntimeMethods()
                .Single(n => n.Name == "ExpireAllAccessTokensForTestAsync")
                .Invoke(pca.UserTokenCache, null);

            await (task as Task).ConfigureAwait(false);

            Log("Done expiring tokens.");
        }

        private async void btnRemoveAcc_Click(object sender, EventArgs e)
        {
            try
            {
                if (cbxAccount.SelectedIndex <= 0)
                {
                    throw new InvalidOperationException("[TEST APP FAILURE] Please select an account");
                }

                var pca = CreatePca(GetAuthMethod());
                var acc = (cbxAccount.SelectedItem as AccountModel).Account;

                await pca.RemoveAsync(acc).ConfigureAwait(false);

                Log("Removed account " + acc.Username);
            }
            catch (Exception ex)
            {
                await _syncContext;
                Log("Exception: " + ex);
            }
        }

        private CancellationToken GetAutocancelToken()
        {
            CancellationToken cancellationToken = CancellationToken.None;
            if (nudAutocancelSeconds.Value > 0)
            {
                var cts = new CancellationTokenSource(TimeSpan.FromSeconds((int)nudAutocancelSeconds.Value));
                cancellationToken = cts.Token;
            }

            return cancellationToken;
        }

        private async void btnATSperf_Click(object sender, EventArgs e)
        {
            var brokerTimer = new Stopwatch();

            try
            {
                //Old Broker
                btnExpire_Click(sender, e);
                var pca = CreatePca(AuthMethod.WAM);
                brokerTimer.Start();
                AuthenticationResult result1 = await RunAtsAsync(pca).ConfigureAwait(false);
                brokerTimer.Stop();

                var elapsedMilliseconds = brokerTimer.ElapsedMilliseconds;
                await LogResultAndRefreshAccountsAsync(result1, false).ConfigureAwait(false);
                Log($"Execution Time: {elapsedMilliseconds} ms");
                Log("---------------------------------------- ");

                //New Broker
                btnExpire_Click(sender, e);
                pca = CreatePca(AuthMethod.WAMRuntime);
                brokerTimer.Reset();
                brokerTimer.Start();
                AuthenticationResult result2 = await RunAtsAsync(pca).ConfigureAwait(false);
                brokerTimer.Stop();

                await LogResultAndRefreshAccountsAsync(result2).ConfigureAwait(false);
                Log($"Execution Time: {brokerTimer.ElapsedMilliseconds} ms");
                Log("------------------------------------------------------------------------------");
                Log($"\t Perf Results Comparing Old and New WAM. ");
                Log("------------------------------------------------------------------------------");
                Log($"\t \t Old Broker \t New Broker \t");
                Log($"Time Taken : \t {elapsedMilliseconds} ms. \t\t {brokerTimer.ElapsedMilliseconds} ms");
                Log($"Source : \t\t {result1.AuthenticationResultMetadata.TokenSource} \t\t {result2.AuthenticationResultMetadata.TokenSource}");
                Log("------------------------------------------------------------------------------");
            }
            catch (Exception ex)
            {
                Log("Exception: " + ex);
            }
        }
    }

    public class ClientEntry
    {
        public string Name { get; set; }
        public string Id { get; set; }
    }

    public class AccountModel
    {
        public IAccount Account { get; }

        public string DisplayValue { get; }

        public AccountModel(IAccount account, string displayValue = null)
        {
            Account = account;
            string env = string.IsNullOrEmpty(Account?.Environment) || Account.Environment == "login.microsoftonline.com" ?
                "" :
                $"({Account.Environment})";
            string homeTenantId = account?.HomeAccountId?.TenantId?.Substring(0, 5);

            DisplayValue = displayValue ?? $"{Account.Username} {env} {homeTenantId}";
        }
    }

    public class NullAccount : IAccount
    {
        public string Username => "";

        public string Environment => "";

        public AccountId HomeAccountId => null;
    }

    public enum AuthMethod
    {
        WAM = 1,
        WAMRuntime = 2,
        EmbeddedBrowser = 3,
        SystemBrowser = 4,
    }
}<|MERGE_RESOLUTION|>--- conflicted
+++ resolved
@@ -120,11 +120,7 @@
                     builder = ToggleOldBroker(builder, true);
                     break;
                 case AuthMethod.WAMRuntime:
-<<<<<<< HEAD
-                    builder = builder.WithExperimentalFeatures().WithBrokerPreview();
-=======
                     builder = builder.WithBrokerPreview().WithExperimentalFeatures();
->>>>>>> 5fce57a5
                     break;
                 case AuthMethod.SystemBrowser:
                     builder = builder.WithExperimentalFeatures().WithBrokerPreview(false);
