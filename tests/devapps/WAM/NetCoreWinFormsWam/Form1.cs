--- conflicted
+++ resolved
@@ -235,14 +235,11 @@
                     builder = builder.WithAuthority(reqAuthority);
                 }
 
-<<<<<<< HEAD
                 if (cbxPOP.Checked)
                 {
                     builder = builder.WithProofOfPossession(System.Net.Http.HttpMethod.Get, new Uri(pca.Authority), _popNonce);
                 }
 
-=======
->>>>>>> 0db99eab
                 Log($"ATS with IAccount for {acc?.Username ?? acc.HomeAccountId.ToString() ?? "null"}");
                 return await builder
                     .ExecuteAsync()
@@ -335,11 +332,7 @@
 
             AuthenticationResult result = null;
             var scopes = GetScopes();
-<<<<<<< HEAD
             var guid = Guid.NewGuid();
-=======
-
->>>>>>> 0db99eab
             var builder = pca.AcquireTokenInteractive(scopes)
                 .WithUseEmbeddedWebView(true)
                 //.WithExtraQueryParameters("domain_hint=live.com") -- will force AAD login with browser
