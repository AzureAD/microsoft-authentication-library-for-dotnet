--- conflicted
+++ resolved
@@ -709,7 +709,6 @@
             }
         }
 
-<<<<<<< HEAD
         private CancellationToken GetAutocancelToken()
         {
             CancellationToken cancellationToken = CancellationToken.None;
@@ -722,7 +721,6 @@
             return cancellationToken;
         }
 
-=======
         private async void btnATSperf_Click(object sender, EventArgs e)
         {
             var brokerTimer = new Stopwatch();
@@ -764,7 +762,6 @@
                 Log("Exception: " + ex);
             }
         }
->>>>>>> a15fa158
     }
 
     public class ClientEntry
