--- conflicted
+++ resolved
@@ -56,24 +56,17 @@
             this.cbxListOsAccounts = new System.Windows.Forms.CheckBox();
             this.cbxUseWam = new System.Windows.Forms.ComboBox();
             this.cbxPOP = new System.Windows.Forms.CheckBox();
-<<<<<<< HEAD
             this.UsernameTxt = new System.Windows.Forms.TextBox();
             this.label7 = new System.Windows.Forms.Label();
             this.label8 = new System.Windows.Forms.Label();
             this.PasswordTxt = new System.Windows.Forms.TextBox();
             this.atUsernamePwdBtn = new System.Windows.Forms.Button();
-=======
             this.btnATSperf = new System.Windows.Forms.Button();
->>>>>>> 15ea7f84
             this.SuspendLayout();
             // 
             // resultTbx
             // 
-<<<<<<< HEAD
-            this.resultTbx.Location = new System.Drawing.Point(12, 288);
-=======
             this.resultTbx.Location = new System.Drawing.Point(12, 299);
->>>>>>> 15ea7f84
             this.resultTbx.Margin = new System.Windows.Forms.Padding(4, 3, 4, 3);
             this.resultTbx.Multiline = true;
             this.resultTbx.Name = "resultTbx";
@@ -173,11 +166,7 @@
             this.atsBtn.Location = new System.Drawing.Point(13, 255);
             this.atsBtn.Margin = new System.Windows.Forms.Padding(4, 3, 4, 3);
             this.atsBtn.Name = "atsBtn";
-<<<<<<< HEAD
-            this.atsBtn.Size = new System.Drawing.Size(76, 27);
-=======
             this.atsBtn.Size = new System.Drawing.Size(126, 27);
->>>>>>> 15ea7f84
             this.atsBtn.TabIndex = 11;
             this.atsBtn.Text = "ATS";
             this.atsBtn.UseVisualStyleBackColor = true;
@@ -185,17 +174,10 @@
             // 
             // atiBtn
             // 
-<<<<<<< HEAD
-            this.atiBtn.Location = new System.Drawing.Point(97, 255);
-            this.atiBtn.Margin = new System.Windows.Forms.Padding(4, 3, 4, 3);
-            this.atiBtn.Name = "atiBtn";
-            this.atiBtn.Size = new System.Drawing.Size(80, 27);
-=======
             this.atiBtn.Location = new System.Drawing.Point(155, 205);
             this.atiBtn.Margin = new System.Windows.Forms.Padding(4, 3, 4, 3);
             this.atiBtn.Name = "atiBtn";
             this.atiBtn.Size = new System.Drawing.Size(126, 27);
->>>>>>> 15ea7f84
             this.atiBtn.TabIndex = 12;
             this.atiBtn.Text = "ATI";
             this.atiBtn.UseVisualStyleBackColor = true;
@@ -203,17 +185,10 @@
             // 
             // atsAtiBtn
             // 
-<<<<<<< HEAD
-            this.atsAtiBtn.Location = new System.Drawing.Point(185, 255);
-            this.atsAtiBtn.Margin = new System.Windows.Forms.Padding(4, 3, 4, 3);
-            this.atsAtiBtn.Name = "atsAtiBtn";
-            this.atsAtiBtn.Size = new System.Drawing.Size(78, 27);
-=======
             this.atsAtiBtn.Location = new System.Drawing.Point(296, 205);
             this.atsAtiBtn.Margin = new System.Windows.Forms.Padding(4, 3, 4, 3);
             this.atsAtiBtn.Name = "atsAtiBtn";
             this.atsAtiBtn.Size = new System.Drawing.Size(126, 27);
->>>>>>> 15ea7f84
             this.atsAtiBtn.TabIndex = 13;
             this.atsAtiBtn.Text = "ATS + ATI";
             this.atsAtiBtn.UseVisualStyleBackColor = true;
@@ -221,11 +196,7 @@
             // 
             // accBtn
             // 
-<<<<<<< HEAD
-            this.accBtn.Location = new System.Drawing.Point(381, 255);
-=======
             this.accBtn.Location = new System.Drawing.Point(297, 250);
->>>>>>> 15ea7f84
             this.accBtn.Margin = new System.Windows.Forms.Padding(4, 3, 4, 3);
             this.accBtn.Name = "accBtn";
             this.accBtn.Size = new System.Drawing.Size(126, 27);
@@ -247,11 +218,7 @@
             // 
             // btnClearCache
             // 
-<<<<<<< HEAD
-            this.btnClearCache.Location = new System.Drawing.Point(594, 255);
-=======
             this.btnClearCache.Location = new System.Drawing.Point(594, 250);
->>>>>>> 15ea7f84
             this.btnClearCache.Margin = new System.Windows.Forms.Padding(4, 3, 4, 3);
             this.btnClearCache.Name = "btnClearCache";
             this.btnClearCache.Size = new System.Drawing.Size(126, 27);
@@ -331,11 +298,7 @@
             // 
             // btnExpire
             // 
-<<<<<<< HEAD
-            this.btnExpire.Location = new System.Drawing.Point(596, 222);
-=======
             this.btnExpire.Location = new System.Drawing.Point(595, 205);
->>>>>>> 15ea7f84
             this.btnExpire.Margin = new System.Windows.Forms.Padding(4, 3, 4, 3);
             this.btnExpire.Name = "btnExpire";
             this.btnExpire.Size = new System.Drawing.Size(126, 27);
@@ -346,11 +309,7 @@
             // 
             // btnRemoveAccount
             // 
-<<<<<<< HEAD
-            this.btnRemoveAccount.Location = new System.Drawing.Point(482, 255);
-=======
             this.btnRemoveAccount.Location = new System.Drawing.Point(447, 250);
->>>>>>> 15ea7f84
             this.btnRemoveAccount.Margin = new System.Windows.Forms.Padding(4, 3, 4, 3);
             this.btnRemoveAccount.Name = "btnRemoveAccount";
             this.btnRemoveAccount.Size = new System.Drawing.Size(126, 27);
@@ -401,7 +360,6 @@
             this.cbxPOP.Text = "With Proof-of-Possesion";
             this.cbxPOP.UseVisualStyleBackColor = true;
             // 
-<<<<<<< HEAD
             // UsernameTxt
             // 
             this.UsernameTxt.Location = new System.Drawing.Point(85, 148);
@@ -449,7 +407,7 @@
             this.atUsernamePwdBtn.Text = "AT U/P";
             this.atUsernamePwdBtn.UseVisualStyleBackColor = true;
             this.atUsernamePwdBtn.Click += new System.EventHandler(this.atUsernamePwdBtn_Click);
-=======
+            // 
             // btnATSperf
             // 
             this.btnATSperf.Location = new System.Drawing.Point(14, 250);
@@ -460,23 +418,19 @@
             this.btnATSperf.Text = "ATS Perf";
             this.btnATSperf.UseVisualStyleBackColor = true;
             this.btnATSperf.Click += new System.EventHandler(this.btnATSperf_Click);
->>>>>>> 15ea7f84
             // 
             // Form1
             // 
             this.AutoScaleDimensions = new System.Drawing.SizeF(7F, 15F);
             this.AutoScaleMode = System.Windows.Forms.AutoScaleMode.Font;
-<<<<<<< HEAD
             this.ClientSize = new System.Drawing.Size(735, 740);
             this.Controls.Add(this.atUsernamePwdBtn);
             this.Controls.Add(this.PasswordTxt);
             this.Controls.Add(this.label8);
             this.Controls.Add(this.label7);
             this.Controls.Add(this.UsernameTxt);
-=======
             this.ClientSize = new System.Drawing.Size(735, 794);
             this.Controls.Add(this.btnATSperf);
->>>>>>> 15ea7f84
             this.Controls.Add(this.cbxPOP);
             this.Controls.Add(this.cbxUseWam);
             this.Controls.Add(this.cbxListOsAccounts);
@@ -540,14 +494,11 @@
         private System.Windows.Forms.CheckBox cbxListOsAccounts;
         private System.Windows.Forms.ComboBox cbxUseWam;
         private System.Windows.Forms.CheckBox cbxPOP;
-<<<<<<< HEAD
         private System.Windows.Forms.TextBox UsernameTxt;
         private System.Windows.Forms.Label label7;
         private System.Windows.Forms.Label label8;
         private System.Windows.Forms.TextBox PasswordTxt;
         private System.Windows.Forms.Button atUsernamePwdBtn;
-=======
         private System.Windows.Forms.Button btnATSperf;
->>>>>>> 15ea7f84
     }
 }
