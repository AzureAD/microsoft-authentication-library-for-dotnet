﻿namespace NetDesktopWinForms
{
    partial class Form1
    {
        /// <summary>
        /// Required designer variable.
        /// </summary>
        private System.ComponentModel.IContainer components = null;

        /// <summary>
        /// Clean up any resources being used.
        /// </summary>
        /// <param name="disposing">true if managed resources should be disposed; otherwise, false.</param>
        protected override void Dispose(bool disposing)
        {
            if (disposing && (components != null))
            {
                components.Dispose();
            }
            base.Dispose(disposing);
        }

        #region Windows Form Designer generated code

        /// <summary>
        /// Required method for Designer support - do not modify
        /// the contents of this method with the code editor.
        /// </summary>
        private void InitializeComponent()
        {
            this.components = new System.ComponentModel.Container();
            this.resultTbx = new System.Windows.Forms.TextBox();
            this.label1 = new System.Windows.Forms.Label();
            this.authorityCbx = new System.Windows.Forms.ComboBox();
            this.clientIdCbx = new System.Windows.Forms.ComboBox();
            this.label2 = new System.Windows.Forms.Label();
            this.label3 = new System.Windows.Forms.Label();
            this.loginHintTxt = new System.Windows.Forms.TextBox();
            this.promptCbx = new System.Windows.Forms.ComboBox();
            this.atsBtn = new System.Windows.Forms.Button();
            this.atiBtn = new System.Windows.Forms.Button();
            this.atsAtiBtn = new System.Windows.Forms.Button();
            this.accBtn = new System.Windows.Forms.Button();
            this.clearBtn = new System.Windows.Forms.Button();
            this.btnClearCache = new System.Windows.Forms.Button();
            this.cbxScopes = new System.Windows.Forms.ComboBox();
            this.label5 = new System.Windows.Forms.Label();
            this.label4 = new System.Windows.Forms.Label();
            this.label6 = new System.Windows.Forms.Label();
            this.cbxAccount = new System.Windows.Forms.ComboBox();
            this.toolTip1 = new System.Windows.Forms.ToolTip(this.components);
            this.cbxMsaPt = new System.Windows.Forms.CheckBox();
            this.btnExpire = new System.Windows.Forms.Button();
            this.btnRemoveAccount = new System.Windows.Forms.Button();
            this.cbxBackgroundThread = new System.Windows.Forms.CheckBox();
            this.cbxListOsAccounts = new System.Windows.Forms.CheckBox();
            this.cbxUseWam = new System.Windows.Forms.ComboBox();
            this.cbxPOP = new System.Windows.Forms.CheckBox();
<<<<<<< HEAD
            this.nudAutocancelSeconds = new System.Windows.Forms.NumericUpDown();
            this.label7 = new System.Windows.Forms.Label();
            ((System.ComponentModel.ISupportInitialize)(this.nudAutocancelSeconds)).BeginInit();
=======
            this.UsernameTxt = new System.Windows.Forms.TextBox();
            this.label7 = new System.Windows.Forms.Label();
            this.label8 = new System.Windows.Forms.Label();
            this.PasswordTxt = new System.Windows.Forms.TextBox();
            this.atUsernamePwdBtn = new System.Windows.Forms.Button();
            this.btnATSperf = new System.Windows.Forms.Button();
>>>>>>> a15fa158
            this.SuspendLayout();
            // 
            // resultTbx
            // 
            this.resultTbx.Location = new System.Drawing.Point(12, 316);
            this.resultTbx.Margin = new System.Windows.Forms.Padding(4, 3, 4, 3);
            this.resultTbx.Multiline = true;
            this.resultTbx.Name = "resultTbx";
            this.resultTbx.ScrollBars = System.Windows.Forms.ScrollBars.Vertical;
            this.resultTbx.Size = new System.Drawing.Size(709, 390);
            this.resultTbx.TabIndex = 0;
            // 
            // label1
            // 
            this.label1.AutoSize = true;
            this.label1.Location = new System.Drawing.Point(22, 52);
            this.label1.Margin = new System.Windows.Forms.Padding(4, 0, 4, 0);
            this.label1.Name = "label1";
            this.label1.Size = new System.Drawing.Size(57, 15);
            this.label1.TabIndex = 2;
            this.label1.Text = "Authority";
            // 
            // authorityCbx
            // 
            this.authorityCbx.FormattingEnabled = true;
            this.authorityCbx.Items.AddRange(new object[] {
            "https://login.microsoftonline.com/common",
            "https://login.microsoftonline.com/organizations",
            "https://login.microsoftonline.com/consumers",
            "https://login.microsoftonline.com/49f548d0-12b7-4169-a390-bb5304d24462",
            "https://login.microsoftonline.com/f645ad92-e38d-4d1a-b510-d1b09a74a8ca",
            "https://login.microsoftonline.com/72f988bf-86f1-41af-91ab-2d7cd011db47",
            "https://login.microsoftonline.com/f8cdef31-a31e-4b4a-93e4-5f571e91255a",
            "https://login.windows-ppe.net/organizations",
            "https://login.windows-ppe.net/72f988bf-86f1-41af-91ab-2d7cd011db47",
            "https://login.partner.microsoftonline.cn/organizations",
            "https://login.microsoftonline.us/organizations"});
            this.authorityCbx.Location = new System.Drawing.Point(85, 48);
            this.authorityCbx.Margin = new System.Windows.Forms.Padding(4, 3, 4, 3);
            this.authorityCbx.Name = "authorityCbx";
            this.authorityCbx.Size = new System.Drawing.Size(568, 23);
            this.authorityCbx.TabIndex = 3;
            this.authorityCbx.Text = "https://login.microsoftonline.com/common";
            // 
            // clientIdCbx
            // 
            this.clientIdCbx.FormattingEnabled = true;
            this.clientIdCbx.Location = new System.Drawing.Point(85, 17);
            this.clientIdCbx.Margin = new System.Windows.Forms.Padding(4, 3, 4, 3);
            this.clientIdCbx.Name = "clientIdCbx";
            this.clientIdCbx.Size = new System.Drawing.Size(568, 23);
            this.clientIdCbx.TabIndex = 4;
            this.clientIdCbx.Text = "1d18b3b0-251b-4714-a02a-9956cec86c2d";
            this.clientIdCbx.SelectedIndexChanged += new System.EventHandler(this.clientIdCbx_SelectedIndexChanged);
            // 
            // label2
            // 
            this.label2.AutoSize = true;
            this.label2.Location = new System.Drawing.Point(29, 21);
            this.label2.Margin = new System.Windows.Forms.Padding(4, 0, 4, 0);
            this.label2.Name = "label2";
            this.label2.Size = new System.Drawing.Size(48, 15);
            this.label2.TabIndex = 5;
            this.label2.Text = "ClientId";
            // 
            // label3
            // 
            this.label3.AutoSize = true;
            this.label3.Location = new System.Drawing.Point(10, 113);
            this.label3.Margin = new System.Windows.Forms.Padding(4, 0, 4, 0);
            this.label3.Name = "label3";
            this.label3.Size = new System.Drawing.Size(66, 15);
            this.label3.TabIndex = 7;
            this.label3.Text = "Login Hint ";
            // 
            // loginHintTxt
            // 
            this.loginHintTxt.Location = new System.Drawing.Point(85, 111);
            this.loginHintTxt.Margin = new System.Windows.Forms.Padding(4, 3, 4, 3);
            this.loginHintTxt.Name = "loginHintTxt";
            this.loginHintTxt.Size = new System.Drawing.Size(256, 23);
            this.loginHintTxt.TabIndex = 8;
            // 
            // promptCbx
            // 
            this.promptCbx.FormattingEnabled = true;
            this.promptCbx.Items.AddRange(new object[] {
            "",
            "select_account",
            "force_login",
            "no_prompt",
            "consent",
            "never"});
            this.promptCbx.Location = new System.Drawing.Point(580, 152);
            this.promptCbx.Margin = new System.Windows.Forms.Padding(4, 3, 4, 3);
            this.promptCbx.Name = "promptCbx";
            this.promptCbx.Size = new System.Drawing.Size(140, 23);
            this.promptCbx.TabIndex = 10;
            // 
            // atsBtn
            // 
<<<<<<< HEAD
            this.atsBtn.Location = new System.Drawing.Point(14, 222);
=======
            this.atsBtn.Location = new System.Drawing.Point(10, 241);
>>>>>>> a15fa158
            this.atsBtn.Margin = new System.Windows.Forms.Padding(4, 3, 4, 3);
            this.atsBtn.Name = "atsBtn";
            this.atsBtn.Size = new System.Drawing.Size(126, 27);
            this.atsBtn.TabIndex = 11;
            this.atsBtn.Text = "ATS";
            this.atsBtn.UseVisualStyleBackColor = true;
            this.atsBtn.Click += new System.EventHandler(this.atsBtn_Click);
            // 
            // atiBtn
            // 
<<<<<<< HEAD
            this.atiBtn.Location = new System.Drawing.Point(108, 222);
=======
            this.atiBtn.Location = new System.Drawing.Point(144, 241);
>>>>>>> a15fa158
            this.atiBtn.Margin = new System.Windows.Forms.Padding(4, 3, 4, 3);
            this.atiBtn.Name = "atiBtn";
            this.atiBtn.Size = new System.Drawing.Size(126, 27);
            this.atiBtn.TabIndex = 12;
            this.atiBtn.Text = "ATI";
            this.atiBtn.UseVisualStyleBackColor = true;
            this.atiBtn.Click += new System.EventHandler(this.atiBtn_Click);
            // 
            // atsAtiBtn
            // 
<<<<<<< HEAD
            this.atsAtiBtn.Location = new System.Drawing.Point(203, 222);
=======
            this.atsAtiBtn.Location = new System.Drawing.Point(278, 241);
>>>>>>> a15fa158
            this.atsAtiBtn.Margin = new System.Windows.Forms.Padding(4, 3, 4, 3);
            this.atsAtiBtn.Name = "atsAtiBtn";
            this.atsAtiBtn.Size = new System.Drawing.Size(126, 27);
            this.atsAtiBtn.TabIndex = 13;
            this.atsAtiBtn.Text = "ATS + ATI";
            this.atsAtiBtn.UseVisualStyleBackColor = true;
            this.atsAtiBtn.Click += new System.EventHandler(this.atsAtiBtn_Click);
            // 
            // accBtn
            // 
<<<<<<< HEAD
            this.accBtn.Location = new System.Drawing.Point(368, 222);
=======
            this.accBtn.Location = new System.Drawing.Point(228, 274);
>>>>>>> a15fa158
            this.accBtn.Margin = new System.Windows.Forms.Padding(4, 3, 4, 3);
            this.accBtn.Name = "accBtn";
            this.accBtn.Size = new System.Drawing.Size(126, 27);
            this.accBtn.TabIndex = 15;
            this.accBtn.Text = "Get Accounts";
            this.accBtn.UseVisualStyleBackColor = true;
            this.accBtn.Click += new System.EventHandler(this.getAccountsBtn_Click);
            // 
            // clearBtn
            // 
            this.clearBtn.Location = new System.Drawing.Point(642, 754);
            this.clearBtn.Margin = new System.Windows.Forms.Padding(4, 3, 4, 3);
            this.clearBtn.Name = "clearBtn";
            this.clearBtn.Size = new System.Drawing.Size(79, 27);
            this.clearBtn.TabIndex = 16;
            this.clearBtn.Text = "Clear Log";
            this.clearBtn.UseVisualStyleBackColor = true;
            this.clearBtn.Click += new System.EventHandler(this.clearBtn_Click);
            // 
            // btnClearCache
            // 
            this.btnClearCache.Location = new System.Drawing.Point(551, 241);
            this.btnClearCache.Margin = new System.Windows.Forms.Padding(4, 3, 4, 3);
            this.btnClearCache.Name = "btnClearCache";
            this.btnClearCache.Size = new System.Drawing.Size(126, 27);
            this.btnClearCache.TabIndex = 17;
            this.btnClearCache.Text = "Clear MSAL Cache";
            this.btnClearCache.UseVisualStyleBackColor = true;
            this.btnClearCache.Click += new System.EventHandler(this.btnClearCache_Click);
            // 
            // cbxScopes
            // 
            this.cbxScopes.FormattingEnabled = true;
            this.cbxScopes.Items.AddRange(new object[] {
            "User.Read",
            "User.Read User.Read.All",
            "https://management.core.windows.net//.default",
            "https://graph.microsoft.com/.default",
            "499b84ac-1321-427f-aa17-267ca6975798/vso.code_full",
            "api://51eb3dd6-d8b5-46f3-991d-b1d4870de7de/myaccess",
            "https://management.core.chinacloudapi.cn//.default",
            "https://management.core.usgovcloudapi.net//.default"});
            this.cbxScopes.Location = new System.Drawing.Point(85, 80);
            this.cbxScopes.Margin = new System.Windows.Forms.Padding(4, 3, 4, 3);
            this.cbxScopes.Name = "cbxScopes";
            this.cbxScopes.Size = new System.Drawing.Size(635, 23);
            this.cbxScopes.TabIndex = 18;
            this.cbxScopes.Text = "User.Read";
            // 
            // label5
            // 
            this.label5.AutoSize = true;
            this.label5.Location = new System.Drawing.Point(28, 83);
            this.label5.Margin = new System.Windows.Forms.Padding(4, 0, 4, 0);
            this.label5.Name = "label5";
            this.label5.Size = new System.Drawing.Size(44, 15);
            this.label5.TabIndex = 19;
            this.label5.Text = "Scopes";
            // 
            // label4
            // 
            this.label4.AutoSize = true;
            this.label4.Location = new System.Drawing.Point(526, 156);
            this.label4.Margin = new System.Windows.Forms.Padding(4, 0, 4, 0);
            this.label4.Name = "label4";
            this.label4.Size = new System.Drawing.Size(47, 15);
            this.label4.TabIndex = 9;
            this.label4.Text = "Prompt";
            // 
            // label6
            // 
            this.label6.AutoSize = true;
            this.label6.Location = new System.Drawing.Point(349, 113);
            this.label6.Margin = new System.Windows.Forms.Padding(4, 0, 4, 0);
            this.label6.Name = "label6";
            this.label6.Size = new System.Drawing.Size(68, 15);
            this.label6.TabIndex = 21;
            this.label6.Text = "Or Account";
            // 
            // cbxAccount
            // 
            this.cbxAccount.FormattingEnabled = true;
            this.cbxAccount.Location = new System.Drawing.Point(427, 110);
            this.cbxAccount.Margin = new System.Windows.Forms.Padding(4, 3, 4, 3);
            this.cbxAccount.Name = "cbxAccount";
            this.cbxAccount.Size = new System.Drawing.Size(293, 23);
            this.cbxAccount.TabIndex = 22;
            // 
            // cbxMsaPt
            // 
            this.cbxMsaPt.AutoSize = true;
            this.cbxMsaPt.Location = new System.Drawing.Point(212, 197);
            this.cbxMsaPt.Margin = new System.Windows.Forms.Padding(4, 3, 4, 3);
            this.cbxMsaPt.Name = "cbxMsaPt";
            this.cbxMsaPt.Size = new System.Drawing.Size(122, 19);
            this.cbxMsaPt.TabIndex = 23;
            this.cbxMsaPt.Text = "MSA-Passthrough";
            this.cbxMsaPt.UseVisualStyleBackColor = true;
            // 
            // btnExpire
            // 
            this.btnExpire.Location = new System.Drawing.Point(551, 208);
            this.btnExpire.Margin = new System.Windows.Forms.Padding(4, 3, 4, 3);
            this.btnExpire.Name = "btnExpire";
            this.btnExpire.Size = new System.Drawing.Size(126, 27);
            this.btnExpire.TabIndex = 24;
            this.btnExpire.Text = "Expire ATs";
            this.btnExpire.UseVisualStyleBackColor = true;
            this.btnExpire.Click += new System.EventHandler(this.btnExpire_Click);
            // 
            // btnRemoveAccount
            // 
<<<<<<< HEAD
            this.btnRemoveAccount.Location = new System.Drawing.Point(469, 222);
=======
            this.btnRemoveAccount.Location = new System.Drawing.Point(362, 274);
>>>>>>> a15fa158
            this.btnRemoveAccount.Margin = new System.Windows.Forms.Padding(4, 3, 4, 3);
            this.btnRemoveAccount.Name = "btnRemoveAccount";
            this.btnRemoveAccount.Size = new System.Drawing.Size(126, 27);
            this.btnRemoveAccount.TabIndex = 25;
            this.btnRemoveAccount.Text = "Remove Acc";
            this.btnRemoveAccount.UseVisualStyleBackColor = true;
            this.btnRemoveAccount.Click += new System.EventHandler(this.btnRemoveAcc_Click);
            // 
            // cbxBackgroundThread
            // 
            this.cbxBackgroundThread.AutoSize = true;
            this.cbxBackgroundThread.Location = new System.Drawing.Point(349, 197);
            this.cbxBackgroundThread.Margin = new System.Windows.Forms.Padding(4, 3, 4, 3);
            this.cbxBackgroundThread.Name = "cbxBackgroundThread";
            this.cbxBackgroundThread.Size = new System.Drawing.Size(159, 19);
            this.cbxBackgroundThread.TabIndex = 26;
            this.cbxBackgroundThread.Text = "Force background thread";
            this.cbxBackgroundThread.UseVisualStyleBackColor = true;
            // 
            // cbxListOsAccounts
            // 
            this.cbxListOsAccounts.AutoSize = true;
            this.cbxListOsAccounts.Location = new System.Drawing.Point(212, 222);
            this.cbxListOsAccounts.Margin = new System.Windows.Forms.Padding(4, 3, 4, 3);
            this.cbxListOsAccounts.Name = "cbxListOsAccounts";
            this.cbxListOsAccounts.Size = new System.Drawing.Size(113, 19);
            this.cbxListOsAccounts.TabIndex = 27;
            this.cbxListOsAccounts.Text = "List OS accounts";
            this.cbxListOsAccounts.UseVisualStyleBackColor = true;
            // 
            // cbxUseWam
            // 
            this.cbxUseWam.FormattingEnabled = true;
            this.cbxUseWam.Location = new System.Drawing.Point(10, 193);
            this.cbxUseWam.Margin = new System.Windows.Forms.Padding(5, 3, 5, 3);
            this.cbxUseWam.Name = "cbxUseWam";
            this.cbxUseWam.Size = new System.Drawing.Size(188, 23);
            this.cbxUseWam.TabIndex = 28;
            // 
            // cbxPOP
            // 
            this.cbxPOP.AutoSize = true;
            this.cbxPOP.Location = new System.Drawing.Point(349, 222);
            this.cbxPOP.Margin = new System.Windows.Forms.Padding(5, 3, 5, 3);
            this.cbxPOP.Name = "cbxPOP";
            this.cbxPOP.Size = new System.Drawing.Size(156, 19);
            this.cbxPOP.TabIndex = 29;
            this.cbxPOP.Text = "With Proof-of-Possesion";
            this.cbxPOP.UseVisualStyleBackColor = true;
            // 
<<<<<<< HEAD
            // nudAutocancelSeconds
            // 
            this.nudAutocancelSeconds.Location = new System.Drawing.Point(132, 193);
            this.nudAutocancelSeconds.Maximum = new decimal(new int[] {
            120,
            0,
            0,
            0});
            this.nudAutocancelSeconds.Name = "nudAutocancelSeconds";
            this.nudAutocancelSeconds.Size = new System.Drawing.Size(68, 23);
            this.nudAutocancelSeconds.TabIndex = 30;
=======
            // UsernameTxt
            // 
            this.UsernameTxt.Location = new System.Drawing.Point(85, 148);
            this.UsernameTxt.Margin = new System.Windows.Forms.Padding(4, 3, 4, 3);
            this.UsernameTxt.Name = "UsernameTxt";
            this.UsernameTxt.Size = new System.Drawing.Size(154, 23);
            this.UsernameTxt.TabIndex = 30;
>>>>>>> a15fa158
            // 
            // label7
            // 
            this.label7.AutoSize = true;
<<<<<<< HEAD
            this.label7.Location = new System.Drawing.Point(12, 195);
            this.label7.Name = "label7";
            this.label7.Size = new System.Drawing.Size(114, 15);
            this.label7.TabIndex = 31;
            this.label7.Text = "Autocancel Seconds";
=======
            this.label7.Location = new System.Drawing.Point(10, 152);
            this.label7.Margin = new System.Windows.Forms.Padding(4, 0, 4, 0);
            this.label7.Name = "label7";
            this.label7.Size = new System.Drawing.Size(60, 15);
            this.label7.TabIndex = 31;
            this.label7.Text = "Username";
            // 
            // label8
            // 
            this.label8.AutoSize = true;
            this.label8.Location = new System.Drawing.Point(247, 151);
            this.label8.Margin = new System.Windows.Forms.Padding(4, 0, 4, 0);
            this.label8.Name = "label8";
            this.label8.Size = new System.Drawing.Size(57, 15);
            this.label8.TabIndex = 32;
            this.label8.Text = "Password";
            // 
            // PasswordTxt
            // 
            this.PasswordTxt.Location = new System.Drawing.Point(321, 149);
            this.PasswordTxt.Margin = new System.Windows.Forms.Padding(4, 3, 4, 3);
            this.PasswordTxt.Name = "PasswordTxt";
            this.PasswordTxt.Size = new System.Drawing.Size(154, 23);
            this.PasswordTxt.TabIndex = 33;
            this.PasswordTxt.UseSystemPasswordChar = true;
            // 
            // atUsernamePwdBtn
            // 
            this.atUsernamePwdBtn.Location = new System.Drawing.Point(144, 274);
            this.atUsernamePwdBtn.Margin = new System.Windows.Forms.Padding(4, 3, 4, 3);
            this.atUsernamePwdBtn.Name = "atUsernamePwdBtn";
            this.atUsernamePwdBtn.Size = new System.Drawing.Size(76, 27);
            this.atUsernamePwdBtn.TabIndex = 34;
            this.atUsernamePwdBtn.Text = "AT U/P";
            this.atUsernamePwdBtn.UseVisualStyleBackColor = true;
            this.atUsernamePwdBtn.Click += new System.EventHandler(this.atUsernamePwdBtn_Click);
            // 
            // btnATSperf
            // 
            this.btnATSperf.Location = new System.Drawing.Point(10, 274);
            this.btnATSperf.Margin = new System.Windows.Forms.Padding(4, 3, 4, 3);
            this.btnATSperf.Name = "btnATSperf";
            this.btnATSperf.Size = new System.Drawing.Size(126, 27);
            this.btnATSperf.TabIndex = 30;
            this.btnATSperf.Text = "ATS Perf";
            this.btnATSperf.UseVisualStyleBackColor = true;
            this.btnATSperf.Click += new System.EventHandler(this.btnATSperf_Click);
>>>>>>> a15fa158
            // 
            // Form1
            // 
            this.AutoScaleDimensions = new System.Drawing.SizeF(7F, 15F);
            this.AutoScaleMode = System.Windows.Forms.AutoScaleMode.Font;
<<<<<<< HEAD
            this.ClientSize = new System.Drawing.Size(735, 740);
            this.Controls.Add(this.label7);
            this.Controls.Add(this.nudAutocancelSeconds);
=======
            this.ClientSize = new System.Drawing.Size(738, 794);
            this.Controls.Add(this.atUsernamePwdBtn);
            this.Controls.Add(this.PasswordTxt);
            this.Controls.Add(this.label8);
            this.Controls.Add(this.label7);
            this.Controls.Add(this.UsernameTxt);
            this.Controls.Add(this.btnATSperf);
>>>>>>> a15fa158
            this.Controls.Add(this.cbxPOP);
            this.Controls.Add(this.cbxUseWam);
            this.Controls.Add(this.cbxListOsAccounts);
            this.Controls.Add(this.cbxBackgroundThread);
            this.Controls.Add(this.btnRemoveAccount);
            this.Controls.Add(this.btnExpire);
            this.Controls.Add(this.cbxMsaPt);
            this.Controls.Add(this.cbxAccount);
            this.Controls.Add(this.label6);
            this.Controls.Add(this.label5);
            this.Controls.Add(this.cbxScopes);
            this.Controls.Add(this.btnClearCache);
            this.Controls.Add(this.clearBtn);
            this.Controls.Add(this.accBtn);
            this.Controls.Add(this.atsAtiBtn);
            this.Controls.Add(this.atiBtn);
            this.Controls.Add(this.atsBtn);
            this.Controls.Add(this.promptCbx);
            this.Controls.Add(this.label4);
            this.Controls.Add(this.loginHintTxt);
            this.Controls.Add(this.label3);
            this.Controls.Add(this.label2);
            this.Controls.Add(this.clientIdCbx);
            this.Controls.Add(this.authorityCbx);
            this.Controls.Add(this.label1);
            this.Controls.Add(this.resultTbx);
            this.Margin = new System.Windows.Forms.Padding(2);
            this.Name = "Form1";
            this.Text = "Form1";
            ((System.ComponentModel.ISupportInitialize)(this.nudAutocancelSeconds)).EndInit();
            this.ResumeLayout(false);
            this.PerformLayout();

        }

        #endregion

        private System.Windows.Forms.TextBox resultTbx;
        private System.Windows.Forms.Label label1;
        private System.Windows.Forms.ComboBox authorityCbx;
        private System.Windows.Forms.ComboBox clientIdCbx;
        private System.Windows.Forms.Label label2;
        private System.Windows.Forms.Label label3;
        private System.Windows.Forms.TextBox loginHintTxt;
        private System.Windows.Forms.ComboBox promptCbx;
        private System.Windows.Forms.Button atsBtn;
        private System.Windows.Forms.Button atiBtn;
        private System.Windows.Forms.Button atsAtiBtn;
        private System.Windows.Forms.Button accBtn;
        private System.Windows.Forms.Button clearBtn;
        private System.Windows.Forms.Button btnClearCache;
        private System.Windows.Forms.ComboBox cbxScopes;
        private System.Windows.Forms.Label label5;
        private System.Windows.Forms.Label label4;
        private System.Windows.Forms.Label label6;
        private System.Windows.Forms.ComboBox cbxAccount;
        private System.Windows.Forms.ToolTip toolTip1;
        private System.Windows.Forms.CheckBox cbxMsaPt;
        private System.Windows.Forms.Button btnExpire;
        private System.Windows.Forms.Button btnRemoveAccount;
        private System.Windows.Forms.CheckBox cbxBackgroundThread;
        private System.Windows.Forms.CheckBox cbxListOsAccounts;
        private System.Windows.Forms.ComboBox cbxUseWam;
        private System.Windows.Forms.CheckBox cbxPOP;
<<<<<<< HEAD
        private System.Windows.Forms.NumericUpDown nudAutocancelSeconds;
        private System.Windows.Forms.Label label7;
=======
        private System.Windows.Forms.TextBox UsernameTxt;
        private System.Windows.Forms.Label label7;
        private System.Windows.Forms.Label label8;
        private System.Windows.Forms.TextBox PasswordTxt;
        private System.Windows.Forms.Button atUsernamePwdBtn;
        private System.Windows.Forms.Button btnATSperf;
>>>>>>> a15fa158
    }
}
<|MERGE_RESOLUTION|>--- conflicted
+++ resolved
@@ -56,18 +56,15 @@
             this.cbxListOsAccounts = new System.Windows.Forms.CheckBox();
             this.cbxUseWam = new System.Windows.Forms.ComboBox();
             this.cbxPOP = new System.Windows.Forms.CheckBox();
-<<<<<<< HEAD
-            this.nudAutocancelSeconds = new System.Windows.Forms.NumericUpDown();
-            this.label7 = new System.Windows.Forms.Label();
-            ((System.ComponentModel.ISupportInitialize)(this.nudAutocancelSeconds)).BeginInit();
-=======
             this.UsernameTxt = new System.Windows.Forms.TextBox();
             this.label7 = new System.Windows.Forms.Label();
             this.label8 = new System.Windows.Forms.Label();
             this.PasswordTxt = new System.Windows.Forms.TextBox();
             this.atUsernamePwdBtn = new System.Windows.Forms.Button();
             this.btnATSperf = new System.Windows.Forms.Button();
->>>>>>> a15fa158
+            this.nudAutocancelSeconds = new System.Windows.Forms.NumericUpDown();
+            this.label9 = new System.Windows.Forms.Label();
+            ((System.ComponentModel.ISupportInitialize)(this.nudAutocancelSeconds)).BeginInit();
             this.SuspendLayout();
             // 
             // resultTbx
@@ -169,11 +166,7 @@
             // 
             // atsBtn
             // 
-<<<<<<< HEAD
-            this.atsBtn.Location = new System.Drawing.Point(14, 222);
-=======
             this.atsBtn.Location = new System.Drawing.Point(10, 241);
->>>>>>> a15fa158
             this.atsBtn.Margin = new System.Windows.Forms.Padding(4, 3, 4, 3);
             this.atsBtn.Name = "atsBtn";
             this.atsBtn.Size = new System.Drawing.Size(126, 27);
@@ -184,11 +177,7 @@
             // 
             // atiBtn
             // 
-<<<<<<< HEAD
-            this.atiBtn.Location = new System.Drawing.Point(108, 222);
-=======
             this.atiBtn.Location = new System.Drawing.Point(144, 241);
->>>>>>> a15fa158
             this.atiBtn.Margin = new System.Windows.Forms.Padding(4, 3, 4, 3);
             this.atiBtn.Name = "atiBtn";
             this.atiBtn.Size = new System.Drawing.Size(126, 27);
@@ -199,11 +188,7 @@
             // 
             // atsAtiBtn
             // 
-<<<<<<< HEAD
-            this.atsAtiBtn.Location = new System.Drawing.Point(203, 222);
-=======
             this.atsAtiBtn.Location = new System.Drawing.Point(278, 241);
->>>>>>> a15fa158
             this.atsAtiBtn.Margin = new System.Windows.Forms.Padding(4, 3, 4, 3);
             this.atsAtiBtn.Name = "atsAtiBtn";
             this.atsAtiBtn.Size = new System.Drawing.Size(126, 27);
@@ -214,11 +199,7 @@
             // 
             // accBtn
             // 
-<<<<<<< HEAD
-            this.accBtn.Location = new System.Drawing.Point(368, 222);
-=======
             this.accBtn.Location = new System.Drawing.Point(228, 274);
->>>>>>> a15fa158
             this.accBtn.Margin = new System.Windows.Forms.Padding(4, 3, 4, 3);
             this.accBtn.Name = "accBtn";
             this.accBtn.Size = new System.Drawing.Size(126, 27);
@@ -331,11 +312,7 @@
             // 
             // btnRemoveAccount
             // 
-<<<<<<< HEAD
-            this.btnRemoveAccount.Location = new System.Drawing.Point(469, 222);
-=======
             this.btnRemoveAccount.Location = new System.Drawing.Point(362, 274);
->>>>>>> a15fa158
             this.btnRemoveAccount.Margin = new System.Windows.Forms.Padding(4, 3, 4, 3);
             this.btnRemoveAccount.Name = "btnRemoveAccount";
             this.btnRemoveAccount.Size = new System.Drawing.Size(126, 27);
@@ -386,7 +363,65 @@
             this.cbxPOP.Text = "With Proof-of-Possesion";
             this.cbxPOP.UseVisualStyleBackColor = true;
             // 
-<<<<<<< HEAD
+            // UsernameTxt
+            // 
+            this.UsernameTxt.Location = new System.Drawing.Point(85, 148);
+            this.UsernameTxt.Margin = new System.Windows.Forms.Padding(4, 3, 4, 3);
+            this.UsernameTxt.Name = "UsernameTxt";
+            this.UsernameTxt.Size = new System.Drawing.Size(154, 23);
+            this.UsernameTxt.TabIndex = 30;
+            // 
+            // label7
+            // 
+            this.label7.AutoSize = true;
+            this.label7.Location = new System.Drawing.Point(10, 152);
+            this.label7.Margin = new System.Windows.Forms.Padding(4, 0, 4, 0);
+            this.label7.Name = "label7";
+            this.label7.Size = new System.Drawing.Size(60, 15);
+            this.label7.TabIndex = 31;
+            this.label7.Text = "Username";
+            // 
+            // label8
+            // 
+            this.label8.AutoSize = true;
+            this.label8.Location = new System.Drawing.Point(247, 151);
+            this.label8.Margin = new System.Windows.Forms.Padding(4, 0, 4, 0);
+            this.label8.Name = "label8";
+            this.label8.Size = new System.Drawing.Size(57, 15);
+            this.label8.TabIndex = 32;
+            this.label8.Text = "Password";
+            // 
+            // PasswordTxt
+            // 
+            this.PasswordTxt.Location = new System.Drawing.Point(321, 149);
+            this.PasswordTxt.Margin = new System.Windows.Forms.Padding(4, 3, 4, 3);
+            this.PasswordTxt.Name = "PasswordTxt";
+            this.PasswordTxt.Size = new System.Drawing.Size(154, 23);
+            this.PasswordTxt.TabIndex = 33;
+            this.PasswordTxt.UseSystemPasswordChar = true;
+            // 
+            // atUsernamePwdBtn
+            // 
+            this.atUsernamePwdBtn.Location = new System.Drawing.Point(144, 274);
+            this.atUsernamePwdBtn.Margin = new System.Windows.Forms.Padding(4, 3, 4, 3);
+            this.atUsernamePwdBtn.Name = "atUsernamePwdBtn";
+            this.atUsernamePwdBtn.Size = new System.Drawing.Size(76, 27);
+            this.atUsernamePwdBtn.TabIndex = 34;
+            this.atUsernamePwdBtn.Text = "AT U/P";
+            this.atUsernamePwdBtn.UseVisualStyleBackColor = true;
+            this.atUsernamePwdBtn.Click += new System.EventHandler(this.atUsernamePwdBtn_Click);
+            // 
+            // btnATSperf
+            // 
+            this.btnATSperf.Location = new System.Drawing.Point(10, 274);
+            this.btnATSperf.Margin = new System.Windows.Forms.Padding(4, 3, 4, 3);
+            this.btnATSperf.Name = "btnATSperf";
+            this.btnATSperf.Size = new System.Drawing.Size(126, 27);
+            this.btnATSperf.TabIndex = 30;
+            this.btnATSperf.Text = "ATS Perf";
+            this.btnATSperf.UseVisualStyleBackColor = true;
+            this.btnATSperf.Click += new System.EventHandler(this.btnATSperf_Click);
+            // 
             // nudAutocancelSeconds
             // 
             this.nudAutocancelSeconds.Location = new System.Drawing.Point(132, 193);
@@ -398,84 +433,20 @@
             this.nudAutocancelSeconds.Name = "nudAutocancelSeconds";
             this.nudAutocancelSeconds.Size = new System.Drawing.Size(68, 23);
             this.nudAutocancelSeconds.TabIndex = 30;
-=======
-            // UsernameTxt
-            // 
-            this.UsernameTxt.Location = new System.Drawing.Point(85, 148);
-            this.UsernameTxt.Margin = new System.Windows.Forms.Padding(4, 3, 4, 3);
-            this.UsernameTxt.Name = "UsernameTxt";
-            this.UsernameTxt.Size = new System.Drawing.Size(154, 23);
-            this.UsernameTxt.TabIndex = 30;
->>>>>>> a15fa158
-            // 
-            // label7
-            // 
-            this.label7.AutoSize = true;
-<<<<<<< HEAD
-            this.label7.Location = new System.Drawing.Point(12, 195);
-            this.label7.Name = "label7";
-            this.label7.Size = new System.Drawing.Size(114, 15);
-            this.label7.TabIndex = 31;
-            this.label7.Text = "Autocancel Seconds";
-=======
-            this.label7.Location = new System.Drawing.Point(10, 152);
-            this.label7.Margin = new System.Windows.Forms.Padding(4, 0, 4, 0);
-            this.label7.Name = "label7";
-            this.label7.Size = new System.Drawing.Size(60, 15);
-            this.label7.TabIndex = 31;
-            this.label7.Text = "Username";
-            // 
-            // label8
-            // 
-            this.label8.AutoSize = true;
-            this.label8.Location = new System.Drawing.Point(247, 151);
-            this.label8.Margin = new System.Windows.Forms.Padding(4, 0, 4, 0);
-            this.label8.Name = "label8";
-            this.label8.Size = new System.Drawing.Size(57, 15);
-            this.label8.TabIndex = 32;
-            this.label8.Text = "Password";
-            // 
-            // PasswordTxt
-            // 
-            this.PasswordTxt.Location = new System.Drawing.Point(321, 149);
-            this.PasswordTxt.Margin = new System.Windows.Forms.Padding(4, 3, 4, 3);
-            this.PasswordTxt.Name = "PasswordTxt";
-            this.PasswordTxt.Size = new System.Drawing.Size(154, 23);
-            this.PasswordTxt.TabIndex = 33;
-            this.PasswordTxt.UseSystemPasswordChar = true;
-            // 
-            // atUsernamePwdBtn
-            // 
-            this.atUsernamePwdBtn.Location = new System.Drawing.Point(144, 274);
-            this.atUsernamePwdBtn.Margin = new System.Windows.Forms.Padding(4, 3, 4, 3);
-            this.atUsernamePwdBtn.Name = "atUsernamePwdBtn";
-            this.atUsernamePwdBtn.Size = new System.Drawing.Size(76, 27);
-            this.atUsernamePwdBtn.TabIndex = 34;
-            this.atUsernamePwdBtn.Text = "AT U/P";
-            this.atUsernamePwdBtn.UseVisualStyleBackColor = true;
-            this.atUsernamePwdBtn.Click += new System.EventHandler(this.atUsernamePwdBtn_Click);
-            // 
-            // btnATSperf
-            // 
-            this.btnATSperf.Location = new System.Drawing.Point(10, 274);
-            this.btnATSperf.Margin = new System.Windows.Forms.Padding(4, 3, 4, 3);
-            this.btnATSperf.Name = "btnATSperf";
-            this.btnATSperf.Size = new System.Drawing.Size(126, 27);
-            this.btnATSperf.TabIndex = 30;
-            this.btnATSperf.Text = "ATS Perf";
-            this.btnATSperf.UseVisualStyleBackColor = true;
-            this.btnATSperf.Click += new System.EventHandler(this.btnATSperf_Click);
->>>>>>> a15fa158
+            // 
+            // label9
+            // 
+            this.label9.AutoSize = true;
+            this.label9.Location = new System.Drawing.Point(12, 195);
+            this.label9.Name = "label9";
+            this.label9.Size = new System.Drawing.Size(114, 15);
+            this.label9.TabIndex = 31;
+            this.label9.Text = "Autocancel Seconds";
             // 
             // Form1
             // 
             this.AutoScaleDimensions = new System.Drawing.SizeF(7F, 15F);
             this.AutoScaleMode = System.Windows.Forms.AutoScaleMode.Font;
-<<<<<<< HEAD
-            this.ClientSize = new System.Drawing.Size(735, 740);
-            this.Controls.Add(this.label7);
-            this.Controls.Add(this.nudAutocancelSeconds);
-=======
             this.ClientSize = new System.Drawing.Size(738, 794);
             this.Controls.Add(this.atUsernamePwdBtn);
             this.Controls.Add(this.PasswordTxt);
@@ -483,7 +454,9 @@
             this.Controls.Add(this.label7);
             this.Controls.Add(this.UsernameTxt);
             this.Controls.Add(this.btnATSperf);
->>>>>>> a15fa158
+            this.ClientSize = new System.Drawing.Size(735, 740);
+            this.Controls.Add(this.label9);
+            this.Controls.Add(this.nudAutocancelSeconds);
             this.Controls.Add(this.cbxPOP);
             this.Controls.Add(this.cbxUseWam);
             this.Controls.Add(this.cbxListOsAccounts);
@@ -548,16 +521,13 @@
         private System.Windows.Forms.CheckBox cbxListOsAccounts;
         private System.Windows.Forms.ComboBox cbxUseWam;
         private System.Windows.Forms.CheckBox cbxPOP;
-<<<<<<< HEAD
-        private System.Windows.Forms.NumericUpDown nudAutocancelSeconds;
-        private System.Windows.Forms.Label label7;
-=======
         private System.Windows.Forms.TextBox UsernameTxt;
         private System.Windows.Forms.Label label7;
         private System.Windows.Forms.Label label8;
         private System.Windows.Forms.TextBox PasswordTxt;
         private System.Windows.Forms.Button atUsernamePwdBtn;
         private System.Windows.Forms.Button btnATSperf;
->>>>>>> a15fa158
+        private System.Windows.Forms.NumericUpDown nudAutocancelSeconds;
+        private System.Windows.Forms.Label label9;
     }
 }
