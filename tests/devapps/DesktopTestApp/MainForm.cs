﻿// Copyright (c) Microsoft Corporation. All rights reserved.
// Licensed under the MIT License.

using System;
using System.Collections.Generic;
using System.Diagnostics;
using System.Drawing;
using System.Globalization;
using System.Linq;
using System.Runtime.CompilerServices;
using System.Security;
using System.Threading;
using System.Threading.Tasks;
using System.Windows.Forms;
using Microsoft.Identity.Client;
using Microsoft.Identity.Client.Cache;
using Microsoft.Identity.Client.Cache.Items;
using Microsoft.Identity.Client.Core;
using Microsoft.Identity.Client.Internal;
using Microsoft.Identity.Test.LabInfrastructure;

namespace DesktopTestApp
{
    public partial class MainForm : Form
    {
<<<<<<< HEAD
        private const string PublicClientId = "a914b42c-61ee-456a-9fd5-379fc217e21e";
        private string _b2CClientId = null;
=======
        private const string PublicClientId = "0615b6ca-88d4-4884-8729-b178178f7c27";
        private string _b2CClientId = "e3b9ad76-9763-4827-b088-80c7a7888f79";
        public const string B2CCustomDomainClientId = "64a88201-6bbd-49f5-ab46-9153798493fd ";
>>>>>>> 9e62d330

        private PublicClientHandler _publicClientHandler;
        private CancellationTokenSource _cancellationTokenSource;
        private readonly string[] _b2CScopes = { "https://msidlabb2c.onmicrosoft.com/msidlabb2capi/read" };
        public static string[] B2cCustomDomainScopes = { "https://public.msidlabb2c/b2cwebapp/read" };
        private const string B2CAuthority = "https://msidlabb2c.b2clogin.com/tfp/msidlabb2c.onmicrosoft.com/B2C_1_SISOPolicy/";
        private const string B2CEditProfileAuthority = "https://msidlabb2c.b2clogin.com/tfp/msidlabb2c.onmicrosoft.com/B2C_1_ProfileEditPolicy/";
        public const string B2CCustomDomainAuthority = "https://public.msidlabb2c.com/tfp/public.msidlabb2c.com/B2C_1_signupsignin_userflow/";
        public const string B2CROPCAuthority = "https://msidlabb2c.b2clogin.com/tfp/msidlabb2c.onmicrosoft.com/B2C_1_ROPC_Auth";

        private bool IsForceRefreshEnabled => forceRefreshCheckBox.Checked;

        public MainForm()
        {
            InitializeComponent();
            tabControl1.Appearance = TabAppearance.FlatButtons;
            tabControl1.ItemSize = new Size(0, 1);
            tabControl1.SizeMode = TabSizeMode.Fixed;
            tabControl1.Selecting += TabControl1_Selecting;
            logLevel.SelectedIndex = logLevel.Items.Count - 1;
            userPasswordTextBox.PasswordChar = '*';
        }

        protected override void OnLoad(EventArgs e)
        {
            base.OnLoad(e);
            _publicClientHandler = new PublicClientHandler(PublicClientId, LogDelegate);
            LoadSettings();
        }


        public void LogDelegate(LogLevel level, string message, bool containsPii)
        {
            Action action = null;

            if (containsPii)
            {
                action = () =>
                {
                    msalPIILogsTextBox.AppendText(message + Environment.NewLine);
                };
            }
            else
            {
                action = () =>
                {
                    msalLogsTextBox.AppendText(message + Environment.NewLine);
                };
            }

            BeginInvoke(new MethodInvoker(action));
        }

        public void RefreshUserList()
        {
            List<IAccount> accounts = _publicClientHandler.PublicClientApplication.GetAccountsAsync().Result.ToList();

            userList.DataSource = accounts;
            userList.Refresh();
        }

        #region PublicClient UI Controls

        private void loginHint_TextChanged(object sender, EventArgs e)
        {
            _publicClientHandler.LoginHint = loginHintTextBox.Text;
        }

        private void userList_SelectedIndexChanged(object sender, EventArgs e)
        {
            _publicClientHandler.CurrentUser = (IAccount)userList.SelectedItem;
        }

        private void overriddenAuthority_TextChanged(object sender, EventArgs e)
        {
            _publicClientHandler.AuthorityOverride = overriddenAuthority.Text;
        }

        private void acquire_Click(object sender, EventArgs e)
        {
            tabControl1.SelectedTab = publicClientTabPage;
            RefreshUserList();
        }

        private void settings_Click(object sender, EventArgs e)
        {
            tabControl1.SelectedTab = settingsTabPage;
        }

        private void cache_Click(object sender, EventArgs e)
        {
            tabControl1.SelectedTab = cacheTabPage;
            LoadCacheTabPageAsync().ConfigureAwait(true);
        }

        private void logs_Click(object sender, EventArgs e)
        {
            tabControl1.SelectedTab = logsTabPage;
        }

        #endregion

        #region PublicClientApplication Acquire Token
        private async void AcquireTokenInteractive_Click(object sender, EventArgs e)
        {
            using (new UIProgressScope(this))
            {
                ClearResultPageInfo();
                _publicClientHandler.ApplicationId = PublicClientId;
                _publicClientHandler.LoginHint = loginHintTextBox.Text;
                _publicClientHandler.AuthorityOverride = overriddenAuthority.Text;
                _publicClientHandler.InteractiveAuthority = authority.Text;

                if (IgnoreUserCbx.Checked)
                {
                    _publicClientHandler.CurrentUser = null;
                }
                else
                {
                    _publicClientHandler.CurrentUser = userList.SelectedItem as Account;
                }

                try
                {
                    AuthenticationResult authenticationResult = await _publicClientHandler.AcquireTokenInteractiveAsync(
                        SplitScopeString(scopes.Text),
                        GetUIBehavior(),
                        _publicClientHandler.ExtraQueryParams).ConfigureAwait(true);

                    SetResultPageInfo(authenticationResult);
                    RefreshUserList();
                }
                catch (Exception exc)
                {
                    CreateException(exc);
                }
            }
        }

        private async void acquireTokenByWindowsIntegratedAuth_Click(object sender, EventArgs e)
        {
            using (new UIProgressScope(this))
            {
                ClearResultPageInfo();
                string username = loginHintTextBox.Text; // Can be blank

                try
                {
                    AuthenticationResult authenticationResult = await _publicClientHandler.PublicClientApplication
                        .AcquireTokenByIntegratedWindowsAuth(SplitScopeString(scopes.Text))
                        .WithUsername(username)
                        .ExecuteAsync(CancellationToken.None)
                        .ConfigureAwait(true);

                    SetResultPageInfo(authenticationResult);
                    RefreshUserList();

                }
                catch (Exception exc)
                {
                    CreateException(exc);
                }
            }
        }

        private async void acquireTokenByUPButton_Click(object sender, EventArgs e)
        {
            try
            {
                _publicClientHandler.PublicClientApplication = PublicClientApplicationBuilder
                    .Create(PublicClientId)
                    .WithAuthority("https://login.microsoftonline.com/organizations")
                    .BuildConcrete();

                await AcquireTokenByUsernamePasswordAsync().ConfigureAwait(true);
            }
            catch (Exception exc)
            {
                CreateException(exc);
            }
        }

        private async Task AcquireTokenByUsernamePasswordAsync()
        {
            try
            {
                ClearResultPageInfo();
                userPasswordTextBox.PasswordChar = '*';

                string username = loginHintTextBox.Text; //Can be blank for U/P
                SecureString securePassword = ConvertToSecureString(userPasswordTextBox);

                AuthenticationResult authResult = await _publicClientHandler.PublicClientApplication
                    .AcquireTokenByUsernamePassword(
                        SplitScopeString(scopes.Text),
                        username,
                        securePassword)
                    .ExecuteAsync(CancellationToken.None)
                    .ConfigureAwait(true);

                SetResultPageInfo(authResult);
                RefreshUserList();
            }
            catch (Exception exc)
            {
                CreateException(exc);
            }
        }

        private SecureString ConvertToSecureString(TextBox textBox)
        {
            if (userPasswordTextBox.Text.Length > 0)
            {
                SecureString securePassword = new SecureString();
                userPasswordTextBox.Text.ToCharArray().ToList().ForEach(p => securePassword.AppendChar(p));
                securePassword.MakeReadOnly();
                return securePassword;
            }
            return null;
        }

        private async void acquireTokenSilent_Click(object sender, EventArgs e)
        {
            using (new UIProgressScope(this))
            {
                ClearResultPageInfo();

                _publicClientHandler.ApplicationId = PublicClientId;
                _publicClientHandler.AuthorityOverride = overriddenAuthority.Text;
                if (IgnoreUserCbx.Checked)
                {
                    _publicClientHandler.CurrentUser = null;
                }
                else
                {
                    _publicClientHandler.CurrentUser = userList.SelectedItem as Account;
                }

                try
                {
                    AuthenticationResult authenticationResult =
                        await _publicClientHandler.AcquireTokenSilentAsync(SplitScopeString(scopes.Text), IsForceRefreshEnabled).ConfigureAwait(true);

                    SetResultPageInfo(authenticationResult);
                }
                catch (Exception exc)
                {
                    CreateException(exc);
                }
            }
        }

        private async void acquireTokenInteractiveAuthority_Click(object sender, EventArgs e)
        {
            ClearResultPageInfo();
            _publicClientHandler.LoginHint = loginHintTextBox.Text;
            _publicClientHandler.AuthorityOverride = overriddenAuthority.Text;
            _publicClientHandler.InteractiveAuthority = authority.Text;

            if (IgnoreUserCbx.Checked)
            {
                _publicClientHandler.CurrentUser = null;
            }
            else
            {
                _publicClientHandler.CurrentUser = userList.SelectedItem as Account;
            }

            try
            {
                AuthenticationResult authenticationResult = await _publicClientHandler
                    .AcquireTokenInteractiveWithAuthorityAsync(
                        SplitScopeString(scopes.Text),
                        GetUIBehavior(),
                        _publicClientHandler.ExtraQueryParams).ConfigureAwait(true);

                SetResultPageInfo(authenticationResult);
            }
            catch (Exception exc)
            {
                CreateException(exc);
            }
        }
        #endregion

        private void CreateException(Exception ex)
        {
            string output = string.Empty;

            if (ex is MsalException exception)
            {
                output += string.Format(
                    CultureInfo.InvariantCulture,
                    "Error Code - {0}" + Environment.NewLine + "Message - {1}" + Environment.NewLine,
                    exception.ErrorCode,
                    exception.Message);

                if (exception is MsalServiceException)
                {
                    output += string.Format(CultureInfo.InvariantCulture, "Status Code - {0}" + Environment.NewLine, ((MsalServiceException)exception).StatusCode);
                    output += string.Format(CultureInfo.InvariantCulture, "Claims - {0}" + Environment.NewLine, ((MsalServiceException)exception).Claims);
                    output += string.Format(CultureInfo.InvariantCulture, "Raw Response - {0}" + Environment.NewLine, ((MsalServiceException)exception).ResponseBody);
                }
            }
            else
            {
                output = ex.Message + Environment.NewLine + ex.StackTrace;
            }


            callResult.Text = output;
        }

        private Prompt GetUIBehavior()
        {
            Prompt behavior = Prompt.SelectAccount;

            if (forceLogin.Checked)
            {
                behavior = Prompt.ForceLogin;
            }

            if (never.Checked)
            {
                behavior = Prompt.Never;
            }

            if (consent.Checked)
            {
                behavior = Prompt.Consent;
            }

            if (noPrompt.Checked)
            {
                behavior = Prompt.NoPrompt;
            }

            return behavior;
        }

        #region App logic

        public void SetResultPageInfo(AuthenticationResult authenticationResult)
        {
            callResult.Text = @"Access Token: " + authenticationResult.AccessToken + Environment.NewLine +
                              @"Expires On: " + authenticationResult.ExpiresOn + Environment.NewLine +
                              @"Tenant Id: " + authenticationResult.TenantId + Environment.NewLine +
                              @"User: " + authenticationResult.Account.Username + Environment.NewLine +
                              @"Id Token: " + authenticationResult.IdToken;
        }

        public void ClearResultPageInfo()
        {
            callResult.Text = string.Empty;
        }

        #endregion

        #region Cache Tab Operations
        private async Task LoadCacheTabPageAsync()
        {
            while (cachePageTableLayout.Controls.Count > 0)
            {
                cachePageTableLayout.Controls[0].Dispose();
            }

            // Bring the cache back into memory
            var acc = _publicClientHandler.PublicClientApplication.GetAccountsAsync().Result;
            Trace.WriteLine("Accounts: " + acc.Count());

            cachePageTableLayout.RowCount = 0;
            var allRefreshTokens = await _publicClientHandler
                .PublicClientApplication
                .UserTokenCacheInternal
                .GetAllRefreshTokensAsync(true)
                .ConfigureAwait(true);

            var allAccessTokens = await _publicClientHandler
                .PublicClientApplication
                .UserTokenCacheInternal
                .GetAllAccessTokensAsync(true)
                .ConfigureAwait(true);

            foreach (MsalRefreshTokenCacheItem rtItem in allRefreshTokens)
            {
                AddControlToCachePageTableLayout(
                    new MsalUserRefreshTokenControl(_publicClientHandler.PublicClientApplication, rtItem)
                    {
                        RefreshViewAsyncDelegate = LoadCacheTabPageAsync
                    });

                foreach (MsalAccessTokenCacheItem atItem in allAccessTokens)
                {
                    if (atItem.HomeAccountId.Equals(rtItem.HomeAccountId, StringComparison.OrdinalIgnoreCase))
                    {
                        AddControlToCachePageTableLayout(
                            new MsalUserAccessTokenControl(_publicClientHandler.PublicClientApplication.UserTokenCacheInternal,
                                atItem)
                            {
                                RefreshViewAsyncDelegate = LoadCacheTabPageAsync
                            });
                    }
                }
            }
        }

        private void AddControlToCachePageTableLayout(Control ctl)
        {
            cachePageTableLayout.RowCount += 1;
            cachePageTableLayout.RowStyles.Add(
                new RowStyle(SizeType.AutoSize, ctl.Height));
            ctl.Dock = DockStyle.Fill;
            cachePageTableLayout.Controls.Add(ctl, 0, cachePageTableLayout.RowCount - 1);
            foreach (RowStyle rs in cachePageTableLayout.RowStyles)
            {
                rs.Height = ctl.Height;
            }
        }
        #endregion

        #region Settings Tab Operations
        private void TabControl1_Selecting(object sender, TabControlCancelEventArgs e)
        {
            //tab page is not settings tab. Apply values from settings page.
            if (tabControl1.SelectedIndex != 2)
            {
                LoadSettings();
            }
        }

        private void LoadSettings()
        {
            _publicClientHandler.ExtraQueryParams = extraQueryParams.Text;
            Environment.SetEnvironmentVariable("MsalExtraQueryParameter", environmentQP.Text);
        }

        #endregion

        private void clearLogsButton_Click(object sender, EventArgs e)
        {
            msalLogsTextBox.Text = string.Empty;
            msalPIILogsTextBox.Text = string.Empty;
        }

        private void authority_FocusLeave(object sender, EventArgs e)
        {
            _publicClientHandler.CreateOrUpdatePublicClientApp(this.authority.Text, PublicClientId);
        }

        private async void acquireTokenDeviceCode_Click(object sender, EventArgs e)
        {
            ClearResultPageInfo();

            try
            {
                _cancellationTokenSource = new CancellationTokenSource();

                AuthenticationResult authenticationResult = await _publicClientHandler.PublicClientApplication
                    .AcquireTokenWithDeviceCode(
                        SplitScopeString(scopes.Text),
                        dcr =>
                        {
                            BeginInvoke(new MethodInvoker(() => callResult.Text = dcr.Message));
                            return Task.FromResult(0);
                        })
                    .ExecuteAsync(_cancellationTokenSource.Token)
                    .ConfigureAwait(true);

                SetResultPageInfo(authenticationResult);
            }
            catch (Exception ex)
            {
                CreateException(ex);
            }
        }

        private void cancelOperationButton_Click(object sender, EventArgs e)
        {
            _cancellationTokenSource?.Cancel();
            _cancellationTokenSource = null;
        }

        private IEnumerable<string> SplitScopeString(string scopes)
        {
            if (string.IsNullOrWhiteSpace(scopes))
            {
                return new string[] { };
            }

            return scopes.Split(new[] { " " }, StringSplitOptions.None);
        }

        private async void b2cLogin_Click(object sender, EventArgs e)
        {
            using (new UIProgressScope(this))
            {
                GetB2CClientIdFromLab();

                ClearResultPageInfo();

                _publicClientHandler.InteractiveAuthority = B2CAuthority;
                _publicClientHandler.ApplicationId = _b2CClientId;

                try
                {
                    AuthenticationResult authenticationResult = await _publicClientHandler.AcquireTokenInteractiveAsync(
                        _b2CScopes,
                        GetUIBehavior(),
                        _publicClientHandler.ExtraQueryParams).ConfigureAwait(true);

                    SetResultPageInfo(authenticationResult);
                    RefreshUserList();
                }
                catch (Exception exc)
                {
                    CreateException(exc);
                }
            }
        }

        private async void b2cEditProfile_Click(object sender, EventArgs e)
        {
            using (new UIProgressScope(this))
            {
                GetB2CClientIdFromLab();

                ClearResultPageInfo();

                _publicClientHandler.InteractiveAuthority = B2CEditProfileAuthority;
                _publicClientHandler.ApplicationId = _b2CClientId;

                try
                {
                    AuthenticationResult authenticationResult = await _publicClientHandler.AcquireTokenInteractiveAsync(
                        _b2CScopes,
                        GetUIBehavior(),
                        _publicClientHandler.ExtraQueryParams).ConfigureAwait(true);

                    SetResultPageInfo(authenticationResult);
                    RefreshUserList();
                }
                catch (Exception exc)
                {
                    CreateException(exc);
                }
            }
        }

        private async void b2cSilentFlow_Click(object sender, EventArgs e)
        {
            using (new UIProgressScope(this))
            {
                ClearResultPageInfo();

                _publicClientHandler.InteractiveAuthority = B2CAuthority;
                _publicClientHandler.ApplicationId = _b2CClientId;

                try
                {
                    AuthenticationResult authenticationResult =
                        await _publicClientHandler.AcquireTokenSilentAsync(_b2CScopes, IsForceRefreshEnabled).ConfigureAwait(true);

                    SetResultPageInfo(authenticationResult);
                }
                catch (Exception exc)
                {
                    CreateException(exc);
                }
            }
        }

        private async void B2cCustomDomain_Click(object sender, EventArgs e)
        {
            using (new UIProgressScope(this))
            {
                ClearResultPageInfo();

                _publicClientHandler.InteractiveAuthority = B2CCustomDomainAuthority;
                _publicClientHandler.ApplicationId = B2CCustomDomainClientId;

                try
                {
                    AuthenticationResult authenticationResult =
                        await _publicClientHandler.AcquireTokenInteractiveWithB2CAuthorityAsync(
                            B2cCustomDomainScopes,
                            Prompt.SelectAccount,
                            null,
                            B2CCustomDomainAuthority).ConfigureAwait(true);

                    SetResultPageInfo(authenticationResult);
                }
                catch (Exception exc)
                {
                    CreateException(exc);
                }
            }
        }

        private async void B2cSilentCustomDomain_Click(object sender, EventArgs e)
        {
            using (new UIProgressScope(this))
            {
                ClearResultPageInfo();

                _publicClientHandler.InteractiveAuthority = B2CCustomDomainAuthority;
                _publicClientHandler.ApplicationId = B2CCustomDomainClientId;

                try
                {
                    AuthenticationResult authenticationResult =
                        await _publicClientHandler.AcquireTokenSilentAsync(
                            B2cCustomDomainScopes,
                            IsForceRefreshEnabled).ConfigureAwait(true);

                    SetResultPageInfo(authenticationResult);
                }
                catch (Exception exc)
                {
                    CreateException(exc);
                }
            }
        }

        private async void RopcB2CAT_Click(object sender, EventArgs e)
        {
            try
            {
                _publicClientHandler.PublicClientApplication = PublicClientApplicationBuilder
                   .Create(_b2CClientId)
                   .WithB2CAuthority(B2CROPCAuthority)
                   .BuildConcrete();
                await AcquireTokenByUsernamePasswordAsync().ConfigureAwait(true);
            }
            catch (Exception exc)
            {
                CreateException(exc);
            }
        }
        
        private void GetB2CClientIdFromLab()
        {
            if (_b2CClientId != null)
            {
                return;
            }
            LabResponse labResponse = LabUserHelper.GetB2CLocalAccount();
            _b2CClientId = labResponse.AppId;
        }
    }
}<|MERGE_RESOLUTION|>--- conflicted
+++ resolved
@@ -23,14 +23,9 @@
 {
     public partial class MainForm : Form
     {
-<<<<<<< HEAD
-        private const string PublicClientId = "a914b42c-61ee-456a-9fd5-379fc217e21e";
-        private string _b2CClientId = null;
-=======
         private const string PublicClientId = "0615b6ca-88d4-4884-8729-b178178f7c27";
         private string _b2CClientId = "e3b9ad76-9763-4827-b088-80c7a7888f79";
         public const string B2CCustomDomainClientId = "64a88201-6bbd-49f5-ab46-9153798493fd ";
->>>>>>> 9e62d330
 
         private PublicClientHandler _publicClientHandler;
         private CancellationTokenSource _cancellationTokenSource;
