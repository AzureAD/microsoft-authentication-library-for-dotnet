﻿<?xml version="1.0" encoding="utf-8"?>
<Project ToolsVersion="15.0" DefaultTargets="Build" xmlns="http://schemas.microsoft.com/developer/msbuild/2003">
  <Import Project="$(MSBuildExtensionsPath)\$(MSBuildToolsVersion)\Microsoft.Common.props" Condition="Exists('$(MSBuildExtensionsPath)\$(MSBuildToolsVersion)\Microsoft.Common.props')" />
  <PropertyGroup>
    <Configuration Condition=" '$(Configuration)' == '' ">Debug</Configuration>
    <Platform Condition=" '$(Platform)' == '' ">x86</Platform>
    <ProjectGuid>{FD564645-7B8D-4CD6-9B88-9C1651D9D1EF}</ProjectGuid>
    <OutputType>AppContainerExe</OutputType>
    <AppDesignerFolder>Properties</AppDesignerFolder>
    <RootNamespace>UWP</RootNamespace>
    <AssemblyName>UWP</AssemblyName>
    <DefaultLanguage>en-US</DefaultLanguage>
    <TargetPlatformIdentifier>UAP</TargetPlatformIdentifier>
    <TargetPlatformVersion Condition=" '$(TargetPlatformVersion)' == '' ">10.0.17134.0</TargetPlatformVersion>
    <TargetPlatformMinVersion>10.0.15063.0</TargetPlatformMinVersion>
    <MinimumVisualStudioVersion>14</MinimumVisualStudioVersion>
    <FileAlignment>512</FileAlignment>
    <ProjectTypeGuids>{A5A43C5B-DE2A-4C0C-9213-0A381AF9435A};{FAE04EC0-301F-11D3-BF4B-00C04F79EFBC}</ProjectTypeGuids>
    <WindowsXamlEnableOverview>true</WindowsXamlEnableOverview>
    <PackageCertificateKeyFile>UWP_TemporaryKey.pfx</PackageCertificateKeyFile>
  </PropertyGroup>
  <PropertyGroup Condition="'$(Configuration)|$(Platform)' == 'Debug|x86'">
    <DebugSymbols>true</DebugSymbols>
    <OutputPath>bin\x86\Debug\</OutputPath>
    <DefineConstants>DEBUG;TRACE;NETFX_CORE;WINDOWS_UWP</DefineConstants>
    <NoWarn>;2008</NoWarn>
    <DebugType>full</DebugType>
    <PlatformTarget>x86</PlatformTarget>
    <UseVSHostingProcess>false</UseVSHostingProcess>
    <ErrorReport>prompt</ErrorReport>
    <Prefer32Bit>true</Prefer32Bit>
  </PropertyGroup>
  <PropertyGroup Condition="'$(Configuration)|$(Platform)' == 'Release|x86'">
    <OutputPath>bin\x86\Release\</OutputPath>
    <DefineConstants>TRACE;NETFX_CORE;WINDOWS_UWP</DefineConstants>
    <Optimize>true</Optimize>
    <NoWarn>;2008</NoWarn>
    <DebugType>pdbonly</DebugType>
    <PlatformTarget>x86</PlatformTarget>
    <UseVSHostingProcess>false</UseVSHostingProcess>
    <ErrorReport>prompt</ErrorReport>
    <Prefer32Bit>true</Prefer32Bit>
    <UseDotNetNativeToolchain>true</UseDotNetNativeToolchain>
  </PropertyGroup>
  <PropertyGroup Condition="'$(Configuration)|$(Platform)' == 'Debug|ARM'">
    <DebugSymbols>true</DebugSymbols>
    <OutputPath>bin\ARM\Debug\</OutputPath>
    <DefineConstants>DEBUG;TRACE;NETFX_CORE;WINDOWS_UWP</DefineConstants>
    <NoWarn>;2008</NoWarn>
    <DebugType>full</DebugType>
    <PlatformTarget>ARM</PlatformTarget>
    <UseVSHostingProcess>false</UseVSHostingProcess>
    <ErrorReport>prompt</ErrorReport>
    <Prefer32Bit>true</Prefer32Bit>
  </PropertyGroup>
  <PropertyGroup Condition="'$(Configuration)|$(Platform)' == 'Release|ARM'">
    <OutputPath>bin\ARM\Release\</OutputPath>
    <DefineConstants>TRACE;NETFX_CORE;WINDOWS_UWP</DefineConstants>
    <Optimize>true</Optimize>
    <NoWarn>;2008</NoWarn>
    <DebugType>pdbonly</DebugType>
    <PlatformTarget>ARM</PlatformTarget>
    <UseVSHostingProcess>false</UseVSHostingProcess>
    <ErrorReport>prompt</ErrorReport>
    <Prefer32Bit>true</Prefer32Bit>
    <UseDotNetNativeToolchain>true</UseDotNetNativeToolchain>
  </PropertyGroup>
  <PropertyGroup Condition="'$(Configuration)|$(Platform)' == 'Debug|ARM64'">
    <DebugSymbols>true</DebugSymbols>
    <OutputPath>bin\ARM64\Debug\</OutputPath>
    <DefineConstants>DEBUG;TRACE;NETFX_CORE;WINDOWS_UWP</DefineConstants>
    <NoWarn>;2008</NoWarn>
    <DebugType>full</DebugType>
    <PlatformTarget>ARM64</PlatformTarget>
    <UseVSHostingProcess>false</UseVSHostingProcess>
    <ErrorReport>prompt</ErrorReport>
    <Prefer32Bit>true</Prefer32Bit>
    <RuntimeIdentifier>win10-arm64</RuntimeIdentifier>
  </PropertyGroup>
  <PropertyGroup Condition="'$(Configuration)|$(Platform)' == 'Release|ARM64'">
    <OutputPath>bin\ARM64\Release\</OutputPath>
    <DefineConstants>TRACE;NETFX_CORE;WINDOWS_UWP</DefineConstants>
    <Optimize>true</Optimize>
    <NoWarn>;2008</NoWarn>
    <DebugType>pdbonly</DebugType>
    <PlatformTarget>ARM64</PlatformTarget>
    <UseVSHostingProcess>false</UseVSHostingProcess>
    <ErrorReport>prompt</ErrorReport>
    <Prefer32Bit>true</Prefer32Bit>
    <RuntimeIdentifier>win10-arm64</RuntimeIdentifier>
    <UseDotNetNativeToolchain>true</UseDotNetNativeToolchain>
  </PropertyGroup>
  <PropertyGroup Condition="'$(Configuration)|$(Platform)' == 'Debug|x64'">
    <DebugSymbols>true</DebugSymbols>
    <OutputPath>bin\x64\Debug\</OutputPath>
    <DefineConstants>DEBUG;TRACE;NETFX_CORE;WINDOWS_UWP</DefineConstants>
    <NoWarn>;2008</NoWarn>
    <DebugType>full</DebugType>
    <PlatformTarget>x64</PlatformTarget>
    <UseVSHostingProcess>false</UseVSHostingProcess>
    <ErrorReport>prompt</ErrorReport>
    <Prefer32Bit>true</Prefer32Bit>
  </PropertyGroup>
  <PropertyGroup Condition="'$(Configuration)|$(Platform)' == 'Release|x64'">
    <OutputPath>bin\x64\Release\</OutputPath>
    <DefineConstants>TRACE;NETFX_CORE;WINDOWS_UWP</DefineConstants>
    <Optimize>true</Optimize>
    <NoWarn>;2008</NoWarn>
    <DebugType>pdbonly</DebugType>
    <PlatformTarget>x64</PlatformTarget>
    <UseVSHostingProcess>false</UseVSHostingProcess>
    <ErrorReport>prompt</ErrorReport>
    <Prefer32Bit>true</Prefer32Bit>
    <UseDotNetNativeToolchain>true</UseDotNetNativeToolchain>
  </PropertyGroup>
  <PropertyGroup>
    <RestoreProjectStyle>PackageReference</RestoreProjectStyle>
  </PropertyGroup>
  <ItemGroup>
    <Compile Include="App.xaml.cs">
      <DependentUpon>App.xaml</DependentUpon>
    </Compile>
    <Compile Include="MainPage.xaml.cs">
      <DependentUpon>MainPage.xaml</DependentUpon>
    </Compile>
    <Compile Include="Properties\AssemblyInfo.cs" />
  </ItemGroup>
  <ItemGroup>
    <AppxManifest Include="Package.appxmanifest">
      <SubType>Designer</SubType>
    </AppxManifest>
    <None Include="UWP_TemporaryKey.pfx" />
  </ItemGroup>
  <ItemGroup>
    <Content Include="Properties\Default.rd.xml" />
    <Content Include="Assets\LockScreenLogo.scale-200.png" />
    <Content Include="Assets\SplashScreen.scale-200.png" />
    <Content Include="Assets\Square150x150Logo.scale-200.png" />
    <Content Include="Assets\Square44x44Logo.scale-200.png" />
    <Content Include="Assets\Square44x44Logo.targetsize-24_altform-unplated.png" />
    <Content Include="Assets\StoreLogo.png" />
    <Content Include="Assets\Wide310x150Logo.scale-200.png" />
  </ItemGroup>
  <ItemGroup>
    <ApplicationDefinition Include="App.xaml">
      <Generator>MSBuild:Compile</Generator>
      <SubType>Designer</SubType>
    </ApplicationDefinition>
    <Page Include="MainPage.xaml">
      <Generator>MSBuild:Compile</Generator>
      <SubType>Designer</SubType>
    </Page>
  </ItemGroup>
  <ItemGroup>
    <ProjectReference Include="..\..\..\src\Microsoft.Identity.Client\Microsoft.Identity.Client.csproj">
      <Project>{60117A9B-4BB8-472E-BFFF-52CBF67CA95A}</Project>
      <Name>Microsoft.Identity.Client</Name>
    </ProjectReference>
    <PackageReference Include="Microsoft.NETCore.UniversalWindowsPlatform">
      <Version>6.1.9</Version>
    </PackageReference>
    <ProjectReference Include="..\..\..\Telemetry\Telemetry.csproj">
      <Project>{2ae44538-8e72-4d43-9cd1-b26c3a657814}</Project>
      <Name>Telemetry</Name>
    </ProjectReference>
  </ItemGroup>
  <PropertyGroup Condition=" '$(VisualStudioVersion)' == '' or '$(VisualStudioVersion)' &lt; '14.0' ">
    <VisualStudioVersion>14.0</VisualStudioVersion>
  </PropertyGroup>
  <Import Project="$(MSBuildExtensionsPath)\Microsoft\WindowsXaml\v$(VisualStudioVersion)\Microsoft.Windows.UI.Xaml.CSharp.targets" />
  <!-- To modify your build process, add your task inside one of the targets below and uncomment it.
       Other similar extension points exist, see Microsoft.Common.targets.
  <Target Name="BeforeBuild">
  </Target>
  <Target Name="AfterBuild">
  </Target>
  -->
<<<<<<< HEAD
  <PropertyGroup>
    <CodeAnalysisRuleSet>../../../../build/SolutionWideAnalyzerConfig.ruleset</CodeAnalysisRuleSet>
  </PropertyGroup>
=======
>>>>>>> 3cfd9a15
</Project><|MERGE_RESOLUTION|>--- conflicted
+++ resolved
@@ -175,10 +175,4 @@
   <Target Name="AfterBuild">
   </Target>
   -->
-<<<<<<< HEAD
-  <PropertyGroup>
-    <CodeAnalysisRuleSet>../../../../build/SolutionWideAnalyzerConfig.ruleset</CodeAnalysisRuleSet>
-  </PropertyGroup>
-=======
->>>>>>> 3cfd9a15
 </Project>