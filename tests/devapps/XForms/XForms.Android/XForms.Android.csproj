﻿<?xml version="1.0" encoding="utf-8"?>
<Project ToolsVersion="4.0" DefaultTargets="Build" xmlns="http://schemas.microsoft.com/developer/msbuild/2003">
  <PropertyGroup>
    <Configuration Condition=" '$(Configuration)' == '' ">Debug</Configuration>
    <Platform Condition=" '$(Platform)' == '' ">AnyCPU</Platform>
    <ProductVersion>8.0.30703</ProductVersion>
    <SchemaVersion>2.0</SchemaVersion>
    <ProjectGuid>{6120F6A0-59BA-4065-B0F4-92690D9BE1E2}</ProjectGuid>
    <ProjectTypeGuids>{EFBA0AD7-5A72-4C68-AF49-83D382785DCF};{FAE04EC0-301F-11D3-BF4B-00C04F79EFBC}</ProjectTypeGuids>
    <OutputType>Library</OutputType>
    <AppDesignerFolder>Properties</AppDesignerFolder>
    <RootNamespace>XForms.Droid</RootNamespace>
    <AssemblyName>XForms.Android</AssemblyName>
    <FileAlignment>512</FileAlignment>
    <AndroidApplication>true</AndroidApplication>
    <AndroidResgenFile>Resources\Resource.Designer.cs</AndroidResgenFile>
    <GenerateSerializationAssemblies>Off</GenerateSerializationAssemblies>
    <AndroidManifest>Properties\AndroidManifest.xml</AndroidManifest>
    <AndroidUseLatestPlatformSdk>false</AndroidUseLatestPlatformSdk>
    <TargetFrameworkVersion>v8.1</TargetFrameworkVersion>
    <AndroidStoreUncompressedFileExtensions />
    <MandroidI18n />
    <JavaMaximumHeapSize />
    <JavaOptions />
  </PropertyGroup>
  <PropertyGroup Condition=" '$(Configuration)|$(Platform)' == 'Debug|AnyCPU' ">
    <DebugSymbols>True</DebugSymbols>
    <DebugType>full</DebugType>
    <Optimize>false</Optimize>
    <OutputPath>bin\Debug\</OutputPath>
    <DefineConstants>TRACE;DEBUG</DefineConstants>
    <ErrorReport>prompt</ErrorReport>
    <WarningLevel>4</WarningLevel>
    <AndroidUseSharedRuntime>True</AndroidUseSharedRuntime>
    <AndroidLinkMode>None</AndroidLinkMode>
    <AndroidSupportedAbis>armeabi;armeabi-v7a;x86</AndroidSupportedAbis>
    <EmbedAssembliesIntoApk>False</EmbedAssembliesIntoApk>
    <BundleAssemblies>False</BundleAssemblies>
    <AndroidCreatePackagePerAbi>False</AndroidCreatePackagePerAbi>
    <Debugger>.Net (Xamarin)</Debugger>
    <AotAssemblies>False</AotAssemblies>
    <EnableLLVM>False</EnableLLVM>
    <AndroidEnableMultiDex>False</AndroidEnableMultiDex>
    <EnableProguard>False</EnableProguard>
  </PropertyGroup>
  <PropertyGroup Condition=" '$(Configuration)|$(Platform)' == 'Release|AnyCPU' ">
    <DebugType>pdbonly</DebugType>
    <Optimize>true</Optimize>
    <OutputPath>bin\Release\</OutputPath>
    <DefineConstants>TRACE</DefineConstants>
    <ErrorReport>prompt</ErrorReport>
    <WarningLevel>4</WarningLevel>
    <AndroidUseSharedRuntime>False</AndroidUseSharedRuntime>
    <AndroidLinkMode>SdkOnly</AndroidLinkMode>
  </PropertyGroup>
<<<<<<< HEAD
  <PropertyGroup Condition="'$(Configuration)|$(Platform)' == 'Appveyor|AnyCPU'">
    <OutputPath>bin\Appveyor\</OutputPath>
  </PropertyGroup>
  <!-- Set this env variable locally to enable Telemetry on developer applications-->
  <PropertyGroup Condition="'$(TELEMETRY)' != ''">
    <DefineConstants>$(DefineConstants);TELEMETRY</DefineConstants>
  </PropertyGroup>
=======
>>>>>>> f042bb80
  <ItemGroup>
    <Reference Include="Mono.Android" />
    <Reference Include="System" />
    <Reference Include="System.Core" />
    <Reference Include="System.Xml.Linq" />
    <Reference Include="System.Xml" />
  </ItemGroup>
  <ItemGroup>
    <Compile Include="AcquirePageRenderer.cs" />
    <Compile Include="GlobalSuppressions.cs" />
    <Compile Include="MainActivity.cs" />
    <Compile Include="Resources\Resource.Designer.cs" />
    <Compile Include="Properties\AssemblyInfo.cs" />
  </ItemGroup>
  <ItemGroup>
    <None Include="Resources\AboutResources.txt" />
    <None Include="Assets\AboutAssets.txt" />
  </ItemGroup>
  <ItemGroup>
    <AndroidResource Include="Resources\drawable\icon.png" />
    <AndroidResource Include="Resources\drawable-hdpi\icon.png" />
    <AndroidResource Include="Resources\drawable-xhdpi\icon.png" />
    <AndroidResource Include="Resources\drawable-xxhdpi\icon.png" />
  </ItemGroup>
  <ItemGroup>
    <None Include="Properties\AndroidManifest.xml" />
  </ItemGroup>
  <ItemGroup>
    <AndroidResource Include="Resources\layout\Tabbar.axml" />
    <AndroidResource Include="Resources\layout\Toolbar.axml" />
    <AndroidResource Include="Resources\values\styles.xml" />
  </ItemGroup>
  <ItemGroup>
    <PackageReference Include="Xamarin.Forms" Version="2.5.0.122203" />
    <PackageReference Include="Xamarin.Android.Support.V4" Version="27.0.2" />
    <PackageReference Include="Xamarin.Android.Support.Compat" Version="27.0.2" />
    <PackageReference Include="Xamarin.Android.Support.Design" Version="27.0.2" />
    <PackageReference Include="Xamarin.Android.Support.Core.UI" Version="27.0.2" />
    <PackageReference Include="Xamarin.Android.Support.v7.CardView" Version="27.0.2" />
    <PackageReference Include="Xamarin.Android.Support.Annotations" Version="27.0.2" />
    <PackageReference Include="Xamarin.Android.Support.Core.Utils" Version="27.0.2" />
    <PackageReference Include="Xamarin.Android.Support.v7.AppCompat" Version="27.0.2" />
    <PackageReference Include="Xamarin.Android.Support.v7.MediaRouter" Version="27.0.2" />
    <PackageReference Include="Xamarin.Android.Support.v7.Palette" Version="27.0.2" />
  </ItemGroup>
  <ItemGroup>
    <PackageReference Include="StrongNamer">
      <Version>0.0.8</Version>
    </PackageReference>
    <ProjectReference Include="..\..\..\..\src\Microsoft.Identity.Client\Microsoft.Identity.Client.csproj">
      <Project>{3433eb33-114a-4db7-bc57-14f17f55da3c}</Project>
      <Name>Microsoft.Identity.Client</Name>
    </ProjectReference>
    <ProjectReference Condition="'$(TELEMETRY)' != ''" Include="..\..\AriaTelemetryProvider\AriaTelemetryProvider.csproj">
      <Project>{2ae44538-8e72-4d43-9cd1-b26c3a657814}</Project>
      <Name>AriaTelemetryProvider</Name>
    </ProjectReference>
    <ProjectReference Include="..\XForms\XForms.csproj">
      <Project>{a00ac06a-694f-4fea-999f-81e753fa7c28}</Project>
      <Name>XForms</Name>
    </ProjectReference>
  </ItemGroup>
  <Import Project="$(MSBuildExtensionsPath)\Xamarin\Android\Xamarin.Android.CSharp.targets" />
  <!-- Import the Xamarin targets workaround -->
  <Import Project="..\Patch.Xamarin.Common.targets" />
</Project><|MERGE_RESOLUTION|>--- conflicted
+++ resolved
@@ -53,16 +53,10 @@
     <AndroidUseSharedRuntime>False</AndroidUseSharedRuntime>
     <AndroidLinkMode>SdkOnly</AndroidLinkMode>
   </PropertyGroup>
-<<<<<<< HEAD
-  <PropertyGroup Condition="'$(Configuration)|$(Platform)' == 'Appveyor|AnyCPU'">
-    <OutputPath>bin\Appveyor\</OutputPath>
-  </PropertyGroup>
-  <!-- Set this env variable locally to enable Telemetry on developer applications-->
+<!-- Set this env variable locally to enable Telemetry on developer applications-->
   <PropertyGroup Condition="'$(TELEMETRY)' != ''">
     <DefineConstants>$(DefineConstants);TELEMETRY</DefineConstants>
   </PropertyGroup>
-=======
->>>>>>> f042bb80
   <ItemGroup>
     <Reference Include="Mono.Android" />
     <Reference Include="System" />
