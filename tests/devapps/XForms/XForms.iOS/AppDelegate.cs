﻿//----------------------------------------------------------------------
//
// Copyright (c) Microsoft Corporation.
// All rights reserved.
//
// This code is licensed under the MIT License.
//
// Permission is hereby granted, free of charge, to any person obtaining a copy
// of this software and associated documentation files(the "Software"), to deal
// in the Software without restriction, including without limitation the rights
// to use, copy, modify, merge, publish, distribute, sublicense, and / or sell
// copies of the Software, and to permit persons to whom the Software is
// furnished to do so, subject to the following conditions :
//
// The above copyright notice and this permission notice shall be included in
// all copies or substantial portions of the Software.
//
// THE SOFTWARE IS PROVIDED "AS IS", WITHOUT WARRANTY OF ANY KIND, EXPRESS OR
// IMPLIED, INCLUDING BUT NOT LIMITED TO THE WARRANTIES OF MERCHANTABILITY,
// FITNESS FOR A PARTICULAR PURPOSE AND NONINFRINGEMENT.IN NO EVENT SHALL THE
// AUTHORS OR COPYRIGHT HOLDERS BE LIABLE FOR ANY CLAIM, DAMAGES OR OTHER
// LIABILITY, WHETHER IN AN ACTION OF CONTRACT, TORT OR OTHERWISE, ARISING FROM,
// OUT OF OR IN CONNECTION WITH THE SOFTWARE OR THE USE OR OTHER DEALINGS IN
// THE SOFTWARE.
//
//------------------------------------------------------------------------------

using System;
using System.Collections.Generic;
using System.Linq;
using Foundation;
using UIKit;
using Microsoft.Identity.Client;
using Microsoft.Identity.Client.Platforms.iOS;

namespace XForms.iOS
{
    // The UIApplicationDelegate for the application. This class is responsible for launching the 
    // User Interface of the application, as well as listening (and optionally responding) to 
    // application events from iOS.
    [Register("AppDelegate")]
    public partial class AppDelegate : global::Xamarin.Forms.Platform.iOS.FormsApplicationDelegate
    {
        //
        // This method is invoked when the application has loaded and is ready to run. In this 
        // method you should instantiate the window, load the UI into it and then make the window
        // visible.
        //
        // You have 17 seconds to return from this method, or iOS will terminate your application.
        //
        public override bool FinishedLaunching(UIApplication app, NSDictionary options)
        {
            global::Xamarin.Forms.Forms.Init();
            LoadApplication(new App());

#if ARIA_TELEMETRY_ENABLED
            Telemetry.GetInstance().RegisterReceiver(
                (new Microsoft.Identity.Client.AriaTelemetryProvider.ClientTelemetryHandler()).OnEvents);
#endif

<<<<<<< HEAD
            // Default system browser
            //App.UIParent = new UIParent();

            // To activate embedded webview, remove '//' below
            App.UIParent = new UIParent(true);
=======
            //App.MsalPublicClient.iOSKeychainSecurityGroup = "com.microsoft.adalcache";
>>>>>>> 84874a29

            return base.FinishedLaunching(app, options);
        }

        public override bool OpenUrl(UIApplication app, NSUrl url, string sourceApplication, NSObject annotation)
        {
            if (AuthenticationContinuationHelper.IsBrokerResponse(sourceApplication))
            {
                System.Diagnostics.Debug.WriteLine("OpenURL called from AppDelegate {0}", url);
                AuthenticationContinuationHelper.SetBrokerContinuationEventArgs(url);
                return true;
            }

            else if (!AuthenticationContinuationHelper.SetAuthenticationContinuationEventArgs(url))
            {
                return false;
            }

            return true;
        }
    }
}<|MERGE_RESOLUTION|>--- conflicted
+++ resolved
@@ -58,15 +58,7 @@
                 (new Microsoft.Identity.Client.AriaTelemetryProvider.ClientTelemetryHandler()).OnEvents);
 #endif
 
-<<<<<<< HEAD
-            // Default system browser
-            //App.UIParent = new UIParent();
-
-            // To activate embedded webview, remove '//' below
-            App.UIParent = new UIParent(true);
-=======
             //App.MsalPublicClient.iOSKeychainSecurityGroup = "com.microsoft.adalcache";
->>>>>>> 84874a29
 
             return base.FinishedLaunching(app, options);
         }
