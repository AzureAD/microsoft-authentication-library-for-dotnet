﻿<?xml version="1.0" encoding="utf-8"?>
<Project ToolsVersion="15.0" xmlns="http://schemas.microsoft.com/developer/msbuild/2003">
  <Import Project="$(MSBuildExtensionsPath)\$(MSBuildToolsVersion)\Microsoft.Common.props" Condition="Exists('$(MSBuildExtensionsPath)\$(MSBuildToolsVersion)\Microsoft.Common.props')" />
  <PropertyGroup>
    <Configuration Condition=" '$(Configuration)' == '' ">Debug</Configuration>
    <Platform Condition=" '$(Platform)' == '' ">AnyCPU</Platform>
    <ProjectGuid>{3A8EC886-C71D-4384-BFE4-73378CC7293D}</ProjectGuid>
    <OutputType>WinExe</OutputType>
    <RootNamespace>DesktopTestApp</RootNamespace>
    <AssemblyName>DesktopTestApp</AssemblyName>
    <TargetFrameworkVersion>v4.5.2</TargetFrameworkVersion>
    <FileAlignment>512</FileAlignment>
    <AutoGenerateBindingRedirects>true</AutoGenerateBindingRedirects>
  </PropertyGroup>
  <PropertyGroup Condition=" '$(Configuration)|$(Platform)' == 'Debug|AnyCPU' ">
    <PlatformTarget>AnyCPU</PlatformTarget>
    <DebugSymbols>true</DebugSymbols>
    <DebugType>full</DebugType>
    <Optimize>false</Optimize>
    <OutputPath>bin\Debug\</OutputPath>
    <DefineConstants>DEBUG;TRACE</DefineConstants>
    <ErrorReport>prompt</ErrorReport>
    <WarningLevel>4</WarningLevel>
  </PropertyGroup>
  <PropertyGroup Condition=" '$(Configuration)|$(Platform)' == 'Release|AnyCPU' ">
    <PlatformTarget>AnyCPU</PlatformTarget>
    <DebugType>pdbonly</DebugType>
    <Optimize>true</Optimize>
    <OutputPath>bin\Release\</OutputPath>
    <DefineConstants>TRACE</DefineConstants>
    <ErrorReport>prompt</ErrorReport>
    <WarningLevel>4</WarningLevel>
  </PropertyGroup>
  <PropertyGroup>
    <SignAssembly>true</SignAssembly>
    <TreatWarningsAsErrors>true</TreatWarningsAsErrors>
  </PropertyGroup>
  <PropertyGroup>
    <AssemblyOriginatorKeyFile>MSAL.snk</AssemblyOriginatorKeyFile>
  </PropertyGroup>
  <PropertyGroup>
    <DelaySign>false</DelaySign>
  </PropertyGroup>
  <ItemGroup>
    <Reference Include="System" />
    <Reference Include="System.Core" />
    <Reference Include="System.Security" />
    <Reference Include="System.Xml.Linq" />
    <Reference Include="System.Data.DataSetExtensions" />
    <Reference Include="Microsoft.CSharp" />
    <Reference Include="System.Data" />
    <Reference Include="System.Deployment" />
    <Reference Include="System.Drawing" />
    <Reference Include="System.Net.Http" />
    <Reference Include="System.Windows.Forms" />
    <Reference Include="System.Xml" />
  </ItemGroup>
  <ItemGroup>
    <Compile Include="MainForm.cs">
      <SubType>Form</SubType>
    </Compile>
    <Compile Include="MainForm.Designer.cs">
      <DependentUpon>MainForm.cs</DependentUpon>
    </Compile>
    <Compile Include="MsalUserAccessTokenControl.cs">
      <SubType>UserControl</SubType>
    </Compile>
    <Compile Include="MsalUserAccessTokenControl.Designer.cs">
      <DependentUpon>MsalUserAccessTokenControl.cs</DependentUpon>
    </Compile>
    <Compile Include="MsalUserRefreshTokenControl.cs">
      <SubType>UserControl</SubType>
    </Compile>
    <Compile Include="MsalUserRefreshTokenControl.Designer.cs">
      <DependentUpon>MsalUserRefreshTokenControl.cs</DependentUpon>
    </Compile>
    <Compile Include="Program.cs" />
    <Compile Include="Properties\AssemblyInfo.cs" />
    <Compile Include="PublicClientHandler.cs" />
    <Compile Include="TokenCacheHelper.cs" />
<<<<<<< HEAD
    <Compile Include="..\..\..\GlobalSuppressions.cs" />
=======
	<Compile Include="..\..\..\GlobalSuppressions.cs" />
>>>>>>> c2be1cb0
    <EmbeddedResource Include="MainForm.resx">
      <DependentUpon>MainForm.cs</DependentUpon>
    </EmbeddedResource>
    <EmbeddedResource Include="MsalUserAccessTokenControl.resx">
      <DependentUpon>MsalUserAccessTokenControl.cs</DependentUpon>
    </EmbeddedResource>
    <EmbeddedResource Include="MsalUserRefreshTokenControl.resx">
      <DependentUpon>MsalUserRefreshTokenControl.cs</DependentUpon>
    </EmbeddedResource>
    <EmbeddedResource Include="Properties\Resources.resx">
      <Generator>ResXFileCodeGenerator</Generator>
      <LastGenOutput>Resources.Designer.cs</LastGenOutput>
      <SubType>Designer</SubType>
    </EmbeddedResource>
    <Compile Include="Properties\Resources.Designer.cs">
      <AutoGen>True</AutoGen>
      <DependentUpon>Resources.resx</DependentUpon>
    </Compile>
    <None Include="MSAL.snk" />
    <None Include="Properties\Settings.settings">
      <Generator>SettingsSingleFileGenerator</Generator>
      <LastGenOutput>Settings.Designer.cs</LastGenOutput>
    </None>
    <Compile Include="Properties\Settings.Designer.cs">
      <AutoGen>True</AutoGen>
      <DependentUpon>Settings.settings</DependentUpon>
      <DesignTimeSharedInput>True</DesignTimeSharedInput>
    </Compile>
  </ItemGroup>
  <ItemGroup>
    <None Include="App.config" />
  </ItemGroup>
  <ItemGroup>
    <PackageReference Include="Legacy2CPSWorkaround" Version="1.0.0">
      <PrivateAssets>All</PrivateAssets>
    </PackageReference>
    <PackageReference Include="Microsoft.NuGet.Build.Tasks.Workaround" Version="1.0.0">
      <PrivateAssets>All</PrivateAssets>
    </PackageReference>
  </ItemGroup>
  <ItemGroup>
    <ProjectReference Include="..\..\..\src\Microsoft.Identity.Client\Microsoft.Identity.Client.csproj">
      <Project>{3433eb33-114a-4db7-bc57-14f17f55da3c}</Project>
      <Name>Microsoft.Identity.Client</Name>
    </ProjectReference>
  </ItemGroup>
<<<<<<< HEAD
  <PropertyGroup>
=======
    <PropertyGroup>
>>>>>>> c2be1cb0
    <CodeAnalysisRuleSet>..\..\..\ConfigureAwait.ruleset</CodeAnalysisRuleSet>
  </PropertyGroup>
  <ItemGroup>
    <PackageReference Include="AsyncUsageAnalyzers" Version="1.0.0-alpha003" />
  </ItemGroup>
  <Import Project="$(MSBuildToolsPath)\Microsoft.CSharp.targets" />
</Project><|MERGE_RESOLUTION|>--- conflicted
+++ resolved
@@ -78,11 +78,7 @@
     <Compile Include="Properties\AssemblyInfo.cs" />
     <Compile Include="PublicClientHandler.cs" />
     <Compile Include="TokenCacheHelper.cs" />
-<<<<<<< HEAD
-    <Compile Include="..\..\..\GlobalSuppressions.cs" />
-=======
 	<Compile Include="..\..\..\GlobalSuppressions.cs" />
->>>>>>> c2be1cb0
     <EmbeddedResource Include="MainForm.resx">
       <DependentUpon>MainForm.cs</DependentUpon>
     </EmbeddedResource>
@@ -129,11 +125,7 @@
       <Name>Microsoft.Identity.Client</Name>
     </ProjectReference>
   </ItemGroup>
-<<<<<<< HEAD
-  <PropertyGroup>
-=======
     <PropertyGroup>
->>>>>>> c2be1cb0
     <CodeAnalysisRuleSet>..\..\..\ConfigureAwait.ruleset</CodeAnalysisRuleSet>
   </PropertyGroup>
   <ItemGroup>
