--- conflicted
+++ resolved
@@ -19,17 +19,10 @@
       <Name>Microsoft.Identity.Test.LabInfrastructure</Name>
     </ProjectReference>
     <ProjectReference Include="..\Microsoft.Identity.Test.Common\Microsoft.Identity.Test.Common.csproj" />
-<<<<<<< HEAD
-    <PackageReference Include="Microsoft.NET.Test.Sdk" Version="17.2.0" />
-    <PackageReference Include="MSTest.TestAdapter" Version="3.0.2" />
-    <PackageReference Include="MSTest.TestFramework" Version="3.0.2" />
-    <PackageReference Include="Newtonsoft.Json" Version="13.0.1" />
-=======
     <PackageReference Include="Microsoft.NET.Test.Sdk" />
     <PackageReference Include="MSTest.TestAdapter" />
     <PackageReference Include="MSTest.TestFramework" />
     <PackageReference Include="Newtonsoft.Json" />
->>>>>>> bc3c71b3
     <!-- This reference is a workaround for a bug in .net46
     https://stackoverflow.com/questions/45563560/could-not-load-file-or-assembly-system-net-http-version-4-1-1-1-net-standard-->
     <PackageReference Include="System.Net.Http" />
