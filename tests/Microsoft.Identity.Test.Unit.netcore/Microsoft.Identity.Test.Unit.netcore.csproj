--- conflicted
+++ resolved
@@ -9,32 +9,12 @@
   <ItemGroup>
 
     <Compile Include="..\Microsoft.Identity.Test.Unit.net45\**\*.cs" Exclude="..\Microsoft.Identity.Test.Unit.net45\obj\**\*;..\Microsoft.Identity.Test.Unit.net45\bin\**\*" />
-<<<<<<< HEAD
-=======
     <Compile Include="../Microsoft.Identity.Test.Core.UIAutomation/UserInformationFieldIds.cs" LinkBase="Integration"></Compile>
     <Compile Include="../Microsoft.Identity.Test.Core.UIAutomation/CoreUiTestConstants.cs" LinkBase="Integration"></Compile>
->>>>>>> 3cfd9a15
 
     <None Include="..\Microsoft.Identity.Test.Unit.net45\Resources\**\*" LinkBase="Resources">
       <CopyToOutputDirectory>Always</CopyToOutputDirectory>
     </None>
-<<<<<<< HEAD
-
-    <PackageReference Include="System.IdentityModel.Tokens.Jwt" Version="5.2.4" />
-    <PackageReference Include="Newtonsoft.Json" Version="10.0.1" />
-    <PackageReference Include="Microsoft.NET.Test.Sdk" Version="15.9.0" />
-    <PackageReference Include="MSTest.TestAdapter" Version="1.4.0-beta" />
-    <PackageReference Include="MSTest.TestFramework" Version="1.4.0-beta" />
-    <PackageReference Include="AsyncUsageAnalyzers" Version="1.0.0-alpha003">
-      <PrivateAssets>all</PrivateAssets>
-      <IncludeAssets>runtime; build; native; contentfiles; analyzers</IncludeAssets>
-    </PackageReference>
-    <PackageReference Include="Microsoft.CodeAnalysis.FxCopAnalyzers" Version="2.6.2">
-      <PrivateAssets>all</PrivateAssets>
-      <IncludeAssets>runtime; build; native; contentfiles; analyzers</IncludeAssets>
-    </PackageReference>
-=======
->>>>>>> 3cfd9a15
 
     <Compile Remove="..\Microsoft.Identity.Test.Unit.net45\CoreTests\WsTrustTests\WsTrustBuilderTests.cs" />
 
