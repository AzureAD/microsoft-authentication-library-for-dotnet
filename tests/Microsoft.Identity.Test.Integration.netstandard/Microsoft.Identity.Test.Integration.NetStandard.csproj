--- conflicted
+++ resolved
@@ -26,17 +26,10 @@
     <PackageReference Include="Microsoft.AspNet.WebApi.Client" />
     <PackageReference Include="Microsoft.IdentityModel.JsonWebTokens" />
     <PackageReference Include="Microsoft.IdentityModel.Protocols.SignedHttpRequest" />
-    
-<<<<<<< HEAD
-    <PackageReference Include="Newtonsoft.Json" Version="13.0.1" />
-    
-    <PackageReference Include="Selenium.Support" Version="4.4.0" />
-    <PackageReference Include="System.IdentityModel.Tokens.Jwt" Version="6.22.0" />
-=======
     <PackageReference Include="Newtonsoft.Json" />
     <PackageReference Include="Selenium.Support" />
     <PackageReference Include="System.IdentityModel.Tokens.Jwt" />
->>>>>>> 5942c664
+
     <!-- This reference is a workaround for a bug in .net46
     https://stackoverflow.com/questions/45563560/could-not-load-file-or-assembly-system-net-http-version-4-1-1-1-net-standard-->
     <PackageReference Include="System.Net.Http" />
