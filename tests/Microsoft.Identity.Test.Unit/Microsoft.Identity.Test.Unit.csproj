--- conflicted
+++ resolved
@@ -65,26 +65,7 @@
     <PackageReference Include="Microsoft.Windows.SDK.Contracts" Version="10.0.19041.1" />
     <ProjectReference Include="..\..\src\client\Microsoft.Identity.Client.Desktop\Microsoft.Identity.Client.Desktop.csproj" />
   </ItemGroup>
-<<<<<<< HEAD
-
-  <ItemGroup>
-    <Compile Update="Properties\Settings.Designer.cs">
-      <DesignTimeSharedInput>True</DesignTimeSharedInput>
-      <AutoGen>True</AutoGen>
-      <DependentUpon>Settings.settings</DependentUpon>
-    </Compile>
-  </ItemGroup>
-
-  <ItemGroup>
-    <None Update="Properties\Settings.settings">
-      <Generator>SettingsSingleFileGenerator</Generator>
-      <LastGenOutput>Settings.Designer.cs</LastGenOutput>
-    </None>
-  </ItemGroup>
-  <PropertyGroup Condition="'$(TargetFramework)' == '$(TargetFrameworkNetCore)' or '$(TargetFramework)' == '$(TargetFrameworkNet6)'">
-=======
   <PropertyGroup Condition="'$(TargetFramework)' == '$(TargetFrameworkNetCore)'">
->>>>>>> 9afbd666
     <DefineConstants>$(DefineConstants);NET_CORE</DefineConstants>
   </PropertyGroup>
   <PropertyGroup Condition="'$(TargetFramework)' == '$(TargetFrameworkNetDesktop461)' ">
