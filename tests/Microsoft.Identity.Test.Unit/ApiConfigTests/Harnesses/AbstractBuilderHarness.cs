--- conflicted
+++ resolved
@@ -24,11 +24,7 @@
             Assert.IsNotNull(CommonParametersReceived);
 
             Assert.AreEqual(expectedApiId, CommonParametersReceived.ApiId);
-<<<<<<< HEAD
-            Assert.AreEqual(expectedAuthorityOverride, CommonParametersReceived.AuthorityOverride.CanonicalAuthority.AbsoluteUri);
-=======
             Assert.AreEqual(expectedAuthorityOverride, CommonParametersReceived.AuthorityOverride?.CanonicalAuthority?.AbsoluteUri);
->>>>>>> 0c48b454
 
             CoreAssert.AreScopesEqual(
                 (expectedScopes ?? TestConstants.s_scope).AsSingleString(),
