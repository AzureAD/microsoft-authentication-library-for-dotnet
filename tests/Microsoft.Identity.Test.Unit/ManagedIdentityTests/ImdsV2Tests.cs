// Copyright (c) Microsoft Corporation. All rights reserved.
// Licensed under the MIT License.

using System;
using System.Net;
using System.Threading.Tasks;
using Microsoft.Identity.Client;
using Microsoft.Identity.Client.AppConfig;
using Microsoft.Identity.Client.Internal;
using Microsoft.Identity.Client.ManagedIdentity;
using Microsoft.Identity.Client.ManagedIdentity.V2;
using Microsoft.Identity.Test.Common.Core.Mocks;
using Microsoft.Identity.Test.Unit.Helpers;
using Microsoft.VisualStudio.TestTools.UnitTesting;

namespace Microsoft.Identity.Test.Unit.ManagedIdentityTests
{
    [TestClass]
    public class ImdsV2Tests : TestBase
    {
        private readonly TestRetryPolicyFactory _testRetryPolicyFactory = new TestRetryPolicyFactory();

        [TestMethod]
        public async Task ImdsV2HappyPathAsync()
        {
            using (var httpManager = new MockHttpManager())
            {
                /*ManagedIdentityId managedIdentityId = userAssignedId == null
                    ? ManagedIdentityId.SystemAssigned
                    : ManagedIdentityId.WithUserAssignedClientId(userAssignedId);
                var miBuilder = ManagedIdentityApplicationBuilder.Create(managedIdentityId)
                    .WithHttpManager(httpManager);*/
                var miBuilder = ManagedIdentityApplicationBuilder.Create(ManagedIdentityId.SystemAssigned)
                    .WithHttpManager(httpManager)
                    .WithRetryPolicyFactory(_testRetryPolicyFactory);

                // Disabling shared cache options to avoid cross test pollution.
                miBuilder.Config.AccessorOptions = null;

                var mi = miBuilder.Build();

                httpManager.AddMockHandler(MockHelpers.MockCsrResponse());
                httpManager.AddMockHandler(MockHelpers.MockCsrResponse());
                httpManager.AddMockHandler(MockHelpers.MockCertificateRequestResponse());
                // TODO: add a mock handler for acquiring the entra token over an mTLS channel
                //httpManager.AddMockHandler();

                // TODO: finish this. everything has been tested to this point.
                /*MockHttpMessageHandler mockHandler = httpManager.AddManagedIdentityMockHandler(
                    "MachineLearningEndpoint",
                    ManagedIdentityTests.Resource,
                    MockHelpers.GetMsiSuccessfulResponse(),
                    ManagedIdentitySource.ImdsV2//,
                    // userAssignedId: userAssignedId,
                    // userAssignedIdentityId);*/

                // this will fail, see TODO above
                var result = await mi.AcquireTokenForManagedIdentity(ManagedIdentityTests.Resource)
                    .ExecuteAsync().ConfigureAwait(false);

                Assert.IsNotNull(result);
                Assert.IsNotNull(result.AccessToken);
                Assert.AreEqual(TokenSource.IdentityProvider, result.AuthenticationResultMetadata.TokenSource);

                // this will fail, see TODO above
                result = await mi.AcquireTokenForManagedIdentity(ManagedIdentityTests.Resource)
                    .ExecuteAsync().ConfigureAwait(false);

                Assert.IsNotNull(result);
                Assert.IsNotNull(result.AccessToken);
                Assert.AreEqual(TokenSource.Cache, result.AuthenticationResultMetadata.TokenSource);
            }
        }

        [TestMethod]
        public async Task GetCsrMetadataAsyncSucceeds()
        {
            using (var httpManager = new MockHttpManager())
            {
                var handler = httpManager.AddMockHandler(MockHelpers.MockCsrResponse());

                var managedIdentityApp = ManagedIdentityApplicationBuilder.Create(ManagedIdentityId.SystemAssigned)
                    .WithHttpManager(httpManager)
                    .WithRetryPolicyFactory(_testRetryPolicyFactory)
                    .Build();

                var miSource = await (managedIdentityApp as ManagedIdentityApplication).GetManagedIdentitySourceAsync().ConfigureAwait(false);
                Assert.AreEqual(ManagedIdentitySource.ImdsV2, miSource);

                Assert.IsTrue(handler.ActualRequestHeaders.Contains("Metadata"));
                Assert.IsTrue(handler.ActualRequestHeaders.Contains("x-ms-client-request-id"));
                Assert.IsTrue(handler.ActualRequestMessage.RequestUri.Query.Contains("api-version"));
            }
        }

        [TestMethod]
        public async Task GetCsrMetadataAsyncSucceedsAfterRetry()
        {
            using (var httpManager = new MockHttpManager())
            {
                // First attempt fails with INTERNAL_SERVER_ERROR (500)
                httpManager.AddMockHandler(MockHelpers.MockCsrResponse(HttpStatusCode.InternalServerError));

                // Second attempt succeeds
                httpManager.AddMockHandler(MockHelpers.MockCsrResponse());

                var managedIdentityApp = ManagedIdentityApplicationBuilder.Create(ManagedIdentityId.SystemAssigned)
                    .WithHttpManager(httpManager)
                    .WithRetryPolicyFactory(_testRetryPolicyFactory)
                    .Build();

                var miSource = await (managedIdentityApp as ManagedIdentityApplication).GetManagedIdentitySourceAsync().ConfigureAwait(false);
                Assert.AreEqual(ManagedIdentitySource.ImdsV2, miSource);
            }
        }

        // Imds bug: headers are missing
        // TODO: uncomment this when the bug is fixed
        /*[TestMethod]
        public async Task GetCsrMetadataAsyncFailsWithMissingServerHeader()
        {
            using (var httpManager = new MockHttpManager())
            {
                httpManager.AddMockHandler(MockHelpers.MockCsrResponse(responseServerHeader: null));

                var managedIdentityApp = ManagedIdentityApplicationBuilder.Create(ManagedIdentityId.SystemAssigned)
                    .WithHttpManager(httpManager)
                    .WithRetryPolicyFactory(_testRetryPolicyFactory)
                    .Build();

                var miSource = await (managedIdentityApp as ManagedIdentityApplication).GetManagedIdentitySourceAsync().ConfigureAwait(false);
                Assert.AreEqual(ManagedIdentitySource.DefaultToImds, miSource);
            }
<<<<<<< HEAD
        }*/

        // Imds bug: headers are missing
        // TODO: uncomment this when the bug is fixed
        /*[TestMethod]
=======
        }
        
        [TestMethod]
>>>>>>> b75e8794
        public async Task GetCsrMetadataAsyncFailsWithInvalidVersion()
        {
            using (var httpManager = new MockHttpManager())
            {
                httpManager.AddMockHandler(MockHelpers.MockCsrResponse(responseServerHeader: "IMDS/150.870.65.1853")); // min version is 1854

                var managedIdentityApp = ManagedIdentityApplicationBuilder.Create(ManagedIdentityId.SystemAssigned)
                    .WithHttpManager(httpManager)
                    .WithRetryPolicyFactory(_testRetryPolicyFactory)
                    .Build();

                var miSource = await (managedIdentityApp as ManagedIdentityApplication).GetManagedIdentitySourceAsync().ConfigureAwait(false);
                Assert.AreEqual(ManagedIdentitySource.DefaultToImds, miSource);
            }
        }*/

        [TestMethod]
        public async Task GetCsrMetadataAsyncFailsAfterMaxRetries()
        {
            using (var httpManager = new MockHttpManager())
            {
                var managedIdentityApp = ManagedIdentityApplicationBuilder.Create(ManagedIdentityId.SystemAssigned)
                    .WithHttpManager(httpManager)
                    .WithRetryPolicyFactory(_testRetryPolicyFactory)
                    .Build();

                const int Num500Errors = 1 + TestCsrMetadataProbeRetryPolicy.ExponentialStrategyNumRetries;
                for (int i = 0; i < Num500Errors; i++)
                {
                    httpManager.AddMockHandler(MockHelpers.MockCsrResponse(HttpStatusCode.InternalServerError));
                }

                var miSource = await (managedIdentityApp as ManagedIdentityApplication).GetManagedIdentitySourceAsync().ConfigureAwait(false);
                Assert.AreEqual(ManagedIdentitySource.DefaultToImds, miSource);
            }
        }

        [TestMethod]
        public async Task GetCsrMetadataAsyncFails404WhichIsNonRetriableAndRetryPolicyIsNotTriggeredAsync()
        {
            using (var httpManager = new MockHttpManager())
            {
                var managedIdentityApp = ManagedIdentityApplicationBuilder.Create(ManagedIdentityId.SystemAssigned)
                    .WithHttpManager(httpManager)
                    .WithRetryPolicyFactory(_testRetryPolicyFactory)
                    .Build();

                httpManager.AddMockHandler(MockHelpers.MockCsrResponse(HttpStatusCode.NotFound));

                var miSource = await (managedIdentityApp as ManagedIdentityApplication).GetManagedIdentitySourceAsync().ConfigureAwait(false);
                Assert.AreEqual(ManagedIdentitySource.DefaultToImds, miSource);
            }
        }

        [TestMethod]
<<<<<<< HEAD
        public void TestCsrGeneration()
=======
        public void TestCsrGeneration_OnlyVmId()
        {
            var cuid = new CuidInfo
            {
                VmId = TestConstants.VmId
            };

            var csrPem = Csr.Generate(TestConstants.ClientId, TestConstants.TenantId, cuid);
            CsrValidator.ValidateCsrContent(csrPem, TestConstants.ClientId, TestConstants.TenantId, cuid);
        }

        [TestMethod]
        public void TestCsrGeneration_VmIdAndVmssId()
>>>>>>> b75e8794
        {
            var cuid = new CuidInfo
            {
                VmId = TestConstants.VmId,
                VmssId = TestConstants.VmssId
            };

<<<<<<< HEAD
            // Generate CSR
            var csrPem = Csr.Generate(TestConstants.ClientId, TestConstants.TenantId, cuid);

            // Validate the CSR contents using the helper
=======
            var csrPem = Csr.Generate(TestConstants.ClientId, TestConstants.TenantId, cuid);
>>>>>>> b75e8794
            CsrValidator.ValidateCsrContent(csrPem, TestConstants.ClientId, TestConstants.TenantId, cuid);
        }

        [TestMethod]
        public void TestCsrGeneration_MalformedPem_FormatException()
        {
            string malformedPem = "-----BEGIN CERTIFICATE REQUEST-----\nInvalid@#$%Base64Content!\n-----END CERTIFICATE REQUEST-----";
            Assert.ThrowsException<FormatException>(() => 
                CsrValidator.ParseCsrFromPem(malformedPem));
        }

        [DataTestMethod]
        [DataRow("-----BEGIN CERTIFICATE-----\nTUlJQzNqQ0NBY1lDQVFBd1pURT0K\n-----END CERTIFICATE REQUEST-----")]
        [DataRow("")]
        [DataRow(null)]
        public void TestCsrGeneration_MalformedPem_ArgumentException(string malformedPem)
        {
            Assert.ThrowsException<ArgumentException>(() => 
                CsrValidator.ParseCsrFromPem(malformedPem));
        }
    }
}<|MERGE_RESOLUTION|>--- conflicted
+++ resolved
@@ -131,17 +131,9 @@
                 var miSource = await (managedIdentityApp as ManagedIdentityApplication).GetManagedIdentitySourceAsync().ConfigureAwait(false);
                 Assert.AreEqual(ManagedIdentitySource.DefaultToImds, miSource);
             }
-<<<<<<< HEAD
-        }*/
-
-        // Imds bug: headers are missing
-        // TODO: uncomment this when the bug is fixed
-        /*[TestMethod]
-=======
         }
         
         [TestMethod]
->>>>>>> b75e8794
         public async Task GetCsrMetadataAsyncFailsWithInvalidVersion()
         {
             using (var httpManager = new MockHttpManager())
@@ -197,9 +189,6 @@
         }
 
         [TestMethod]
-<<<<<<< HEAD
-        public void TestCsrGeneration()
-=======
         public void TestCsrGeneration_OnlyVmId()
         {
             var cuid = new CuidInfo
@@ -213,7 +202,6 @@
 
         [TestMethod]
         public void TestCsrGeneration_VmIdAndVmssId()
->>>>>>> b75e8794
         {
             var cuid = new CuidInfo
             {
@@ -221,14 +209,7 @@
                 VmssId = TestConstants.VmssId
             };
 
-<<<<<<< HEAD
-            // Generate CSR
             var csrPem = Csr.Generate(TestConstants.ClientId, TestConstants.TenantId, cuid);
-
-            // Validate the CSR contents using the helper
-=======
-            var csrPem = Csr.Generate(TestConstants.ClientId, TestConstants.TenantId, cuid);
->>>>>>> b75e8794
             CsrValidator.ValidateCsrContent(csrPem, TestConstants.ClientId, TestConstants.TenantId, cuid);
         }
 
