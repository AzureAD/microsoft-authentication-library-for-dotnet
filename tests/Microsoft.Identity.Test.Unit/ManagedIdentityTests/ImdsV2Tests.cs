﻿// Copyright (c) Microsoft Corporation. All rights reserved.
// Licensed under the MIT License.

using System;
using System.Net;
using System.Security.Cryptography;
using System.Security.Cryptography.X509Certificates;
using System.Threading;
using System.Threading.Tasks;
using Microsoft.Identity.Client;
using Microsoft.Identity.Client.AppConfig;
using Microsoft.Identity.Client.Internal.Logger;
using Microsoft.Identity.Client.ManagedIdentity;
using Microsoft.Identity.Client.ManagedIdentity.KeyProviders;
using Microsoft.Identity.Client.ManagedIdentity.V2;
using Microsoft.Identity.Client.MtlsPop;
using Microsoft.Identity.Client.PlatformsCommon.Interfaces;
using Microsoft.Identity.Client.PlatformsCommon.Shared;
using Microsoft.Identity.Test.Common.Core.Helpers;
using Microsoft.Identity.Test.Common.Core.Mocks;
using Microsoft.Identity.Test.Unit.Helpers;
using Microsoft.Identity.Test.Unit.PublicApiTests;
using Microsoft.VisualStudio.TestTools.UnitTesting;
using NSubstitute;
using static Microsoft.Identity.Test.Common.Core.Helpers.ManagedIdentityTestUtil;

namespace Microsoft.Identity.Test.Unit.ManagedIdentityTests
{
    [TestClass]
    public class ImdsV2Tests : TestBase
    {
        private readonly TestRetryPolicyFactory _testRetryPolicyFactory = new TestRetryPolicyFactory();
        private readonly TestCsrFactory _testCsrFactory = new TestCsrFactory();
        private readonly IdentityLoggerAdapter _identityLoggerAdapter = new IdentityLoggerAdapter(
            new TestIdentityLogger(),
            Guid.Empty,
            "TestClient",
            "1.0.0",
            enablePiiLogging: false
        );

        // Fake attestation provider used by mTLS PoP tests so we never hit the real service
        private static readonly Func<AttestationTokenInput, CancellationToken, Task<AttestationTokenResponse>>
            s_fakeAttestationProvider =
                (input, ct) => Task.FromResult(new AttestationTokenResponse
                {
                    AttestationToken = "eyJhbGciOiJIUzI1NiIsInR5cCI6IkpXVCJ9.fake.attestation.sig"
                });

        public const string Bearer = "Bearer";
        public const string MTLSPoP = "mtls_pop";

        private void AddMocksToGetEntraToken(
            MockHttpManager httpManager,
            UserAssignedIdentityId userAssignedIdentityId = UserAssignedIdentityId.None,
            string userAssignedId = null,
            string certificateRequestCertificate = TestConstants.ValidRawCertificate,
            bool mTLSPop = false,
            bool expectNewCertificate = true)
        {
            if (expectNewCertificate)
            {
                // CSR metadata + /issuecredential
                if (userAssignedIdentityId != UserAssignedIdentityId.None && userAssignedId != null)
                {
                    httpManager.AddMockHandler(
                        MockHelpers.MockCsrResponse(userAssignedIdentityId: userAssignedIdentityId, userAssignedId: userAssignedId));
                    httpManager.AddMockHandler(
                        MockHelpers.MockCertificateRequestResponse(userAssignedIdentityId, userAssignedId, certificateRequestCertificate));
                }
                else
                {
                    httpManager.AddMockHandler(MockHelpers.MockCsrResponse());
                    httpManager.AddMockHandler(MockHelpers.MockCertificateRequestResponse(certificate: certificateRequestCertificate));
                }
            }
            else
            {
                // Reuse cached binding: still need CSR metadata, but NO /issuecredential
                if (userAssignedIdentityId != UserAssignedIdentityId.None && userAssignedId != null)
                {
                    httpManager.AddMockHandler(
                        MockHelpers.MockCsrResponse(userAssignedIdentityId: userAssignedIdentityId, userAssignedId: userAssignedId));
                }
                else
                {
                    httpManager.AddMockHandler(MockHelpers.MockCsrResponse());
                }
            }

            // STS token request (always needed)
            httpManager.AddMockHandler(
                MockHelpers.MockImdsV2EntraTokenRequestResponse(_identityLoggerAdapter, mTLSPop));
        }

        private async Task<IManagedIdentityApplication> CreateManagedIdentityAsync(
            MockHttpManager httpManager,
            UserAssignedIdentityId userAssignedIdentityId = UserAssignedIdentityId.None,
            string userAssignedId = null,
            bool addProbeMock = true,
            bool addSourceCheck = true,
            ManagedIdentityKeyType managedIdentityKeyType = ManagedIdentityKeyType.InMemory)
        {
            ManagedIdentityApplicationBuilder miBuilder = null;

            var uami = userAssignedIdentityId != UserAssignedIdentityId.None && userAssignedId != null;
            if (uami)
            {
                miBuilder = CreateMIABuilder(userAssignedId, userAssignedIdentityId);
            }
            else
            {
                miBuilder = ManagedIdentityApplicationBuilder.Create(ManagedIdentityId.SystemAssigned);
            }

            miBuilder
                .WithHttpManager(httpManager)
                .WithRetryPolicyFactory(_testRetryPolicyFactory)
                .WithCsrFactory(_testCsrFactory);

            var managedIdentityApp = miBuilder.Build();

            if (addProbeMock)
            {
                if (uami)
                {
                    httpManager.AddMockHandler(MockHelpers.MockCsrResponse(userAssignedIdentityId: userAssignedIdentityId, userAssignedId: userAssignedId));
                }
                else
                {
                    httpManager.AddMockHandler(MockHelpers.MockCsrResponse());
                }
            }

            if (addSourceCheck)
            {
                var miSource = await (managedIdentityApp as ManagedIdentityApplication).GetManagedIdentitySourceAsync().ConfigureAwait(false);
                Assert.AreEqual(ManagedIdentitySource.ImdsV2, miSource);
            }

            // Choose deterministic key source for tests.
            IManagedIdentityKeyProvider managedIdentityKeyProvider = null;
            if (managedIdentityKeyType == ManagedIdentityKeyType.KeyGuard)
            {
                // Force KeyGuard keys to deterministically exercise the attestation path.
                managedIdentityKeyProvider = new TestKeyGuardManagedIdentityKeyProvider();
            }
            else if (managedIdentityKeyType == ManagedIdentityKeyType.InMemory)
            {
                // Default for bearer tests: no attestation.
                managedIdentityKeyProvider = new InMemoryManagedIdentityKeyProvider();
            }

            // Inject a test platform proxy that provides the chosen key provider
            if (managedIdentityKeyProvider != null)
            {
                var platformProxy = Substitute.For<IPlatformProxy>();
                platformProxy.ManagedIdentityKeyProvider.Returns(managedIdentityKeyProvider);

                (managedIdentityApp as ManagedIdentityApplication)
                    .ServiceBundle.SetPlatformProxyForTest(platformProxy);
            }

            return managedIdentityApp;
        }

        #region Acceptance Tests
        #region Bearer Token Tests
        [DataTestMethod]
        [DataRow(UserAssignedIdentityId.None, null)]                             // SAMI
        [DataRow(UserAssignedIdentityId.ClientId, TestConstants.ClientId)]       // UAMI
        [DataRow(UserAssignedIdentityId.ResourceId, TestConstants.MiResourceId)] // UAMI
        [DataRow(UserAssignedIdentityId.ObjectId, TestConstants.ObjectId)]       // UAMI
        public async Task BearerTokenHappyPath(
            UserAssignedIdentityId userAssignedIdentityId,
            string userAssignedId)
        {
            using (new EnvVariableContext())
            using (var httpManager = new MockHttpManager())
            {
                SetEnvironmentVariables(ManagedIdentitySource.ImdsV2, TestConstants.ImdsEndpoint);

                var managedIdentityApp = await CreateManagedIdentityAsync(httpManager, userAssignedIdentityId, userAssignedId, managedIdentityKeyType: ManagedIdentityKeyType.InMemory).ConfigureAwait(false);

                AddMocksToGetEntraToken(httpManager, userAssignedIdentityId, userAssignedId);

                var result = await managedIdentityApp.AcquireTokenForManagedIdentity(ManagedIdentityTests.Resource)
                    .ExecuteAsync().ConfigureAwait(false);

                Assert.IsNotNull(result);
                Assert.IsNotNull(result.AccessToken);
                Assert.AreEqual(result.TokenType, Bearer);
                Assert.AreEqual(TokenSource.IdentityProvider, result.AuthenticationResultMetadata.TokenSource);

                result = await managedIdentityApp.AcquireTokenForManagedIdentity(ManagedIdentityTests.Resource)
                    .ExecuteAsync().ConfigureAwait(false);

                Assert.IsNotNull(result);
                Assert.IsNotNull(result.AccessToken);
                Assert.AreEqual(result.TokenType, Bearer);
                Assert.AreEqual(TokenSource.Cache, result.AuthenticationResultMetadata.TokenSource);
            }
        }

        [DataTestMethod]
<<<<<<< HEAD
        [DataRow(UserAssignedIdentityId.ClientId, TestConstants.ClientId)]       // UAMI
        [DataRow(UserAssignedIdentityId.ResourceId, TestConstants.MiResourceId)] // UAMI
        [DataRow(UserAssignedIdentityId.ObjectId, TestConstants.ObjectId)]       // UAMI
        public async Task BearerTokenTokenIsPerIdentity(
=======
        [DataRow(UserAssignedIdentityId.ClientId, TestConstants.ClientId, $"{TestConstants.ClientId}-2")]
        [DataRow(UserAssignedIdentityId.ResourceId, TestConstants.MiResourceId, $"{TestConstants.MiResourceId}-2")]
        [DataRow(UserAssignedIdentityId.ObjectId, TestConstants.ObjectId, $"{TestConstants.ObjectId}-2")]
        public async Task BearerTokenIsPerIdentity(
>>>>>>> 16f02809
            UserAssignedIdentityId userAssignedIdentityId,
            string userAssignedId,
            string userAssignedId2)
        {
            using (new EnvVariableContext())
            using (var httpManager = new MockHttpManager())
            {
                SetEnvironmentVariables(ManagedIdentitySource.ImdsV2, TestConstants.ImdsEndpoint);

                #region Identity 1
                var managedIdentityApp = await CreateManagedIdentityAsync(httpManager, userAssignedIdentityId, userAssignedId).ConfigureAwait(false);

                AddMocksToGetEntraToken(httpManager, userAssignedIdentityId, userAssignedId);

                var result = await managedIdentityApp.AcquireTokenForManagedIdentity(ManagedIdentityTests.Resource)
                    .ExecuteAsync().ConfigureAwait(false);

                Assert.IsNotNull(result);
                Assert.IsNotNull(result.AccessToken);
                Assert.AreEqual(result.TokenType, Bearer);
                Assert.AreEqual(TokenSource.IdentityProvider, result.AuthenticationResultMetadata.TokenSource);

                result = await managedIdentityApp.AcquireTokenForManagedIdentity(ManagedIdentityTests.Resource)
                    .ExecuteAsync().ConfigureAwait(false);

                Assert.IsNotNull(result);
                Assert.IsNotNull(result.AccessToken);
                Assert.AreEqual(result.TokenType, Bearer);
                Assert.AreEqual(TokenSource.Cache, result.AuthenticationResultMetadata.TokenSource);
                #endregion Identity 1

                #region Identity 2
                UserAssignedIdentityId userAssignedIdentityId2 = userAssignedIdentityId; // keep the same type, that's the most common scenario
                var managedIdentityApp2 = await CreateManagedIdentityAsync(httpManager, userAssignedIdentityId2, userAssignedId2, addProbeMock: false, addSourceCheck: false).ConfigureAwait(false); // source is already cached

                AddMocksToGetEntraToken(httpManager, userAssignedIdentityId2, userAssignedId2);

                var result2 = await managedIdentityApp2.AcquireTokenForManagedIdentity(ManagedIdentityTests.Resource)
                    .ExecuteAsync().ConfigureAwait(false);

                Assert.IsNotNull(result2);
                Assert.IsNotNull(result2.AccessToken);
                Assert.AreEqual(result2.TokenType, Bearer);
                Assert.AreEqual(TokenSource.IdentityProvider, result2.AuthenticationResultMetadata.TokenSource);

                result2 = await managedIdentityApp2.AcquireTokenForManagedIdentity(ManagedIdentityTests.Resource)
                    .ExecuteAsync().ConfigureAwait(false);

                Assert.IsNotNull(result2);
                Assert.IsNotNull(result2.AccessToken);
                Assert.AreEqual(result2.TokenType, Bearer);
                Assert.AreEqual(TokenSource.Cache, result2.AuthenticationResultMetadata.TokenSource);
                #endregion Identity 2

                // TODO: Assert.AreEqual(CertificateCache.Count, 2);
            }
        }

        [DataTestMethod]
        [DataRow(UserAssignedIdentityId.None, null)]                             // SAMI
        [DataRow(UserAssignedIdentityId.ClientId, TestConstants.ClientId)]       // UAMI
        [DataRow(UserAssignedIdentityId.ResourceId, TestConstants.MiResourceId)] // UAMI
        [DataRow(UserAssignedIdentityId.ObjectId, TestConstants.ObjectId)]       // UAMI
        public async Task BearerTokenIsReAcquiredWhenCertificatIsExpired(
            UserAssignedIdentityId userAssignedIdentityId,
            string userAssignedId)
        {
            using (new EnvVariableContext())
            using (var httpManager = new MockHttpManager())
            {
                SetEnvironmentVariables(ManagedIdentitySource.ImdsV2, TestConstants.ImdsEndpoint);

                var managedIdentityApp = await CreateManagedIdentityAsync(httpManager, userAssignedIdentityId, userAssignedId).ConfigureAwait(false);

                AddMocksToGetEntraToken(httpManager, userAssignedIdentityId, userAssignedId, TestConstants.ExpiredRawCertificate); // cert will be expired on second request

                var result = await managedIdentityApp.AcquireTokenForManagedIdentity(ManagedIdentityTests.Resource)
                    .ExecuteAsync().ConfigureAwait(false);

                Assert.IsNotNull(result);
                Assert.IsNotNull(result.AccessToken);
                Assert.AreEqual(result.TokenType, Bearer);
                Assert.AreEqual(TokenSource.IdentityProvider, result.AuthenticationResultMetadata.TokenSource);

                result = await managedIdentityApp.AcquireTokenForManagedIdentity(ManagedIdentityTests.Resource)
                    .ExecuteAsync().ConfigureAwait(false);

                Assert.IsNotNull(result);
                Assert.IsNotNull(result.AccessToken);
                Assert.AreEqual(result.TokenType, Bearer);
                Assert.AreEqual(TokenSource.Cache, result.AuthenticationResultMetadata.TokenSource);
            }
        }
        #endregion Bearer Token Tests

        #region mTLS PoP Token Tests
        [DataTestMethod]
        [DataRow(UserAssignedIdentityId.None, null)]                             // SAMI
        [DataRow(UserAssignedIdentityId.ClientId, TestConstants.ClientId)]       // UAMI
        [DataRow(UserAssignedIdentityId.ResourceId, TestConstants.MiResourceId)] // UAMI
        [DataRow(UserAssignedIdentityId.ObjectId, TestConstants.ObjectId)]       // UAMI
        public async Task mTLSPopTokenHappyPath(
            UserAssignedIdentityId userAssignedIdentityId,
            string userAssignedId)
        {
            using (new EnvVariableContext())
            using (var httpManager = new MockHttpManager())
            {
                SetEnvironmentVariables(ManagedIdentitySource.ImdsV2, TestConstants.ImdsEndpoint);

                var managedIdentityApp = await CreateManagedIdentityAsync(httpManager, userAssignedIdentityId, userAssignedId, managedIdentityKeyType: ManagedIdentityKeyType.KeyGuard).ConfigureAwait(false);

                AddMocksToGetEntraToken(httpManager, userAssignedIdentityId, userAssignedId, mTLSPop: true);

                var result = await managedIdentityApp.AcquireTokenForManagedIdentity(ManagedIdentityTests.Resource)
                    .WithMtlsProofOfPossession()
                    .WithAttestationProviderForTests(s_fakeAttestationProvider)
                    .ExecuteAsync().ConfigureAwait(false);

                Assert.IsNotNull(result);
                Assert.IsNotNull(result.AccessToken);
                Assert.AreEqual(result.TokenType, MTLSPoP);
                 Assert.IsNotNull(result.BindingCertificate);
                Assert.AreEqual(TokenSource.IdentityProvider, result.AuthenticationResultMetadata.TokenSource);

                result = await managedIdentityApp.AcquireTokenForManagedIdentity(ManagedIdentityTests.Resource)
                    .WithMtlsProofOfPossession()
                    .WithAttestationProviderForTests(s_fakeAttestationProvider)
                    .ExecuteAsync().ConfigureAwait(false);

                Assert.IsNotNull(result);
                Assert.IsNotNull(result.AccessToken);
                Assert.AreEqual(result.TokenType, MTLSPoP);
                Assert.IsNotNull(result.BindingCertificate);
                Assert.AreEqual(TokenSource.Cache, result.AuthenticationResultMetadata.TokenSource);
            }
        }

        [DataTestMethod]
<<<<<<< HEAD
        [DataRow(UserAssignedIdentityId.ClientId, TestConstants.ClientId)]       // UAMI
        [DataRow(UserAssignedIdentityId.ResourceId, TestConstants.MiResourceId)] // UAMI
        [DataRow(UserAssignedIdentityId.ObjectId, TestConstants.ObjectId)]       // UAMI
        public async Task mTLSPopTokenTokenIsPerIdentity(
=======
        [DataRow(UserAssignedIdentityId.ClientId, TestConstants.ClientId, $"{TestConstants.ClientId}-2")]
        [DataRow(UserAssignedIdentityId.ResourceId, TestConstants.MiResourceId, $"{TestConstants.MiResourceId}-2")]
        [DataRow(UserAssignedIdentityId.ObjectId, TestConstants.ObjectId, $"{TestConstants.ObjectId}-2")]
        public async Task mTLSPopTokenIsPerIdentity(
>>>>>>> 16f02809
            UserAssignedIdentityId userAssignedIdentityId,
            string userAssignedId,
            string userAssignedId2)
        {
            using (new EnvVariableContext())
            using (var httpManager = new MockHttpManager())
            {
                SetEnvironmentVariables(ManagedIdentitySource.ImdsV2, TestConstants.ImdsEndpoint);

                #region Identity 1
                var managedIdentityApp = await CreateManagedIdentityAsync(httpManager, userAssignedIdentityId, userAssignedId, managedIdentityKeyType: ManagedIdentityKeyType.KeyGuard).ConfigureAwait(false);

                AddMocksToGetEntraToken(httpManager, userAssignedIdentityId, userAssignedId, mTLSPop: true);

                var result = await managedIdentityApp.AcquireTokenForManagedIdentity(ManagedIdentityTests.Resource)
                    .WithMtlsProofOfPossession()
                    .WithAttestationProviderForTests(s_fakeAttestationProvider)
                    .ExecuteAsync().ConfigureAwait(false);

                Assert.IsNotNull(result);
                Assert.IsNotNull(result.AccessToken);
                Assert.AreEqual(result.TokenType, MTLSPoP);
                Assert.IsNotNull(result.BindingCertificate);
                Assert.AreEqual(TokenSource.IdentityProvider, result.AuthenticationResultMetadata.TokenSource);

                result = await managedIdentityApp.AcquireTokenForManagedIdentity(ManagedIdentityTests.Resource)
                    .WithMtlsProofOfPossession()
                    .ExecuteAsync().ConfigureAwait(false);

                Assert.IsNotNull(result);
                Assert.IsNotNull(result.AccessToken);
                Assert.AreEqual(result.TokenType, MTLSPoP);
                Assert.IsNotNull(result.BindingCertificate);
                Assert.AreEqual(TokenSource.Cache, result.AuthenticationResultMetadata.TokenSource);
                #endregion Identity 1

                #region Identity 2
                UserAssignedIdentityId userAssignedIdentityId2 = userAssignedIdentityId; // keep the same type, that's the most common scenario
                var managedIdentityApp2 = await CreateManagedIdentityAsync(
                    httpManager,
                    userAssignedIdentityId2,
                    userAssignedId2,
                    addProbeMock: false, 
                    addSourceCheck: false,
                    managedIdentityKeyType: ManagedIdentityKeyType.KeyGuard).ConfigureAwait(false); // source is already cached

<<<<<<< HEAD
                AddMocksToGetEntraToken(httpManager, identity2Type, identity2Id, mTLSPop: true, expectNewCertificate: true);
=======
                AddMocksToGetEntraToken(httpManager, userAssignedIdentityId2, userAssignedId2, mTLSPop: true);
>>>>>>> 16f02809

                var result2 = await managedIdentityApp2.AcquireTokenForManagedIdentity(ManagedIdentityTests.Resource)
                    .WithMtlsProofOfPossession()
                    .WithAttestationProviderForTests(s_fakeAttestationProvider)
                    .ExecuteAsync().ConfigureAwait(false);

                Assert.IsNotNull(result2);
                Assert.IsNotNull(result2.AccessToken);
<<<<<<< HEAD
                Assert.AreEqual(result.TokenType, MTLSPoP);
                Assert.IsNotNull(result.BindingCertificate);
=======
                Assert.AreEqual(result2.TokenType, MTLSPoP);
                // Assert.IsNotNull(result2.BindingCertificate); // TODO: implement mTLS Pop BindingCertificate
>>>>>>> 16f02809
                Assert.AreEqual(TokenSource.IdentityProvider, result2.AuthenticationResultMetadata.TokenSource);

                result2 = await managedIdentityApp2.AcquireTokenForManagedIdentity(ManagedIdentityTests.Resource)
                    .WithMtlsProofOfPossession()
                    .WithAttestationProviderForTests(s_fakeAttestationProvider)
                    .ExecuteAsync().ConfigureAwait(false);

                Assert.IsNotNull(result2);
                Assert.IsNotNull(result2.AccessToken);
<<<<<<< HEAD
                Assert.AreEqual(result.TokenType, MTLSPoP);
                Assert.IsNotNull(result.BindingCertificate);
                Assert.AreEqual(TokenSource.Cache, result2.AuthenticationResultMetadata.TokenSource);
=======
                Assert.AreEqual(result2.TokenType, MTLSPoP);
                // Assert.IsNotNull(result2.BindingCertificate); // TODO: implement mTLS Pop BindingCertificate
                Assert.AreEqual(TokenSource.Cache, result2.AuthenticationResultMetadata.TokenSource);*/
>>>>>>> 16f02809
                #endregion Identity 2
            }
        }

        [DataTestMethod]
        [DataRow(UserAssignedIdentityId.None, null)]                             // SAMI
        [DataRow(UserAssignedIdentityId.ClientId, TestConstants.ClientId)]       // UAMI
        [DataRow(UserAssignedIdentityId.ResourceId, TestConstants.MiResourceId)] // UAMI
        [DataRow(UserAssignedIdentityId.ObjectId, TestConstants.ObjectId)]       // UAMI
        public async Task mTLSPopTokenIsReAcquiredWhenCertificatIsExpired(
            UserAssignedIdentityId userAssignedIdentityId,
            string userAssignedId)
        {
            using (new EnvVariableContext())
            using (var httpManager = new MockHttpManager())
            {
                SetEnvironmentVariables(ManagedIdentitySource.ImdsV2, TestConstants.ImdsEndpoint);

                var managedIdentityApp = await CreateManagedIdentityAsync(httpManager, userAssignedIdentityId, userAssignedId, managedIdentityKeyType: ManagedIdentityKeyType.KeyGuard).ConfigureAwait(false);

                AddMocksToGetEntraToken(httpManager, userAssignedIdentityId, userAssignedId, TestConstants.ExpiredRawCertificate, mTLSPop: true);

                var result = await managedIdentityApp.AcquireTokenForManagedIdentity(ManagedIdentityTests.Resource)
                    .WithMtlsProofOfPossession()
                    .WithAttestationProviderForTests(s_fakeAttestationProvider)
                    .ExecuteAsync().ConfigureAwait(false);

                Assert.IsNotNull(result);
                Assert.IsNotNull(result.AccessToken);
                Assert.AreEqual(result.TokenType, MTLSPoP);
                Assert.IsNotNull(result.BindingCertificate);
                Assert.AreEqual(TokenSource.IdentityProvider, result.AuthenticationResultMetadata.TokenSource);

                AddMocksToGetEntraToken(httpManager, userAssignedIdentityId, userAssignedId, mTLSPop: true);

                result = await managedIdentityApp.AcquireTokenForManagedIdentity(ManagedIdentityTests.Resource)
                    .WithMtlsProofOfPossession()
                    .WithAttestationProviderForTests(s_fakeAttestationProvider)
                    .ExecuteAsync().ConfigureAwait(false);

                Assert.IsNotNull(result);
                Assert.IsNotNull(result.AccessToken);
                Assert.AreEqual(result.TokenType, MTLSPoP);
                Assert.IsNotNull(result.BindingCertificate);
                Assert.AreEqual(TokenSource.IdentityProvider, result.AuthenticationResultMetadata.TokenSource);
            }
        }
        #endregion mTLS Pop Token Tests
        #endregion Acceptance Tests

        [TestMethod]
        public async Task GetCsrMetadataAsyncSucceeds()
        {
            using (new EnvVariableContext())
            using (var httpManager = new MockHttpManager())
            {
                SetEnvironmentVariables(ManagedIdentitySource.ImdsV2, TestConstants.ImdsEndpoint);

                var handler = httpManager.AddMockHandler(MockHelpers.MockCsrResponse());

                await CreateManagedIdentityAsync(httpManager, addProbeMock: false).ConfigureAwait(false);
            }
        }

        [TestMethod]
        public async Task GetCsrMetadataAsyncSucceedsAfterRetry()
        {
            using (new EnvVariableContext())
            using (var httpManager = new MockHttpManager())
            {
                SetEnvironmentVariables(ManagedIdentitySource.ImdsV2, TestConstants.ImdsEndpoint);

                // First attempt fails with INTERNAL_SERVER_ERROR (500)
                httpManager.AddMockHandler(MockHelpers.MockCsrResponse(HttpStatusCode.InternalServerError));

                // Second attempt succeeds (defined inside of CreateSAMIAsync)
                await CreateManagedIdentityAsync(httpManager).ConfigureAwait(false);
            }
        }

        [TestMethod]
        public async Task GetCsrMetadataAsyncFailsWithMissingServerHeader()
        {
            using (new EnvVariableContext())
            using (var httpManager = new MockHttpManager())
            {
                SetEnvironmentVariables(ManagedIdentitySource.ImdsV2, TestConstants.ImdsEndpoint);

                httpManager.AddMockHandler(MockHelpers.MockCsrResponse(responseServerHeader: null));

                var managedIdentityApp = await CreateManagedIdentityAsync(httpManager, addProbeMock: false, addSourceCheck: false).ConfigureAwait(false);

                var miSource = await (managedIdentityApp as ManagedIdentityApplication).GetManagedIdentitySourceAsync().ConfigureAwait(false);
                Assert.AreEqual(ManagedIdentitySource.DefaultToImds, miSource);
            }
        }

        [TestMethod]
        public async Task GetCsrMetadataAsyncFailsWithInvalidFormat()
        {
            using (new EnvVariableContext())
            using (var httpManager = new MockHttpManager())
            {
                SetEnvironmentVariables(ManagedIdentitySource.ImdsV2, TestConstants.ImdsEndpoint);

                httpManager.AddMockHandler(MockHelpers.MockCsrResponse(responseServerHeader: "I_MDS/150.870.65.1854"));

                var managedIdentityApp = await CreateManagedIdentityAsync(httpManager, addProbeMock: false, addSourceCheck: false).ConfigureAwait(false);

                var miSource = await (managedIdentityApp as ManagedIdentityApplication).GetManagedIdentitySourceAsync().ConfigureAwait(false);
                Assert.AreEqual(ManagedIdentitySource.DefaultToImds, miSource);
            }
        }

        [TestMethod]
        public async Task GetCsrMetadataAsyncFailsAfterMaxRetries()
        {
            using (new EnvVariableContext())
            using (var httpManager = new MockHttpManager())
            {
                SetEnvironmentVariables(ManagedIdentitySource.ImdsV2, TestConstants.ImdsEndpoint);

                const int Num500Errors = 1 + TestCsrMetadataProbeRetryPolicy.ExponentialStrategyNumRetries;
                for (int i = 0; i < Num500Errors; i++)
                {
                    httpManager.AddMockHandler(MockHelpers.MockCsrResponse(HttpStatusCode.InternalServerError));
                }

                var managedIdentityApp = await CreateManagedIdentityAsync(httpManager, addProbeMock: false, addSourceCheck: false).ConfigureAwait(false);

                var miSource = await (managedIdentityApp as ManagedIdentityApplication).GetManagedIdentitySourceAsync().ConfigureAwait(false);
                Assert.AreEqual(ManagedIdentitySource.DefaultToImds, miSource);
            }
        }

        [TestMethod]
        public async Task GetCsrMetadataAsyncFails404WhichIsNonRetriableAndRetryPolicyIsNotTriggeredAsync()
        {
            using (new EnvVariableContext())
            using (var httpManager = new MockHttpManager())
            {
                SetEnvironmentVariables(ManagedIdentitySource.ImdsV2, TestConstants.ImdsEndpoint);
<<<<<<< HEAD
=======

>>>>>>> 16f02809
                httpManager.AddMockHandler(MockHelpers.MockCsrResponse(HttpStatusCode.NotFound));

                var managedIdentityApp = await CreateManagedIdentityAsync(httpManager, addProbeMock: false, addSourceCheck: false).ConfigureAwait(false);

                var miSource = await (managedIdentityApp as ManagedIdentityApplication).GetManagedIdentitySourceAsync().ConfigureAwait(false);
                Assert.AreEqual(ManagedIdentitySource.DefaultToImds, miSource);
            }
        }

        #region Cuid Tests
        [TestMethod]
        public void TestCsrGeneration_OnlyVmId()
        {
            var cuid = new CuidInfo
            {
                VmId = TestConstants.VmId
            };

            var rsa = InMemoryManagedIdentityKeyProvider.CreateRsaKeyPair();
            var (csr, _) = Csr.Generate(rsa, TestConstants.ClientId, TestConstants.TenantId, cuid);
            CsrValidator.ValidateCsrContent(csr, TestConstants.ClientId, TestConstants.TenantId, cuid);
        }

        [TestMethod]
        public void TestCsrGeneration_VmIdAndVmssId()
        {
            var cuid = new CuidInfo
            {
                VmId = TestConstants.VmId,
                VmssId = TestConstants.VmssId
            };

            var rsa = InMemoryManagedIdentityKeyProvider.CreateRsaKeyPair();
            var (csr, _) = Csr.Generate(rsa, TestConstants.ClientId, TestConstants.TenantId, cuid);
            CsrValidator.ValidateCsrContent(csr, TestConstants.ClientId, TestConstants.TenantId, cuid);
        }
        #endregion

        [DataTestMethod]
        [DataRow("Invalid@#$%Certificate!")]
        [DataRow("")]
        [DataRow(null)]
        public void TestCsrGeneration_BadCert_ThrowsMsalServiceException(string badCert)
        {
            Assert.ThrowsException<MsalServiceException>(() =>
                CsrValidator.ParseRawCsr(badCert));
        }

        #region AttachPrivateKeyToCert Tests
        [TestMethod]
        public void AttachPrivateKeyToCert_ValidInputs_ReturnsValidCertificate()
        {
            using (RSA rsa = RSA.Create())
            {
                X509Certificate2 certificate = CommonCryptographyManager.AttachPrivateKeyToCert(TestConstants.ValidRawCertificate, TestCsrFactory.CreateMockRsa());
                Assert.IsNotNull(certificate);
            }
        }

        [DataTestMethod]
        [DataRow("Invalid@#$%Certificate!")]
        [DataRow("")]
        [DataRow(null)]
        public void AttachPrivateKeyToCert_BadContent_ThrowsMsalServiceException(string badCert)
        {
            using (RSA rsa = RSA.Create())
            {
                Assert.ThrowsException<MsalServiceException>(() =>
                    CommonCryptographyManager.AttachPrivateKeyToCert(badCert, rsa));
            }
        }

        [TestMethod]
        public void AttachPrivateKeyToCert_NullPrivateKey_ThrowsArgumentNullException()
        {
            Assert.ThrowsException<ArgumentNullException>(() =>
                CommonCryptographyManager.AttachPrivateKeyToCert(TestConstants.ValidRawCertificate, null));
        }
        #endregion

        #region Attestation Tests
        [TestMethod]
        public async Task MtlsPop_AttestationProviderMissing_ThrowsClientException()
        {
            using (new EnvVariableContext())
            using (var httpManager = new MockHttpManager())
            {
                SetEnvironmentVariables(ManagedIdentitySource.ImdsV2, TestConstants.ImdsEndpoint);

                var mi = await CreateManagedIdentityAsync(httpManager, managedIdentityKeyType: ManagedIdentityKeyType.KeyGuard).ConfigureAwait(false);

                // CreateManagedIdentityAsync does a probe; Add one more CSR response for the actual acquire.
                httpManager.AddMockHandler(MockHelpers.MockCsrResponse());

                var ex = await Assert.ThrowsExceptionAsync<MsalClientException>(async () =>
                    await mi.AcquireTokenForManagedIdentity(ManagedIdentityTests.Resource)
                        .WithMtlsProofOfPossession()
                        // Intentionally DO NOT call .WithAttestationProviderForTests(...)
                        .ExecuteAsync().ConfigureAwait(false)
                ).ConfigureAwait(false);

                Assert.AreEqual("attestation_failure", ex.ErrorCode);
            }
        }

        [TestMethod]
        public async Task MtlsPop_AttestationProviderReturnsNull_ThrowsClientException()
        {
            using (new EnvVariableContext())
            using (var httpManager = new MockHttpManager())
            {
                SetEnvironmentVariables(ManagedIdentitySource.ImdsV2, TestConstants.ImdsEndpoint);

                var mi = await CreateManagedIdentityAsync(httpManager,  managedIdentityKeyType: ManagedIdentityKeyType.KeyGuard).ConfigureAwait(false);

                // CreateManagedIdentityAsync does a probe; Add one more CSR response for the actual acquire.
                httpManager.AddMockHandler(MockHelpers.MockCsrResponse());

                var nullProvider = new Func<AttestationTokenInput, CancellationToken, Task<AttestationTokenResponse>>(
                    (input, ct) => Task.FromResult<AttestationTokenResponse>(null));

                var ex = await Assert.ThrowsExceptionAsync<MsalClientException>(async () =>
                    await mi.AcquireTokenForManagedIdentity(ManagedIdentityTests.Resource)
                        .WithMtlsProofOfPossession()
                        .WithAttestationProviderForTests(nullProvider)
                        .ExecuteAsync().ConfigureAwait(false)
                ).ConfigureAwait(false);

                Assert.AreEqual("attestation_failed", ex.ErrorCode);
            }
        }

        [TestMethod]
        public async Task MtlsPop_AttestationProviderReturnsEmptyToken_ThrowsClientException()
        {
            using (new EnvVariableContext())
            using (var httpManager = new MockHttpManager())
            {
                SetEnvironmentVariables(ManagedIdentitySource.ImdsV2, TestConstants.ImdsEndpoint);

                var mi = await CreateManagedIdentityAsync(httpManager, managedIdentityKeyType: ManagedIdentityKeyType.KeyGuard).ConfigureAwait(false);

                // CreateManagedIdentityAsync does a probe; Add one more CSR response for the actual acquire.
                httpManager.AddMockHandler(MockHelpers.MockCsrResponse());

                var emptyProvider = new Func<AttestationTokenInput, CancellationToken, Task<AttestationTokenResponse>>(
                    (input, ct) => Task.FromResult(new AttestationTokenResponse { AttestationToken = "   " }));

                var ex = await Assert.ThrowsExceptionAsync<MsalClientException>(async () =>
                    await mi.AcquireTokenForManagedIdentity(ManagedIdentityTests.Resource)
                        .WithMtlsProofOfPossession()
                        .WithAttestationProviderForTests(emptyProvider)
                        .ExecuteAsync().ConfigureAwait(false)
                ).ConfigureAwait(false);

                Assert.AreEqual("attestation_failed", ex.ErrorCode);
            }
        }

        [TestMethod]
        public async Task mTLSPop_RequestedWithoutKeyGuard_ThrowsClientException()
        {
            using (new EnvVariableContext())
            using (var httpManager = new MockHttpManager())
            {
                SetEnvironmentVariables(ManagedIdentitySource.ImdsV2, TestConstants.ImdsEndpoint);

                // Force in-memory keys (i.e., not KeyGuard)
                var managedIdentityApp = await CreateManagedIdentityAsync(
                    httpManager,
                    managedIdentityKeyType: ManagedIdentityKeyType.InMemory
                ).ConfigureAwait(false);

                // CreateManagedIdentityAsync does a probe; Add one more CSR response for the actual acquire.
                httpManager.AddMockHandler(MockHelpers.MockCsrResponse());

                var ex = await Assert.ThrowsExceptionAsync<MsalClientException>(async () =>
                    await managedIdentityApp.AcquireTokenForManagedIdentity(ManagedIdentityTests.Resource)
                        .WithMtlsProofOfPossession() // request PoP on a non-KeyGuard env
                        .ExecuteAsync().ConfigureAwait(false)
                ).ConfigureAwait(false);

                Assert.AreEqual("mtls_pop_requires_keyguard", ex.ErrorCode);
            }
        }
        #endregion

        #region IMDSv2 cert cache – reuse/rotation tests

        [TestMethod]
        public async Task ImdsV2_CertCache_ReusesBinding_OnForceRefreshAsync()
        {
            using (new EnvVariableContext())
            using (var http = new MockHttpManager())
            {
                SetEnvironmentVariables(ManagedIdentitySource.ImdsV2, TestConstants.ImdsEndpoint);

                var miBuilder = ManagedIdentityApplicationBuilder.Create(ManagedIdentityId.SystemAssigned)
                    .WithHttpManager(http)
                    .WithRetryPolicyFactory(_testRetryPolicyFactory)
                    .WithCsrFactory(_testCsrFactory);

                // Avoid shared token cache between tests
                miBuilder.Config.AccessorOptions = null;

                var mi = miBuilder.Build();

                // IMPORTANT: Use in‑memory keys for bearer path (no attestation)
                var platformProxy = Substitute.For<IPlatformProxy>();
                platformProxy.ManagedIdentityKeyProvider.Returns(new InMemoryManagedIdentityKeyProvider());
                (mi as ManagedIdentityApplication).ServiceBundle.SetPlatformProxyForTest(platformProxy);

                // 1) First acquisition: CSR (probe + non-probe) + /issuecredential + token
                http.AddMockHandler(MockHelpers.MockCsrResponse()); // probe
                http.AddMockHandler(MockHelpers.MockCsrResponse()); // non-probe
                http.AddMockHandler(MockHelpers.MockCertificateRequestResponse());
                // STS (POST, bearer)
                http.AddMockHandler(
                    MockHelpers.MockImdsV2EntraTokenRequestResponse(_identityLoggerAdapter, mTLSPop: false));

                var r1 = await mi.AcquireTokenForManagedIdentity(ManagedIdentityTests.Resource)
                                 .ExecuteAsync()
                                 .ConfigureAwait(false);
                Assert.IsNotNull(r1);
                Assert.IsNotNull(r1.AccessToken);
                Assert.AreEqual(TokenSource.IdentityProvider, r1.AuthenticationResultMetadata.TokenSource);

                // 2) ForceRefresh
                // Second call (cache miss): allow re-issue if the store has no private key
                http.AddMockHandler(MockHelpers.MockCsrResponse()); // non-probe
                http.AddMockHandler(MockHelpers.MockCertificateRequestResponse()); // allow re-mint if needed
                http.AddMockHandler(
                    MockHelpers.MockImdsV2EntraTokenRequestResponse(_identityLoggerAdapter, mTLSPop: false));

                var r2 = await mi.AcquireTokenForManagedIdentity(ManagedIdentityTests.Resource)
                                 .WithForceRefresh(true)
                                 .ExecuteAsync()
                                 .ConfigureAwait(false);
                Assert.IsNotNull(r2);
                Assert.IsNotNull(r2.AccessToken);
                Assert.AreEqual(TokenSource.IdentityProvider, r2.AuthenticationResultMetadata.TokenSource);
            }
        }

        [TestMethod]
        public async Task ImdsV2_CertCache_Isolates_SAMI_and_UAMI_IdentitiesAsync()
        {
            using (new EnvVariableContext())
            // --- SAMI ---
            using (var httpSami = new MockHttpManager())
            {
                SetEnvironmentVariables(ManagedIdentitySource.ImdsV2, TestConstants.ImdsEndpoint);

                var samiBuilder = ManagedIdentityApplicationBuilder.Create(ManagedIdentityId.SystemAssigned)
                    .WithHttpManager(httpSami)
                    .WithRetryPolicyFactory(_testRetryPolicyFactory)
                    .WithCsrFactory(_testCsrFactory);
                samiBuilder.Config.AccessorOptions = null;

                var sami = samiBuilder.Build();

                // In‑memory keys for bearer path
                var ppSami = Substitute.For<IPlatformProxy>();
                ppSami.ManagedIdentityKeyProvider.Returns(new InMemoryManagedIdentityKeyProvider());
                (sami as ManagedIdentityApplication).ServiceBundle.SetPlatformProxyForTest(ppSami);

                httpSami.AddMockHandler(MockHelpers.MockCsrResponse()); // probe
                httpSami.AddMockHandler(MockHelpers.MockCsrResponse()); // non-probe
                httpSami.AddMockHandler(MockHelpers.MockCertificateRequestResponse());
                // STS (POST, bearer)
                httpSami.AddMockHandler(
                    MockHelpers.MockImdsV2EntraTokenRequestResponse(_identityLoggerAdapter, mTLSPop: false));

                var resSami = await sami.AcquireTokenForManagedIdentity(ManagedIdentityTests.Resource)
                                        .ExecuteAsync().ConfigureAwait(false);
                Assert.IsNotNull(resSami.AccessToken);
            }

            // --- UAMI (different identity) ---
            using (var httpUami = new MockHttpManager())
            {
                var uamiBuilder = CreateMIABuilder(TestConstants.ClientId2, UserAssignedIdentityId.ClientId)
                    .WithHttpManager(httpUami)
                    .WithRetryPolicyFactory(_testRetryPolicyFactory)
                    .WithCsrFactory(_testCsrFactory);
                uamiBuilder.Config.AccessorOptions = null;

                var uami = uamiBuilder.Build();

                // In‑memory keys for bearer path
                var ppUami = Substitute.For<IPlatformProxy>();
                ppUami.ManagedIdentityKeyProvider.Returns(new InMemoryManagedIdentityKeyProvider());
                (uami as ManagedIdentityApplication).ServiceBundle.SetPlatformProxyForTest(ppUami);

                // non-probe CSR (this is a separate app/identity)
                httpUami.AddMockHandler(MockHelpers.MockCsrResponse(
                    userAssignedIdentityId: UserAssignedIdentityId.ClientId, userAssignedId: TestConstants.ClientId2));
                httpUami.AddMockHandler(MockHelpers.MockCertificateRequestResponse(
                    UserAssignedIdentityId.ClientId, TestConstants.ClientId2));
                // STS (POST, bearer)
                httpUami.AddMockHandler(
                    MockHelpers.MockImdsV2EntraTokenRequestResponse(_identityLoggerAdapter, mTLSPop: false));

                var resUami = await uami.AcquireTokenForManagedIdentity(ManagedIdentityTests.Resource)
                                        .ExecuteAsync().ConfigureAwait(false);
                Assert.IsNotNull(resUami.AccessToken);
            }
        }

        [TestMethod]
        public async Task ImdsV2_CertCache_Reset_ClearsBindingAndSource_ReissuesOnNextCall()
        {
            using (new EnvVariableContext())
            using (var http = new MockHttpManager())
            {
                SetEnvironmentVariables(ManagedIdentitySource.ImdsV2, TestConstants.ImdsEndpoint);

                var miBuilder = ManagedIdentityApplicationBuilder.Create(ManagedIdentityId.SystemAssigned)
                .WithHttpManager(http)
                .WithRetryPolicyFactory(_testRetryPolicyFactory)
                .WithCsrFactory(_testCsrFactory);

                // Avoid shared token cache
                miBuilder.Config.AccessorOptions = null;

                var mi = miBuilder.Build();

                // In‑memory keys for bearer path
                var pp = Substitute.For<IPlatformProxy>();
                pp.ManagedIdentityKeyProvider.Returns(new InMemoryManagedIdentityKeyProvider());
                (mi as ManagedIdentityApplication).ServiceBundle.SetPlatformProxyForTest(pp);

                // 1) First acquisition: mint + token
                http.AddMockHandler(MockHelpers.MockCsrResponse()); // probe
                http.AddMockHandler(MockHelpers.MockCsrResponse()); // non-probe
                http.AddMockHandler(MockHelpers.MockCertificateRequestResponse());
                // STS (POST, bearer)
                http.AddMockHandler(
                    MockHelpers.MockImdsV2EntraTokenRequestResponse(_identityLoggerAdapter, mTLSPop: false));

                var r1 = await mi.AcquireTokenForManagedIdentity(ManagedIdentityTests.Resource)
                                 .ExecuteAsync().ConfigureAwait(false);
                Assert.IsNotNull(r1.AccessToken);
                Assert.AreEqual(TokenSource.IdentityProvider, r1.AuthenticationResultMetadata.TokenSource);

                // 2) ForceRefresh
                // Second call (cache miss): allow re-issue if the store has no private key
                http.AddMockHandler(MockHelpers.MockCsrResponse()); // non-probe
                http.AddMockHandler(MockHelpers.MockCertificateRequestResponse()); // allow re-mint if needed

                http.AddMockHandler(
                    MockHelpers.MockImdsV2EntraTokenRequestResponse(_identityLoggerAdapter, mTLSPop: false));

                var r2 = await mi.AcquireTokenForManagedIdentity(ManagedIdentityTests.Resource)
                                 .WithForceRefresh(true)
                                 .ExecuteAsync().ConfigureAwait(false);
                Assert.IsNotNull(r2.AccessToken);
                Assert.AreEqual(TokenSource.IdentityProvider, r2.AuthenticationResultMetadata.TokenSource);

                // 3) Reset source + binding caches so next call must mint again
                ManagedIdentityClient.ResetSourceAndBindingForTest();

                http.AddMockHandler(MockHelpers.MockCsrResponse()); // probe again after reset
                http.AddMockHandler(MockHelpers.MockCsrResponse()); // non-probe
                http.AddMockHandler(MockHelpers.MockCertificateRequestResponse());
                // STS (POST, bearer)
                http.AddMockHandler(
                    MockHelpers.MockImdsV2EntraTokenRequestResponse(_identityLoggerAdapter, mTLSPop: false));

                var r3 = await mi.AcquireTokenForManagedIdentity(ManagedIdentityTests.Resource)
                                 .WithForceRefresh(true)
                                 .ExecuteAsync().ConfigureAwait(false);
                Assert.IsNotNull(r3.AccessToken);
                Assert.AreEqual(TokenSource.IdentityProvider, r3.AuthenticationResultMetadata.TokenSource);
            }
        }

        [TestMethod]
        public async Task ImdsV2_TokenCacheMiss_ValidCert_SkipsIssueCredential_GoesDirectToToken_Async()
        {
            using (new EnvVariableContext())
            using (var http = new MockHttpManager())
            {
                SetEnvironmentVariables(ManagedIdentitySource.ImdsV2, TestConstants.ImdsEndpoint);

                var miBuilder = ManagedIdentityApplicationBuilder.Create(ManagedIdentityId.SystemAssigned)
                .WithHttpManager(http)
                .WithRetryPolicyFactory(_testRetryPolicyFactory)
                .WithCsrFactory(_testCsrFactory);
                miBuilder.Config.AccessorOptions = null;

                var mi = miBuilder.Build();

                // In‑memory keys for bearer path
                var pp = Substitute.For<IPlatformProxy>();
                pp.ManagedIdentityKeyProvider.Returns(new InMemoryManagedIdentityKeyProvider());
                (mi as ManagedIdentityApplication).ServiceBundle.SetPlatformProxyForTest(pp);

                // First call: mint + token (fills binding cache)
                http.AddMockHandler(MockHelpers.MockCsrResponse());               // probe
                http.AddMockHandler(MockHelpers.MockCsrResponse());               // non-probe
                http.AddMockHandler(MockHelpers.MockCertificateRequestResponse()); // /issuecredential
                                                                                   // STS (POST, bearer)
                http.AddMockHandler(
                    MockHelpers.MockImdsV2EntraTokenRequestResponse(_identityLoggerAdapter, mTLSPop: false));

                var r1 = await mi.AcquireTokenForManagedIdentity(ManagedIdentityTests.Resource)
                                 .ExecuteAsync()
                                 .ConfigureAwait(false);
                Assert.IsNotNull(r1.AccessToken);

                // ForceRefresh
                // Second call (cache miss): allow re-issue if the store has no private key
                http.AddMockHandler(MockHelpers.MockCsrResponse()); // non-probe
                http.AddMockHandler(MockHelpers.MockCertificateRequestResponse()); // allow re-mint if needed

                http.AddMockHandler(
                    MockHelpers.MockImdsV2EntraTokenRequestResponse(_identityLoggerAdapter, mTLSPop: false));

                var r2 = await mi.AcquireTokenForManagedIdentity(ManagedIdentityTests.Resource)
                                 .WithForceRefresh(true)
                                 .ExecuteAsync()
                                 .ConfigureAwait(false);
                Assert.IsNotNull(r2.AccessToken);
                Assert.AreEqual(TokenSource.IdentityProvider, r2.AuthenticationResultMetadata.TokenSource);
            }
        }
        #endregion
    }
}<|MERGE_RESOLUTION|>--- conflicted
+++ resolved
@@ -203,17 +203,10 @@
         }
 
         [DataTestMethod]
-<<<<<<< HEAD
         [DataRow(UserAssignedIdentityId.ClientId, TestConstants.ClientId)]       // UAMI
         [DataRow(UserAssignedIdentityId.ResourceId, TestConstants.MiResourceId)] // UAMI
         [DataRow(UserAssignedIdentityId.ObjectId, TestConstants.ObjectId)]       // UAMI
         public async Task BearerTokenTokenIsPerIdentity(
-=======
-        [DataRow(UserAssignedIdentityId.ClientId, TestConstants.ClientId, $"{TestConstants.ClientId}-2")]
-        [DataRow(UserAssignedIdentityId.ResourceId, TestConstants.MiResourceId, $"{TestConstants.MiResourceId}-2")]
-        [DataRow(UserAssignedIdentityId.ObjectId, TestConstants.ObjectId, $"{TestConstants.ObjectId}-2")]
-        public async Task BearerTokenIsPerIdentity(
->>>>>>> 16f02809
             UserAssignedIdentityId userAssignedIdentityId,
             string userAssignedId,
             string userAssignedId2)
@@ -353,17 +346,10 @@
         }
 
         [DataTestMethod]
-<<<<<<< HEAD
         [DataRow(UserAssignedIdentityId.ClientId, TestConstants.ClientId)]       // UAMI
         [DataRow(UserAssignedIdentityId.ResourceId, TestConstants.MiResourceId)] // UAMI
         [DataRow(UserAssignedIdentityId.ObjectId, TestConstants.ObjectId)]       // UAMI
         public async Task mTLSPopTokenTokenIsPerIdentity(
-=======
-        [DataRow(UserAssignedIdentityId.ClientId, TestConstants.ClientId, $"{TestConstants.ClientId}-2")]
-        [DataRow(UserAssignedIdentityId.ResourceId, TestConstants.MiResourceId, $"{TestConstants.MiResourceId}-2")]
-        [DataRow(UserAssignedIdentityId.ObjectId, TestConstants.ObjectId, $"{TestConstants.ObjectId}-2")]
-        public async Task mTLSPopTokenIsPerIdentity(
->>>>>>> 16f02809
             UserAssignedIdentityId userAssignedIdentityId,
             string userAssignedId,
             string userAssignedId2)
@@ -410,11 +396,7 @@
                     addSourceCheck: false,
                     managedIdentityKeyType: ManagedIdentityKeyType.KeyGuard).ConfigureAwait(false); // source is already cached
 
-<<<<<<< HEAD
                 AddMocksToGetEntraToken(httpManager, identity2Type, identity2Id, mTLSPop: true, expectNewCertificate: true);
-=======
-                AddMocksToGetEntraToken(httpManager, userAssignedIdentityId2, userAssignedId2, mTLSPop: true);
->>>>>>> 16f02809
 
                 var result2 = await managedIdentityApp2.AcquireTokenForManagedIdentity(ManagedIdentityTests.Resource)
                     .WithMtlsProofOfPossession()
@@ -423,13 +405,8 @@
 
                 Assert.IsNotNull(result2);
                 Assert.IsNotNull(result2.AccessToken);
-<<<<<<< HEAD
                 Assert.AreEqual(result.TokenType, MTLSPoP);
                 Assert.IsNotNull(result.BindingCertificate);
-=======
-                Assert.AreEqual(result2.TokenType, MTLSPoP);
-                // Assert.IsNotNull(result2.BindingCertificate); // TODO: implement mTLS Pop BindingCertificate
->>>>>>> 16f02809
                 Assert.AreEqual(TokenSource.IdentityProvider, result2.AuthenticationResultMetadata.TokenSource);
 
                 result2 = await managedIdentityApp2.AcquireTokenForManagedIdentity(ManagedIdentityTests.Resource)
@@ -439,15 +416,9 @@
 
                 Assert.IsNotNull(result2);
                 Assert.IsNotNull(result2.AccessToken);
-<<<<<<< HEAD
                 Assert.AreEqual(result.TokenType, MTLSPoP);
                 Assert.IsNotNull(result.BindingCertificate);
                 Assert.AreEqual(TokenSource.Cache, result2.AuthenticationResultMetadata.TokenSource);
-=======
-                Assert.AreEqual(result2.TokenType, MTLSPoP);
-                // Assert.IsNotNull(result2.BindingCertificate); // TODO: implement mTLS Pop BindingCertificate
-                Assert.AreEqual(TokenSource.Cache, result2.AuthenticationResultMetadata.TokenSource);*/
->>>>>>> 16f02809
                 #endregion Identity 2
             }
         }
@@ -590,10 +561,6 @@
             using (var httpManager = new MockHttpManager())
             {
                 SetEnvironmentVariables(ManagedIdentitySource.ImdsV2, TestConstants.ImdsEndpoint);
-<<<<<<< HEAD
-=======
-
->>>>>>> 16f02809
                 httpManager.AddMockHandler(MockHelpers.MockCsrResponse(HttpStatusCode.NotFound));
 
                 var managedIdentityApp = await CreateManagedIdentityAsync(httpManager, addProbeMock: false, addSourceCheck: false).ConfigureAwait(false);
