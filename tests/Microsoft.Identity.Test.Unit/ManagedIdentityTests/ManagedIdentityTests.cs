--- conflicted
+++ resolved
@@ -1128,10 +1128,7 @@
             using (new EnvVariableContext())
             using (var httpManager = new MockHttpManager())
             {
-<<<<<<< HEAD
                 AddImdsV2CsrMockHandlerIfNeeded(managedIdentitySource, httpManager);
-=======
->>>>>>> 087130e1
                 SetEnvironmentVariables(managedIdentitySource, UnsupportedEndpoint);
 
                 var miBuilder = ManagedIdentityApplicationBuilder.Create(ManagedIdentityId.SystemAssigned)
