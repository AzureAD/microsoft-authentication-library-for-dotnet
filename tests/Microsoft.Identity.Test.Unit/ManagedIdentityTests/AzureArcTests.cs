--- conflicted
+++ resolved
@@ -263,11 +263,7 @@
 
                 Assert.IsNotNull(ex);
                 Assert.AreEqual(MsalError.InvalidManagedIdentityEndpoint, ex.ErrorCode);
-<<<<<<< HEAD
-                Assert.AreEqual(string.Format(CultureInfo.InvariantCulture, MsalErrorMessage.ManagedIdentityEndpointInvalidUriError, "IDENTITY_ENDPOINT", "localhost/token", "Azure Arc"), ex.Message);
-=======
                 Assert.AreEqual(string.Format(CultureInfo.InvariantCulture, MsalErrorMessage.ManagedIdentityEndpointInvalidUriError, "IDENTITY_ENDPOINT", "localhost/token", AzureArc), ex.Message);
->>>>>>> 39ff025c
             }
         }
 
