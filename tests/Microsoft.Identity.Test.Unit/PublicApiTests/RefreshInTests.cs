--- conflicted
+++ resolved
@@ -124,12 +124,7 @@
                 YieldTillSatisfied(() => harness.HttpManager.QueueSize == 0);
 
                 // Assert
-<<<<<<< HEAD
-                Assert.IsNotNull(result, "ATS still succeeds even though AAD is unavaible");
-
-=======
                 Assert.IsNotNull(result, "ATS still succeeds even though AAD is unavailable");
->>>>>>> 21cdd3d3
                 Assert.AreEqual(0, harness.HttpManager.QueueSize);
                 cacheAccess.AssertAccessCounts(1, 0); // the refresh failed, no new data is written to the cache
 
@@ -338,12 +333,8 @@
                     .ConfigureAwait(false);
 
                 // Assert
-<<<<<<< HEAD
-                Assert.IsNotNull(result, "ClientCreds should still succeeds even though AAD is unavaible");
-                YieldTillSatisfied(() => harness.HttpManager.QueueSize == 0);
-=======
                 Assert.IsNotNull(result, "ClientCreds should still succeeds even though AAD is unavailable");
->>>>>>> 21cdd3d3
+                YieldTillSatisfied(() => harness.HttpManager.QueueSize == 0);
                 Assert.AreEqual(0, harness.HttpManager.QueueSize);
                 cacheAccess.AssertAccessCounts(1, 0); // the refresh failed, no new data is written to the cache
 
@@ -379,14 +370,8 @@
                 harness.HttpManager.AddAllMocks(TokenResponseType.InvalidGrant);
 
                 // Act
-<<<<<<< HEAD
                 await app.AcquireTokenForClient(TestConstants.s_scope)
                     .ExecuteAsync()
-=======
-                await AssertException.TaskThrowsAsync<MsalUiRequiredException>(() =>
-                   app.AcquireTokenForClient(TestConstants.s_scope)
-                    .ExecuteAsync())
->>>>>>> 21cdd3d3
                     .ConfigureAwait(false);
 
                 Assert.IsTrue(YieldTillSatisfied(() => wasErrorLogged == true));
