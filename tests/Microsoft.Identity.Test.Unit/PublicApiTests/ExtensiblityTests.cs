--- conflicted
+++ resolved
@@ -236,11 +236,7 @@
                 httpManager.AddMockHandlerSuccessfulClientCredentialTokenResponseWithAdditionalParamsMessage();
 
                 var result = await app.AcquireTokenForClient(TestConstants.s_scope.ToArray())
-<<<<<<< HEAD
-                    .WithAdditionalCacheParameters(new List<string> { "additional_param1", "additional_param2", "additional_param3", "additional_param4", "additional_param5" })
-=======
                     .WithAdditionalCacheParameters(new List<string> { "additional_param1", "additional_param2", "additional_param3", "additional_param4", "additional_param5", "additional_param5" })
->>>>>>> 501968cd
                     .ExecuteAsync()
                     .ConfigureAwait(false);
 
@@ -256,15 +252,7 @@
                 Assert.AreEqual("value1", additionalParam1);
                 Assert.AreEqual("value2", additionalParam2);
                 Assert.AreEqual("value3", additionalParam3);
-<<<<<<< HEAD
-#if SUPPORTS_SYSTEM_TEXT_JSON
-                Assert.AreEqual("[\"GUID\", \"GUID2\", \"GUID3\"]", additionalParam4);
-#else
                 Assert.AreEqual("[\"GUID\",\"GUID2\",\"GUID3\"]", additionalParam4);
-#endif
-=======
-                Assert.AreEqual("[\"GUID\",\"GUID2\",\"GUID3\"]", additionalParam4);
->>>>>>> 501968cd
                 Assert.AreEqual("{\"value5json\":\"value5\"}", additionalParam5);
 
                 Assert.AreEqual("Bearer", result.TokenType);
@@ -293,18 +281,8 @@
                 Assert.AreEqual("value1", additionalParam1);
                 Assert.AreEqual("value2", additionalParam2);
                 Assert.AreEqual("value3", additionalParam3);
-<<<<<<< HEAD
-#if SUPPORTS_SYSTEM_TEXT_JSON
-                Assert.AreEqual("[\"GUID\", \"GUID2\", \"GUID3\"]", additionalParam4);
-#else
-                Assert.AreEqual("[\"GUID\",\"GUID2\",\"GUID3\"]", additionalParam4);
-#endif
-                Assert.AreEqual("{\"value5json\":\"value5\"}", additionalParam5);
-
-=======
                 Assert.AreEqual("[\"GUID\",\"GUID2\",\"GUID3\"]", additionalParam4);
                 Assert.AreEqual("{\"value5json\":\"value5\"}", additionalParam5);
->>>>>>> 501968cd
                 Assert.AreEqual((IReadOnlyDictionary<string, string>)parameters, result.AdditionalResponseParameters);
 
                 //Verify cache parameters still exist without using WithAdditionalCacheParameters
@@ -327,13 +305,6 @@
                 Assert.AreEqual("value1", additionalParam1);
                 Assert.AreEqual("value2", additionalParam2);
                 Assert.AreEqual("value3", additionalParam3);
-<<<<<<< HEAD
-#if SUPPORTS_SYSTEM_TEXT_JSON
-                Assert.AreEqual("[\"GUID\", \"GUID2\", \"GUID3\"]", additionalParam4);
-#else
-                Assert.AreEqual("[\"GUID\",\"GUID2\",\"GUID3\"]", additionalParam4);
-#endif
-=======
                 Assert.AreEqual("[\"GUID\",\"GUID2\",\"GUID3\"]", additionalParam4);
                 Assert.AreEqual("{\"value5json\":\"value5\"}", additionalParam5);
                 Assert.AreEqual((IReadOnlyDictionary<string, string>)parameters, result.AdditionalResponseParameters);
@@ -362,7 +333,6 @@
                 Assert.AreEqual("value2", additionalParam2);
                 Assert.AreEqual("value3", additionalParam3);
                 Assert.AreEqual("[\"GUID\",\"GUID2\",\"GUID3\"]", additionalParam4);
->>>>>>> 501968cd
                 Assert.AreEqual("{\"value5json\":\"value5\"}", additionalParam5);
 
                 Assert.AreEqual((IReadOnlyDictionary<string, string>)parameters, result.AdditionalResponseParameters);
@@ -393,8 +363,6 @@
 
                 Assert.AreEqual((IReadOnlyDictionary<string, string>)parameters, result.AdditionalResponseParameters);
 
-<<<<<<< HEAD
-=======
                 //Ensure no parameters are required
                 httpManager.AddMockHandlerSuccessfulClientCredentialTokenResponseWithAdditionalParamsMessage();
 
@@ -407,7 +375,6 @@
                 parameters = app.AppTokenCacheInternal.Accessor.GetAllAccessTokens().Single().PersistedCacheParameters;
                 Assert.IsTrue(parameters == null);
 
->>>>>>> 501968cd
                 //Ensure missing cache parameters are not added
                 app = ConfidentialClientApplicationBuilder.Create(TestConstants.ClientId)
                       .WithClientSecret(TestConstants.ClientSecret)
