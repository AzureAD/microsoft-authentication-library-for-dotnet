﻿// Copyright (c) Microsoft Corporation. All rights reserved.
// Licensed under the MIT License.

using System;
using System.Collections.Generic;
using System.Globalization;
using System.IdentityModel.Tokens.Jwt;
using System.Linq;
using System.Net.Http;
using System.Security.Cryptography.X509Certificates;
using System.Threading;
using System.Threading.Tasks;
using Microsoft.Identity.Client;
using Microsoft.Identity.Client.Cache;
using Microsoft.Identity.Client.Extensibility;
using Microsoft.Identity.Client.Internal;
using Microsoft.Identity.Client.Internal.ClientCredential;
using Microsoft.Identity.Client.OAuth2;
using Microsoft.Identity.Client.PlatformsCommon.Shared;
using Microsoft.Identity.Client.Utils;
using Microsoft.Identity.Test.Common;
using Microsoft.Identity.Test.Common.Core.Helpers;
using Microsoft.Identity.Test.Common.Core.Mocks;
using Microsoft.VisualStudio.TestTools.UnitTesting;
using NSubstitute;

namespace Microsoft.Identity.Test.Unit.PublicApiTests
{
    [TestClass]
    [DeploymentItem(@"Resources\valid.crtfile")]
    [DeploymentItem("Resources\\OpenidConfiguration-QueryParams-B2C.json")]
    public class ConfidentialClientApplicationTests : TestBase
    {
<<<<<<< HEAD
        private byte[] _serializedCache;        
=======
        private byte[] _serializedCache;      
>>>>>>> 1652937e

        [TestMethod]
        [Description("Tests the public interfaces can be mocked")]
        public void MockConfidentialClientApplication_Users()
        {
            // Setup up a confidential client application with mocked users
            var mockApp = Substitute.For<IConfidentialClientApplication>();
            IList<IAccount> users = new List<IAccount>();

            var mockUser1 = Substitute.For<IAccount>();
            mockUser1.Username.Returns("DisplayableId_1");

            var mockUser2 = Substitute.For<IAccount>();
            mockUser2.Username.Returns("DisplayableId_2");

            users.Add(mockUser1);
            users.Add(mockUser2);
#pragma warning disable CS0618 // Type or member is obsolete
            mockApp.GetAccountsAsync().Returns(users);

            // Now call the substitute
            IEnumerable<IAccount> actualUsers = mockApp.GetAccountsAsync().Result;
#pragma warning restore CS0618 // Type or member is obsolete

            // Check the users property
            Assert.IsNotNull(actualUsers);
            Assert.AreEqual(2, actualUsers.Count());

            Assert.AreEqual("DisplayableId_1", users.First().Username);
            Assert.AreEqual("DisplayableId_2", users.Last().Username);
        }

        [TestMethod]
        public void ConstructorsTest()
        {
            var app = ConfidentialClientApplicationBuilder
                .Create(TestConstants.ClientId)
                .WithAuthority(AadAuthorityAudience.AzureAdAndPersonalMicrosoftAccount)
                .WithRedirectUri(TestConstants.RedirectUri)
                .WithClientSecret(TestConstants.ClientSecret)
                .BuildConcrete();

            Assert.IsNotNull(app);
            Assert.IsNotNull(app.UserTokenCache);
            Assert.IsNotNull(app.AppTokenCache);
            Assert.AreEqual("https://login.microsoftonline.com/common/", app.Authority);
            Assert.AreEqual(TestConstants.ClientId, app.AppConfig.ClientId);
            Assert.AreEqual(TestConstants.RedirectUri, app.AppConfig.RedirectUri);
            Assert.AreEqual("https://login.microsoftonline.com/common/", app.Authority);
            Assert.IsNotNull((app.AppConfig as ApplicationConfiguration).ClientCredential);
            Assert.IsNotNull(app.AppConfig.ClientSecret);
            Assert.AreEqual(TestConstants.ClientSecret, app.AppConfig.ClientSecret);
            Assert.IsNull(app.AppConfig.ClientCredentialCertificate);

            app = ConfidentialClientApplicationBuilder
                .Create(TestConstants.ClientId)
                .WithAuthority(new Uri(TestConstants.AuthorityGuestTenant), true)
                .WithRedirectUri(TestConstants.RedirectUri).WithClientSecret("secret")
                .BuildConcrete();

            Assert.AreEqual(TestConstants.AuthorityGuestTenant, app.Authority);

            app = ConfidentialClientApplicationBuilder.Create(TestConstants.ClientId)
                                                      .WithAdfsAuthority(TestConstants.OnPremiseAuthority, true)
                                                      .WithRedirectUri(TestConstants.RedirectUri)
                                                      .WithClientSecret(TestConstants.ClientSecret)
                                                      .BuildConcrete();

            Assert.AreEqual(TestConstants.OnPremiseAuthority, app.Authority);
        }

        [TestMethod]
        public void TestConstructorWithNullRedirectUri()
        {
            var app = ConfidentialClientApplicationBuilder
                .Create(TestConstants.ClientId)
                .WithAuthority(ClientApplicationBase.DefaultAuthority)
                .WithRedirectUri(null)
                .WithClientSecret("the_secret")
                .BuildConcrete();

            Assert.AreEqual(Constants.DefaultConfidentialClientRedirectUri, app.AppConfig.RedirectUri);
        }

        [TestMethod]
        public async Task ConfidentialClientUsingSecretNoCacheProvidedTestAsync()
        {
            using (var httpManager = new MockHttpManager())
            {
                httpManager.AddInstanceDiscoveryMockHandler();

                var app = ConfidentialClientApplicationBuilder.Create(TestConstants.ClientId)
                                                              .WithAuthority(new Uri(ClientApplicationBase.DefaultAuthority), true)
                                                              .WithRedirectUri(TestConstants.RedirectUri)
                                                              .WithClientSecret(TestConstants.ClientSecret)
                                                              .WithHttpManager(httpManager)
                                                              .BuildConcrete();

                var appCacheAccess = app.AppTokenCache.RecordAccess();
                var userCacheAccess = app.UserTokenCache.RecordAccess();

                httpManager.AddMockHandlerSuccessfulClientCredentialTokenResponseMessage();

                var result = await app.AcquireTokenForClient(TestConstants.s_scope.ToArray()).ExecuteAsync(CancellationToken.None).ConfigureAwait(false);
                Assert.IsNotNull(result);
                Assert.IsNotNull("header.payload.signature", result.AccessToken);
                Assert.AreEqual(TestConstants.s_scope.AsSingleString(), result.Scopes.AsSingleString());

                Assert.IsNotNull(app.UserTokenCache);
                Assert.IsNotNull(app.AppTokenCache);

                appCacheAccess.AssertAccessCounts(1, 1);
                userCacheAccess.AssertAccessCounts(0, 0);
            }
        }

        [TestMethod]
        public async Task ConfidentialClientUsingSecretNoInstanceDiscoveryTestAsync()
        {
            using (var httpManager = new MockHttpManager())
            {

                var app = ConfidentialClientApplicationBuilder.Create(TestConstants.ClientId)
                                                              .WithAuthority(new Uri(ClientApplicationBase.DefaultAuthority), true)
                                                              .WithRedirectUri(TestConstants.RedirectUri)
                                                              .WithClientSecret(TestConstants.ClientSecret)
                                                              .WithHttpManager(httpManager)
                                                              .WithInstanceDiscovery(false)
                                                              .BuildConcrete();

                var appCacheAccess = app.AppTokenCache.RecordAccess();
                var userCacheAccess = app.UserTokenCache.RecordAccess();

                httpManager.AddMockHandlerSuccessfulClientCredentialTokenResponseMessage();

                var result = await app.AcquireTokenForClient(TestConstants.s_scope.ToArray()).ExecuteAsync(CancellationToken.None).ConfigureAwait(false);
                Assert.IsNotNull(result);
                Assert.IsNotNull("header.payload.signature", result.AccessToken);
                Assert.AreEqual(TestConstants.s_scope.AsSingleString(), result.Scopes.AsSingleString());

                Assert.IsNotNull(app.UserTokenCache);
                Assert.IsNotNull(app.AppTokenCache);

                appCacheAccess.AssertAccessCounts(1, 1);
                userCacheAccess.AssertAccessCounts(0, 0);
            }
        }

        [TestMethod]
        [TestCategory(TestCategories.Regression)]
        [WorkItem(1365)] // https://github.com/AzureAD/microsoft-authentication-library-for-dotnet/issues/1365
        public async Task ClientCreds_MustFilterByTenantId_Async()
        {
            using (var httpManager = new MockHttpManager())
            {
                httpManager.AddInstanceDiscoveryMockHandler();

                ConfidentialClientApplication app =
                    ConfidentialClientApplicationBuilder.Create(TestConstants.ClientId)
                                                              .WithClientSecret(TestConstants.ClientSecret)
                                                              .WithHttpManager(httpManager)
                                                              .BuildConcrete();

                httpManager.AddMockHandlerSuccessfulClientCredentialTokenResponseMessage();

                var result = await app.AcquireTokenForClient(TestConstants.s_scope.ToArray())
                    .WithAuthority(TestConstants.AuthorityUtidTenant)
                    .ExecuteAsync(CancellationToken.None).ConfigureAwait(false);

                Assert.AreEqual(app.AppTokenCacheInternal.Accessor.GetAllAccessTokens().Single().TenantId, TestConstants.Utid);
                string partitionKey = CacheKeyFactory.GetClientCredentialKey(TestConstants.ClientId, TestConstants.Utid, null);
                Assert.AreEqual(
                    partitionKey,
                    ((InMemoryPartitionedAppTokenCacheAccessor)app.AppTokenCacheInternal.Accessor).AccessTokenCacheDictionary.Keys.Single());

                httpManager.AddMockHandlerSuccessfulClientCredentialTokenResponseMessage();

                result = await app.AcquireTokenForClient(TestConstants.s_scope.ToArray())
                    .WithAuthority(TestConstants.AuthorityUtid2Tenant)
                    .ExecuteAsync(CancellationToken.None).ConfigureAwait(false);

                Assert.IsNotNull(app.AppTokenCacheInternal.Accessor.GetAllAccessTokens().Single(at => at.TenantId == TestConstants.Utid2));
                Assert.AreEqual(2, ((InMemoryPartitionedAppTokenCacheAccessor)app.AppTokenCacheInternal.Accessor).AccessTokenCacheDictionary.Count);
                string partitionKey2 = CacheKeyFactory.GetClientCredentialKey(TestConstants.ClientId, TestConstants.Utid2, null);

                Assert.IsTrue(((InMemoryPartitionedAppTokenCacheAccessor)app.AppTokenCacheInternal.Accessor).AccessTokenCacheDictionary.Keys.Any(k => k.Equals(partitionKey)));
                Assert.IsTrue(((InMemoryPartitionedAppTokenCacheAccessor)app.AppTokenCacheInternal.Accessor).AccessTokenCacheDictionary.Keys.Any(k => k.Equals(partitionKey2)));
            }
        }

        [TestMethod]
        public async Task ClientCreds_UsesDefaultPartitionedCacheCorrectly_Async()
        {
            using (var httpManager = new MockHttpManager())
            {
                httpManager.AddInstanceDiscoveryMockHandler();

                ConfidentialClientApplication app =
                    ConfidentialClientApplicationBuilder.Create(TestConstants.ClientId)
                                                              .WithClientSecret(TestConstants.ClientSecret)
                                                              .WithHttpManager(httpManager)
                                                              .BuildConcrete();

                httpManager.AddMockHandlerSuccessfulClientCredentialTokenResponseMessage();

                var result = await app.AcquireTokenForClient(new[] { "scope1" })
                    .WithAuthority(TestConstants.AuthorityUtidTenant)
                    .ExecuteAsync(CancellationToken.None).ConfigureAwait(false);

                // One tenant partition with one token
                Assert.AreEqual(1, app.AppTokenCacheInternal.Accessor.GetAllAccessTokens().Count);
                Assert.AreEqual(1, ((InMemoryPartitionedAppTokenCacheAccessor)app.AppTokenCacheInternal.Accessor).AccessTokenCacheDictionary.Count);
                string partitionKey = CacheKeyFactory.GetClientCredentialKey(TestConstants.ClientId, TestConstants.Utid, null);

                Assert.IsNotNull(((InMemoryPartitionedAppTokenCacheAccessor)app.AppTokenCacheInternal.Accessor).AccessTokenCacheDictionary[partitionKey]);
                Assert.AreEqual(1, ((InMemoryPartitionedAppTokenCacheAccessor)app.AppTokenCacheInternal.Accessor).AccessTokenCacheDictionary[partitionKey].Count);

                httpManager.AddMockHandlerSuccessfulClientCredentialTokenResponseMessage();

                result = await app.AcquireTokenForClient(new[] { "scope2" })
                    .WithAuthority(TestConstants.AuthorityUtidTenant)
                    .ExecuteAsync(CancellationToken.None).ConfigureAwait(false);

                // One tenant partition with two tokens
                Assert.AreEqual(2, app.AppTokenCacheInternal.Accessor.GetAllAccessTokens().Count);
                Assert.AreEqual(1, ((InMemoryPartitionedAppTokenCacheAccessor)app.AppTokenCacheInternal.Accessor).AccessTokenCacheDictionary.Count);
                Assert.IsNotNull(((InMemoryPartitionedAppTokenCacheAccessor)app.AppTokenCacheInternal.Accessor).AccessTokenCacheDictionary[partitionKey]);
                Assert.AreEqual(2, ((InMemoryPartitionedAppTokenCacheAccessor)app.AppTokenCacheInternal.Accessor).AccessTokenCacheDictionary[partitionKey].Count);

                httpManager.AddMockHandlerSuccessfulClientCredentialTokenResponseMessage();

                result = await app.AcquireTokenForClient(new[] { "scope1" })
                    .WithAuthority(TestConstants.AuthorityUtid2Tenant)
                    .ExecuteAsync(CancellationToken.None).ConfigureAwait(false);

                // Two tenant partitions with three tokens total
                Assert.AreEqual(3, app.AppTokenCacheInternal.Accessor.GetAllAccessTokens().Count);
                string partitionKey2 = CacheKeyFactory.GetClientCredentialKey(TestConstants.ClientId, TestConstants.Utid2, null);

                Assert.AreEqual(2, ((InMemoryPartitionedAppTokenCacheAccessor)app.AppTokenCacheInternal.Accessor).AccessTokenCacheDictionary.Count);
                Assert.IsNotNull(((InMemoryPartitionedAppTokenCacheAccessor)app.AppTokenCacheInternal.Accessor).AccessTokenCacheDictionary[partitionKey2]);
                Assert.AreEqual(1, ((InMemoryPartitionedAppTokenCacheAccessor)app.AppTokenCacheInternal.Accessor).AccessTokenCacheDictionary[partitionKey2].Count);

            }
        }

        [TestMethod]
        [WorkItem(1403)] // https://github.com/AzureAD/microsoft-authentication-library-for-dotnet/issues/1403
        public async Task DefaultScopesForS2SAsync()
        {
            using (var httpManager = new MockHttpManager())
            {
                httpManager.AddInstanceDiscoveryMockHandler();

                var app = ConfidentialClientApplicationBuilder.Create(TestConstants.ClientId)
                                                              .WithClientSecret(TestConstants.ClientSecret)
                                                              .WithHttpManager(httpManager)
                                                              .BuildConcrete();

                var handler = httpManager.AddMockHandlerSuccessfulClientCredentialTokenResponseMessage();
                handler.ExpectedPostData = new Dictionary<string, string>()
                {
                    // Bug 1403: Do not add reserved scopes profile, offline_access and openid to Confidential Client request
                    { "scope", TestConstants.s_scope.AsSingleString() }
                };

                var result = await app.AcquireTokenForClient(TestConstants.s_scope.ToArray())
                    .WithAuthority(TestConstants.AuthorityUtidTenant)
                    .ExecuteAsync(CancellationToken.None)
                    .ConfigureAwait(false);
            }
        }

        [TestMethod]
        public async Task ConfidentialClientUsingSecretTestAsync()
        {
            using (var httpManager = new MockHttpManager())
            {
                httpManager.AddInstanceDiscoveryMockHandler();

                var app = ConfidentialClientApplicationBuilder.Create(TestConstants.ClientId)
                                                              .WithAuthority(new Uri(ClientApplicationBase.DefaultAuthority), true)
                                                              .WithRedirectUri(TestConstants.RedirectUri)
                                                              .WithClientSecret(TestConstants.ClientSecret)
                                                              .WithHttpManager(httpManager)
                                                              .BuildConcrete();

                httpManager.AddMockHandlerSuccessfulClientCredentialTokenResponseMessage();
                var appCacheAccess = app.AppTokenCache.RecordAccess();
                var userCacheAccess = app.UserTokenCache.RecordAccess();

                var result = await app.AcquireTokenForClient(TestConstants.s_scope.ToArray()).ExecuteAsync(CancellationToken.None).ConfigureAwait(false);
                Assert.IsNotNull(result);
                Assert.IsNotNull("header.payload.signature", result.AccessToken);
                Assert.AreEqual(TestConstants.s_scope.AsSingleString(), result.Scopes.AsSingleString());

                // make sure user token cache is empty
                Assert.AreEqual(0, app.UserTokenCacheInternal.Accessor.GetAllAccessTokens().Count());
                Assert.AreEqual(0, app.UserTokenCacheInternal.Accessor.GetAllRefreshTokens().Count());

                // check app token cache count to be 1
                Assert.AreEqual(1, app.AppTokenCacheInternal.Accessor.GetAllAccessTokens().Count());
                Assert.AreEqual(0, app.AppTokenCacheInternal.Accessor.GetAllRefreshTokens().Count());

                appCacheAccess.AssertAccessCounts(1, 1);
                userCacheAccess.AssertAccessCounts(0, 0);

                // call AcquireTokenForClientAsync again to get result back from the cache
                result = await app.AcquireTokenForClient(TestConstants.s_scope.ToArray()).ExecuteAsync(CancellationToken.None).ConfigureAwait(false);
                Assert.IsNotNull(result);
                Assert.IsNotNull("header.payload.signature", result.AccessToken);
                Assert.AreEqual(TestConstants.s_scope.AsSingleString(), result.Scopes.AsSingleString());

                // make sure user token cache is empty
                Assert.AreEqual(0, app.UserTokenCacheInternal.Accessor.GetAllAccessTokens().Count());
                Assert.AreEqual(0, app.UserTokenCacheInternal.Accessor.GetAllRefreshTokens().Count());

                // check app token cache count to be 1
                Assert.AreEqual(1, app.AppTokenCacheInternal.Accessor.GetAllAccessTokens().Count());
                Assert.AreEqual(0, app.AppTokenCacheInternal.Accessor.GetAllRefreshTokens().Count());

                appCacheAccess.AssertAccessCounts(2, 1);
                userCacheAccess.AssertAccessCounts(0, 0);
            }
        }

        [TestMethod]
        public async Task ConfidentialClientUsingAdfsAsync()
        {
            using (var httpManager = new MockHttpManager())
            {

                var app = ConfidentialClientApplicationBuilder.Create(TestConstants.ClientId)
                                                              .WithAuthority(new Uri(TestConstants.OnPremiseAuthority), true)
                                                              .WithRedirectUri(TestConstants.RedirectUri)
                                                              .WithClientSecret(TestConstants.ClientSecret)
                                                              .WithHttpManager(httpManager)
                                                              .BuildConcrete();
                var appCacheAccess = app.AppTokenCache.RecordAccess();
                var userCacheAccess = app.UserTokenCache.RecordAccess();

                httpManager.AddMockHandler(
                new MockHttpMessageHandler
                {
                    ExpectedMethod = HttpMethod.Get,
                    ExpectedUrl = "https://fs.contoso.com/.well-known/webfinger",
                    ExpectedQueryParams = new Dictionary<string, string>
                    {
                                            {"resource", "https://fs.contoso.com"},
                                            {"rel", "http://schemas.microsoft.com/rel/trusted-realm"}
                    },
                    ResponseMessage = MockHelpers.CreateSuccessWebFingerResponseMessage("https://fs.contoso.com")
                });

                httpManager.AddMockHandlerSuccessfulClientCredentialTokenResponseMessage();

                var result = await app.AcquireTokenForClient(TestConstants.s_scope.ToArray()).ExecuteAsync().ConfigureAwait(false);
                Assert.IsNotNull(result);
                Assert.IsNotNull("header.payload.signature", result.AccessToken);
                Assert.AreEqual(TestConstants.s_scope.AsSingleString(), result.Scopes.AsSingleString());
                appCacheAccess.AssertAccessCounts(1, 1);
                userCacheAccess.AssertAccessCounts(0, 0);

                // make sure user token cache is empty
                Assert.AreEqual(0, app.UserTokenCacheInternal.Accessor.GetAllAccessTokens().Count());
                Assert.AreEqual(0, app.UserTokenCacheInternal.Accessor.GetAllRefreshTokens().Count());

                // check app token cache count to be 1
                Assert.AreEqual(1, app.AppTokenCacheInternal.Accessor.GetAllAccessTokens().Count());
                Assert.AreEqual(0, app.AppTokenCacheInternal.Accessor.GetAllRefreshTokens().Count()); // no refresh tokens are returned

                // call AcquireTokenForClientAsync again to get result back from the cache
                result = await app.AcquireTokenForClient(TestConstants.s_scope.ToArray()).ExecuteAsync().ConfigureAwait(false);
                Assert.IsNotNull(result);
                Assert.IsNotNull("header.payload.signature", result.AccessToken);
                Assert.AreEqual(TestConstants.s_scope.AsSingleString(), result.Scopes.AsSingleString());

                // make sure user token cache is empty
                Assert.AreEqual(0, app.UserTokenCacheInternal.Accessor.GetAllAccessTokens().Count());
                Assert.AreEqual(0, app.UserTokenCacheInternal.Accessor.GetAllRefreshTokens().Count());

                // check app token cache count to be 1
                Assert.AreEqual(1, app.AppTokenCacheInternal.Accessor.GetAllAccessTokens().Count());
                Assert.AreEqual(0, app.AppTokenCacheInternal.Accessor.GetAllRefreshTokens().Count()); // no refresh tokens are returned
                appCacheAccess.AssertAccessCounts(2, 1);
                userCacheAccess.AssertAccessCounts(0, 0);

            }
        }

        private enum CredentialType
        {
            Certificate,
            CertificateAndClaims,
            SignedAssertion,
            SignedAssertionDelegate,
            SignedAssertionAsyncDelegate,
            SignedAssertionWithAssertionRequestOptionsAsyncDelegate,

        }

        private (ConfidentialClientApplication app, MockHttpMessageHandler handler) CreateConfidentialClient(
            MockHttpManager httpManager,
            X509Certificate2 cert,
            CredentialType credentialType = CredentialType.Certificate)
        {
            var builder = ConfidentialClientApplicationBuilder.Create(TestConstants.ClientId)
                              .WithRedirectUri(TestConstants.RedirectUri)
                              .WithHttpManager(httpManager);

            ConfidentialClientApplication app;

            switch (credentialType)
            {
                case CredentialType.CertificateAndClaims:
                    builder = builder.WithClientClaims(cert, TestConstants.s_clientAssertionClaims);
                    app = builder.BuildConcrete();
                    Assert.AreEqual(cert, app.Certificate);
                    break;
                case CredentialType.SignedAssertion:
                    builder = builder.WithClientAssertion(TestConstants.DefaultClientAssertion);
                    app = builder.BuildConcrete();
                    Assert.IsNull(app.Certificate);
                    break;
                case CredentialType.SignedAssertionDelegate:
                    builder = builder.WithClientAssertion(() => { return TestConstants.DefaultClientAssertion; });
                    app = builder.BuildConcrete();
                    Assert.IsNull(app.Certificate);
                    break;
                case CredentialType.SignedAssertionAsyncDelegate:
                    builder = builder.WithClientAssertion(async (CancellationToken ct) => await Task.FromResult(TestConstants.DefaultClientAssertion).ConfigureAwait(false));
                    app = builder.BuildConcrete();
                    Assert.IsNull(app.Certificate);
                    break;
                case CredentialType.SignedAssertionWithAssertionRequestOptionsAsyncDelegate:
                    builder = builder.WithClientAssertion((options) =>
                    {
                        Assert.IsNotNull(options.ClientID);
                        Assert.IsNotNull(options.TokenEndpoint);
                        return Task.FromResult(TestConstants.DefaultClientAssertion);
                    });
                    app = builder.BuildConcrete();
                    Assert.IsNull(app.Certificate);
                    break;
                case CredentialType.Certificate:
                    builder = builder.WithCertificate(cert);
                    app = builder.BuildConcrete();
                    Assert.AreEqual(cert, app.Certificate);
                    break;
                default:
                    throw new NotImplementedException();
            }

            MockHttpMessageHandler handler = httpManager.AddMockHandlerSuccessfulClientCredentialTokenResponseMessage();

            return (app, handler);
        }

        private static Task ModifyRequestAsync(OnBeforeTokenRequestData requestData)
        {
            Assert.AreEqual("https://login.microsoftonline.com/tid/oauth2/v2.0/token", requestData.RequestUri.AbsoluteUri);
            requestData.BodyParameters.Add("param1", "val1");
            requestData.BodyParameters.Add("param2", "val2");

            requestData.Headers.Add("header1", "hval1");
            requestData.Headers.Add("header2", "hval2");

            return Task.CompletedTask;
        }

        [TestMethod]
        public async Task CertificateOverrideAsync()
        {
            using (var httpManager = new MockHttpManager())
            {
                httpManager.AddInstanceDiscoveryMockHandler();

                var app = ConfidentialClientApplicationBuilder.Create(TestConstants.ClientId)
                              .WithAuthority("https://login.microsoftonline.com/tid/")
                              .WithExperimentalFeatures(true)
                              .WithHttpManager(httpManager)
                              .Build();

                MockHttpMessageHandler handler = httpManager.AddMockHandlerSuccessfulClientCredentialTokenResponseMessage();

                var result = await app.AcquireTokenForClient(TestConstants.s_scope.ToArray())
                    .WithProofOfPosessionKeyId("key1")
                    .OnBeforeTokenRequest(ModifyRequestAsync)
                    .ExecuteAsync()
                    .ConfigureAwait(false);

                Assert.AreEqual("Bearer", result.TokenType);

                Assert.AreEqual("val1", handler.ActualRequestPostData["param1"]);
                Assert.AreEqual("val2", handler.ActualRequestPostData["param2"]);
                Assert.AreEqual("hval1", handler.ActualRequestHeaders.GetValues("header1").Single());
                Assert.AreEqual("hval2", handler.ActualRequestHeaders.GetValues("header2").Single());
                Assert.IsFalse(handler.ActualRequestPostData.ContainsKey(OAuth2Parameter.ClientAssertion));
                Assert.IsFalse(handler.ActualRequestPostData.ContainsKey(OAuth2Parameter.ClientAssertionType));
                Assert.AreEqual("key1", (app.AppTokenCache as ITokenCacheInternal).Accessor.GetAllAccessTokens().Single().KeyId);

                result = await app.AcquireTokenForClient(TestConstants.s_scope.ToArray())
                    .WithProofOfPosessionKeyId("key1")
                    .OnBeforeTokenRequest(ModifyRequestAsync)
                    .ExecuteAsync()
                    .ConfigureAwait(false);

                Assert.AreEqual("Bearer", result.TokenType);
                Assert.AreEqual(TokenSource.Cache, result.AuthenticationResultMetadata.TokenSource);

                Assert.AreEqual(
                    "key1",
                    (app.AppTokenCache as ITokenCacheInternal).Accessor.GetAllAccessTokens().Single().KeyId);

                httpManager.AddMockHandlerSuccessfulClientCredentialTokenResponseMessage();
                result = await app.AcquireTokenForClient(TestConstants.s_scope.ToArray())
                 .OnBeforeTokenRequest(ModifyRequestAsync)
                 .ExecuteAsync()
                 .ConfigureAwait(false);

                Assert.AreEqual("Bearer", result.TokenType);
                Assert.AreEqual(TokenSource.IdentityProvider, result.AuthenticationResultMetadata.TokenSource);
                IReadOnlyList<Client.Cache.Items.MsalAccessTokenCacheItem> ats = (app.AppTokenCache as ITokenCacheInternal).Accessor.GetAllAccessTokens();
                Assert.AreEqual(2, ats.Count);
                Assert.IsTrue(ats.Single(at => at.KeyId == "key1") != null);
                Assert.IsTrue(ats.Single(at => at.KeyId == null) != null);
            }
        }

        [TestMethod]
        public async Task ConfidentialClientUsingCertificateTestAsync()
        {
            using (var httpManager = new MockHttpManager())
            {
                httpManager.AddInstanceDiscoveryMockHandler();

                var cert = new X509Certificate2(ResourceHelper.GetTestResourceRelativePath("valid.crtfile"));
                var (app, _) = CreateConfidentialClient(httpManager, cert);
                var appCacheAccess = app.AppTokenCache.RecordAccess();
                var userCacheAccess = app.UserTokenCache.RecordAccess();

                var result = await app.AcquireTokenForClient(TestConstants.s_scope.ToArray()).ExecuteAsync(CancellationToken.None).ConfigureAwait(false);
                Assert.IsNotNull(result);
                Assert.IsNotNull("header.payload.signature", result.AccessToken);
                Assert.AreEqual(TestConstants.s_scope.AsSingleString(), result.Scopes.AsSingleString());
                appCacheAccess.AssertAccessCounts(1, 1);
                userCacheAccess.AssertAccessCounts(0, 0);

                // make sure user token cache is empty
                Assert.AreEqual(0, app.UserTokenCacheInternal.Accessor.GetAllAccessTokens().Count());
                Assert.AreEqual(0, app.UserTokenCacheInternal.Accessor.GetAllRefreshTokens().Count());

                // check app token cache count to be 1
                Assert.AreEqual(1, app.AppTokenCacheInternal.Accessor.GetAllAccessTokens().Count());
                Assert.AreEqual(0, app.AppTokenCacheInternal.Accessor.GetAllRefreshTokens().Count()); // no RTs are returned
            }
        }

        [TestMethod]
        public async Task ClientCreds_And_Obo_DoNotAllow_EmptyScopes_Async()
        {
            using (var httpManager = new MockHttpManager())
            {
                var cca = ConfidentialClientApplicationBuilder
                    .Create(TestConstants.ClientId)
                    .WithHttpManager(httpManager)
                    .WithClientSecret("secret")
                    .Build();

                // OBO
                var ex = await AssertException.TaskThrowsAsync<MsalClientException>(
                    () => cca.AcquireTokenOnBehalfOf(null, new UserAssertion("assertion", "assertiontype")).ExecuteAsync())
                    .ConfigureAwait(false);

                Assert.AreEqual(MsalError.ScopesRequired, ex.ErrorCode);

                // Client Creds
                ex = await AssertException.TaskThrowsAsync<MsalClientException>(
                    () => cca.AcquireTokenForClient(null).ExecuteAsync())
                    .ConfigureAwait(false);

                Assert.AreEqual(MsalError.ScopesRequired, ex.ErrorCode);
            }
        }

        [TestMethod]
        public async Task ConfidentialClientUsingClientAssertionClaimsTestAsync()
        {
            using (var httpManager = new MockHttpManager())
            {
                httpManager.AddInstanceDiscoveryMockHandler();

                var cert = new X509Certificate2(ResourceHelper.GetTestResourceRelativePath("valid.crtfile"));
                (ConfidentialClientApplication App, MockHttpMessageHandler Handler) setup = CreateConfidentialClient(httpManager, cert, CredentialType.CertificateAndClaims);
                var app = setup.App;
                var tokenHttpHandler = setup.Handler;

                var appCacheAccess = app.AppTokenCache.RecordAccess();
                var userCacheAccess = app.UserTokenCache.RecordAccess();

                var result = await app.AcquireTokenForClient(TestConstants.s_scope.ToArray()).ExecuteAsync(CancellationToken.None).ConfigureAwait(false);
                Assert.IsNotNull(setup);
                Assert.IsNotNull("header.payload.signature", result.AccessToken);
                Assert.AreEqual(TestConstants.s_scope.AsSingleString(), result.Scopes.AsSingleString());
                appCacheAccess.AssertAccessCounts(1, 1);
                userCacheAccess.AssertAccessCounts(0, 0);

                // make sure user token cache is empty
                Assert.AreEqual(0, app.UserTokenCacheInternal.Accessor.GetAllAccessTokens().Count());
                Assert.AreEqual(0, app.UserTokenCacheInternal.Accessor.GetAllRefreshTokens().Count());

                // check app token cache count to be 1
                Assert.AreEqual(1, app.AppTokenCacheInternal.Accessor.GetAllAccessTokens().Count());
                Assert.AreEqual(0, app.AppTokenCacheInternal.Accessor.GetAllRefreshTokens().Count()); // no RTs are returned

                var actualAssertion = tokenHttpHandler.ActualRequestPostData["client_assertion"];

                // assert client credential

                var handler = new JwtSecurityTokenHandler();
                var jsonToken = handler.ReadJwtToken(actualAssertion);
                var claims = jsonToken.Claims;
                //checked if additional claim is in signed assertion
                var audclaim = TestConstants.s_clientAssertionClaims.Where(x => x.Key == "aud").FirstOrDefault();
                var validClaim = claims.Where(x => x.Type == audclaim.Key && x.Value == audclaim.Value).FirstOrDefault();
                Assert.IsNotNull(validClaim);
            }
        }

        [TestMethod]
        public async Task ConfidentialClientUsingSignedClientAssertionTestAsync()
        {
            using (var httpManager = new MockHttpManager())
            {
                httpManager.AddInstanceDiscoveryMockHandler();

                var cert = new X509Certificate2(ResourceHelper.GetTestResourceRelativePath("valid.crtfile"));
                (ConfidentialClientApplication App, MockHttpMessageHandler Handler) setup
                    = CreateConfidentialClient(httpManager, cert, CredentialType.SignedAssertion);
                var app = setup.App;

                var result = await app.AcquireTokenForClient(TestConstants.s_scope.ToArray()).ExecuteAsync(CancellationToken.None).ConfigureAwait(false);
                Assert.IsNotNull(result);
                Assert.IsNotNull("header.payload.signature", result.AccessToken);
                Assert.AreEqual(TestConstants.s_scope.AsSingleString(), result.Scopes.AsSingleString());

                // make sure user token cache is empty
                Assert.AreEqual(0, app.UserTokenCacheInternal.Accessor.GetAllAccessTokens().Count());
                Assert.AreEqual(0, app.UserTokenCacheInternal.Accessor.GetAllRefreshTokens().Count());

                // check app token cache count to be 1
                Assert.AreEqual(1, app.AppTokenCacheInternal.Accessor.GetAllAccessTokens().Count());
                Assert.AreEqual(0, app.AppTokenCacheInternal.Accessor.GetAllRefreshTokens().Count()); // no RTs are returned

                // assert client credential

                Assert.IsTrue((app.AppConfig as ApplicationConfiguration).ClientCredential is SignedAssertionClientCredential);
            }
        }

        [TestMethod]
        public async Task ConfidentialClientUsingSignedClientAssertion_SyncDelegateTestAsync()
        {
            using (var httpManager = new MockHttpManager())
            {
                httpManager.AddInstanceDiscoveryMockHandler();

                (ConfidentialClientApplication App, MockHttpMessageHandler Handler) setup =
                    CreateConfidentialClient(httpManager, null, CredentialType.SignedAssertionDelegate);

                var app = setup.App;

                var result = await app.AcquireTokenForClient(TestConstants.s_scope.ToArray()).ExecuteAsync(CancellationToken.None).ConfigureAwait(false);
                Assert.IsNotNull(result);
                Assert.IsNotNull("header.payload.signature", result.AccessToken);
                Assert.AreEqual(TestConstants.s_scope.AsSingleString(), result.Scopes.AsSingleString());

                // make sure user token cache is empty
                Assert.AreEqual(0, app.UserTokenCacheInternal.Accessor.GetAllAccessTokens().Count());
                Assert.AreEqual(0, app.UserTokenCacheInternal.Accessor.GetAllRefreshTokens().Count());

                // check app token cache count to be 1
                Assert.AreEqual(1, app.AppTokenCacheInternal.Accessor.GetAllAccessTokens().Count());
                Assert.AreEqual(0, app.AppTokenCacheInternal.Accessor.GetAllRefreshTokens().Count()); // no RTs are returned

                // assert client credential
                Assert.AreEqual(
                                    TestConstants.DefaultClientAssertion,
                                    setup.Handler.ActualRequestPostData["client_assertion"]);

                Assert.AreEqual(
                    "urn:ietf:params:oauth:client-assertion-type:jwt-bearer",
                    setup.Handler.ActualRequestPostData["client_assertion_type"]);
            }
        }

        [TestMethod]
        public async Task ConfidentialClientUsingSignedClientAssertion_AsyncDelegateTestAsync()
        {
            using (var httpManager = new MockHttpManager())
            {
                httpManager.AddInstanceDiscoveryMockHandler();

                (ConfidentialClientApplication App, MockHttpMessageHandler Handler) setup =
                    CreateConfidentialClient(httpManager, null, CredentialType.SignedAssertionAsyncDelegate);

                var result = await setup.App.AcquireTokenForClient(TestConstants.s_scope.ToArray())
                    .ExecuteAsync(CancellationToken.None).ConfigureAwait(false);
                Assert.IsNotNull(result);
                Assert.IsNotNull("header.payload.signature", result.AccessToken);
                Assert.AreEqual(TestConstants.s_scope.AsSingleString(), result.Scopes.AsSingleString());

                Assert.AreEqual(
                    TestConstants.DefaultClientAssertion,
                    setup.Handler.ActualRequestPostData["client_assertion"]);

                Assert.AreEqual(
                    "urn:ietf:params:oauth:client-assertion-type:jwt-bearer",
                    setup.Handler.ActualRequestPostData["client_assertion_type"]);
            }
        }

        [TestMethod]
        public async Task ConfidentialClientUsingSignedClientAssertion_AsyncDelegateWithRequestOptionsTestAsync()
        {
            using (var httpManager = new MockHttpManager())
            {
                httpManager.AddInstanceDiscoveryMockHandler();

                (ConfidentialClientApplication App, MockHttpMessageHandler Handler) setup =
                    CreateConfidentialClient(httpManager, null, CredentialType.SignedAssertionWithAssertionRequestOptionsAsyncDelegate);

                var result = await setup.App.AcquireTokenForClient(TestConstants.s_scope.ToArray())
                    .ExecuteAsync(CancellationToken.None).ConfigureAwait(false);
                Assert.IsNotNull(result);
                Assert.IsNotNull("header.payload.signature", result.AccessToken);
                Assert.AreEqual(TestConstants.s_scope.AsSingleString(), result.Scopes.AsSingleString());

                Assert.AreEqual(
                    TestConstants.DefaultClientAssertion,
                    setup.Handler.ActualRequestPostData["client_assertion"]);

                Assert.AreEqual(
                    "urn:ietf:params:oauth:client-assertion-type:jwt-bearer",
                    setup.Handler.ActualRequestPostData["client_assertion_type"]);
            }
        }

        [TestMethod]
        public async Task ConfidentialClientUsingSignedClientAssertion_AsyncDelegate_CancellationTestAsync()
        {
            using (var httpManager = new MockHttpManager())
            {
                httpManager.AddInstanceDiscoveryMockHandler();

                CancellationTokenSource cancellationTokenSource = new CancellationTokenSource();

                var builder = ConfidentialClientApplicationBuilder.Create(TestConstants.ClientId)
                            .WithHttpManager(httpManager)
                            .WithClientAssertion(
                            async ct =>
                            {
                                // make sure that the cancellation token given to AcquireToken method
                                // is propagated to here
                                cancellationTokenSource.Cancel();
                                ct.ThrowIfCancellationRequested();
                                return await Task.FromResult(TestConstants.DefaultClientAssertion)
                                .ConfigureAwait(false);
                            });

                var app = builder.BuildConcrete();
                Assert.IsNull(app.Certificate);

                await AssertException.TaskThrowsAsync<OperationCanceledException>(
                    () => app.AcquireTokenForClient(TestConstants.s_scope.ToArray())
                    .ExecuteAsync(cancellationTokenSource.Token)).ConfigureAwait(false);
            }
        }

        [TestMethod]
        public async Task GetAuthorizationRequestUrlNoRedirectUriTestAsync()
        {
            using (var httpManager = new MockHttpManager())
            {
                httpManager.AddInstanceDiscoveryMockHandler();

                var app = ConfidentialClientApplicationBuilder.Create(TestConstants.ClientId)
                                                              .WithAuthority(new Uri(ClientApplicationBase.DefaultAuthority), true)
                                                              .WithRedirectUri(TestConstants.RedirectUri)
                                                              .WithClientSecret(TestConstants.ClientSecret)
                                                              .WithHttpManager(httpManager)
                                                              .BuildConcrete();

                var uri = await app
                    .GetAuthorizationRequestUrl(TestConstants.s_scope)
                    .WithLoginHint(TestConstants.DisplayableId)
                    .ExecuteAsync(CancellationToken.None)
                    .ConfigureAwait(false);

                Assert.IsNotNull(uri);
                Dictionary<string, string> qp = CoreHelpers.ParseKeyValueList(uri.Query.Substring(1), '&', true, null);
                ValidateCommonQueryParams(qp);
                CollectionAssert.AreEquivalent(
                    "offline_access openid profile r1/scope1 r1/scope2".Split(' '),
                    qp["scope"].Split(' '));
            }
        }

        [TestMethod]
        public async Task GetAuthorizationRequestUrl_IgnoreLoginHint_UseCcsRoutingHint_TestAsync()
        {
            using (var httpManager = new MockHttpManager())
            {
                ConfidentialClientApplication app = CreateCca(httpManager);

                var uri = await app
                    .GetAuthorizationRequestUrl(TestConstants.s_scope)
                    .WithLoginHint(TestConstants.DisplayableId)
                    .WithCcsRoutingHint("oid", "tid")
                    .ExecuteAsync(CancellationToken.None)
                    .ConfigureAwait(false);

                AssertCcsHint(uri, "oid:oid@tid");
            }
        }

        [TestMethod]
        public async Task GetAuthorizationRequestUrl_UseCcsRoutingHint_TestAsync()
        {
            using (var httpManager = new MockHttpManager())
            {
                ConfidentialClientApplication app = CreateCca(httpManager);

                var uri = await app
                    .GetAuthorizationRequestUrl(TestConstants.s_scope)
                    .WithCcsRoutingHint("oid", "tid")
                    .ExecuteAsync(CancellationToken.None)
                    .ConfigureAwait(false);

                AssertCcsHint(uri, "oid:oid@tid");
            }
        }

        [TestMethod]
        public async Task GetAuthorizationRequestUrl_WithLoginHint_UseLoginHintForCcsRoutingHint_TestAsync()
        {
            using (var httpManager = new MockHttpManager())
            {
                ConfidentialClientApplication app = CreateCca(httpManager);

                var uri = await app
                    .GetAuthorizationRequestUrl(TestConstants.s_scope)
                    .WithLoginHint(TestConstants.DisplayableId)
                    .ExecuteAsync(CancellationToken.None)
                    .ConfigureAwait(false);

                AssertCcsHint(uri, $"upn:{TestConstants.DisplayableId}");
            }
        }

        [TestMethod]
        public async Task GetAuthorizationRequestUrl_NoHint_NoCcsRoutingHint_TestAsync()
        {
            using (var httpManager = new MockHttpManager())
            {
                ConfidentialClientApplication app = CreateCca(httpManager);

                var uri = await app
                    .GetAuthorizationRequestUrl(TestConstants.s_scope)
                    .ExecuteAsync(CancellationToken.None)
                    .ConfigureAwait(false);

                Assert.IsNotNull(uri);
                Dictionary<string, string> qp = CoreHelpers.ParseKeyValueList(uri.Query.Substring(1), '&', true, null);
                Assert.IsFalse(qp.ContainsKey(Constants.CcsRoutingHintHeader));
            }
        }

        [TestMethod]
        public void GetAuthorizationRequestUrl_WithConsumerInCreate_ReturnsConsumers()
        {
            using (var httpManager = new MockHttpManager())
            {
                ConfidentialClientApplicationOptions applicationOptions;
                applicationOptions = new ConfidentialClientApplicationOptions();
                applicationOptions.ClientId = "fakeId";
                applicationOptions.RedirectUri = "https://example.com";
                applicationOptions.ClientSecret = "rwerewrwe";

                var confidentialClientApplicationBuilder = ConfidentialClientApplicationBuilder
                                                                    .CreateWithApplicationOptions(applicationOptions);
                var confidentialClientApplication = confidentialClientApplicationBuilder.Build();

                Uri authorizationRequestUrl = confidentialClientApplication
                    .GetAuthorizationRequestUrl(new List<string> { "" })
                    .WithAuthority(AzureCloudInstance.AzurePublic, Constants.ConsumerTenant)
                    .ExecuteAsync()
                    .ConfigureAwait(false)
                    .GetAwaiter()
                    .GetResult();

                Assert.IsTrue(authorizationRequestUrl.Segments[1].StartsWith(Constants.CommonTenant));
            }
        }

        [TestMethod]
        public async Task DoNotUseNullCcsRoutingHint_TestAsync()
        {
            using (var httpManager = new MockHttpManager())
            {
                ConfidentialClientApplication app = CreateCca(httpManager);

                var uri = await app
                    .GetAuthorizationRequestUrl(TestConstants.s_scope)
                    .WithCcsRoutingHint("", "")
                    .ExecuteAsync(CancellationToken.None)
                    .ConfigureAwait(false);

                AssertCcsHint(uri, "");
            }
        }

        private static void AssertCcsHint(Uri uri, string ccsHint)
        {
            Assert.IsNotNull(uri);
            Dictionary<string, string> qp = CoreHelpers.ParseKeyValueList(uri.Query.Substring(1), '&', true, null);

            if (!string.IsNullOrEmpty(ccsHint))
            {
                Assert.IsTrue(qp.ContainsKey(Constants.CcsRoutingHintHeader));
                Assert.AreEqual(ccsHint, qp[Constants.CcsRoutingHintHeader]);
            }
            else
            {
                Assert.IsTrue(!qp.ContainsKey(Constants.CcsRoutingHintHeader));
            }
        }

        private static ConfidentialClientApplication CreateCca(MockHttpManager httpManager)
        {
            httpManager.AddInstanceDiscoveryMockHandler();

            var app = ConfidentialClientApplicationBuilder.Create(TestConstants.ClientId)
                                                          .WithAuthority(new Uri(ClientApplicationBase.DefaultAuthority), true)
                                                          .WithRedirectUri(TestConstants.RedirectUri)
                                                          .WithClientSecret(TestConstants.ClientSecret)
                                                          .WithHttpManager(httpManager)
                                                          .BuildConcrete();
            return app;
        }

        [TestMethod]
        public async Task GetAuthorizationRequestUrlWithPKCETestAsync()
        {
            using (var httpManager = new MockHttpManager())
            {
                httpManager.AddInstanceDiscoveryMockHandler();

                var app = ConfidentialClientApplicationBuilder.Create(TestConstants.ClientId)
                                                              .WithAuthority(new Uri(ClientApplicationBase.DefaultAuthority), true)
                                                              .WithRedirectUri(TestConstants.RedirectUri)
                                                              .WithClientSecret(TestConstants.ClientSecret)
                                                              .WithHttpManager(httpManager)
                                                              .BuildConcrete();

                string codeVerifier = string.Empty;
                var uri = await app
                    .GetAuthorizationRequestUrl(TestConstants.s_scope)
                    .WithLoginHint(TestConstants.DisplayableId)
                    .WithPkce(out codeVerifier)
                    .ExecuteAsync(CancellationToken.None)
                    .ConfigureAwait(false);

                Assert.IsNotNull(uri);
                Dictionary<string, string> qp = CoreHelpers.ParseKeyValueList(uri.Query.Substring(1), '&', true, null);
                ValidateCommonQueryParams(qp);
                CollectionAssert.AreEquivalent(
                    "offline_access openid profile r1/scope1 r1/scope2".Split(' '),
                    qp["scope"].Split(' '));

                httpManager.AddInstanceDiscoveryMockHandler();
                var handler = httpManager.AddSuccessTokenResponseMockHandlerForPost();
                handler.ExpectedPostData = new Dictionary<string, string>()
                {
                    //Ensure that the code verifier is sent along with the auth code request
                    { "code_verifier", codeVerifier }
                };

                //Ensure that the code verifier returned matches the codeChallenge returned in the URL
                var codeChallenge = TestCommon.CreateDefaultServiceBundle().PlatformProxy.CryptographyManager.CreateBase64UrlEncodedSha256Hash(codeVerifier);
                Assert.AreEqual(codeChallenge, qp[OAuth2Parameter.CodeChallenge]);

                await app.AcquireTokenByAuthorizationCode(TestConstants.s_scope, TestConstants.DefaultAuthorizationCode)
                    .WithPkceCodeVerifier(codeVerifier)
                    .ExecuteAsync()
                    .ConfigureAwait(false);
            }
        }

        [TestMethod]
        // regression test for https://github.com/AzureAD/microsoft-authentication-library-for-dotnet/issues/4140
        public async Task IdTokenHasNoOid_ADALSerialization_Async()
        {
            // Arrange
            using (var httpManager = new MockHttpManager())
            {
                httpManager.AddInstanceDiscoveryMockHandler("https://login.windows-ppe.net/98ecb0ef-bb8d-4216-b45a-70df950dc6e3/");

                var app = ConfidentialClientApplicationBuilder.Create(TestConstants.ClientId)
                                                              .WithAuthority("https://login.windows-ppe.net/98ecb0ef-bb8d-4216-b45a-70df950dc6e3/")
                                                              .WithClientSecret(TestConstants.ClientSecret)
                                                              .WithHttpManager(httpManager)
                                                              .Build();

                byte[] tokenCacheInAdalFormat = null;
                app.UserTokenCache.SetAfterAccess(
                    (args) =>
                    {
                        if (args.HasStateChanged)
                        {
                            tokenCacheInAdalFormat = args.TokenCache.SerializeAdalV3();
                        };
                    });

                var handler = httpManager.AddMockHandler(
                       new MockHttpMessageHandler()
                       {
                           ExpectedMethod = HttpMethod.Post,
                           ResponseMessage = MockHelpers.CreateSuccessResponseMessage(MockHelpers.GetTokenResponseWithNoOidClaim())
                       });
                

                // Act
                var result = await app.AcquireTokenByAuthorizationCode(new[] { "https://management.core.windows.net//.default" }, "code")                    
                    .ExecuteAsync()
                    .ConfigureAwait(false);

                // Assert
                Assert.IsNotNull(tokenCacheInAdalFormat);

                Assert.AreEqual("AujLDQp5yRMRcGpPcDBft9Nb5uFSKYxDZq65-ebfHls", result.UniqueId);
                Assert.AreEqual("AujLDQp5yRMRcGpPcDBft9Nb5uFSKYxDZq65-ebfHls", result.ClaimsPrincipal.FindFirst("sub").Value);
                Assert.IsNull(result.ClaimsPrincipal.FindFirst("oid"));
            }
        }

        [DataTestMethod]
        [DataRow(true)]
        [DataRow(false)]
        public async Task AcquireTokenByAuthorizationCode_IgnoresRegion_Async(bool autodetectRegion)
        {
            using (var httpManager = new MockHttpManager())
            {
                // MSAL should not auto-detect, but if it does, this test should fail because a call to IMDS is configured
                string region = autodetectRegion ? ConfidentialClientApplication.AttemptRegionDiscovery : TestConstants.Region;

                var app = ConfidentialClientApplicationBuilder.Create(TestConstants.ClientId)
                                                              .WithClientSecret(TestConstants.ClientSecret)
                                                              .WithAzureRegion(region)
                                                              .WithHttpManager(httpManager)
                                                              .BuildConcrete();

                httpManager.AddInstanceDiscoveryMockHandler();
                httpManager.AddSuccessTokenResponseMockHandlerForPost();

                var result = await app.AcquireTokenByAuthorizationCode(TestConstants.s_scope, TestConstants.DefaultAuthorizationCode)
                    .ExecuteAsync()
                    .ConfigureAwait(false);

                Assert.AreEqual(TokenSource.IdentityProvider, result.AuthenticationResultMetadata.TokenSource);
                Assert.AreEqual("https://login.microsoftonline.com/common/oauth2/v2.0/token", result.AuthenticationResultMetadata.TokenEndpoint);
            }
        }

        [TestMethod]
        public async Task GetAuthorizationRequestUrlDuplicateParamsTestAsync()
        {
            using (var httpManager = new MockHttpManager())
            {
                httpManager.AddInstanceDiscoveryMockHandler();

                var app = ConfidentialClientApplicationBuilder.Create(TestConstants.ClientId)
                                                              .WithAuthority(new Uri(ClientApplicationBase.DefaultAuthority), true)
                                                              .WithRedirectUri(TestConstants.RedirectUri)
                                                              .WithClientSecret(TestConstants.ClientSecret)
                                                              .WithHttpManager(httpManager)
                                                              .BuildConcrete();

                try
                {
                    var uri = await app
                        .GetAuthorizationRequestUrl(TestConstants.s_scope)
                        .WithLoginHint(TestConstants.DisplayableId)
                        .WithExtraQueryParameters("login_hint=some@value.com")
                        .ExecuteAsync(CancellationToken.None)
                        .ConfigureAwait(false);

                    Assert.Fail("MSALException should be thrown here");
                }
                catch (MsalException exc)
                {
                    string expectedError = string.Format(CultureInfo.InvariantCulture,
                        MsalErrorMessage.DuplicateQueryParameterTemplate,
                        TestConstants.LoginHintParam);
                    Assert.AreEqual(MsalError.DuplicateQueryParameterError, exc.ErrorCode);
                    Assert.AreEqual(expectedError, exc.Message);
                }
                catch (Exception ex)
                {
                    Assert.Fail("Wrong type of exception thrown: " + ex);
                }
            }
        }

        [TestMethod]
        public void GetAuthorizationRequestUrlCustomRedirectUriTest()
        {
            using (var httpManager = new MockHttpManager())
            {
                httpManager.AddInstanceDiscoveryMockHandler();

                var app = ConfidentialClientApplicationBuilder.Create(TestConstants.ClientId)
                                                              .WithAuthority(new Uri(ClientApplicationBase.DefaultAuthority), true)
                                                              .WithRedirectUri(TestConstants.RedirectUri)
                                                              .WithClientSecret(TestConstants.ClientSecret)
                                                              .WithHttpManager(httpManager)
                                                              .BuildConcrete();
                var appCacheAccess = app.AppTokenCache.RecordAccess();
                var userCacheAccess = app.UserTokenCache.RecordAccess();

                const string CustomRedirectUri = "custom://redirect-uri";
                Task<Uri> task = app
                    .GetAuthorizationRequestUrl(TestConstants.s_scope)
                    .WithRedirectUri(CustomRedirectUri)
                    .WithLoginHint(TestConstants.DisplayableId)
                    .WithExtraQueryParameters("extra=qp")
                    .WithExtraScopesToConsent(TestConstants.s_scopeForAnotherResource)
                    .WithAuthority(TestConstants.AuthorityGuestTenant)
                    .ExecuteAsync(CancellationToken.None);

                var uri = task.Result;
                Assert.IsNotNull(uri);
                appCacheAccess.AssertAccessCounts(0, 0);
                userCacheAccess.AssertAccessCounts(0, 0);

                Assert.IsTrue(
                    uri.AbsoluteUri.StartsWith(TestConstants.AuthorityGuestTenant, StringComparison.CurrentCulture));
                Dictionary<string, string> qp = CoreHelpers.ParseKeyValueList(uri.Query.Substring(1), '&', true, null);
                ValidateCommonQueryParams(qp, CustomRedirectUri);
                CollectionAssert.AreEquivalent(
                    "offline_access openid profile r1/scope1 r1/scope2 r2/scope1 r2/scope2".Split(' '),
                    qp["scope"].Split(' '));
                Assert.IsFalse(qp.ContainsKey("client_secret"));
                Assert.AreEqual("qp", qp["extra"]);
            }
        }

        private static void ValidateCommonQueryParams(
            Dictionary<string, string> qp,
            string redirectUri = TestConstants.RedirectUri)
        {
            Assert.IsNotNull(qp);

            Assert.IsTrue(qp.ContainsKey("client-request-id"));
            Assert.AreEqual(TestConstants.ClientId, qp["client_id"]);
            Assert.AreEqual("code", qp["response_type"]);
            Assert.AreEqual(redirectUri, qp["redirect_uri"]);
            Assert.AreEqual(TestConstants.DisplayableId, qp["login_hint"]);
            Assert.AreEqual(Prompt.SelectAccount.PromptValue, qp["prompt"]);
            Assert.AreEqual(TestCommon.CreateDefaultServiceBundle().PlatformProxy.GetProductName(), qp["x-client-sku"]);
            Assert.IsFalse(string.IsNullOrEmpty(qp["x-client-ver"]));
            Assert.IsFalse(string.IsNullOrEmpty(qp["x-client-os"]));

#if DESKTOP
            Assert.IsFalse(string.IsNullOrEmpty(qp["x-client-cpu"]));
#endif
        }

        [TestMethod]
        public async Task GetAuthorizationRequestUrlValidateDefaultPromptTestAsync()
        {
            using (var httpManager = new MockHttpManager())
            {
                httpManager.AddInstanceDiscoveryMockHandler();

                var app = ConfidentialClientApplicationBuilder.Create(TestConstants.ClientId)
                                                              .WithAuthority(new Uri(ClientApplicationBase.DefaultAuthority), true)
                                                              .WithRedirectUri(TestConstants.RedirectUri)
                                                              .WithClientSecret(TestConstants.ClientSecret)
                                                              .WithHttpManager(httpManager)
                                                              .BuildConcrete();

                var uri = await app
                    .GetAuthorizationRequestUrl(TestConstants.s_scope)
                    .ExecuteAsync(CancellationToken.None)
                    .ConfigureAwait(false);

                Assert.IsNotNull(uri);
                Dictionary<string, string> qp = CoreHelpers.ParseKeyValueList(uri.Query.Substring(1), '&', true, null);

                Assert.IsTrue(qp.ContainsKey(TestConstants.PromptParam));
                Assert.AreEqual(Prompt.SelectAccount.PromptValue, qp[TestConstants.PromptParam]);
            }
        }

        [TestMethod]
        public async Task GetAuthorizationRequestUrlValidatePromptSelectAccountTestAsync()
        {
            Dictionary<string, string> qp = await GetAuthorizationRequestUrlQueryParamsWithPromptAsync(Prompt.SelectAccount).ConfigureAwait(false);

            Assert.IsTrue(qp.ContainsKey(TestConstants.PromptParam));
            Assert.AreEqual(Prompt.SelectAccount.PromptValue, qp[TestConstants.PromptParam]);

        }

        [TestMethod]
        public async Task GetAuthorizationRequestUrlValidateNoPromptTestAsync()
        {
            Dictionary<string, string> qp = await GetAuthorizationRequestUrlQueryParamsWithPromptAsync(Prompt.NoPrompt).ConfigureAwait(false);

            Assert.IsFalse(qp.ContainsKey(TestConstants.PromptParam));

        }

        [TestMethod]
        public async Task GetAuthorizationRequestUrlValidatePromptNotSpecifiedTestAsync()
        {
            Dictionary<string, string> qp = await GetAuthorizationRequestUrlQueryParamsWithPromptAsync(Prompt.NotSpecified).ConfigureAwait(false);

            Assert.IsTrue(qp.ContainsKey(TestConstants.PromptParam));
            Assert.AreEqual(Prompt.SelectAccount.PromptValue, qp[TestConstants.PromptParam]);

        }

        [TestMethod]
        public async Task GetAuthorizationRequestUrlValidatePromptCreateTestAsync()
        {
            Dictionary<string, string> qp = await GetAuthorizationRequestUrlQueryParamsWithPromptAsync(Prompt.Create).ConfigureAwait(false);

            Assert.IsTrue(qp.ContainsKey(TestConstants.PromptParam));
            Assert.AreEqual(Prompt.Create.PromptValue, qp[TestConstants.PromptParam]);

        }

        [TestMethod]
        public async Task GetAuthorizationRequestUrlValidatePromptForceLoginTestAsync()
        {
            Dictionary<string, string> qp = await GetAuthorizationRequestUrlQueryParamsWithPromptAsync(Prompt.ForceLogin).ConfigureAwait(false);

            Assert.IsTrue(qp.ContainsKey(TestConstants.PromptParam));
            Assert.AreEqual(Prompt.ForceLogin.PromptValue, qp[TestConstants.PromptParam]);

        }

        private async Task<Dictionary<string, string>> GetAuthorizationRequestUrlQueryParamsWithPromptAsync(Prompt prompt)
        {
            using (var httpManager = new MockHttpManager())
            {
                httpManager.AddInstanceDiscoveryMockHandler();

                var app = ConfidentialClientApplicationBuilder.Create(TestConstants.ClientId)
                                                              .WithAuthority(new Uri(ClientApplicationBase.DefaultAuthority), true)
                                                              .WithRedirectUri(TestConstants.RedirectUri)
                                                              .WithClientSecret(TestConstants.ClientSecret)
                                                              .WithHttpManager(httpManager)
                                                              .BuildConcrete();

                var uri = await app
                    .GetAuthorizationRequestUrl(TestConstants.s_scope)
                    .WithPrompt(prompt)
                    .ExecuteAsync(CancellationToken.None)
                    .ConfigureAwait(false);

                Dictionary<string, string> qp = CoreHelpers.ParseKeyValueList(uri.Query.Substring(1), '&', true, null);

                return qp;
            }
        }

        [TestMethod]
        public async Task HttpRequestExceptionIsNotSuppressedAsync()
        {
            using (var httpManager = new MockHttpManager())
            {
                httpManager.AddInstanceDiscoveryMockHandler();

                var app = ConfidentialClientApplicationBuilder.Create(TestConstants.ClientId)
                                                              .WithAuthority(new Uri(ClientApplicationBase.DefaultAuthority), true)
                                                              .WithRedirectUri(TestConstants.RedirectUri)
                                                              .WithClientSecret(TestConstants.ClientSecret)
                                                              .WithHttpManager(httpManager)
                                                              .BuildConcrete();

                // add mock response bigger than 1MB for HTTP Client
                httpManager.AddFailingRequest(new InvalidOperationException());

                await AssertException.TaskThrowsAsync<InvalidOperationException>(
                    () => app.AcquireTokenForClient(TestConstants.s_scope.ToArray()).ExecuteAsync(CancellationToken.None)).ConfigureAwait(false);
            }
        }

        [TestMethod]
        public async Task ForceRefreshParameterFalseTestAsync()
        {
            using (var httpManager = new MockHttpManager())
            {
                var app = ConfidentialClientApplicationBuilder
                    .Create(TestConstants.ClientId)
                    .WithAuthority(new Uri(TestConstants.AuthorityTestTenant), true)
                    .WithRedirectUri(TestConstants.RedirectUri)
                    .WithClientSecret(TestConstants.ClientSecret)
                    .WithHttpManager(httpManager)
                    .BuildConcrete();

                TokenCacheHelper.PopulateCache(app.AppTokenCacheInternal.Accessor);

                // Don't add mock to fail in case of network call
                // If there's a network call by mistake, then there won't be a proper number
                // of mock web request/response objects in the queue and we'll fail.

                var result = await app
                    .AcquireTokenForClient(TestConstants.s_scope)
                    .WithForceRefresh(false)
                    .ExecuteAsync(CancellationToken.None)
                    .ConfigureAwait(false);

                var accessTokens = app.AppTokenCacheInternal.Accessor.GetAllAccessTokens();
                var accessTokenInCache = accessTokens
                                         .Where(item => ScopeHelper.ScopeContains(item.ScopeSet, TestConstants.s_scope))
                                         .ToList().FirstOrDefault();

                Assert.AreEqual(accessTokenInCache.Secret, result.AccessToken);
            }
        }

        [TestMethod]
        public async Task ForceRefreshParameterTrueTestAsync()
        {
            using (var httpManager = new MockHttpManager())
            {
                httpManager.AddInstanceDiscoveryMockHandler();

                var app = ConfidentialClientApplicationBuilder
                    .Create(TestConstants.ClientId)
                    .WithAuthority(new Uri(TestConstants.AuthorityTestTenant), true)
                    .WithRedirectUri(TestConstants.RedirectUri)
                    .WithClientSecret(TestConstants.ClientSecret)
                    .WithHttpManager(httpManager)
                    .BuildConcrete();

                TokenCacheHelper.PopulateCache(app.AppTokenCacheInternal.Accessor);

                // add mock response for successful token retrieval
                const string TokenRetrievedFromNetCall = "token retrieved from network call";
                httpManager.AddMockHandler(
                    new MockHttpMessageHandler
                    {
                        ExpectedMethod = HttpMethod.Post,
                        ResponseMessage =
                            MockHelpers.CreateSuccessfulClientCredentialTokenResponseMessage(TokenRetrievedFromNetCall)
                    });

                var result = await app
                    .AcquireTokenForClient(TestConstants.s_scope)
                    .WithForceRefresh(true)
                    .ExecuteAsync(CancellationToken.None)
                    .ConfigureAwait(false);

                Assert.AreEqual(TokenRetrievedFromNetCall, result.AccessToken);

                // make sure token in Cache was updated
                var accessTokens = app.AppTokenCacheInternal.Accessor.GetAllAccessTokens();
                var accessTokenInCache = accessTokens
                                         .Where(item => ScopeHelper.ScopeContains(item.ScopeSet, TestConstants.s_scope))
                                         .ToList().FirstOrDefault();

                Assert.AreEqual(TokenRetrievedFromNetCall, accessTokenInCache.Secret);
            }
        }

        [TestMethod]
        [Ignore] // This B2C scenario needs some rethinking
        public async Task AuthorizationCodeRequestTestAsync()
        {
            using (var httpManager = new MockHttpManager())
            {
                var app = ConfidentialClientApplicationBuilder
                    .Create(TestConstants.ClientId)
                    .WithAuthority(new Uri("https://" + TestConstants.ProductionPrefNetworkEnvironment + "/tfp/home/policy"), true)
                    .WithRedirectUri(TestConstants.RedirectUri)
                    .WithClientSecret("secret")
                    .WithHttpManager(httpManager)
                    .BuildConcrete();

                app.UserTokenCache.SetBeforeAccess(BeforeCacheAccess);
                app.UserTokenCache.SetAfterAccess(AfterCacheAccess);

                httpManager.AddSuccessTokenResponseMockHandlerForPost("https://" + TestConstants.ProductionPrefNetworkEnvironment + "/tfp/home/policy/");

                var result = await app
                    .AcquireTokenByAuthorizationCode(TestConstants.s_scope, "some-code")
                    .ExecuteAsync(CancellationToken.None)
                    .ConfigureAwait(false);

                Assert.IsNotNull(result);
                Assert.AreEqual(1, app.UserTokenCacheInternal.Accessor.GetAllAccessTokens().Count());
                Assert.AreEqual(1, app.UserTokenCacheInternal.Accessor.GetAllRefreshTokens().Count());

                app = ConfidentialClientApplicationBuilder.Create(TestConstants.ClientId)
                                                          .WithAuthority(new Uri("https://" + TestConstants.ProductionPrefNetworkEnvironment + "/tfp/home/policy"), true)
                                                          .WithRedirectUri(TestConstants.RedirectUri)
                                                          .WithClientSecret("secret")
                                                          .WithHttpManager(httpManager)
                                                          .BuildConcrete();

                app.UserTokenCache.SetBeforeAccess(BeforeCacheAccess);
                app.UserTokenCache.SetAfterAccess(AfterCacheAccess);

                IEnumerable<IAccount> users = await app.GetAccountsAsync().ConfigureAwait(false);
                Assert.AreEqual(1, users.Count());
            }
        }

        [TestMethod]
        public async Task GetAuthCode_HybridSpa_Async()
        {
            using (var httpManager = new MockHttpManager())
            {
                var app = ConfidentialClientApplicationBuilder.Create(TestConstants.ClientId)
                .WithRedirectUri(TestConstants.RedirectUri)
                .WithClientSecret(TestConstants.ClientSecret)
                .WithHttpManager(httpManager)
                .BuildConcrete();

                string expectedSpaCode = "my_spa_code";
                httpManager.AddInstanceDiscoveryMockHandler();
                var handler = httpManager.AddSuccessTokenResponseMockHandlerForPost(
                responseMessage: MockHelpers.CreateSuccessResponseMessage(MockHelpers.GetHybridSpaTokenResponse(expectedSpaCode)));

                var result = await app.AcquireTokenByAuthorizationCode(TestConstants.s_scope, TestConstants.DefaultAuthorizationCode)
                .WithSpaAuthorizationCode(true)
                .ExecuteAsync()
                .ConfigureAwait(false);

                Assert.AreEqual(expectedSpaCode, result.SpaAuthCode);
                Assert.IsFalse(result.AdditionalResponseParameters.ContainsKey("spa_accountid"));
                Assert.AreEqual("1", handler.ActualRequestPostData["return_spa_code"]);

                handler = httpManager.AddSuccessTokenResponseMockHandlerForPost(
                responseMessage: MockHelpers.CreateSuccessResponseMessage(MockHelpers.GetHybridSpaTokenResponse(expectedSpaCode)));

                result = await app.AcquireTokenByAuthorizationCode(TestConstants.s_scope, TestConstants.DefaultAuthorizationCode)
                .WithSpaAuthorizationCode()
                .ExecuteAsync()
                .ConfigureAwait(false);

                Assert.AreEqual(expectedSpaCode, result.SpaAuthCode);
                Assert.AreEqual("1", handler.ActualRequestPostData["return_spa_code"]);

                handler = httpManager.AddSuccessTokenResponseMockHandlerForPost(
                responseMessage: MockHelpers.CreateSuccessResponseMessage(MockHelpers.GetHybridSpaTokenResponse(null)));

                result = await app.AcquireTokenByAuthorizationCode(TestConstants.s_scope, TestConstants.DefaultAuthorizationCode)
                .WithSpaAuthorizationCode(false)
                .ExecuteAsync()
                .ConfigureAwait(false);

                Assert.IsTrue(string.IsNullOrEmpty(result.SpaAuthCode));

            }
        }

        [TestMethod]
        public async Task BridgedHybridSpa_Async()
        {
            var wamAccountId = "wam_account_id_1234";

            using (var httpManager = new MockHttpManager())
            {
                var app = ConfidentialClientApplicationBuilder.Create(TestConstants.ClientId)
                    .WithClientSecret(TestConstants.ClientSecret)
                    .WithHttpManager(httpManager)
                    .BuildConcrete();

                httpManager.AddInstanceDiscoveryMockHandler();
                var handler = httpManager.AddSuccessTokenResponseMockHandlerForPost(
                    responseMessage: MockHelpers.CreateSuccessResponseMessage(MockHelpers.GetBridgedHybridSpaTokenResponse(wamAccountId)));

                var result = await app.AcquireTokenByAuthorizationCode(TestConstants.s_scope, TestConstants.DefaultAuthorizationCode)
                    .WithSpaAuthorizationCode(true)
                    .ExecuteAsync()
                    .ConfigureAwait(false);

                Assert.AreEqual(wamAccountId, result.AdditionalResponseParameters["spa_Accountid"]);

                Assert.IsNull(result.SpaAuthCode);
                Assert.AreEqual("1", handler.ActualRequestPostData["return_spa_code"]);
            }
        }

        [TestMethod]
        public async Task AcquireTokenByRefreshTokenTestAsync()
        {
            using (var httpManager = new MockHttpManager())
            {
                httpManager.AddInstanceDiscoveryMockHandler();
                httpManager.AddSuccessTokenResponseMockHandlerForPost(TestConstants.AuthorityCommonTenant);

                var app = ConfidentialClientApplicationBuilder
                    .Create(TestConstants.ClientId)
                    .WithAuthority(new Uri(TestConstants.AuthorityCommonTenant), true)
                    .WithRedirectUri(TestConstants.RedirectUri)
                    .WithClientSecret(TestConstants.ClientSecret)
                    .WithHttpManager(httpManager)
                    .BuildConcrete();

                var result = await (app as IByRefreshToken)
                    .AcquireTokenByRefreshToken(null, "SomeRefreshToken")
                    .ExecuteAsync(CancellationToken.None)
                    .ConfigureAwait(false);

                Assert.AreEqual(1, app.UserTokenCacheInternal.Accessor.GetAllAccessTokens().Count());
                Assert.AreEqual(1, app.UserTokenCacheInternal.Accessor.GetAllRefreshTokens().Count());
                Assert.IsNotNull(result.AccessToken);
                Assert.AreEqual(result.AccessToken, "some-access-token");

                app.UserTokenCacheInternal.Accessor.Clear();
                httpManager.AddSuccessTokenResponseMockHandlerForPost(TestConstants.AuthorityCommonTenant);
                result = await ((IByRefreshToken)app)
                    .AcquireTokenByRefreshToken(TestConstants.s_scope, "SomeRefreshToken")
                    .ExecuteAsync(CancellationToken.None)
                    .ConfigureAwait(false);

                Assert.AreEqual(1, app.UserTokenCacheInternal.Accessor.GetAllAccessTokens().Count());
                Assert.AreEqual(1, app.UserTokenCacheInternal.Accessor.GetAllRefreshTokens().Count());
                Assert.IsNotNull(result.AccessToken);
                Assert.AreEqual(result.AccessToken, "some-access-token");
            }
        }

        [TestMethod]
        // Regression test for https://github.com/AzureAD/microsoft-authentication-library-for-dotnet/issues/1193
        public async Task GetAuthorizationRequestUrl_ReturnsUri_Async()
        {
            string[] s_userReadScope = { "User.Read" };

            var cca = ConfidentialClientApplicationBuilder
                   .Create(TestConstants.ClientId)
                   .WithClientSecret("secret")
                   .WithRedirectUri(TestConstants.RedirectUri)
                   .Build();

            var uri1 = await cca.GetAuthorizationRequestUrl(s_userReadScope).ExecuteAsync(CancellationToken.None).ConfigureAwait(false);
            var uri2 = await cca.GetAuthorizationRequestUrl(s_userReadScope).ExecuteAsync().ConfigureAwait(false);

            Assert.AreEqual(uri1.Host, uri2.Host);
            Assert.AreEqual(uri1.LocalPath, uri2.LocalPath);

            var uriParams1 = uri1.ParseQueryString();
            var uriParams2 = uri2.ParseQueryString();

            CollectionAssert.AreEquivalent(
                "offline_access openid profile User.Read".Split(' '),
                uriParams1["scope"].Split(' '));
            CollectionAssert.AreEquivalent(
                "offline_access openid profile User.Read".Split(' '),
                uriParams2["scope"].Split(' '));
            CoreAssert.AreEqual("code", uriParams1["response_type"], uriParams2["response_type"]);
            CoreAssert.AreEqual(TestConstants.ClientId, uriParams1["client_id"], uriParams2["client_id"]);
            CoreAssert.AreEqual(TestConstants.RedirectUri, uriParams1["redirect_uri"], uriParams2["redirect_uri"]);
            CoreAssert.AreEqual("select_account", uriParams1["prompt"], uriParams2["prompt"]);

            Assert.AreEqual(uriParams1["x-client-CPU"], uriParams2["x-client-CPU"]);
            Assert.AreEqual(uriParams1["x-client-OS"], uriParams2["x-client-OS"]);
            Assert.AreEqual(uriParams1["x-client-Ver"], uriParams2["x-client-Ver"]);
            Assert.AreEqual(uriParams1["x-client-SKU"], uriParams2["x-client-SKU"]);
        }

        [TestMethod]
        public void EnsurePublicApiSurfaceExistsOnInterface()
        {
            IConfidentialClientApplication app = ConfidentialClientApplicationBuilder.Create(TestConstants.ClientId)
                                                                                     .WithClientSecret("cats")
                                                                                     .Build();

            // This test is to ensure that the methods we want/need on the IConfidentialClientApplication exist and compile.  This isn't testing functionality, that's done elsewhere.
            // It's solely to ensure we know that the methods we want/need are available where we expect them since we tend to do most testing on the concrete types.

            var authCodeBuilder = app.AcquireTokenByAuthorizationCode(TestConstants.s_scope, "authorizationcode");
            PublicClientApplicationTests.CheckBuilderCommonMethods(authCodeBuilder);

            var clientBuilder = app.AcquireTokenForClient(TestConstants.s_scope)
               .WithForceRefresh(true)
               .WithSendX5C(true);
            PublicClientApplicationTests.CheckBuilderCommonMethods(clientBuilder);

            var onBehalfOfBuilder = app.AcquireTokenOnBehalfOf(
                                           TestConstants.s_scope,
                                           new UserAssertion("assertion", "assertiontype"))
                                       .WithSendX5C(true);
            PublicClientApplicationTests.CheckBuilderCommonMethods(onBehalfOfBuilder);

            var oboCacheKey = "oboCacheKey";
            var longRunningOboBuilder = ((ILongRunningWebApi)app).InitiateLongRunningProcessInWebApi(
                               TestConstants.s_scope.ToArray(),
                               TestConstants.DefaultClientAssertion,
                               ref oboCacheKey)
                .WithSearchInCacheForLongRunningProcess();
            PublicClientApplicationTests.CheckBuilderCommonMethods(longRunningOboBuilder);

            longRunningOboBuilder = ((ILongRunningWebApi)app).AcquireTokenInLongRunningProcess(
                               TestConstants.s_scope.ToArray(),
                               oboCacheKey);
            PublicClientApplicationTests.CheckBuilderCommonMethods(longRunningOboBuilder);

            var silentBuilder = app.AcquireTokenSilent(TestConstants.s_scope, TestConstants.s_user)
               .WithForceRefresh(true);
            PublicClientApplicationTests.CheckBuilderCommonMethods(silentBuilder);

            var requestUrlBuilder = app.GetAuthorizationRequestUrl(TestConstants.s_scope)
                                       .WithAccount(TestConstants.s_user)
                                       .WithLoginHint(TestConstants.LoginHint)
                                       .WithExtraScopesToConsent(TestConstants.s_scope)
                                       .WithRedirectUri(TestConstants.RedirectUri);
            PublicClientApplicationTests.CheckBuilderCommonMethods(requestUrlBuilder);

            var byRefreshTokenBuilder = ((IByRefreshToken)app).AcquireTokenByRefreshToken(TestConstants.s_scope, "refreshtoken")
                                                              .WithRefreshToken("refreshtoken");
            PublicClientApplicationTests.CheckBuilderCommonMethods(byRefreshTokenBuilder);
        }

        [TestMethod]
        public async Task ConfidentialClientSuggestedExpiryAsync()
        {
            using (var httpManager = new MockHttpManager())
            {
                httpManager.AddInstanceDiscoveryMockHandler();

                var app = ConfidentialClientApplicationBuilder.Create(TestConstants.ClientId)
                                                              .WithAuthority(new Uri(ClientApplicationBase.DefaultAuthority), true)
                                                              .WithRedirectUri(TestConstants.RedirectUri)
                                                              .WithClientSecret(TestConstants.ClientSecret)
                                                              .WithHttpManager(httpManager)
                                                              .BuildConcrete();

                InMemoryTokenCache cache = new InMemoryTokenCache();
                cache.Bind(app.AppTokenCache);

                var cacheRecorder = app.AppTokenCache.RecordAccess();

                (app.AppTokenCache as TokenCache).AfterAccess += (args) =>
                {
                    if (args.HasStateChanged == true)
                    {
                        Assert.IsTrue(args.SuggestedCacheExpiry.HasValue);

                        var allAts = app.AppTokenCacheInternal.Accessor.GetAllAccessTokens();
                        var maxAtExpiration = allAts.Max(at => at.ExpiresOn);
                        Assert.AreEqual(maxAtExpiration, args.SuggestedCacheExpiry);

                        switch (cacheRecorder.AfterAccessWriteCount)
                        {
                            case 1:
                            case 2:
                                CoreAssert.IsWithinRange(
                                 DateTimeOffset.UtcNow + TimeSpan.FromSeconds(3600),
                                 args.SuggestedCacheExpiry.Value,
                                 TimeSpan.FromSeconds(5));
                                break;
                            case 3:
                                CoreAssert.IsWithinRange(
                                    DateTimeOffset.UtcNow + TimeSpan.FromSeconds(7200),
                                    args.SuggestedCacheExpiry.Value,
                                    TimeSpan.FromSeconds(5));
                                break;
                            default:
                                Assert.Fail("Not expecting more than 3 calls");
                                break;
                        }
                    }
                };

                // Add first token into the cache
                httpManager.AddMockHandlerSuccessfulClientCredentialTokenResponseMessage(expiresIn: "3600");
                var result = await app.AcquireTokenForClient(new string[] { "scope1" }.ToArray())
                    .ExecuteAsync()
                    .ConfigureAwait(false);

                CoreAssert.IsWithinRange(
                            DateTimeOffset.UtcNow + TimeSpan.FromSeconds(3600),
                            result.ExpiresOn,
                            TimeSpan.FromSeconds(5));

                // Add second token with shorter expiration time
                httpManager.AddMockHandlerSuccessfulClientCredentialTokenResponseMessage(expiresIn: "1800");
                result = await app.AcquireTokenForClient(new string[] { "scope2" }.ToArray())
                    .ExecuteAsync()
                    .ConfigureAwait(false);

                CoreAssert.IsWithinRange(
                          DateTimeOffset.UtcNow + TimeSpan.FromSeconds(1800),
                          result.ExpiresOn,
                          TimeSpan.FromSeconds(5));

                // Add third token with the largest expiration time
                httpManager.AddMockHandlerSuccessfulClientCredentialTokenResponseMessage(expiresIn: "7200");
                result = await app.AcquireTokenForClient(new string[] { "scope3" }.ToArray())
                    .ExecuteAsync()
                    .ConfigureAwait(false);

                CoreAssert.IsWithinRange(
                            DateTimeOffset.UtcNow + TimeSpan.FromSeconds(7200),
                            result.ExpiresOn,
                            TimeSpan.FromSeconds(5));

            }
        }

        private void BeforeCacheAccess(TokenCacheNotificationArgs args)
        {
            args.TokenCache.DeserializeMsalV3(_serializedCache);
        }

        private void AfterCacheAccess(TokenCacheNotificationArgs args)
        {
            _serializedCache = args.TokenCache.SerializeMsalV3();
        }

        [TestMethod]
        public async Task AcquireTokenForClientAuthorityCheckTestAsync()
        {
            using (var httpManager = new MockHttpManager())
            {
                httpManager.AddInstanceDiscoveryMockHandler();
                httpManager.AddMockHandlerSuccessfulClientCredentialTokenResponseMessage();

                string log = string.Empty;

                var app = ConfidentialClientApplicationBuilder
                    .Create(TestConstants.ClientId)
                    .WithClientSecret(TestConstants.ClientSecret)
                    .WithHttpManager(httpManager)
                    .WithLogging((LogLevel level, string message, bool containsPii) => log = log + message)
                    .BuildConcrete();

                var result = await app
                    .AcquireTokenForClient(TestConstants.s_scope)
                    .WithAuthority(TestConstants.AuthorityCommonTenant, true)
                    .ExecuteAsync(CancellationToken.None)
                    .ConfigureAwait(false);

                Assert.IsTrue(log.Contains(MsalErrorMessage.ClientCredentialWrongAuthority));

                log = string.Empty;
                result = await app
                    .AcquireTokenForClient(TestConstants.s_scope)
                    .WithAuthority(TestConstants.AuthorityOrganizationsTenant, true)
                    .ExecuteAsync(CancellationToken.None)
                    .ConfigureAwait(false);

                Assert.IsTrue(log.Contains(MsalErrorMessage.ClientCredentialWrongAuthority));
            }
        }

        [TestMethod]
        [DataRow("")]
        [DataRow(null)]
        public async Task ValidateGetAccountAsyncWithNullEmptyAccountIdAsync(string accountId)
        {
            using (var httpManager = new MockHttpManager())
            {
                var app = ConfidentialClientApplicationBuilder.Create(TestConstants.ClientId)
                                                              .WithClientSecret(TestConstants.ClientSecret)
                                                              .WithHttpManager(httpManager)
                                                              .BuildConcrete();

                httpManager.AddInstanceDiscoveryMockHandler();
                httpManager.AddSuccessTokenResponseMockHandlerForPost();

                var result = await app.AcquireTokenByAuthorizationCode(TestConstants.s_scope, TestConstants.DefaultAuthorizationCode)
                    .ExecuteAsync()
                    .ConfigureAwait(false);

                var acc = await app.GetAccountAsync(accountId).ConfigureAwait(false);

                Assert.IsNull(acc);
            }
        }

        [TestMethod]
        public async Task ValidateAppTokenProviderAsync()
        {
            bool usingClaims = false;
            string differentScopesForAt = string.Empty;
            int callbackInvoked = 0;
            var app = ConfidentialClientApplicationBuilder.Create(TestConstants.ClientId)
                                                          .WithAppTokenProvider((AppTokenProviderParameters parameters) =>
                                                          {
                                                              Assert.IsNotNull(parameters.Scopes);
                                                              Assert.IsNotNull(parameters.CorrelationId);
                                                              Assert.IsNotNull(parameters.TenantId);
                                                              Assert.IsNotNull(parameters.CancellationToken);

                                                              if (usingClaims)
                                                              {
                                                                  Assert.IsNotNull(parameters.Claims);
                                                              }

                                                              Interlocked.Increment(ref callbackInvoked);

                                                              return Task.FromResult(GetAppTokenProviderResult(differentScopesForAt));
                                                          })
                                                          .BuildConcrete();

            // AcquireToken from app provider
            AuthenticationResult result = await app.AcquireTokenForClient(TestConstants.s_scope)
                                                    .ExecuteAsync(new CancellationToken()).ConfigureAwait(false);

            Assert.IsNotNull(result.AccessToken);
            Assert.AreEqual(TestConstants.DefaultAccessToken, result.AccessToken);
            Assert.AreEqual(TokenSource.IdentityProvider, result.AuthenticationResultMetadata.TokenSource);
            Assert.AreEqual(1, callbackInvoked);

            var tokens = app.AppTokenCacheInternal.Accessor.GetAllAccessTokens();

            Assert.AreEqual(1, tokens.Count);

            var token = tokens.FirstOrDefault();
            Assert.IsNotNull(token);
            Assert.AreEqual(TestConstants.DefaultAccessToken, token.Secret);

            // AcquireToken from cache
            result = await app.AcquireTokenForClient(TestConstants.s_scope)
                                                    .ExecuteAsync(new CancellationToken()).ConfigureAwait(false);

            Assert.IsNotNull(result.AccessToken);
            Assert.AreEqual(TestConstants.DefaultAccessToken, result.AccessToken);
            Assert.AreEqual(TokenSource.Cache, result.AuthenticationResultMetadata.TokenSource);
            Assert.AreEqual(1, callbackInvoked);

            // Expire token
            TokenCacheHelper.ExpireAllAccessTokens(app.AppTokenCacheInternal);

            // Acquire token from app provider with expired token
            result = await app.AcquireTokenForClient(TestConstants.s_scope)
                                                    .ExecuteAsync(new CancellationToken()).ConfigureAwait(false);

            Assert.IsNotNull(result.AccessToken);
            Assert.AreEqual(TestConstants.DefaultAccessToken, result.AccessToken);
            Assert.AreEqual(TokenSource.IdentityProvider, result.AuthenticationResultMetadata.TokenSource);
            Assert.AreEqual(2, callbackInvoked);

            differentScopesForAt = "new scope";

            // Acquire token from app provider with new scopes
            result = await app.AcquireTokenForClient(new[] { differentScopesForAt })
                                                    .ExecuteAsync(new CancellationToken()).ConfigureAwait(false);

            Assert.IsNotNull(result.AccessToken);
            Assert.AreEqual(TestConstants.DefaultAccessToken + differentScopesForAt, result.AccessToken);
            Assert.AreEqual(TokenSource.IdentityProvider, result.AuthenticationResultMetadata.TokenSource);
            Assert.AreEqual(app.AppTokenCacheInternal.Accessor.GetAllAccessTokens().Count, 2);
            Assert.AreEqual(3, callbackInvoked);

            // Acquire token from app provider with claims. Should not use cache
            result = await app.AcquireTokenForClient(TestConstants.s_scope)
                                                    .WithClaims(TestConstants.Claims)
                                                    .ExecuteAsync(new CancellationToken()).ConfigureAwait(false);

            Assert.IsNotNull(result.AccessToken);
            Assert.AreEqual(TestConstants.DefaultAccessToken + differentScopesForAt, result.AccessToken);
            Assert.AreEqual(TokenSource.IdentityProvider, result.AuthenticationResultMetadata.TokenSource);
            Assert.AreEqual(4, callbackInvoked);
        }

        private AppTokenProviderResult GetAppTokenProviderResult(string differentScopesForAt = "", long? refreshIn = 1000)
        {
            var token = new AppTokenProviderResult();
            token.AccessToken = TestConstants.DefaultAccessToken + differentScopesForAt; //Used to indicate that there is a new access token for a different set of scopes
            token.ExpiresInSeconds = 3600;
            token.RefreshInSeconds = refreshIn;

            return token;
        }
    }
}<|MERGE_RESOLUTION|>--- conflicted
+++ resolved
@@ -31,11 +31,8 @@
     [DeploymentItem("Resources\\OpenidConfiguration-QueryParams-B2C.json")]
     public class ConfidentialClientApplicationTests : TestBase
     {
-<<<<<<< HEAD
+
         private byte[] _serializedCache;        
-=======
-        private byte[] _serializedCache;      
->>>>>>> 1652937e
 
         [TestMethod]
         [Description("Tests the public interfaces can be mocked")]
