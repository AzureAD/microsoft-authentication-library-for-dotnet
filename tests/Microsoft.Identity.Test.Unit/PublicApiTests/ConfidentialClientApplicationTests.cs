﻿// Copyright (c) Microsoft Corporation. All rights reserved.
// Licensed under the MIT License.

using System;
using System.Collections.Generic;
using System.Globalization;
using System.IdentityModel.Tokens.Jwt;
using System.Linq;
using System.Net.Http;
using System.Security.Cryptography.X509Certificates;
using System.Threading;
using System.Threading.Tasks;
using Microsoft.Identity.Client;
using Microsoft.Identity.Client.Cache;
using Microsoft.Identity.Client.Extensibility;
using Microsoft.Identity.Client.Internal;
using Microsoft.Identity.Client.Internal.ClientCredential;
using Microsoft.Identity.Client.OAuth2;
using Microsoft.Identity.Client.PlatformsCommon.Shared;
using Microsoft.Identity.Client.Utils;
using Microsoft.Identity.Test.Common;
using Microsoft.Identity.Test.Common.Core.Helpers;
using Microsoft.Identity.Test.Common.Core.Mocks;
using Microsoft.VisualStudio.TestTools.UnitTesting;
using NSubstitute;

namespace Microsoft.Identity.Test.Unit.PublicApiTests
{
    [TestClass]
    [DeploymentItem(@"Resources\valid.crtfile")]
    [DeploymentItem("Resources\\OpenidConfiguration-QueryParams-B2C.json")]
    public class ConfidentialClientApplicationTests : TestBase
    {
        private byte[] _serializedCache;

        [TestInitialize]
        public void TestInitialize()
        {
            TestCommon.ResetInternalStaticCaches();
        }

        [TestMethod]
        [Description("Tests the public interfaces can be mocked")]
        public void MockConfidentialClientApplication_Users()
        {
            // Setup up a confidential client application with mocked users
            var mockApp = Substitute.For<IConfidentialClientApplication>();
            IList<IAccount> users = new List<IAccount>();

            var mockUser1 = Substitute.For<IAccount>();
            mockUser1.Username.Returns("DisplayableId_1");

            var mockUser2 = Substitute.For<IAccount>();
            mockUser2.Username.Returns("DisplayableId_2");

            users.Add(mockUser1);
            users.Add(mockUser2);
#pragma warning disable CS0618 // Type or member is obsolete
            mockApp.GetAccountsAsync().Returns(users);

            // Now call the substitute
            IEnumerable<IAccount> actualUsers = mockApp.GetAccountsAsync().Result;
#pragma warning restore CS0618 // Type or member is obsolete

            // Check the users property
            Assert.IsNotNull(actualUsers);
            Assert.AreEqual(2, actualUsers.Count());

            Assert.AreEqual("DisplayableId_1", users.First().Username);
            Assert.AreEqual("DisplayableId_2", users.Last().Username);
        }

        [TestMethod]
        public void ConstructorsTest()
        {
            var app = ConfidentialClientApplicationBuilder
                .Create(TestConstants.ClientId)
                .WithAuthority(AadAuthorityAudience.AzureAdAndPersonalMicrosoftAccount)
                .WithRedirectUri(TestConstants.RedirectUri)
                .WithClientSecret(TestConstants.ClientSecret)
                .BuildConcrete();

            Assert.IsNotNull(app);
            Assert.IsNotNull(app.UserTokenCache);
            Assert.IsNotNull(app.AppTokenCache);
            Assert.AreEqual("https://login.microsoftonline.com/common/", app.Authority);
            Assert.AreEqual(TestConstants.ClientId, app.AppConfig.ClientId);
            Assert.AreEqual(TestConstants.RedirectUri, app.AppConfig.RedirectUri);
            Assert.AreEqual("https://login.microsoftonline.com/common/", app.Authority);
            Assert.IsNotNull((app.AppConfig as ApplicationConfiguration).ClientCredential);
            Assert.IsNotNull(app.AppConfig.ClientSecret);
            Assert.AreEqual(TestConstants.ClientSecret, app.AppConfig.ClientSecret);
            Assert.IsNull(app.AppConfig.ClientCredentialCertificate);

            app = ConfidentialClientApplicationBuilder
                .Create(TestConstants.ClientId)
                .WithAuthority(new Uri(TestConstants.AuthorityGuestTenant), true)
                .WithRedirectUri(TestConstants.RedirectUri).WithClientSecret("secret")
                .BuildConcrete();

            Assert.AreEqual(TestConstants.AuthorityGuestTenant, app.Authority);

            app = ConfidentialClientApplicationBuilder.Create(TestConstants.ClientId)
                                                      .WithAdfsAuthority(TestConstants.OnPremiseAuthority, true)
                                                      .WithRedirectUri(TestConstants.RedirectUri)
                                                      .WithClientSecret(TestConstants.ClientSecret)
                                                      .BuildConcrete();

            Assert.AreEqual(TestConstants.OnPremiseAuthority, app.Authority);
        }

        [TestMethod]
        public void TestConstructorWithNullRedirectUri()
        {
            var app = ConfidentialClientApplicationBuilder
                .Create(TestConstants.ClientId)
                .WithAuthority(ClientApplicationBase.DefaultAuthority)
                .WithRedirectUri(null)
                .WithClientSecret("the_secret")
                .BuildConcrete();

            Assert.AreEqual(Constants.DefaultConfidentialClientRedirectUri, app.AppConfig.RedirectUri);
        }

        [TestMethod]
        public async Task ConfidentialClientUsingSecretNoCacheProvidedTestAsync()
        {
            using (var httpManager = new MockHttpManager())
            {
                httpManager.AddInstanceDiscoveryMockHandler();

                var app = ConfidentialClientApplicationBuilder.Create(TestConstants.ClientId)
                                                              .WithAuthority(new Uri(ClientApplicationBase.DefaultAuthority), true)
                                                              .WithRedirectUri(TestConstants.RedirectUri)
                                                              .WithClientSecret(TestConstants.ClientSecret)
                                                              .WithHttpManager(httpManager)
                                                              .BuildConcrete();

                var appCacheAccess = app.AppTokenCache.RecordAccess();
                var userCacheAccess = app.UserTokenCache.RecordAccess();

                httpManager.AddMockHandlerSuccessfulClientCredentialTokenResponseMessage();

                var result = await app.AcquireTokenForClient(TestConstants.s_scope.ToArray()).ExecuteAsync(CancellationToken.None).ConfigureAwait(false);
                Assert.IsNotNull(result);
                Assert.IsNotNull("header.payload.signature", result.AccessToken);
                Assert.AreEqual(TestConstants.s_scope.AsSingleString(), result.Scopes.AsSingleString());

                Assert.IsNotNull(app.UserTokenCache);
                Assert.IsNotNull(app.AppTokenCache);

                appCacheAccess.AssertAccessCounts(1, 1);
                userCacheAccess.AssertAccessCounts(0, 0);
            }
        }

        [TestMethod]
        public async Task ConfidentialClientUsingSecretNoInstanceDiscoveryTestAsync()
        {
            using (var httpManager = new MockHttpManager())
            {

                var app = ConfidentialClientApplicationBuilder.Create(TestConstants.ClientId)
                                                              .WithAuthority(new Uri(ClientApplicationBase.DefaultAuthority), true)
                                                              .WithRedirectUri(TestConstants.RedirectUri)
                                                              .WithClientSecret(TestConstants.ClientSecret)
                                                              .WithHttpManager(httpManager)
                                                              .WithInstanceDiscovery(false)
                                                              .BuildConcrete();

                var appCacheAccess = app.AppTokenCache.RecordAccess();
                var userCacheAccess = app.UserTokenCache.RecordAccess();

                httpManager.AddMockHandlerSuccessfulClientCredentialTokenResponseMessage();

                var result = await app.AcquireTokenForClient(TestConstants.s_scope.ToArray()).ExecuteAsync(CancellationToken.None).ConfigureAwait(false);
                Assert.IsNotNull(result);
                Assert.IsNotNull("header.payload.signature", result.AccessToken);
                Assert.AreEqual(TestConstants.s_scope.AsSingleString(), result.Scopes.AsSingleString());

                Assert.IsNotNull(app.UserTokenCache);
                Assert.IsNotNull(app.AppTokenCache);

                appCacheAccess.AssertAccessCounts(1, 1);
                userCacheAccess.AssertAccessCounts(0, 0);
            }
        }

        [TestMethod]
        [TestCategory(TestCategories.Regression)]
        [WorkItem(1365)] // https://github.com/AzureAD/microsoft-authentication-library-for-dotnet/issues/1365
        public async Task ClientCreds_MustFilterByTenantId_Async()
        {
            using (var httpManager = new MockHttpManager())
            {
                httpManager.AddInstanceDiscoveryMockHandler();

                ConfidentialClientApplication app =
                    ConfidentialClientApplicationBuilder.Create(TestConstants.ClientId)
                                                              .WithClientSecret(TestConstants.ClientSecret)
                                                              .WithHttpManager(httpManager)
                                                              .BuildConcrete();

                httpManager.AddMockHandlerSuccessfulClientCredentialTokenResponseMessage();

                var result = await app.AcquireTokenForClient(TestConstants.s_scope.ToArray())
                    .WithAuthority(TestConstants.AuthorityUtidTenant)
                    .ExecuteAsync(CancellationToken.None).ConfigureAwait(false);

                Assert.AreEqual(app.AppTokenCacheInternal.Accessor.GetAllAccessTokens().Single().TenantId, TestConstants.Utid);
                string partitionKey = CacheKeyFactory.GetClientCredentialKey(TestConstants.ClientId, TestConstants.Utid, null);
                Assert.AreEqual(
                    partitionKey,
                    ((InMemoryPartitionedAppTokenCacheAccessor)app.AppTokenCacheInternal.Accessor).AccessTokenCacheDictionary.Keys.Single());

                httpManager.AddMockHandlerSuccessfulClientCredentialTokenResponseMessage();

                result = await app.AcquireTokenForClient(TestConstants.s_scope.ToArray())
                    .WithAuthority(TestConstants.AuthorityUtid2Tenant)
                    .ExecuteAsync(CancellationToken.None).ConfigureAwait(false);

                Assert.IsNotNull(app.AppTokenCacheInternal.Accessor.GetAllAccessTokens().Single(at => at.TenantId == TestConstants.Utid2));
                Assert.AreEqual(2, ((InMemoryPartitionedAppTokenCacheAccessor)app.AppTokenCacheInternal.Accessor).AccessTokenCacheDictionary.Count);
                string partitionKey2 = CacheKeyFactory.GetClientCredentialKey(TestConstants.ClientId, TestConstants.Utid2, null);

                Assert.IsTrue(((InMemoryPartitionedAppTokenCacheAccessor)app.AppTokenCacheInternal.Accessor).AccessTokenCacheDictionary.Keys.Any(k => k.Equals(partitionKey)));
                Assert.IsTrue(((InMemoryPartitionedAppTokenCacheAccessor)app.AppTokenCacheInternal.Accessor).AccessTokenCacheDictionary.Keys.Any(k => k.Equals(partitionKey2)));
            }
        }

        [TestMethod]
        public async Task ClientCreds_UsesDefaultPartitionedCacheCorrectly_Async()
        {
            using (var httpManager = new MockHttpManager())
            {
                httpManager.AddInstanceDiscoveryMockHandler();

                ConfidentialClientApplication app =
                    ConfidentialClientApplicationBuilder.Create(TestConstants.ClientId)
                                                              .WithClientSecret(TestConstants.ClientSecret)
                                                              .WithHttpManager(httpManager)
                                                              .BuildConcrete();

                httpManager.AddMockHandlerSuccessfulClientCredentialTokenResponseMessage();

                var result = await app.AcquireTokenForClient(new[] { "scope1" })
                    .WithAuthority(TestConstants.AuthorityUtidTenant)
                    .ExecuteAsync(CancellationToken.None).ConfigureAwait(false);

                // One tenant partition with one token
                Assert.AreEqual(1, app.AppTokenCacheInternal.Accessor.GetAllAccessTokens().Count);
                Assert.AreEqual(1, ((InMemoryPartitionedAppTokenCacheAccessor)app.AppTokenCacheInternal.Accessor).AccessTokenCacheDictionary.Count);
                string partitionKey = CacheKeyFactory.GetClientCredentialKey(TestConstants.ClientId, TestConstants.Utid, null);

                Assert.IsNotNull(((InMemoryPartitionedAppTokenCacheAccessor)app.AppTokenCacheInternal.Accessor).AccessTokenCacheDictionary[partitionKey]);
                Assert.AreEqual(1, ((InMemoryPartitionedAppTokenCacheAccessor)app.AppTokenCacheInternal.Accessor).AccessTokenCacheDictionary[partitionKey].Count);

                httpManager.AddMockHandlerSuccessfulClientCredentialTokenResponseMessage();

                result = await app.AcquireTokenForClient(new[] { "scope2" })
                    .WithAuthority(TestConstants.AuthorityUtidTenant)
                    .ExecuteAsync(CancellationToken.None).ConfigureAwait(false);

                // One tenant partition with two tokens
                Assert.AreEqual(2, app.AppTokenCacheInternal.Accessor.GetAllAccessTokens().Count);
                Assert.AreEqual(1, ((InMemoryPartitionedAppTokenCacheAccessor)app.AppTokenCacheInternal.Accessor).AccessTokenCacheDictionary.Count);
                Assert.IsNotNull(((InMemoryPartitionedAppTokenCacheAccessor)app.AppTokenCacheInternal.Accessor).AccessTokenCacheDictionary[partitionKey]);
                Assert.AreEqual(2, ((InMemoryPartitionedAppTokenCacheAccessor)app.AppTokenCacheInternal.Accessor).AccessTokenCacheDictionary[partitionKey].Count);

                httpManager.AddMockHandlerSuccessfulClientCredentialTokenResponseMessage();

                result = await app.AcquireTokenForClient(new[] { "scope1" })
                    .WithAuthority(TestConstants.AuthorityUtid2Tenant)
                    .ExecuteAsync(CancellationToken.None).ConfigureAwait(false);

                // Two tenant partitions with three tokens total
                Assert.AreEqual(3, app.AppTokenCacheInternal.Accessor.GetAllAccessTokens().Count);
                string partitionKey2 = CacheKeyFactory.GetClientCredentialKey(TestConstants.ClientId, TestConstants.Utid2, null);

                Assert.AreEqual(2, ((InMemoryPartitionedAppTokenCacheAccessor)app.AppTokenCacheInternal.Accessor).AccessTokenCacheDictionary.Count);
                Assert.IsNotNull(((InMemoryPartitionedAppTokenCacheAccessor)app.AppTokenCacheInternal.Accessor).AccessTokenCacheDictionary[partitionKey2]);
                Assert.AreEqual(1, ((InMemoryPartitionedAppTokenCacheAccessor)app.AppTokenCacheInternal.Accessor).AccessTokenCacheDictionary[partitionKey2].Count);

            }
        }

        [TestMethod]
        [WorkItem(1403)] // https://github.com/AzureAD/microsoft-authentication-library-for-dotnet/issues/1403
        public async Task DefaultScopesForS2SAsync()
        {
            using (var httpManager = new MockHttpManager())
            {
                httpManager.AddInstanceDiscoveryMockHandler();

                var app = ConfidentialClientApplicationBuilder.Create(TestConstants.ClientId)
                                                              .WithClientSecret(TestConstants.ClientSecret)
                                                              .WithHttpManager(httpManager)
                                                              .BuildConcrete();

                var handler = httpManager.AddMockHandlerSuccessfulClientCredentialTokenResponseMessage();
                handler.ExpectedPostData = new Dictionary<string, string>()
                {
                    // Bug 1403: Do not add reserved scopes profile, offline_access and openid to Confidential Client request
                    { "scope", TestConstants.s_scope.AsSingleString() }
                };

                var result = await app.AcquireTokenForClient(TestConstants.s_scope.ToArray())
                    .WithAuthority(TestConstants.AuthorityUtidTenant)
                    .ExecuteAsync(CancellationToken.None)
                    .ConfigureAwait(false);
            }
        }

        [TestMethod]
        public async Task ConfidentialClientUsingSecretTestAsync()
        {
            using (var httpManager = new MockHttpManager())
            {
                httpManager.AddInstanceDiscoveryMockHandler();

                var app = ConfidentialClientApplicationBuilder.Create(TestConstants.ClientId)
                                                              .WithAuthority(new Uri(ClientApplicationBase.DefaultAuthority), true)
                                                              .WithRedirectUri(TestConstants.RedirectUri)
                                                              .WithClientSecret(TestConstants.ClientSecret)
                                                              .WithHttpManager(httpManager)
                                                              .BuildConcrete();

                httpManager.AddMockHandlerSuccessfulClientCredentialTokenResponseMessage();
                var appCacheAccess = app.AppTokenCache.RecordAccess();
                var userCacheAccess = app.UserTokenCache.RecordAccess();

                var result = await app.AcquireTokenForClient(TestConstants.s_scope.ToArray()).ExecuteAsync(CancellationToken.None).ConfigureAwait(false);
                Assert.IsNotNull(result);
                Assert.IsNotNull("header.payload.signature", result.AccessToken);
                Assert.AreEqual(TestConstants.s_scope.AsSingleString(), result.Scopes.AsSingleString());

                // make sure user token cache is empty
                Assert.AreEqual(0, app.UserTokenCacheInternal.Accessor.GetAllAccessTokens().Count());
                Assert.AreEqual(0, app.UserTokenCacheInternal.Accessor.GetAllRefreshTokens().Count());

                // check app token cache count to be 1
                Assert.AreEqual(1, app.AppTokenCacheInternal.Accessor.GetAllAccessTokens().Count());
                Assert.AreEqual(0, app.AppTokenCacheInternal.Accessor.GetAllRefreshTokens().Count());

                appCacheAccess.AssertAccessCounts(1, 1);
                userCacheAccess.AssertAccessCounts(0, 0);

                // call AcquireTokenForClientAsync again to get result back from the cache
                result = await app.AcquireTokenForClient(TestConstants.s_scope.ToArray()).ExecuteAsync(CancellationToken.None).ConfigureAwait(false);
                Assert.IsNotNull(result);
                Assert.IsNotNull("header.payload.signature", result.AccessToken);
                Assert.AreEqual(TestConstants.s_scope.AsSingleString(), result.Scopes.AsSingleString());

                // make sure user token cache is empty
                Assert.AreEqual(0, app.UserTokenCacheInternal.Accessor.GetAllAccessTokens().Count());
                Assert.AreEqual(0, app.UserTokenCacheInternal.Accessor.GetAllRefreshTokens().Count());

                // check app token cache count to be 1
                Assert.AreEqual(1, app.AppTokenCacheInternal.Accessor.GetAllAccessTokens().Count());
                Assert.AreEqual(0, app.AppTokenCacheInternal.Accessor.GetAllRefreshTokens().Count());

                appCacheAccess.AssertAccessCounts(2, 1);
                userCacheAccess.AssertAccessCounts(0, 0);
            }
        }

        [TestMethod]
        public async Task ConfidentialClientUsingAdfsAsync()
        {
            using (var httpManager = new MockHttpManager())
            {

                var app = ConfidentialClientApplicationBuilder.Create(TestConstants.ClientId)
                                                              .WithAuthority(new Uri(TestConstants.OnPremiseAuthority), true)
                                                              .WithRedirectUri(TestConstants.RedirectUri)
                                                              .WithClientSecret(TestConstants.ClientSecret)
                                                              .WithHttpManager(httpManager)
                                                              .BuildConcrete();
                var appCacheAccess = app.AppTokenCache.RecordAccess();
                var userCacheAccess = app.UserTokenCache.RecordAccess();

                httpManager.AddMockHandler(
                new MockHttpMessageHandler
                {
                    ExpectedMethod = HttpMethod.Get,
                    ExpectedUrl = "https://fs.contoso.com/.well-known/webfinger",
                    ExpectedQueryParams = new Dictionary<string, string>
                    {
                                            {"resource", "https://fs.contoso.com"},
                                            {"rel", "http://schemas.microsoft.com/rel/trusted-realm"}
                    },
                    ResponseMessage = MockHelpers.CreateSuccessWebFingerResponseMessage("https://fs.contoso.com")
                });

                httpManager.AddMockHandlerSuccessfulClientCredentialTokenResponseMessage();

                var result = await app.AcquireTokenForClient(TestConstants.s_scope.ToArray()).ExecuteAsync().ConfigureAwait(false);
                Assert.IsNotNull(result);
                Assert.IsNotNull("header.payload.signature", result.AccessToken);
                Assert.AreEqual(TestConstants.s_scope.AsSingleString(), result.Scopes.AsSingleString());
                appCacheAccess.AssertAccessCounts(1, 1);
                userCacheAccess.AssertAccessCounts(0, 0);

                // make sure user token cache is empty
                Assert.AreEqual(0, app.UserTokenCacheInternal.Accessor.GetAllAccessTokens().Count());
                Assert.AreEqual(0, app.UserTokenCacheInternal.Accessor.GetAllRefreshTokens().Count());

                // check app token cache count to be 1
                Assert.AreEqual(1, app.AppTokenCacheInternal.Accessor.GetAllAccessTokens().Count());
                Assert.AreEqual(0, app.AppTokenCacheInternal.Accessor.GetAllRefreshTokens().Count()); // no refresh tokens are returned

                // call AcquireTokenForClientAsync again to get result back from the cache
                result = await app.AcquireTokenForClient(TestConstants.s_scope.ToArray()).ExecuteAsync().ConfigureAwait(false);
                Assert.IsNotNull(result);
                Assert.IsNotNull("header.payload.signature", result.AccessToken);
                Assert.AreEqual(TestConstants.s_scope.AsSingleString(), result.Scopes.AsSingleString());

                // make sure user token cache is empty
                Assert.AreEqual(0, app.UserTokenCacheInternal.Accessor.GetAllAccessTokens().Count());
                Assert.AreEqual(0, app.UserTokenCacheInternal.Accessor.GetAllRefreshTokens().Count());

                // check app token cache count to be 1
                Assert.AreEqual(1, app.AppTokenCacheInternal.Accessor.GetAllAccessTokens().Count());
                Assert.AreEqual(0, app.AppTokenCacheInternal.Accessor.GetAllRefreshTokens().Count()); // no refresh tokens are returned
                appCacheAccess.AssertAccessCounts(2, 1);
                userCacheAccess.AssertAccessCounts(0, 0);

            }
        }

        private enum CredentialType
        {
            Certificate,
            CertificateAndClaims,
            SignedAssertion,
            SignedAssertionDelegate,
            SignedAssertionAsyncDelegate,
            SignedAssertionWithAssertionRequestOptionsAsyncDelegate,

        }

        private (ConfidentialClientApplication app, MockHttpMessageHandler handler) CreateConfidentialClient(
            MockHttpManager httpManager,
            X509Certificate2 cert,
            CredentialType credentialType = CredentialType.Certificate)
        {
            var builder = ConfidentialClientApplicationBuilder.Create(TestConstants.ClientId)
                              .WithRedirectUri(TestConstants.RedirectUri)
                              .WithHttpManager(httpManager);

            ConfidentialClientApplication app;

            switch (credentialType)
            {
                case CredentialType.CertificateAndClaims:
                    builder = builder.WithClientClaims(cert, TestConstants.s_clientAssertionClaims);
                    app = builder.BuildConcrete();
                    Assert.AreEqual(cert, app.Certificate);
                    break;
                case CredentialType.SignedAssertion:
                    builder = builder.WithClientAssertion(TestConstants.DefaultClientAssertion);
                    app = builder.BuildConcrete();
                    Assert.IsNull(app.Certificate);
                    break;
                case CredentialType.SignedAssertionDelegate:
                    builder = builder.WithClientAssertion(() => { return TestConstants.DefaultClientAssertion; });
                    app = builder.BuildConcrete();
                    Assert.IsNull(app.Certificate);
                    break;
                case CredentialType.SignedAssertionAsyncDelegate:
                    builder = builder.WithClientAssertion(async (CancellationToken ct) => await Task.FromResult(TestConstants.DefaultClientAssertion).ConfigureAwait(false));
                    app = builder.BuildConcrete();
                    Assert.IsNull(app.Certificate);
                    break;
                case CredentialType.SignedAssertionWithAssertionRequestOptionsAsyncDelegate:
                    builder = builder.WithClientAssertion((options) =>
                    {
                        Assert.IsNotNull(options.ClientID);
                        Assert.IsNotNull(options.TokenEndpoint);
                        return Task.FromResult(TestConstants.DefaultClientAssertion);
                    });
                    app = builder.BuildConcrete();
                    Assert.IsNull(app.Certificate);
                    break;
                case CredentialType.Certificate:
                    builder = builder.WithCertificate(cert);
                    app = builder.BuildConcrete();
                    Assert.AreEqual(cert, app.Certificate);
                    break;
                default:
                    throw new NotImplementedException();
            }

            MockHttpMessageHandler handler = httpManager.AddMockHandlerSuccessfulClientCredentialTokenResponseMessage();

            return (app, handler);
        }

        private static Task ModifyRequestAsync(OnBeforeTokenRequestData requestData)
        {
            Assert.AreEqual("https://login.microsoftonline.com/tid/oauth2/v2.0/token", requestData.RequestUri.AbsoluteUri);
            requestData.BodyParameters.Add("param1", "val1");
            requestData.BodyParameters.Add("param2", "val2");

            requestData.Headers.Add("header1", "hval1");
            requestData.Headers.Add("header2", "hval2");

            return Task.CompletedTask;
        }

        [TestMethod]
        public async Task CertificateOverrideAsync()
        {
            using (var httpManager = new MockHttpManager())
            {
                httpManager.AddInstanceDiscoveryMockHandler();

                var app = ConfidentialClientApplicationBuilder.Create(TestConstants.ClientId)
                              .WithAuthority("https://login.microsoftonline.com/tid/")
                              .WithExperimentalFeatures(true)
                              .WithHttpManager(httpManager)
                              .Build();

                MockHttpMessageHandler handler = httpManager.AddMockHandlerSuccessfulClientCredentialTokenResponseMessage();

                var result = await app.AcquireTokenForClient(TestConstants.s_scope.ToArray())
                    .WithProofOfPosessionKeyId("key1")
                    .OnBeforeTokenRequest(ModifyRequestAsync)
                    .ExecuteAsync()
                    .ConfigureAwait(false);

                Assert.AreEqual("Bearer", result.TokenType);

                Assert.AreEqual("val1", handler.ActualRequestPostData["param1"]);
                Assert.AreEqual("val2", handler.ActualRequestPostData["param2"]);
                Assert.AreEqual("hval1", handler.ActualRequestHeaders.GetValues("header1").Single());
                Assert.AreEqual("hval2", handler.ActualRequestHeaders.GetValues("header2").Single());
                Assert.IsFalse(handler.ActualRequestPostData.ContainsKey(OAuth2Parameter.ClientAssertion));
                Assert.IsFalse(handler.ActualRequestPostData.ContainsKey(OAuth2Parameter.ClientAssertionType));
                Assert.AreEqual("key1", (app.AppTokenCache as ITokenCacheInternal).Accessor.GetAllAccessTokens().Single().KeyId);

                result = await app.AcquireTokenForClient(TestConstants.s_scope.ToArray())
                    .WithProofOfPosessionKeyId("key1")
                    .OnBeforeTokenRequest(ModifyRequestAsync)
                    .ExecuteAsync()
                    .ConfigureAwait(false);

                Assert.AreEqual("Bearer", result.TokenType);
                Assert.AreEqual(TokenSource.Cache, result.AuthenticationResultMetadata.TokenSource);

                Assert.AreEqual(
                    "key1",
                    (app.AppTokenCache as ITokenCacheInternal).Accessor.GetAllAccessTokens().Single().KeyId);

                httpManager.AddMockHandlerSuccessfulClientCredentialTokenResponseMessage();
                result = await app.AcquireTokenForClient(TestConstants.s_scope.ToArray())
                 .OnBeforeTokenRequest(ModifyRequestAsync)
                 .ExecuteAsync()
                 .ConfigureAwait(false);

                Assert.AreEqual("Bearer", result.TokenType);
                Assert.AreEqual(TokenSource.IdentityProvider, result.AuthenticationResultMetadata.TokenSource);
                IReadOnlyList<Client.Cache.Items.MsalAccessTokenCacheItem> ats = (app.AppTokenCache as ITokenCacheInternal).Accessor.GetAllAccessTokens();
                Assert.AreEqual(2, ats.Count);
                Assert.IsTrue(ats.Single(at => at.KeyId == "key1") != null);
                Assert.IsTrue(ats.Single(at => at.KeyId == null) != null);
            }
        }

        [TestMethod]
        public async Task ConfidentialClientUsingCertificateTestAsync()
        {
            using (var httpManager = new MockHttpManager())
            {
                httpManager.AddInstanceDiscoveryMockHandler();

                var cert = new X509Certificate2(ResourceHelper.GetTestResourceRelativePath("valid.crtfile"));
                var (app, _) = CreateConfidentialClient(httpManager, cert);
                var appCacheAccess = app.AppTokenCache.RecordAccess();
                var userCacheAccess = app.UserTokenCache.RecordAccess();

                var result = await app.AcquireTokenForClient(TestConstants.s_scope.ToArray()).ExecuteAsync(CancellationToken.None).ConfigureAwait(false);
                Assert.IsNotNull(result);
                Assert.IsNotNull("header.payload.signature", result.AccessToken);
                Assert.AreEqual(TestConstants.s_scope.AsSingleString(), result.Scopes.AsSingleString());
                appCacheAccess.AssertAccessCounts(1, 1);
                userCacheAccess.AssertAccessCounts(0, 0);

                // make sure user token cache is empty
                Assert.AreEqual(0, app.UserTokenCacheInternal.Accessor.GetAllAccessTokens().Count());
                Assert.AreEqual(0, app.UserTokenCacheInternal.Accessor.GetAllRefreshTokens().Count());

                // check app token cache count to be 1
                Assert.AreEqual(1, app.AppTokenCacheInternal.Accessor.GetAllAccessTokens().Count());
                Assert.AreEqual(0, app.AppTokenCacheInternal.Accessor.GetAllRefreshTokens().Count()); // no RTs are returned
            }
        }

        [TestMethod]
        public async Task ClientCreds_And_Obo_DoNotAllow_EmptyScopes_Async()
        {
            using (var httpManager = new MockHttpManager())
            {
                var cca = ConfidentialClientApplicationBuilder
                    .Create(TestConstants.ClientId)
                    .WithHttpManager(httpManager)
                    .WithClientSecret("secret")
                    .Build();

                // OBO
                var ex = await AssertException.TaskThrowsAsync<MsalClientException>(
                    () => cca.AcquireTokenOnBehalfOf(null, new UserAssertion("assertion", "assertiontype")).ExecuteAsync())
                    .ConfigureAwait(false);

                Assert.AreEqual(MsalError.ScopesRequired, ex.ErrorCode);

                // Client Creds
                ex = await AssertException.TaskThrowsAsync<MsalClientException>(
                    () => cca.AcquireTokenForClient(null).ExecuteAsync())
                    .ConfigureAwait(false);

                Assert.AreEqual(MsalError.ScopesRequired, ex.ErrorCode);
            }
        }

        [TestMethod]
        public async Task ConfidentialClientUsingClientAssertionClaimsTestAsync()
        {
            using (var httpManager = new MockHttpManager())
            {
                httpManager.AddInstanceDiscoveryMockHandler();

                var cert = new X509Certificate2(ResourceHelper.GetTestResourceRelativePath("valid.crtfile"));
                (ConfidentialClientApplication App, MockHttpMessageHandler Handler) setup = CreateConfidentialClient(httpManager, cert, CredentialType.CertificateAndClaims);
                var app = setup.App;
                var tokenHttpHandler = setup.Handler;

                var appCacheAccess = app.AppTokenCache.RecordAccess();
                var userCacheAccess = app.UserTokenCache.RecordAccess();

                var result = await app.AcquireTokenForClient(TestConstants.s_scope.ToArray()).ExecuteAsync(CancellationToken.None).ConfigureAwait(false);
                Assert.IsNotNull(setup);
                Assert.IsNotNull("header.payload.signature", result.AccessToken);
                Assert.AreEqual(TestConstants.s_scope.AsSingleString(), result.Scopes.AsSingleString());
                appCacheAccess.AssertAccessCounts(1, 1);
                userCacheAccess.AssertAccessCounts(0, 0);

                // make sure user token cache is empty
                Assert.AreEqual(0, app.UserTokenCacheInternal.Accessor.GetAllAccessTokens().Count());
                Assert.AreEqual(0, app.UserTokenCacheInternal.Accessor.GetAllRefreshTokens().Count());

                // check app token cache count to be 1
                Assert.AreEqual(1, app.AppTokenCacheInternal.Accessor.GetAllAccessTokens().Count());
                Assert.AreEqual(0, app.AppTokenCacheInternal.Accessor.GetAllRefreshTokens().Count()); // no RTs are returned

                var actualAssertion = tokenHttpHandler.ActualRequestPostData["client_assertion"];

                // assert client credential

                var handler = new JwtSecurityTokenHandler();
                var jsonToken = handler.ReadJwtToken(actualAssertion);
                var claims = jsonToken.Claims;
                //checked if additional claim is in signed assertion
                var audclaim = TestConstants.s_clientAssertionClaims.Where(x => x.Key == "aud").FirstOrDefault();
                var validClaim = claims.Where(x => x.Type == audclaim.Key && x.Value == audclaim.Value).FirstOrDefault();
                Assert.IsNotNull(validClaim);
            }
        }

        [TestMethod]
        public async Task ConfidentialClientUsingSignedClientAssertionTestAsync()
        {
            using (var httpManager = new MockHttpManager())
            {
                httpManager.AddInstanceDiscoveryMockHandler();

                var cert = new X509Certificate2(ResourceHelper.GetTestResourceRelativePath("valid.crtfile"));
                (ConfidentialClientApplication App, MockHttpMessageHandler Handler) setup
                    = CreateConfidentialClient(httpManager, cert, CredentialType.SignedAssertion);
                var app = setup.App;

                var result = await app.AcquireTokenForClient(TestConstants.s_scope.ToArray()).ExecuteAsync(CancellationToken.None).ConfigureAwait(false);
                Assert.IsNotNull(result);
                Assert.IsNotNull("header.payload.signature", result.AccessToken);
                Assert.AreEqual(TestConstants.s_scope.AsSingleString(), result.Scopes.AsSingleString());

                // make sure user token cache is empty
                Assert.AreEqual(0, app.UserTokenCacheInternal.Accessor.GetAllAccessTokens().Count());
                Assert.AreEqual(0, app.UserTokenCacheInternal.Accessor.GetAllRefreshTokens().Count());

                // check app token cache count to be 1
                Assert.AreEqual(1, app.AppTokenCacheInternal.Accessor.GetAllAccessTokens().Count());
                Assert.AreEqual(0, app.AppTokenCacheInternal.Accessor.GetAllRefreshTokens().Count()); // no RTs are returned

                // assert client credential

                Assert.IsTrue((app.AppConfig as ApplicationConfiguration).ClientCredential is SignedAssertionClientCredential);
            }
        }

        [TestMethod]
        public async Task ConfidentialClientUsingSignedClientAssertion_SyncDelegateTestAsync()
        {
            using (var httpManager = new MockHttpManager())
            {
                httpManager.AddInstanceDiscoveryMockHandler();

                (ConfidentialClientApplication App, MockHttpMessageHandler Handler) setup =
                    CreateConfidentialClient(httpManager, null, CredentialType.SignedAssertionDelegate);

                var app = setup.App;

                var result = await app.AcquireTokenForClient(TestConstants.s_scope.ToArray()).ExecuteAsync(CancellationToken.None).ConfigureAwait(false);
                Assert.IsNotNull(result);
                Assert.IsNotNull("header.payload.signature", result.AccessToken);
                Assert.AreEqual(TestConstants.s_scope.AsSingleString(), result.Scopes.AsSingleString());

                // make sure user token cache is empty
                Assert.AreEqual(0, app.UserTokenCacheInternal.Accessor.GetAllAccessTokens().Count());
                Assert.AreEqual(0, app.UserTokenCacheInternal.Accessor.GetAllRefreshTokens().Count());

                // check app token cache count to be 1
                Assert.AreEqual(1, app.AppTokenCacheInternal.Accessor.GetAllAccessTokens().Count());
                Assert.AreEqual(0, app.AppTokenCacheInternal.Accessor.GetAllRefreshTokens().Count()); // no RTs are returned

                // assert client credential
                Assert.AreEqual(
                                    TestConstants.DefaultClientAssertion,
                                    setup.Handler.ActualRequestPostData["client_assertion"]);

                Assert.AreEqual(
                    "urn:ietf:params:oauth:client-assertion-type:jwt-bearer",
                    setup.Handler.ActualRequestPostData["client_assertion_type"]);
            }
        }

        [TestMethod]
        public async Task ConfidentialClientUsingSignedClientAssertion_AsyncDelegateTestAsync()
        {
            using (var httpManager = new MockHttpManager())
            {
                httpManager.AddInstanceDiscoveryMockHandler();

                (ConfidentialClientApplication App, MockHttpMessageHandler Handler) setup =
                    CreateConfidentialClient(httpManager, null, CredentialType.SignedAssertionAsyncDelegate);

                var result = await setup.App.AcquireTokenForClient(TestConstants.s_scope.ToArray())
                    .ExecuteAsync(CancellationToken.None).ConfigureAwait(false);
                Assert.IsNotNull(result);
                Assert.IsNotNull("header.payload.signature", result.AccessToken);
                Assert.AreEqual(TestConstants.s_scope.AsSingleString(), result.Scopes.AsSingleString());

                Assert.AreEqual(
                    TestConstants.DefaultClientAssertion,
                    setup.Handler.ActualRequestPostData["client_assertion"]);

                Assert.AreEqual(
                    "urn:ietf:params:oauth:client-assertion-type:jwt-bearer",
                    setup.Handler.ActualRequestPostData["client_assertion_type"]);
            }
        }

        [TestMethod]
        public async Task ConfidentialClientUsingSignedClientAssertion_AsyncDelegateWithRequestOptionsTestAsync()
        {
            using (var httpManager = new MockHttpManager())
            {
                httpManager.AddInstanceDiscoveryMockHandler();

                (ConfidentialClientApplication App, MockHttpMessageHandler Handler) setup =
                    CreateConfidentialClient(httpManager, null, CredentialType.SignedAssertionWithAssertionRequestOptionsAsyncDelegate);

                var result = await setup.App.AcquireTokenForClient(TestConstants.s_scope.ToArray())
                    .ExecuteAsync(CancellationToken.None).ConfigureAwait(false);
                Assert.IsNotNull(result);
                Assert.IsNotNull("header.payload.signature", result.AccessToken);
                Assert.AreEqual(TestConstants.s_scope.AsSingleString(), result.Scopes.AsSingleString());

                Assert.AreEqual(
                    TestConstants.DefaultClientAssertion,
                    setup.Handler.ActualRequestPostData["client_assertion"]);

                Assert.AreEqual(
                    "urn:ietf:params:oauth:client-assertion-type:jwt-bearer",
                    setup.Handler.ActualRequestPostData["client_assertion_type"]);
            }
        }

        [TestMethod]
        public async Task ConfidentialClientUsingSignedClientAssertion_AsyncDelegate_CancellationTestAsync()
        {
            using (var httpManager = new MockHttpManager())
            {
                httpManager.AddInstanceDiscoveryMockHandler();

                CancellationTokenSource cancellationTokenSource = new CancellationTokenSource();

                var builder = ConfidentialClientApplicationBuilder.Create(TestConstants.ClientId)
                            .WithHttpManager(httpManager)
                            .WithClientAssertion(
                            async ct =>
                            {
                                // make sure that the cancellation token given to AcquireToken method
                                // is propagated to here
                                cancellationTokenSource.Cancel();
                                ct.ThrowIfCancellationRequested();
                                return await Task.FromResult(TestConstants.DefaultClientAssertion)
                                .ConfigureAwait(false);
                            });

                var app = builder.BuildConcrete();
                Assert.IsNull(app.Certificate);

                await AssertException.TaskThrowsAsync<OperationCanceledException>(
                    () => app.AcquireTokenForClient(TestConstants.s_scope.ToArray())
                    .ExecuteAsync(cancellationTokenSource.Token)).ConfigureAwait(false);
            }
        }

        [TestMethod]
        public async Task GetAuthorizationRequestUrlNoRedirectUriTestAsync()
        {
            using (var httpManager = new MockHttpManager())
            {
                httpManager.AddInstanceDiscoveryMockHandler();

                var app = ConfidentialClientApplicationBuilder.Create(TestConstants.ClientId)
                                                              .WithAuthority(new Uri(ClientApplicationBase.DefaultAuthority), true)
                                                              .WithRedirectUri(TestConstants.RedirectUri)
                                                              .WithClientSecret(TestConstants.ClientSecret)
                                                              .WithHttpManager(httpManager)
                                                              .BuildConcrete();

                var uri = await app
                    .GetAuthorizationRequestUrl(TestConstants.s_scope)
                    .WithLoginHint(TestConstants.DisplayableId)
                    .ExecuteAsync(CancellationToken.None)
                    .ConfigureAwait(false);

                Assert.IsNotNull(uri);
                Dictionary<string, string> qp = CoreHelpers.ParseKeyValueList(uri.Query.Substring(1), '&', true, null);
                ValidateCommonQueryParams(qp);
                CollectionAssert.AreEquivalent(
                    "offline_access openid profile r1/scope1 r1/scope2".Split(' '),
                    qp["scope"].Split(' '));
            }
        }

        [TestMethod]
        public async Task GetAuthorizationRequestUrl_IgnoreLoginHint_UseCcsRoutingHint_TestAsync()
        {
            using (var httpManager = new MockHttpManager())
            {
                ConfidentialClientApplication app = CreateCca(httpManager);

                var uri = await app
                    .GetAuthorizationRequestUrl(TestConstants.s_scope)
                    .WithLoginHint(TestConstants.DisplayableId)
                    .WithCcsRoutingHint("oid", "tid")
                    .ExecuteAsync(CancellationToken.None)
                    .ConfigureAwait(false);

                AssertCcsHint(uri, "oid:oid@tid");
            }
        }

        [TestMethod]
        public async Task GetAuthorizationRequestUrl_UseCcsRoutingHint_TestAsync()
        {
            using (var httpManager = new MockHttpManager())
            {
                ConfidentialClientApplication app = CreateCca(httpManager);

                var uri = await app
                    .GetAuthorizationRequestUrl(TestConstants.s_scope)
                    .WithCcsRoutingHint("oid", "tid")
                    .ExecuteAsync(CancellationToken.None)
                    .ConfigureAwait(false);

                AssertCcsHint(uri, "oid:oid@tid");
            }
        }

        [TestMethod]
        public async Task GetAuthorizationRequestUrl_WithLoginHint_UseLoginHintForCcsRoutingHint_TestAsync()
        {
            using (var httpManager = new MockHttpManager())
            {
                ConfidentialClientApplication app = CreateCca(httpManager);

                var uri = await app
                    .GetAuthorizationRequestUrl(TestConstants.s_scope)
                    .WithLoginHint(TestConstants.DisplayableId)
                    .ExecuteAsync(CancellationToken.None)
                    .ConfigureAwait(false);

                AssertCcsHint(uri, $"upn:{TestConstants.DisplayableId}");
            }
        }

        [TestMethod]
        public async Task GetAuthorizationRequestUrl_NoHint_NoCcsRoutingHint_TestAsync()
        {
            using (var httpManager = new MockHttpManager())
            {
                ConfidentialClientApplication app = CreateCca(httpManager);

                var uri = await app
                    .GetAuthorizationRequestUrl(TestConstants.s_scope)
                    .ExecuteAsync(CancellationToken.None)
                    .ConfigureAwait(false);

                Assert.IsNotNull(uri);
                Dictionary<string, string> qp = CoreHelpers.ParseKeyValueList(uri.Query.Substring(1), '&', true, null);
                Assert.IsFalse(qp.ContainsKey(Constants.CcsRoutingHintHeader));
            }
        }

        [TestMethod]
        public void GetAuthorizationRequestUrl_WithConsumerInCreate_ReturnsConsumers()
        {
            using (var httpManager = new MockHttpManager())
            {
                ConfidentialClientApplicationOptions applicationOptions;
                applicationOptions = new ConfidentialClientApplicationOptions();
                applicationOptions.ClientId = "fakeId";
                applicationOptions.RedirectUri = "https://example.com";
                applicationOptions.ClientSecret = "rwerewrwe";

                var confidentialClientApplicationBuilder = ConfidentialClientApplicationBuilder
                                                                    .CreateWithApplicationOptions(applicationOptions);
                var confidentialClientApplication = confidentialClientApplicationBuilder.Build();

                Uri authorizationRequestUrl = confidentialClientApplication
                    .GetAuthorizationRequestUrl(new List<string> { "" })
                    .WithAuthority(AzureCloudInstance.AzurePublic, Constants.ConsumerTenant)
                    .ExecuteAsync()
                    .ConfigureAwait(false)
                    .GetAwaiter()
                    .GetResult();

                Assert.IsTrue(authorizationRequestUrl.Segments[1].StartsWith(Constants.CommonTenant));
            }
        }

        [TestMethod]
        public async Task DoNotUseNullCcsRoutingHint_TestAsync()
        {
            using (var httpManager = new MockHttpManager())
            {
                ConfidentialClientApplication app = CreateCca(httpManager);

                var uri = await app
                    .GetAuthorizationRequestUrl(TestConstants.s_scope)
                    .WithCcsRoutingHint("", "")
                    .ExecuteAsync(CancellationToken.None)
                    .ConfigureAwait(false);

                AssertCcsHint(uri, "");
            }
        }

        private static void AssertCcsHint(Uri uri, string ccsHint)
        {
            Assert.IsNotNull(uri);
            Dictionary<string, string> qp = CoreHelpers.ParseKeyValueList(uri.Query.Substring(1), '&', true, null);

            if (!string.IsNullOrEmpty(ccsHint))
            {
                Assert.IsTrue(qp.ContainsKey(Constants.CcsRoutingHintHeader));
                Assert.AreEqual(ccsHint, qp[Constants.CcsRoutingHintHeader]);
            }
            else
            {
                Assert.IsTrue(!qp.ContainsKey(Constants.CcsRoutingHintHeader));
            }
        }

        private static ConfidentialClientApplication CreateCca(MockHttpManager httpManager)
        {
            httpManager.AddInstanceDiscoveryMockHandler();

            var app = ConfidentialClientApplicationBuilder.Create(TestConstants.ClientId)
                                                          .WithAuthority(new Uri(ClientApplicationBase.DefaultAuthority), true)
                                                          .WithRedirectUri(TestConstants.RedirectUri)
                                                          .WithClientSecret(TestConstants.ClientSecret)
                                                          .WithHttpManager(httpManager)
                                                          .BuildConcrete();
            return app;
        }

        [TestMethod]
        public async Task GetAuthorizationRequestUrlWithPKCETestAsync()
        {
            using (var httpManager = new MockHttpManager())
            {
                httpManager.AddInstanceDiscoveryMockHandler();

                var app = ConfidentialClientApplicationBuilder.Create(TestConstants.ClientId)
                                                              .WithAuthority(new Uri(ClientApplicationBase.DefaultAuthority), true)
                                                              .WithRedirectUri(TestConstants.RedirectUri)
                                                              .WithClientSecret(TestConstants.ClientSecret)
                                                              .WithHttpManager(httpManager)
                                                              .BuildConcrete();

                string codeVerifier = string.Empty;
                var uri = await app
                    .GetAuthorizationRequestUrl(TestConstants.s_scope)
                    .WithLoginHint(TestConstants.DisplayableId)
                    .WithPkce(out codeVerifier)
                    .ExecuteAsync(CancellationToken.None)
                    .ConfigureAwait(false);

                Assert.IsNotNull(uri);
                Dictionary<string, string> qp = CoreHelpers.ParseKeyValueList(uri.Query.Substring(1), '&', true, null);
                ValidateCommonQueryParams(qp);
                CollectionAssert.AreEquivalent(
                    "offline_access openid profile r1/scope1 r1/scope2".Split(' '),
                    qp["scope"].Split(' '));

                httpManager.AddInstanceDiscoveryMockHandler();
                var handler = httpManager.AddSuccessTokenResponseMockHandlerForPost();
                handler.ExpectedPostData = new Dictionary<string, string>()
                {
                    //Ensure that the code verifier is sent along with the auth code request
                    { "code_verifier", codeVerifier }
                };

                //Ensure that the code verifier returned matches the codeChallenge returned in the URL
                var codeChallenge = TestCommon.CreateDefaultServiceBundle().PlatformProxy.CryptographyManager.CreateBase64UrlEncodedSha256Hash(codeVerifier);
                Assert.AreEqual(codeChallenge, qp[OAuth2Parameter.CodeChallenge]);

                await app.AcquireTokenByAuthorizationCode(TestConstants.s_scope, TestConstants.DefaultAuthorizationCode)
                    .WithPkceCodeVerifier(codeVerifier)
                    .ExecuteAsync()
                    .ConfigureAwait(false);
            }
        }

        [TestMethod]
        // regression test for https://github.com/AzureAD/microsoft-authentication-library-for-dotnet/issues/4140
        public async Task IdTokenHasNoOid_ADALSerialization_Async()
        {
            // Arrange
            using (var httpManager = new MockHttpManager())
            {
                httpManager.AddInstanceDiscoveryMockHandler("https://login.windows-ppe.net/98ecb0ef-bb8d-4216-b45a-70df950dc6e3/");

                var app = ConfidentialClientApplicationBuilder.Create(TestConstants.ClientId)
                                                              .WithAuthority("https://login.windows-ppe.net/98ecb0ef-bb8d-4216-b45a-70df950dc6e3/")
                                                              .WithClientSecret(TestConstants.ClientSecret)
                                                              .WithHttpManager(httpManager)
                                                              .Build();

                byte[] tokenCacheInAdalFormat = null;
                app.UserTokenCache.SetAfterAccess(
                    (args) =>
                    {
                        if (args.HasStateChanged)
                        {
                            tokenCacheInAdalFormat = args.TokenCache.SerializeAdalV3();
                        };
                    });

                var handler = httpManager.AddMockHandler(
                       new MockHttpMessageHandler()
                       {
                           ExpectedMethod = HttpMethod.Post,
                           ResponseMessage = MockHelpers.CreateSuccessResponseMessage(MockHelpers.GetTokenResponseWithNoOidClaim())
                       });
                

                // Act
                var result = await app.AcquireTokenByAuthorizationCode(new[] { "https://management.core.windows.net//.default" }, "code")                    
                    .ExecuteAsync()
                    .ConfigureAwait(false);

                // Assert
                Assert.IsNotNull(tokenCacheInAdalFormat);

                Assert.AreEqual("AujLDQp5yRMRcGpPcDBft9Nb5uFSKYxDZq65-ebfHls", result.UniqueId);
                Assert.AreEqual("AujLDQp5yRMRcGpPcDBft9Nb5uFSKYxDZq65-ebfHls", result.ClaimsPrincipal.FindFirst("sub").Value);
                Assert.IsNull(result.ClaimsPrincipal.FindFirst("oid"));
            }
        }

        [DataTestMethod]
        [DataRow(true)]
        [DataRow(false)]
        public async Task AcquireTokenByAuthorizationCode_IgnoresRegion_Async(bool autodetectRegion)
        {
            using (var httpManager = new MockHttpManager())
            {
                // MSAL should not auto-detect, but if it does, this test should fail because a call to IMDS is configured
                string region = autodetectRegion ? ConfidentialClientApplication.AttemptRegionDiscovery : TestConstants.Region;

                var app = ConfidentialClientApplicationBuilder.Create(TestConstants.ClientId)
                                                              .WithClientSecret(TestConstants.ClientSecret)
                                                              .WithAzureRegion(region)
                                                              .WithHttpManager(httpManager)
                                                              .BuildConcrete();

                httpManager.AddInstanceDiscoveryMockHandler();
                httpManager.AddSuccessTokenResponseMockHandlerForPost();

                var result = await app.AcquireTokenByAuthorizationCode(TestConstants.s_scope, TestConstants.DefaultAuthorizationCode)
                    .ExecuteAsync()
                    .ConfigureAwait(false);

                Assert.AreEqual(TokenSource.IdentityProvider, result.AuthenticationResultMetadata.TokenSource);
                Assert.AreEqual("https://login.microsoftonline.com/common/oauth2/v2.0/token", result.AuthenticationResultMetadata.TokenEndpoint);
            }
        }

        [TestMethod]
        public async Task GetAuthorizationRequestUrlDuplicateParamsTestAsync()
        {
            using (var httpManager = new MockHttpManager())
            {
                httpManager.AddInstanceDiscoveryMockHandler();

                var app = ConfidentialClientApplicationBuilder.Create(TestConstants.ClientId)
                                                              .WithAuthority(new Uri(ClientApplicationBase.DefaultAuthority), true)
                                                              .WithRedirectUri(TestConstants.RedirectUri)
                                                              .WithClientSecret(TestConstants.ClientSecret)
                                                              .WithHttpManager(httpManager)
                                                              .BuildConcrete();

                try
                {
                    var uri = await app
                        .GetAuthorizationRequestUrl(TestConstants.s_scope)
                        .WithLoginHint(TestConstants.DisplayableId)
                        .WithExtraQueryParameters("login_hint=some@value.com")
                        .ExecuteAsync(CancellationToken.None)
                        .ConfigureAwait(false);

                    Assert.Fail("MSALException should be thrown here");
                }
                catch (MsalException exc)
                {
                    string expectedError = string.Format(CultureInfo.InvariantCulture,
                        MsalErrorMessage.DuplicateQueryParameterTemplate,
                        TestConstants.LoginHintParam);
                    Assert.AreEqual(MsalError.DuplicateQueryParameterError, exc.ErrorCode);
                    Assert.AreEqual(expectedError, exc.Message);
                }
                catch (Exception ex)
                {
                    Assert.Fail("Wrong type of exception thrown: " + ex);
                }
            }
        }

        [TestMethod]
        public void GetAuthorizationRequestUrlCustomRedirectUriTest()
        {
            using (var httpManager = new MockHttpManager())
            {
                httpManager.AddInstanceDiscoveryMockHandler();

                var app = ConfidentialClientApplicationBuilder.Create(TestConstants.ClientId)
                                                              .WithAuthority(new Uri(ClientApplicationBase.DefaultAuthority), true)
                                                              .WithRedirectUri(TestConstants.RedirectUri)
                                                              .WithClientSecret(TestConstants.ClientSecret)
                                                              .WithHttpManager(httpManager)
                                                              .BuildConcrete();
                var appCacheAccess = app.AppTokenCache.RecordAccess();
                var userCacheAccess = app.UserTokenCache.RecordAccess();

                const string CustomRedirectUri = "custom://redirect-uri";
                Task<Uri> task = app
                    .GetAuthorizationRequestUrl(TestConstants.s_scope)
                    .WithRedirectUri(CustomRedirectUri)
                    .WithLoginHint(TestConstants.DisplayableId)
                    .WithExtraQueryParameters("extra=qp")
                    .WithExtraScopesToConsent(TestConstants.s_scopeForAnotherResource)
                    .WithAuthority(TestConstants.AuthorityGuestTenant)
                    .ExecuteAsync(CancellationToken.None);

                var uri = task.Result;
                Assert.IsNotNull(uri);
                appCacheAccess.AssertAccessCounts(0, 0);
                userCacheAccess.AssertAccessCounts(0, 0);

                Assert.IsTrue(
                    uri.AbsoluteUri.StartsWith(TestConstants.AuthorityGuestTenant, StringComparison.CurrentCulture));
                Dictionary<string, string> qp = CoreHelpers.ParseKeyValueList(uri.Query.Substring(1), '&', true, null);
                ValidateCommonQueryParams(qp, CustomRedirectUri);
                CollectionAssert.AreEquivalent(
                    "offline_access openid profile r1/scope1 r1/scope2 r2/scope1 r2/scope2".Split(' '),
                    qp["scope"].Split(' '));
                Assert.IsFalse(qp.ContainsKey("client_secret"));
                Assert.AreEqual("qp", qp["extra"]);
            }
        }

        private static void ValidateCommonQueryParams(
            Dictionary<string, string> qp,
            string redirectUri = TestConstants.RedirectUri)
        {
            Assert.IsNotNull(qp);

            Assert.IsTrue(qp.ContainsKey("client-request-id"));
            Assert.AreEqual(TestConstants.ClientId, qp["client_id"]);
            Assert.AreEqual("code", qp["response_type"]);
            Assert.AreEqual(redirectUri, qp["redirect_uri"]);
            Assert.AreEqual(TestConstants.DisplayableId, qp["login_hint"]);
            Assert.AreEqual(Prompt.SelectAccount.PromptValue, qp["prompt"]);
            Assert.AreEqual(TestCommon.CreateDefaultServiceBundle().PlatformProxy.GetProductName(), qp["x-client-sku"]);
            Assert.IsFalse(string.IsNullOrEmpty(qp["x-client-ver"]));
            Assert.IsFalse(string.IsNullOrEmpty(qp["x-client-os"]));

#if DESKTOP
            Assert.IsFalse(string.IsNullOrEmpty(qp["x-client-cpu"]));
#endif
        }

        [TestMethod]
        public async Task GetAuthorizationRequestUrlValidateDefaultPromptTestAsync()
        {
            using (var httpManager = new MockHttpManager())
            {
                httpManager.AddInstanceDiscoveryMockHandler();

                var app = ConfidentialClientApplicationBuilder.Create(TestConstants.ClientId)
                                                              .WithAuthority(new Uri(ClientApplicationBase.DefaultAuthority), true)
                                                              .WithRedirectUri(TestConstants.RedirectUri)
                                                              .WithClientSecret(TestConstants.ClientSecret)
                                                              .WithHttpManager(httpManager)
                                                              .BuildConcrete();

                var uri = await app
                    .GetAuthorizationRequestUrl(TestConstants.s_scope)
                    .ExecuteAsync(CancellationToken.None)
                    .ConfigureAwait(false);

                Assert.IsNotNull(uri);
                Dictionary<string, string> qp = CoreHelpers.ParseKeyValueList(uri.Query.Substring(1), '&', true, null);

                Assert.IsTrue(qp.ContainsKey(TestConstants.PromptParam));
                Assert.AreEqual(Prompt.SelectAccount.PromptValue, qp[TestConstants.PromptParam]);
            }
        }

        [TestMethod]
        public async Task GetAuthorizationRequestUrlValidatePromptSelectAccountTestAsync()
        {
            Dictionary<string, string> qp = await GetAuthorizationRequestUrlQueryParamsWithPromptAsync(Prompt.SelectAccount).ConfigureAwait(false);

            Assert.IsTrue(qp.ContainsKey(TestConstants.PromptParam));
            Assert.AreEqual(Prompt.SelectAccount.PromptValue, qp[TestConstants.PromptParam]);

        }

        [TestMethod]
        public async Task GetAuthorizationRequestUrlValidateNoPromptTestAsync()
        {
            Dictionary<string, string> qp = await GetAuthorizationRequestUrlQueryParamsWithPromptAsync(Prompt.NoPrompt).ConfigureAwait(false);

            Assert.IsFalse(qp.ContainsKey(TestConstants.PromptParam));

        }

        [TestMethod]
        public async Task GetAuthorizationRequestUrlValidatePromptNotSpecifiedTestAsync()
        {
            Dictionary<string, string> qp = await GetAuthorizationRequestUrlQueryParamsWithPromptAsync(Prompt.NotSpecified).ConfigureAwait(false);

            Assert.IsTrue(qp.ContainsKey(TestConstants.PromptParam));
            Assert.AreEqual(Prompt.SelectAccount.PromptValue, qp[TestConstants.PromptParam]);

        }

        [TestMethod]
        public async Task GetAuthorizationRequestUrlValidatePromptCreateTestAsync()
        {
            Dictionary<string, string> qp = await GetAuthorizationRequestUrlQueryParamsWithPromptAsync(Prompt.Create).ConfigureAwait(false);

            Assert.IsTrue(qp.ContainsKey(TestConstants.PromptParam));
            Assert.AreEqual(Prompt.Create.PromptValue, qp[TestConstants.PromptParam]);

        }

        [TestMethod]
        public async Task GetAuthorizationRequestUrlValidatePromptForceLoginTestAsync()
        {
            Dictionary<string, string> qp = await GetAuthorizationRequestUrlQueryParamsWithPromptAsync(Prompt.ForceLogin).ConfigureAwait(false);

            Assert.IsTrue(qp.ContainsKey(TestConstants.PromptParam));
            Assert.AreEqual(Prompt.ForceLogin.PromptValue, qp[TestConstants.PromptParam]);

        }

        private async Task<Dictionary<string, string>> GetAuthorizationRequestUrlQueryParamsWithPromptAsync(Prompt prompt)
        {
            using (var httpManager = new MockHttpManager())
            {
                httpManager.AddInstanceDiscoveryMockHandler();

                var app = ConfidentialClientApplicationBuilder.Create(TestConstants.ClientId)
                                                              .WithAuthority(new Uri(ClientApplicationBase.DefaultAuthority), true)
                                                              .WithRedirectUri(TestConstants.RedirectUri)
                                                              .WithClientSecret(TestConstants.ClientSecret)
                                                              .WithHttpManager(httpManager)
                                                              .BuildConcrete();

                var uri = await app
                    .GetAuthorizationRequestUrl(TestConstants.s_scope)
                    .WithPrompt(prompt)
                    .ExecuteAsync(CancellationToken.None)
                    .ConfigureAwait(false);

                Dictionary<string, string> qp = CoreHelpers.ParseKeyValueList(uri.Query.Substring(1), '&', true, null);

                return qp;
            }
        }

        [TestMethod]
        public async Task HttpRequestExceptionIsNotSuppressedAsync()
        {
            using (var httpManager = new MockHttpManager())
            {
                httpManager.AddInstanceDiscoveryMockHandler();

                var app = ConfidentialClientApplicationBuilder.Create(TestConstants.ClientId)
                                                              .WithAuthority(new Uri(ClientApplicationBase.DefaultAuthority), true)
                                                              .WithRedirectUri(TestConstants.RedirectUri)
                                                              .WithClientSecret(TestConstants.ClientSecret)
                                                              .WithHttpManager(httpManager)
                                                              .BuildConcrete();

                // add mock response bigger than 1MB for HTTP Client
                httpManager.AddFailingRequest(new InvalidOperationException());

                await AssertException.TaskThrowsAsync<InvalidOperationException>(
                    () => app.AcquireTokenForClient(TestConstants.s_scope.ToArray()).ExecuteAsync(CancellationToken.None)).ConfigureAwait(false);
            }
        }

        [TestMethod]
        public async Task ForceRefreshParameterFalseTestAsync()
        {
            using (var httpManager = new MockHttpManager())
            {
                var app = ConfidentialClientApplicationBuilder
                    .Create(TestConstants.ClientId)
                    .WithAuthority(new Uri(TestConstants.AuthorityTestTenant), true)
                    .WithRedirectUri(TestConstants.RedirectUri)
                    .WithClientSecret(TestConstants.ClientSecret)
                    .WithHttpManager(httpManager)
                    .BuildConcrete();

                TokenCacheHelper.PopulateCache(app.AppTokenCacheInternal.Accessor);

                // Don't add mock to fail in case of network call
                // If there's a network call by mistake, then there won't be a proper number
                // of mock web request/response objects in the queue and we'll fail.

                var result = await app
                    .AcquireTokenForClient(TestConstants.s_scope)
                    .WithForceRefresh(false)
                    .ExecuteAsync(CancellationToken.None)
                    .ConfigureAwait(false);

                var accessTokens = app.AppTokenCacheInternal.Accessor.GetAllAccessTokens();
                var accessTokenInCache = accessTokens
                                         .Where(item => ScopeHelper.ScopeContains(item.ScopeSet, TestConstants.s_scope))
                                         .ToList().FirstOrDefault();

                Assert.AreEqual(accessTokenInCache.Secret, result.AccessToken);
            }
        }

        [TestMethod]
        public async Task ForceRefreshParameterTrueTestAsync()
        {
            using (var httpManager = new MockHttpManager())
            {
                httpManager.AddInstanceDiscoveryMockHandler();

                var app = ConfidentialClientApplicationBuilder
                    .Create(TestConstants.ClientId)
                    .WithAuthority(new Uri(TestConstants.AuthorityTestTenant), true)
                    .WithRedirectUri(TestConstants.RedirectUri)
                    .WithClientSecret(TestConstants.ClientSecret)
                    .WithHttpManager(httpManager)
                    .BuildConcrete();

                TokenCacheHelper.PopulateCache(app.AppTokenCacheInternal.Accessor);

                // add mock response for successful token retrieval
                const string TokenRetrievedFromNetCall = "token retrieved from network call";
                httpManager.AddMockHandler(
                    new MockHttpMessageHandler
                    {
                        ExpectedMethod = HttpMethod.Post,
                        ResponseMessage =
                            MockHelpers.CreateSuccessfulClientCredentialTokenResponseMessage(TokenRetrievedFromNetCall)
                    });

                var result = await app
                    .AcquireTokenForClient(TestConstants.s_scope)
                    .WithForceRefresh(true)
                    .ExecuteAsync(CancellationToken.None)
                    .ConfigureAwait(false);

                Assert.AreEqual(TokenRetrievedFromNetCall, result.AccessToken);

                // make sure token in Cache was updated
                var accessTokens = app.AppTokenCacheInternal.Accessor.GetAllAccessTokens();
                var accessTokenInCache = accessTokens
                                         .Where(item => ScopeHelper.ScopeContains(item.ScopeSet, TestConstants.s_scope))
                                         .ToList().FirstOrDefault();

                Assert.AreEqual(TokenRetrievedFromNetCall, accessTokenInCache.Secret);
            }
        }

        [TestMethod]
        [Ignore] // This B2C scenario needs some rethinking
        public async Task AuthorizationCodeRequestTestAsync()
        {
            using (var httpManager = new MockHttpManager())
            {
                var app = ConfidentialClientApplicationBuilder
                    .Create(TestConstants.ClientId)
                    .WithAuthority(new Uri("https://" + TestConstants.ProductionPrefNetworkEnvironment + "/tfp/home/policy"), true)
                    .WithRedirectUri(TestConstants.RedirectUri)
                    .WithClientSecret("secret")
                    .WithHttpManager(httpManager)
                    .BuildConcrete();

                app.UserTokenCache.SetBeforeAccess(BeforeCacheAccess);
                app.UserTokenCache.SetAfterAccess(AfterCacheAccess);

                httpManager.AddSuccessTokenResponseMockHandlerForPost("https://" + TestConstants.ProductionPrefNetworkEnvironment + "/tfp/home/policy/");

                var result = await app
                    .AcquireTokenByAuthorizationCode(TestConstants.s_scope, "some-code")
                    .ExecuteAsync(CancellationToken.None)
                    .ConfigureAwait(false);

                Assert.IsNotNull(result);
                Assert.AreEqual(1, app.UserTokenCacheInternal.Accessor.GetAllAccessTokens().Count());
                Assert.AreEqual(1, app.UserTokenCacheInternal.Accessor.GetAllRefreshTokens().Count());

                app = ConfidentialClientApplicationBuilder.Create(TestConstants.ClientId)
                                                          .WithAuthority(new Uri("https://" + TestConstants.ProductionPrefNetworkEnvironment + "/tfp/home/policy"), true)
                                                          .WithRedirectUri(TestConstants.RedirectUri)
                                                          .WithClientSecret("secret")
                                                          .WithHttpManager(httpManager)
                                                          .BuildConcrete();

                app.UserTokenCache.SetBeforeAccess(BeforeCacheAccess);
                app.UserTokenCache.SetAfterAccess(AfterCacheAccess);

                IEnumerable<IAccount> users = await app.GetAccountsAsync().ConfigureAwait(false);
                Assert.AreEqual(1, users.Count());
            }
        }

        [TestMethod]
        public async Task GetAuthCode_HybridSpa_Async()
        {
            using (var httpManager = new MockHttpManager())
            {
                var app = ConfidentialClientApplicationBuilder.Create(TestConstants.ClientId)
                .WithRedirectUri(TestConstants.RedirectUri)
                .WithClientSecret(TestConstants.ClientSecret)
                .WithHttpManager(httpManager)
                .BuildConcrete();

                string expectedSpaCode = "my_spa_code";
                httpManager.AddInstanceDiscoveryMockHandler();
                var handler = httpManager.AddSuccessTokenResponseMockHandlerForPost(
                responseMessage: MockHelpers.CreateSuccessResponseMessage(MockHelpers.GetHybridSpaTokenResponse(expectedSpaCode)));

                var result = await app.AcquireTokenByAuthorizationCode(TestConstants.s_scope, TestConstants.DefaultAuthorizationCode)
                .WithSpaAuthorizationCode(true)
                .ExecuteAsync()
                .ConfigureAwait(false);

                Assert.AreEqual(expectedSpaCode, result.SpaAuthCode);
                Assert.IsFalse(result.AdditionalResponseParameters.ContainsKey("spa_accountid"));
                Assert.AreEqual("1", handler.ActualRequestPostData["return_spa_code"]);

                handler = httpManager.AddSuccessTokenResponseMockHandlerForPost(
                responseMessage: MockHelpers.CreateSuccessResponseMessage(MockHelpers.GetHybridSpaTokenResponse(expectedSpaCode)));

                result = await app.AcquireTokenByAuthorizationCode(TestConstants.s_scope, TestConstants.DefaultAuthorizationCode)
                .WithSpaAuthorizationCode()
                .ExecuteAsync()
                .ConfigureAwait(false);

                Assert.AreEqual(expectedSpaCode, result.SpaAuthCode);
                Assert.AreEqual("1", handler.ActualRequestPostData["return_spa_code"]);

                handler = httpManager.AddSuccessTokenResponseMockHandlerForPost(
                responseMessage: MockHelpers.CreateSuccessResponseMessage(MockHelpers.GetHybridSpaTokenResponse(null)));

                result = await app.AcquireTokenByAuthorizationCode(TestConstants.s_scope, TestConstants.DefaultAuthorizationCode)
                .WithSpaAuthorizationCode(false)
                .ExecuteAsync()
                .ConfigureAwait(false);

                Assert.IsTrue(string.IsNullOrEmpty(result.SpaAuthCode));

            }
        }

        [TestMethod]
        public async Task BridgedHybridSpa_Async()
        {
            var wamAccountId = "wam_account_id_1234";

            using (var httpManager = new MockHttpManager())
            {
                var app = ConfidentialClientApplicationBuilder.Create(TestConstants.ClientId)
                    .WithClientSecret(TestConstants.ClientSecret)
                    .WithHttpManager(httpManager)
                    .BuildConcrete();

                httpManager.AddInstanceDiscoveryMockHandler();
                var handler = httpManager.AddSuccessTokenResponseMockHandlerForPost(
                    responseMessage: MockHelpers.CreateSuccessResponseMessage(MockHelpers.GetBridgedHybridSpaTokenResponse(wamAccountId)));

                var result = await app.AcquireTokenByAuthorizationCode(TestConstants.s_scope, TestConstants.DefaultAuthorizationCode)
                    .WithSpaAuthorizationCode(true)
                    .ExecuteAsync()
                    .ConfigureAwait(false);

                Assert.AreEqual(wamAccountId, result.AdditionalResponseParameters["spa_Accountid"]);

                Assert.IsNull(result.SpaAuthCode);
                Assert.AreEqual("1", handler.ActualRequestPostData["return_spa_code"]);
            }
        }

        [TestMethod]
        public async Task AcquireTokenByRefreshTokenTestAsync()
        {
            using (var httpManager = new MockHttpManager())
            {
                httpManager.AddInstanceDiscoveryMockHandler();
                httpManager.AddSuccessTokenResponseMockHandlerForPost(TestConstants.AuthorityCommonTenant);

                var app = ConfidentialClientApplicationBuilder
                    .Create(TestConstants.ClientId)
                    .WithAuthority(new Uri(TestConstants.AuthorityCommonTenant), true)
                    .WithRedirectUri(TestConstants.RedirectUri)
                    .WithClientSecret(TestConstants.ClientSecret)
                    .WithHttpManager(httpManager)
                    .BuildConcrete();

                var result = await (app as IByRefreshToken)
                    .AcquireTokenByRefreshToken(null, "SomeRefreshToken")
                    .ExecuteAsync(CancellationToken.None)
                    .ConfigureAwait(false);

                Assert.AreEqual(1, app.UserTokenCacheInternal.Accessor.GetAllAccessTokens().Count());
                Assert.AreEqual(1, app.UserTokenCacheInternal.Accessor.GetAllRefreshTokens().Count());
                Assert.IsNotNull(result.AccessToken);
                Assert.AreEqual(result.AccessToken, "some-access-token");

                app.UserTokenCacheInternal.Accessor.Clear();
                httpManager.AddSuccessTokenResponseMockHandlerForPost(TestConstants.AuthorityCommonTenant);
                result = await ((IByRefreshToken)app)
                    .AcquireTokenByRefreshToken(TestConstants.s_scope, "SomeRefreshToken")
                    .ExecuteAsync(CancellationToken.None)
                    .ConfigureAwait(false);

                Assert.AreEqual(1, app.UserTokenCacheInternal.Accessor.GetAllAccessTokens().Count());
                Assert.AreEqual(1, app.UserTokenCacheInternal.Accessor.GetAllRefreshTokens().Count());
                Assert.IsNotNull(result.AccessToken);
                Assert.AreEqual(result.AccessToken, "some-access-token");
            }
        }

        [TestMethod]
        // Regression test for https://github.com/AzureAD/microsoft-authentication-library-for-dotnet/issues/1193
        public async Task GetAuthorizationRequestUrl_ReturnsUri_Async()
        {
            string[] s_userReadScope = { "User.Read" };

            var cca = ConfidentialClientApplicationBuilder
                   .Create(TestConstants.ClientId)
                   .WithClientSecret("secret")
                   .WithRedirectUri(TestConstants.RedirectUri)
                   .Build();

            var uri1 = await cca.GetAuthorizationRequestUrl(s_userReadScope).ExecuteAsync(CancellationToken.None).ConfigureAwait(false);
            var uri2 = await cca.GetAuthorizationRequestUrl(s_userReadScope).ExecuteAsync().ConfigureAwait(false);

            Assert.AreEqual(uri1.Host, uri2.Host);
            Assert.AreEqual(uri1.LocalPath, uri2.LocalPath);

            var uriParams1 = uri1.ParseQueryString();
            var uriParams2 = uri2.ParseQueryString();

            CollectionAssert.AreEquivalent(
                "offline_access openid profile User.Read".Split(' '),
                uriParams1["scope"].Split(' '));
            CollectionAssert.AreEquivalent(
                "offline_access openid profile User.Read".Split(' '),
                uriParams2["scope"].Split(' '));
            CoreAssert.AreEqual("code", uriParams1["response_type"], uriParams2["response_type"]);
            CoreAssert.AreEqual(TestConstants.ClientId, uriParams1["client_id"], uriParams2["client_id"]);
            CoreAssert.AreEqual(TestConstants.RedirectUri, uriParams1["redirect_uri"], uriParams2["redirect_uri"]);
            CoreAssert.AreEqual("select_account", uriParams1["prompt"], uriParams2["prompt"]);

            Assert.AreEqual(uriParams1["x-client-CPU"], uriParams2["x-client-CPU"]);
            Assert.AreEqual(uriParams1["x-client-OS"], uriParams2["x-client-OS"]);
            Assert.AreEqual(uriParams1["x-client-Ver"], uriParams2["x-client-Ver"]);
            Assert.AreEqual(uriParams1["x-client-SKU"], uriParams2["x-client-SKU"]);
        }

        [TestMethod]
        public void EnsurePublicApiSurfaceExistsOnInterface()
        {
            IConfidentialClientApplication app = ConfidentialClientApplicationBuilder.Create(TestConstants.ClientId)
                                                                                     .WithClientSecret("cats")
                                                                                     .Build();

            // This test is to ensure that the methods we want/need on the IConfidentialClientApplication exist and compile.  This isn't testing functionality, that's done elsewhere.
            // It's solely to ensure we know that the methods we want/need are available where we expect them since we tend to do most testing on the concrete types.

            var authCodeBuilder = app.AcquireTokenByAuthorizationCode(TestConstants.s_scope, "authorizationcode");
            PublicClientApplicationTests.CheckBuilderCommonMethods(authCodeBuilder);

            var clientBuilder = app.AcquireTokenForClient(TestConstants.s_scope)
               .WithForceRefresh(true)
               .WithSendX5C(true);
            PublicClientApplicationTests.CheckBuilderCommonMethods(clientBuilder);

            var onBehalfOfBuilder = app.AcquireTokenOnBehalfOf(
                                           TestConstants.s_scope,
                                           new UserAssertion("assertion", "assertiontype"))
                                       .WithSendX5C(true);
            PublicClientApplicationTests.CheckBuilderCommonMethods(onBehalfOfBuilder);

            var oboCacheKey = "oboCacheKey";
            var longRunningOboBuilder = ((ILongRunningWebApi)app).InitiateLongRunningProcessInWebApi(
                               TestConstants.s_scope.ToArray(),
                               TestConstants.DefaultClientAssertion,
                               ref oboCacheKey)
                .WithSearchInCacheForLongRunningProcess();
            PublicClientApplicationTests.CheckBuilderCommonMethods(longRunningOboBuilder);

            longRunningOboBuilder = ((ILongRunningWebApi)app).AcquireTokenInLongRunningProcess(
                               TestConstants.s_scope.ToArray(),
                               oboCacheKey);
            PublicClientApplicationTests.CheckBuilderCommonMethods(longRunningOboBuilder);

            var silentBuilder = app.AcquireTokenSilent(TestConstants.s_scope, TestConstants.s_user)
               .WithForceRefresh(true);
            PublicClientApplicationTests.CheckBuilderCommonMethods(silentBuilder);

            var requestUrlBuilder = app.GetAuthorizationRequestUrl(TestConstants.s_scope)
                                       .WithAccount(TestConstants.s_user)
                                       .WithLoginHint(TestConstants.LoginHint)
                                       .WithExtraScopesToConsent(TestConstants.s_scope)
                                       .WithRedirectUri(TestConstants.RedirectUri);
            PublicClientApplicationTests.CheckBuilderCommonMethods(requestUrlBuilder);

            var byRefreshTokenBuilder = ((IByRefreshToken)app).AcquireTokenByRefreshToken(TestConstants.s_scope, "refreshtoken")
                                                              .WithRefreshToken("refreshtoken");
            PublicClientApplicationTests.CheckBuilderCommonMethods(byRefreshTokenBuilder);
        }

        [TestMethod]
        public async Task ConfidentialClientSuggestedExpiryAsync()
        {
            using (var httpManager = new MockHttpManager())
            {
                httpManager.AddInstanceDiscoveryMockHandler();

                var app = ConfidentialClientApplicationBuilder.Create(TestConstants.ClientId)
                                                              .WithAuthority(new Uri(ClientApplicationBase.DefaultAuthority), true)
                                                              .WithRedirectUri(TestConstants.RedirectUri)
                                                              .WithClientSecret(TestConstants.ClientSecret)
                                                              .WithHttpManager(httpManager)
                                                              .BuildConcrete();

                InMemoryTokenCache cache = new InMemoryTokenCache();
                cache.Bind(app.AppTokenCache);

                var cacheRecorder = app.AppTokenCache.RecordAccess();

                (app.AppTokenCache as TokenCache).AfterAccess += (args) =>
                {
                    if (args.HasStateChanged == true)
                    {
                        Assert.IsTrue(args.SuggestedCacheExpiry.HasValue);

                        var allAts = app.AppTokenCacheInternal.Accessor.GetAllAccessTokens();
                        var maxAtExpiration = allAts.Max(at => at.ExpiresOn);
                        Assert.AreEqual(maxAtExpiration, args.SuggestedCacheExpiry);

                        switch (cacheRecorder.AfterAccessWriteCount)
                        {
                            case 1:
                            case 2:
                                CoreAssert.IsWithinRange(
                                 DateTimeOffset.UtcNow + TimeSpan.FromSeconds(3600),
                                 args.SuggestedCacheExpiry.Value,
                                 TimeSpan.FromSeconds(5));
                                break;
                            case 3:
                                CoreAssert.IsWithinRange(
                                    DateTimeOffset.UtcNow + TimeSpan.FromSeconds(7200),
                                    args.SuggestedCacheExpiry.Value,
                                    TimeSpan.FromSeconds(5));
                                break;
                            default:
                                Assert.Fail("Not expecting more than 3 calls");
                                break;
                        }
                    }
                };

                // Add first token into the cache
                httpManager.AddMockHandlerSuccessfulClientCredentialTokenResponseMessage(expiresIn: "3600");
                var result = await app.AcquireTokenForClient(new string[] { "scope1" }.ToArray())
                    .ExecuteAsync()
                    .ConfigureAwait(false);

                CoreAssert.IsWithinRange(
                            DateTimeOffset.UtcNow + TimeSpan.FromSeconds(3600),
                            result.ExpiresOn,
                            TimeSpan.FromSeconds(5));

                // Add second token with shorter expiration time
                httpManager.AddMockHandlerSuccessfulClientCredentialTokenResponseMessage(expiresIn: "1800");
                result = await app.AcquireTokenForClient(new string[] { "scope2" }.ToArray())
                    .ExecuteAsync()
                    .ConfigureAwait(false);

                CoreAssert.IsWithinRange(
                          DateTimeOffset.UtcNow + TimeSpan.FromSeconds(1800),
                          result.ExpiresOn,
                          TimeSpan.FromSeconds(5));

                // Add third token with the largest expiration time
                httpManager.AddMockHandlerSuccessfulClientCredentialTokenResponseMessage(expiresIn: "7200");
                result = await app.AcquireTokenForClient(new string[] { "scope3" }.ToArray())
                    .ExecuteAsync()
                    .ConfigureAwait(false);

                CoreAssert.IsWithinRange(
                            DateTimeOffset.UtcNow + TimeSpan.FromSeconds(7200),
                            result.ExpiresOn,
                            TimeSpan.FromSeconds(5));

            }
        }

        private void BeforeCacheAccess(TokenCacheNotificationArgs args)
        {
            args.TokenCache.DeserializeMsalV3(_serializedCache);
        }

        private void AfterCacheAccess(TokenCacheNotificationArgs args)
        {
            _serializedCache = args.TokenCache.SerializeMsalV3();
        }

        [TestMethod]
        public async Task AcquireTokenForClientAuthorityCheckTestAsync()
        {
            using (var httpManager = new MockHttpManager())
            {
                httpManager.AddInstanceDiscoveryMockHandler();
                httpManager.AddMockHandlerSuccessfulClientCredentialTokenResponseMessage();

                string log = string.Empty;

                var app = ConfidentialClientApplicationBuilder
                    .Create(TestConstants.ClientId)
                    .WithClientSecret(TestConstants.ClientSecret)
                    .WithHttpManager(httpManager)
                    .WithLogging((LogLevel level, string message, bool containsPii) => log = log + message)
                    .BuildConcrete();

                var result = await app
                    .AcquireTokenForClient(TestConstants.s_scope)
                    .WithAuthority(TestConstants.AuthorityCommonTenant, true)
                    .ExecuteAsync(CancellationToken.None)
                    .ConfigureAwait(false);

                Assert.IsTrue(log.Contains(MsalErrorMessage.ClientCredentialWrongAuthority));

                log = string.Empty;
                result = await app
                    .AcquireTokenForClient(TestConstants.s_scope)
                    .WithAuthority(TestConstants.AuthorityOrganizationsTenant, true)
                    .ExecuteAsync(CancellationToken.None)
                    .ConfigureAwait(false);

                Assert.IsTrue(log.Contains(MsalErrorMessage.ClientCredentialWrongAuthority));
            }
        }

        [TestMethod]
        [DataRow("")]
        [DataRow(null)]
        public async Task ValidateGetAccountAsyncWithNullEmptyAccountIdAsync(string accountId)
        {
            using (var httpManager = new MockHttpManager())
            {
                var app = ConfidentialClientApplicationBuilder.Create(TestConstants.ClientId)
                                                              .WithClientSecret(TestConstants.ClientSecret)
                                                              .WithHttpManager(httpManager)
                                                              .BuildConcrete();

                httpManager.AddInstanceDiscoveryMockHandler();
                httpManager.AddSuccessTokenResponseMockHandlerForPost();

                var result = await app.AcquireTokenByAuthorizationCode(TestConstants.s_scope, TestConstants.DefaultAuthorizationCode)
                    .ExecuteAsync()
                    .ConfigureAwait(false);

                var acc = await app.GetAccountAsync(accountId).ConfigureAwait(false);

                Assert.IsNull(acc);
            }
        }

        [TestMethod]
        public async Task ValidateAppTokenProviderAsync()
        {
            bool usingClaims = false;
            string differentScopesForAt = string.Empty;
            int callbackInvoked = 0;
            var app = ConfidentialClientApplicationBuilder.Create(TestConstants.ClientId)
                                                          .WithAppTokenProvider((AppTokenProviderParameters parameters) =>
                                                          {
                                                              Assert.IsNotNull(parameters.Scopes);
                                                              Assert.IsNotNull(parameters.CorrelationId);
                                                              Assert.IsNotNull(parameters.TenantId);
                                                              Assert.IsNotNull(parameters.CancellationToken);

                                                              if (usingClaims)
                                                              {
                                                                  Assert.IsNotNull(parameters.Claims);
                                                              }

                                                              Interlocked.Increment(ref callbackInvoked);

                                                              return Task.FromResult(GetAppTokenProviderResult(differentScopesForAt));
                                                          })
                                                          .BuildConcrete();

            // AcquireToken from app provider
            AuthenticationResult result = await app.AcquireTokenForClient(TestConstants.s_scope)
                                                    .ExecuteAsync(new CancellationToken()).ConfigureAwait(false);

            Assert.IsNotNull(result.AccessToken);
            Assert.AreEqual(TestConstants.DefaultAccessToken, result.AccessToken);
            Assert.AreEqual(TokenSource.IdentityProvider, result.AuthenticationResultMetadata.TokenSource);
            Assert.AreEqual(1, callbackInvoked);

            var tokens = app.AppTokenCacheInternal.Accessor.GetAllAccessTokens();

            Assert.AreEqual(1, tokens.Count);

            var token = tokens.FirstOrDefault();
            Assert.IsNotNull(token);
            Assert.AreEqual(TestConstants.DefaultAccessToken, token.Secret);

            // AcquireToken from cache
            result = await app.AcquireTokenForClient(TestConstants.s_scope)
                                                    .ExecuteAsync(new CancellationToken()).ConfigureAwait(false);

            Assert.IsNotNull(result.AccessToken);
            Assert.AreEqual(TestConstants.DefaultAccessToken, result.AccessToken);
            Assert.AreEqual(TokenSource.Cache, result.AuthenticationResultMetadata.TokenSource);
            Assert.AreEqual(1, callbackInvoked);

            // Expire token
            TokenCacheHelper.ExpireAllAccessTokens(app.AppTokenCacheInternal);

            // Acquire token from app provider with expired token
            result = await app.AcquireTokenForClient(TestConstants.s_scope)
                                                    .ExecuteAsync(new CancellationToken()).ConfigureAwait(false);

            Assert.IsNotNull(result.AccessToken);
            Assert.AreEqual(TestConstants.DefaultAccessToken, result.AccessToken);
            Assert.AreEqual(TokenSource.IdentityProvider, result.AuthenticationResultMetadata.TokenSource);
            Assert.AreEqual(2, callbackInvoked);

            differentScopesForAt = "new scope";

            // Acquire token from app provider with new scopes
            result = await app.AcquireTokenForClient(new[] { differentScopesForAt })
                                                    .ExecuteAsync(new CancellationToken()).ConfigureAwait(false);

            Assert.IsNotNull(result.AccessToken);
            Assert.AreEqual(TestConstants.DefaultAccessToken + differentScopesForAt, result.AccessToken);
            Assert.AreEqual(TokenSource.IdentityProvider, result.AuthenticationResultMetadata.TokenSource);
            Assert.AreEqual(app.AppTokenCacheInternal.Accessor.GetAllAccessTokens().Count, 2);
            Assert.AreEqual(3, callbackInvoked);

            // Acquire token from app provider with claims. Should not use cache
            result = await app.AcquireTokenForClient(TestConstants.s_scope)
                                                    .WithClaims(TestConstants.Claims)
                                                    .ExecuteAsync(new CancellationToken()).ConfigureAwait(false);

            Assert.IsNotNull(result.AccessToken);
            Assert.AreEqual(TestConstants.DefaultAccessToken + differentScopesForAt, result.AccessToken);
            Assert.AreEqual(TokenSource.IdentityProvider, result.AuthenticationResultMetadata.TokenSource);
            Assert.AreEqual(4, callbackInvoked);
        }
<<<<<<< HEAD
=======



        private AppTokenProviderResult GetAppTokenProviderResult(string differentScopesForAt = "", long? refreshIn = 1000)
        {
            var token = new AppTokenProviderResult();
            token.AccessToken = TestConstants.DefaultAccessToken + differentScopesForAt; //Used to indicate that there is a new access token for a different set of scopes
            token.ExpiresInSeconds = 3600;
            token.RefreshInSeconds = refreshIn;

            return token;
        }
>>>>>>> 8c5d47a2
    }
}<|MERGE_RESOLUTION|>--- conflicted
+++ resolved
@@ -1912,10 +1912,6 @@
             Assert.AreEqual(TokenSource.IdentityProvider, result.AuthenticationResultMetadata.TokenSource);
             Assert.AreEqual(4, callbackInvoked);
         }
-<<<<<<< HEAD
-=======
-
-
 
         private AppTokenProviderResult GetAppTokenProviderResult(string differentScopesForAt = "", long? refreshIn = 1000)
         {
@@ -1926,6 +1922,5 @@
 
             return token;
         }
->>>>>>> 8c5d47a2
     }
 }