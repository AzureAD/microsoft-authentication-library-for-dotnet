--- conflicted
+++ resolved
@@ -14,13 +14,8 @@
     public class OBOTests : TestBase
     {
         [TestMethod]
-<<<<<<< HEAD
-        [DeploymentItem(@"Resources\MultiTenantTokenCache.json")]
-        public async Task MultiTenantOboAsync()
-=======
         [DeploymentItem(@"Resources\MultiTenantOBOTokenCache.json")]
         public async Task MultiTenantOBOAsync()
->>>>>>> 55f29f91
         {
             const string tenant1 = "72f988bf-86f1-41af-91ab-2d7cd011db47";
             const string tenant2 = "49f548d0-12b7-4169-a390-bb5304d24462";
@@ -79,7 +74,6 @@
 
             var cca = ccaBuilder.BuildConcrete();
             cca.InitializeTokenCacheFromFile(ResourceHelper.GetTestResourceRelativePath(tokenCacheFile), true);
-<<<<<<< HEAD
             cca.UserTokenCacheInternal.Accessor.AssertItemCount(3, 2, 3, 3, 1);
             foreach (var at in cca.UserTokenCacheInternal.Accessor.GetAllAccessTokens())
             {
@@ -89,9 +83,6 @@
             cca.UserTokenCacheInternal.Accessor.DeleteAccessToken(
                 cca.UserTokenCacheInternal.Accessor.GetAllAccessTokens().Single(
                     at => at.HomeAccountId == "ae821e4d-f408-451a-af82-882691148603.49f548d0-12b7-4169-a390-bb5304d24462").GetKey());
-=======
-            cca.UserTokenCacheInternal.Accessor.AssertItemCount(2, 2, 3, 3, 1);
->>>>>>> 55f29f91
 
             return cca;
         }
