﻿// Copyright (c) Microsoft Corporation. All rights reserved.
// Licensed under the MIT License.

using System;
using System.Diagnostics.Tracing;
using System.Threading;
using System.Threading.Tasks;
using Microsoft.Identity.Client;
using Microsoft.Identity.Client.Core;
using Microsoft.Identity.Client.Internal.Logger;
using Microsoft.Identity.Test.Common;
using Microsoft.Identity.Test.Common.Core.Helpers;
using Microsoft.Identity.Test.Common.Core.Mocks;
using Microsoft.IdentityModel.Abstractions;
using Microsoft.VisualStudio.TestTools.UnitTesting;
using NSubstitute;

namespace Microsoft.Identity.Test.Unit.PublicApiTests
{
    [TestClass]
    public class LoggerTests
    {
        private LogCallback _callback;

        [TestInitialize]
        public void TestInit()
        {
            TestCommon.ResetInternalStaticCaches();

            _callback = Substitute.For<LogCallback>();
        }

        private ILoggerAdapter CreateLogger(LogLevel logLevel = LogLevel.Verbose, bool enablePiiLogging = false, bool legacyLogger = false)
        {
            if (legacyLogger)
            {
                return new LegacyIdentityLoggerAdapter(Guid.Empty, null, null, logLevel, enablePiiLogging, true, _callback);
            }

            return new IdentityLoggerAdapter(new TestIdentityLogger(LoggerHelper.GetEventLogLevel(logLevel)), Guid.Empty, null, null, enablePiiLogging);
        }

        [TestMethod()]
        public void IdentityLoggerConstructorComponentTest()
        {
            ILoggerAdapter logger = new IdentityLoggerAdapter(null, Guid.Empty, "", "", false);
            Assert.AreEqual(string.Empty, logger.ClientName);
            Assert.AreEqual(string.Empty, logger.ClientVersion);
            logger = new IdentityLoggerAdapter(null, Guid.Empty, "comp1", "", false);
            Assert.AreEqual("comp1", logger.ClientName);
            logger = new IdentityLoggerAdapter(null, Guid.Empty, "comp1", "version1", false);
            Assert.AreEqual("comp1", logger.ClientName);
            Assert.AreEqual("version1", logger.ClientVersion);
        }

        [TestMethod()]
        public void LegacyLoggerConstructorComponentTest()
        {
            ILoggerAdapter logger = new LegacyIdentityLoggerAdapter(Guid.Empty, "", "", LogLevel.Always, false, false, null);
            Assert.AreEqual(string.Empty, logger.ClientName);
            Assert.AreEqual(string.Empty, logger.ClientVersion);
            logger = new LegacyIdentityLoggerAdapter(Guid.Empty, "comp1", null, LogLevel.Always, false, false, null);
            Assert.AreEqual("comp1", logger.ClientName);
            logger = new LegacyIdentityLoggerAdapter(Guid.Empty, "comp1", "version1", LogLevel.Always, false, false, null);
            Assert.AreEqual("comp1", logger.ClientName);
            Assert.AreEqual("version1", logger.ClientVersion);
        }

        [TestMethod()]
        [DataRow(LogLevel.Always, true)]
        [DataRow(LogLevel.Error, true)]
        [DataRow(LogLevel.Warning, true)]
        [DataRow(LogLevel.Info, true)]
        [DataRow(LogLevel.Verbose, true)]
        public void CallbackLoggerTest(LogLevel level, bool UseLegaccyLogger)
        {
            ILoggerAdapter logger = CreateLogger(level, false, UseLegaccyLogger);
            var counter = 0;
            var validationCounter = 1;
            var levelToValidate = LogLevel.Always;
            Action incrementCounter = () => {

                if (level > levelToValidate)
                {
                    validationCounter++;
                }

                levelToValidate++;
            };

            _callback.When(x => x(LogLevel.Always, Arg.Any<string>(), false)).Do(x => counter++);
            logger.Always(TestConstants.TestMessage);
            Assert.AreEqual(validationCounter, counter);
            _callback.Received().Invoke(Arg.Is((LogLevel)validationCounter - 2), Arg.Any<string>(), Arg.Is(false));

            incrementCounter.Invoke();

            _callback.When(x => x(LogLevel.Error, Arg.Any<string>(), false)).Do(x => counter++);
            logger.Error(TestConstants.TestMessage);
            Assert.AreEqual(validationCounter, counter);
            _callback.Received().Invoke(Arg.Is((LogLevel)validationCounter - 2), Arg.Any<string>(), Arg.Is(false));

            incrementCounter.Invoke();

            _callback.When(x => x(LogLevel.Warning, Arg.Any<string>(), false)).Do(x => counter++);
            logger.Warning(TestConstants.TestMessage);
            Assert.AreEqual(validationCounter, counter);
            _callback.Received().Invoke(Arg.Is((LogLevel)validationCounter - 2), Arg.Any<string>(), Arg.Is(false));

            incrementCounter.Invoke();

            _callback.When(x => x(LogLevel.Info, Arg.Any<string>(), false)).Do(x => counter++);
            logger.Info(TestConstants.TestMessage);
            Assert.AreEqual(validationCounter, counter);

            incrementCounter.Invoke();

            _callback.When(x => x(LogLevel.Verbose, Arg.Any<string>(), false)).Do(x => counter++);
            logger.Verbose(TestConstants.TestMessage);
            Assert.AreEqual(validationCounter, counter);
        }

        [TestMethod()]
        [DataRow(LogLevel.Always, true)]
        [DataRow(LogLevel.Error, true)]
        [DataRow(LogLevel.Warning, true)]
        [DataRow(LogLevel.Info, true)]
        [DataRow(LogLevel.Verbose, true)]
        public void CallbackTestLoggersPii(LogLevel level, bool UseLegaccyLogger)
        {
            ILoggerAdapter logger = CreateLogger(level, true, UseLegaccyLogger);
            var counter = 0;
            var validationCounter = 1;
            var levelToValidate = LogLevel.Always;
            Action incrementCounter = () => {

                if (level > levelToValidate)
                {
                    validationCounter++;
                }

                levelToValidate++;
            };

            _callback.When(x => x(LogLevel.Always, Arg.Any<string>(), true)).Do(x => counter++);
            logger.AlwaysPii(TestConstants.TestMessage, string.Empty);
            Assert.AreEqual(validationCounter, counter);

            incrementCounter.Invoke();

            _callback.When(x => x(LogLevel.Error, Arg.Any<string>(), true)).Do(x => counter++);
            logger.ErrorPii(new ArgumentException(TestConstants.TestMessage));
            Assert.AreEqual(validationCounter, counter);

            incrementCounter.Invoke();

            _callback.When(x => x(LogLevel.Warning, Arg.Any<string>(), true)).Do(x => counter++);
            logger.WarningPii(TestConstants.TestMessage, string.Empty);
            Assert.AreEqual(validationCounter, counter);

            incrementCounter.Invoke();

            _callback.When(x => x(LogLevel.Info, Arg.Any<string>(), true)).Do(x => counter++);
            logger.InfoPii(TestConstants.TestMessage, string.Empty);
            Assert.AreEqual(validationCounter, counter);

            incrementCounter.Invoke();

            _callback.When(x => x(LogLevel.Verbose, Arg.Any<string>(), true)).Do(x => counter++);
            logger.VerbosePii(TestConstants.TestMessage, string.Empty);
            Assert.AreEqual(validationCounter, counter);
        }

        [TestMethod]
        public void IsEnabled()
        {
            var infoLoggerWithCallback = new LegacyIdentityLoggerAdapter(Guid.Empty, null, null, LogLevel.Info, true, true, _callback);
            Assert.IsTrue(infoLoggerWithCallback.IsLoggingEnabled(LogLevel.Info));
            Assert.IsTrue(infoLoggerWithCallback.IsLoggingEnabled(LogLevel.Always));
            Assert.IsTrue(infoLoggerWithCallback.IsLoggingEnabled(LogLevel.Error));
            Assert.IsTrue(infoLoggerWithCallback.IsLoggingEnabled(LogLevel.Warning));
            Assert.IsFalse(infoLoggerWithCallback.IsLoggingEnabled(LogLevel.Verbose));

            var loggerNoCallback = new LegacyIdentityLoggerAdapter(Guid.Empty, null, null, LogLevel.Warning, true, true, null);
            Assert.IsFalse(loggerNoCallback.IsLoggingEnabled(LogLevel.Info));
            Assert.IsFalse(loggerNoCallback.IsLoggingEnabled(LogLevel.Always));
            Assert.IsFalse(loggerNoCallback.IsLoggingEnabled(LogLevel.Error));
            Assert.IsFalse(loggerNoCallback.IsLoggingEnabled(LogLevel.Warning));
            Assert.IsFalse(loggerNoCallback.IsLoggingEnabled(LogLevel.Verbose));

            var IdentityLogger = CreateLogger(LogLevel.Warning);
            Assert.IsFalse(IdentityLogger.IsLoggingEnabled(LogLevel.Info));
            Assert.IsTrue(IdentityLogger.IsLoggingEnabled(LogLevel.Always));
            Assert.IsTrue(IdentityLogger.IsLoggingEnabled(LogLevel.Error));
            Assert.IsTrue(IdentityLogger.IsLoggingEnabled(LogLevel.Warning));
            Assert.IsFalse(IdentityLogger.IsLoggingEnabled(LogLevel.Verbose));
        }

        [TestMethod]
        [Description("LogCallback is public API. If its signature needs to change, it is a breaking change.")]
        public void PublicApi()
        {
            LogCallback callback = (lvl, msg, isPii) =>
            {
#pragma warning disable CS0183 // let it be for the test 
                Assert.IsTrue(lvl is LogLevel);
                Assert.IsTrue(msg is string);
                Assert.IsTrue(isPii is bool);
#pragma warning restore CS0183 //
            };
        }

        [TestMethod]
        public async Task IdentityLoggerOverridesLegacyLoggerTestAsync()
        {
            using (var httpManager = new MockHttpManager())
            {
                TestIdentityLogger testLogger = new TestIdentityLogger();

                var app = ConfidentialClientApplicationBuilder
                    .Create(TestConstants.ClientId)
                    .WithClientSecret("secret")
                    .WithExperimentalFeatures()
                    .WithLogging(testLogger, false)
                    .WithLogging((level, message, containsPii) => { Assert.Fail("MSAL should not use the logging callback"); })
                    .WithHttpManager(httpManager)
                    .BuildConcrete();

                httpManager.AddInstanceDiscoveryMockHandler();
                httpManager.AddSuccessTokenResponseMockHandlerForPost();

                var result = await app
                    .AcquireTokenByAuthorizationCode(TestConstants.s_scope, "some-code")
                    .ExecuteAsync(CancellationToken.None)
                    .ConfigureAwait(false);

                Assert.IsNotNull(result);
                Assert.IsTrue(testLogger.StringBuilder.ToString().Contains("AcquireTokenByAuthorizationCode"));
            }
        }

        [TestMethod]
<<<<<<< HEAD
        [DataRow(false)]
        [DataRow(true)]
        public async Task ExternalMsalLoggerTestAsync(bool piiLogging)
=======
        public void IdentityLoggerExperimental()
>>>>>>> 7916efc9
        {
            using (var httpManager = new MockHttpManager())
            {
                TestIdentityLogger testLogger = new TestIdentityLogger();

<<<<<<< HEAD
                var app = ConfidentialClientApplicationBuilder
                    .Create(TestConstants.ClientId)
                    .WithClientSecret("secret")
                    .WithLogging(testLogger, piiLogging)
                    .WithHttpManager(httpManager)
                    .BuildConcrete();

                app.UserTokenCache.SetBeforeAccess(BeforeCacheAccessWithLogging);
                app.UserTokenCache.SetAfterAccess(AfterCacheAccessWithLogging);

                httpManager.AddInstanceDiscoveryMockHandler();
                httpManager.AddSuccessTokenResponseMockHandlerForPost();

                var result = await app
                    .AcquireTokenByAuthorizationCode(TestConstants.s_scope, "some-code")
                    .ExecuteAsync(CancellationToken.None)
                    .ConfigureAwait(false);

                Assert.IsNotNull(result);

                if (piiLogging)
                {
                    Assert.IsTrue(testLogger.StringBuilder.ToString().Contains(TestConstants.PiiSerializeLogMessage));
                    Assert.IsTrue(testLogger.StringBuilder.ToString().Contains(TestConstants.PiiDeserializeLogMessage));
                }
                else
                {
                    Assert.IsTrue(testLogger.StringBuilder.ToString().Contains(TestConstants.SerializeLogMessage));
                    Assert.IsTrue(testLogger.StringBuilder.ToString().Contains(TestConstants.DeserializeLogMessage));
                }
            }
        }

        private void BeforeCacheAccessWithLogging(TokenCacheNotificationArgs args)
        {
            LogEntry entry = new LogEntry();

            if (args.PiiLoggingEnabled)
            {
                entry.Message = TestConstants.PiiDeserializeLogMessage;
            }
            else
            {
                entry.Message = TestConstants.DeserializeLogMessage;
            }

            args.IdentityLogger.Log(entry);
        }

        private void AfterCacheAccessWithLogging(TokenCacheNotificationArgs args)
        {
            LogEntry entry = new LogEntry();

            if (args.PiiLoggingEnabled)
            {
                entry.Message = TestConstants.PiiSerializeLogMessage;
            }
            else
            {
                entry.Message = TestConstants.SerializeLogMessage;
            }

            args.IdentityLogger.Log(entry);
=======
                var e = AssertException.Throws<MsalClientException>(() => ConfidentialClientApplicationBuilder
                   .Create(TestConstants.ClientId)
                   .WithClientSecret("secret")
                   .WithLogging(testLogger, false)
                   .Build());

                Assert.AreEqual(MsalError.ExperimentalFeature, e.ErrorCode);
            }
>>>>>>> 7916efc9
        }
    }
}<|MERGE_RESOLUTION|>--- conflicted
+++ resolved
@@ -240,22 +240,18 @@
         }
 
         [TestMethod]
-<<<<<<< HEAD
         [DataRow(false)]
         [DataRow(true)]
         public async Task ExternalMsalLoggerTestAsync(bool piiLogging)
-=======
-        public void IdentityLoggerExperimental()
->>>>>>> 7916efc9
         {
             using (var httpManager = new MockHttpManager())
             {
                 TestIdentityLogger testLogger = new TestIdentityLogger();
 
-<<<<<<< HEAD
                 var app = ConfidentialClientApplicationBuilder
                     .Create(TestConstants.ClientId)
                     .WithClientSecret("secret")
+                    .WithExperimentalFeatures()
                     .WithLogging(testLogger, piiLogging)
                     .WithHttpManager(httpManager)
                     .BuildConcrete();
@@ -316,7 +312,15 @@
             }
 
             args.IdentityLogger.Log(entry);
-=======
+        }
+
+        [TestMethod]
+        public void IdentityLoggerExperimental()
+        {
+            using (var httpManager = new MockHttpManager())
+            {
+                TestIdentityLogger testLogger = new TestIdentityLogger();
+
                 var e = AssertException.Throws<MsalClientException>(() => ConfidentialClientApplicationBuilder
                    .Create(TestConstants.ClientId)
                    .WithClientSecret("secret")
@@ -325,7 +329,6 @@
 
                 Assert.AreEqual(MsalError.ExperimentalFeature, e.ErrorCode);
             }
->>>>>>> 7916efc9
         }
     }
 }