﻿// Copyright (c) Microsoft Corporation. All rights reserved.
// Licensed under the MIT License.

#if !ANDROID && !iOS && !WINDOWS_APP 
using System.Collections.Generic;
using System.IdentityModel.Tokens.Jwt;
using System.Linq;
using System.Net.Http;
using System.Security.Cryptography.X509Certificates;
using System.Threading;
using System.Threading.Tasks;
using Microsoft.Identity.Client;
using Microsoft.Identity.Client.Cache.Keys;
using Microsoft.Identity.Client.Internal;
using Microsoft.Identity.Client.Utils;
using Microsoft.Identity.Test.Common.Core.Helpers;
using Microsoft.Identity.Test.Common.Core.Mocks;
using Microsoft.VisualStudio.TestTools.UnitTesting;
using static Microsoft.Identity.Client.Internal.JsonWebToken;

namespace Microsoft.Identity.Test.Unit
{
    [TestClass]
    [DeploymentItem(@"Resources\valid_cert.pfx")]
    [DeploymentItem(@"Resources\testCert.crtfile")]
    [DeploymentItem(@"Resources\RSATestCertDotNet.pfx")]
    public class ConfidentialClientWithCertTests : TestBase
    {
        [TestInitialize]
        public override void TestInitialize()
        {
            base.TestInitialize();
        }

        private static MockHttpMessageHandler CreateTokenResponseHttpHandler(bool clientCredentialFlow)
        {
            return new MockHttpMessageHandler()
            {
                ExpectedMethod = HttpMethod.Post,
                ResponseMessage = CreateResponse(clientCredentialFlow)
            };
        }

        private static MockHttpMessageHandler CreateTokenResponseHttpHandlerWithX5CValidation(bool clientCredentialFlow, bool expectX5C = true)
        {
            return new MockHttpMessageHandler()
            {
                ExpectedMethod = HttpMethod.Post,
                ResponseMessage = CreateResponse(clientCredentialFlow),
                AdditionalRequestValidation = request =>
                {
                    var requestContent = request.Content.ReadAsStringAsync().GetAwaiter().GetResult();
                    var formsData = CoreHelpers.ParseKeyValueList(requestContent, '&', true, null);

                    // Check presence of client_assertion in request
                    Assert.IsTrue(formsData.TryGetValue("client_assertion", out string encodedJwt), "Missing client_assertion from request");

                    // Check presence and value of x5c cert claim.
                    var handler = new JwtSecurityTokenHandler();
                    var jsonToken = handler.ReadJwtToken(encodedJwt);
                    var x5c = jsonToken.Header.Where(header => header.Key == "x5c").FirstOrDefault();
                    if (expectX5C)
                    {
                        Assert.AreEqual("x5c", x5c.Key, "x5c should be present");
                        Assert.AreEqual(x5c.Value.ToString(), TestConstants.Defaultx5cValue);
                    }
                    else
                    {
                        Assert.IsNull(x5c.Key);
                        Assert.IsNull(x5c.Value);
                    }
                }
            };
        }

        private static HttpResponseMessage CreateResponse(bool clientCredentialFlow)
        {
            return clientCredentialFlow ?
                MockHelpers.CreateSuccessfulClientCredentialTokenResponseMessage(MockHelpers.CreateClientInfo(TestConstants.Uid, TestConstants.Utid)) :
                MockHelpers.CreateSuccessTokenResponseMessage(
                          TestConstants.s_scope.AsSingleString(),
                          MockHelpers.CreateIdToken(TestConstants.UniqueId, TestConstants.DisplayableId),
                          MockHelpers.CreateClientInfo(TestConstants.Uid, TestConstants.Utid));
        }

        private void SetupMocks(MockHttpManager httpManager)
        {
            httpManager.AddInstanceDiscoveryMockHandler();
        }

        private void SetupMocks(MockHttpManager httpManager, string authority)
        {
            httpManager.AddInstanceDiscoveryMockHandler();
        }

        [DataTestMethod]
        [DataRow(true, null, true)]
        [DataRow(false, null, false)]
        [DataRow(null, null, false)] // the default is false
        [DataRow(null, true, true)]
        [DataRow(null, false, false)]
        [DataRow(true, true, true)]
        [DataRow(false, false, false)]
        [DataRow(true, false, false)] // request overrides
        [DataRow(false, true, true)] // request overrides
        public async Task JsonWebTokenWithX509PublicCertSendCertificateTestSendX5cCombinationsAsync(bool? appFlag, bool? requestFlag, bool expectX5c)
        {
            using (var harness = CreateTestHarness())
            {
                SetupMocks(harness.HttpManager);
                var certificate = new X509Certificate2(
                ResourceHelper.GetTestResourceRelativePath("valid_cert.pfx"),
                TestConstants.DefaultPassword);

                var appBuilder = ConfidentialClientApplicationBuilder
                .Create(TestConstants.ClientId)
                .WithHttpManager(harness.HttpManager);

                if (appFlag.HasValue)
                {
                    appBuilder = appBuilder.WithCertificate(certificate, appFlag.Value); // app flag
                }
                else
                {
                    appBuilder = appBuilder.WithCertificate(certificate); // no app flag
                }

                var app = appBuilder.BuildConcrete();

                //Check for x5c claim
                if (expectX5c)
                {
                    harness.HttpManager.AddMockHandler(CreateTokenResponseHttpHandlerWithX5CValidation(true));
                }
                else
                {
                    harness.HttpManager.AddMockHandler(CreateTokenResponseHttpHandlerWithX5CValidation(true, false));
                }

                var builder = app.AcquireTokenForClient(TestConstants.s_scope);

                if (requestFlag != null)
                {
                    builder = builder.WithSendX5C(requestFlag.Value);
                }

                AuthenticationResult result = await builder
                .ExecuteAsync(CancellationToken.None)
                .ConfigureAwait(false);

                Assert.IsNotNull(result.AccessToken);
            }
        }

        [DataTestMethod]
        [DataRow(true, null, true)]
        [DataRow(false, null, false)]
        [DataRow(null, null, false)] // the default is false
        [DataRow(null, true, true)]
        [DataRow(null, false, false)]
        [DataRow(true, true, true)]
        [DataRow(false, false, false)]
        [DataRow(true, false, false)] // request overrides
        [DataRow(false, true, true)] // request overrides
        [System.Diagnostics.CodeAnalysis.SuppressMessage("Internal.Analyzers", "IA5352:DoNotMisuseCryptographicApi", Justification = "Suppressing RoslynAnalyzers: Rule: IA5352 - Do Not Misuse Cryptographic APIs in test only code")]
        public async Task JsonWebTokenWithX509PublicCertSendCertificateWithClaimsTestSendX5cCombinationsAsync(
            bool? appFlag, 
            bool? requestFlag, 
            bool expectX5c)
        {
            using (var harness = CreateTestHarness())
            {
                SetupMocks(harness.HttpManager);
                var certificate = new X509Certificate2(
                ResourceHelper.GetTestResourceRelativePath("valid_cert.pfx"),
                TestConstants.DefaultPassword);

                IDictionary<string, string> claimsToSign = new Dictionary<string, string>();
                claimsToSign.Add("Foo", "Bar");

                var appBuilder = ConfidentialClientApplicationBuilder
                .Create(TestConstants.ClientId)
                .WithHttpManager(harness.HttpManager);

                if (appFlag.HasValue)
                {
                    appBuilder = appBuilder.WithClientClaims(certificate, claimsToSign, sendX5C: appFlag.Value); // app flag
                }
                else
                {
                    appBuilder = appBuilder.WithClientClaims(certificate, claimsToSign); // no app flag
                }

                var app = appBuilder.BuildConcrete();

                //Check for x5c claim
                if (expectX5c)
                {
                    harness.HttpManager.AddMockHandler(CreateTokenResponseHttpHandlerWithX5CValidation(true));
                }
                else
                {
                    harness.HttpManager.AddMockHandler(CreateTokenResponseHttpHandlerWithX5CValidation(true, false));
                }

                var builder = app.AcquireTokenForClient(TestConstants.s_scope);

                if (requestFlag != null)
                {
                    builder = builder.WithSendX5C(requestFlag.Value);
                }

                AuthenticationResult result = await builder
                .ExecuteAsync(CancellationToken.None)
                .ConfigureAwait(false);

                Assert.IsNotNull(result.AccessToken);
            }
<<<<<<< HEAD
        }

        [TestMethod]
        [Description("Test for client assertion with X509 public certificate using sendCertificate")]
        public async Task JsonWebTokenWithX509PublicCertSendCertificateTestAsync()
        {
            using (var harness = CreateTestHarness())
            {
                SetupMocks(harness.HttpManager);
                var certificate = new X509Certificate2(
                    ResourceHelper.GetTestResourceRelativePath("valid_cert.pfx"),
                    TestConstants.DefaultPassword);

                var app = ConfidentialClientApplicationBuilder
                    .Create(TestConstants.ClientId)
                    .WithAuthority(new System.Uri(ClientApplicationBase.DefaultAuthority), true)
                    .WithRedirectUri(TestConstants.RedirectUri)
                    .WithHttpManager(harness.HttpManager)
                    .WithCertificate(certificate, true)
                    .BuildConcrete();

                var appCacheAccess = app.AppTokenCache.RecordAccess();
                var userCacheAccess = app.UserTokenCache.RecordAccess();

                //Check for x5c claim
                harness.HttpManager.AddMockHandler(CreateTokenResponseHttpHandlerWithX5CValidation(true));
                AuthenticationResult result = await app
                    .AcquireTokenForClient(TestConstants.s_scope)
                    .ExecuteAsync(CancellationToken.None)
                    .ConfigureAwait(false);

                Assert.IsNotNull(result.AccessToken);
                appCacheAccess.AssertAccessCounts(1, 1);
                userCacheAccess.AssertAccessCounts(0, 0);

                // from the cache
                result = await app
                    .AcquireTokenForClient(TestConstants.s_scope)
                    .ExecuteAsync(CancellationToken.None)
                    .ConfigureAwait(false);

                Assert.IsNotNull(result.AccessToken);
                Assert.IsNull(result.ClaimsPrincipal);

                //Check app cache
                Assert.AreEqual(1, app.AppTokenCacheInternal.Accessor.GetAllAccessTokens().Count());
                appCacheAccess.AssertAccessCounts(2, 1);
                userCacheAccess.AssertAccessCounts(0, 0);
            }
        }

        [TestMethod]
        [Description("Test for client assertion with X509 public certificate using sendCertificate")]
        public async Task JsonWebTokenWithX509PublicCertSendCertificateOnBehalfOfTestAsync()
        {
            using (var harness = CreateTestHarness())
            {
                SetupMocks(harness.HttpManager);

                var certificate = new X509Certificate2(
                    ResourceHelper.GetTestResourceRelativePath("valid_cert.pfx"),
                    TestConstants.DefaultPassword);

                var app = ConfidentialClientApplicationBuilder
                    .Create(TestConstants.ClientId)
                    .WithAuthority(new System.Uri(ClientApplicationBase.DefaultAuthority), true)
                    .WithRedirectUri(TestConstants.RedirectUri)
                    .WithHttpManager(harness.HttpManager)
                    .WithCertificate(certificate, true)
                    .BuildConcrete();

                var appCacheAccess = app.AppTokenCache.RecordAccess();
                var userCacheAccess = app.UserTokenCache.RecordAccess();

                var userAssertion = new UserAssertion(TestConstants.DefaultAccessToken);

                //Check for x5c claim
                harness.HttpManager.AddMockHandler(CreateTokenResponseHttpHandlerWithX5CValidation(false));
                AuthenticationResult result = await app
                    .AcquireTokenOnBehalfOf(TestConstants.s_scope, userAssertion)
                    .ExecuteAsync(CancellationToken.None)
                    .ConfigureAwait(false);
                Assert.IsNotNull(result.AccessToken);

                appCacheAccess.AssertAccessCounts(0, 0);
                userCacheAccess.AssertAccessCounts(1, 1);

                result = await app
                    .AcquireTokenOnBehalfOf(TestConstants.s_scope, userAssertion)
                    .ExecuteAsync(CancellationToken.None)
                    .ConfigureAwait(false);

                Assert.IsNotNull(result.AccessToken);

                //Check user cache
                Assert.AreEqual(1, app.UserTokenCacheInternal.Accessor.GetAllAccessTokens().Count());
                appCacheAccess.AssertAccessCounts(0, 0);
                userCacheAccess.AssertAccessCounts(2, 1);
            }
        }

        [TestMethod]
        [Description("Test for client assertion with X509 public certificate using Auth code")]
        public async Task JsonWebTokenWithX509PublicCertSendCertificateByAuthCodeTestAsync()
        {
            using (var harness = CreateTestHarness())
            {
                SetupMocks(harness.HttpManager);

                var certificate = new X509Certificate2(
                    ResourceHelper.GetTestResourceRelativePath("valid_cert.pfx"),
                    TestConstants.DefaultPassword);

                var app = ConfidentialClientApplicationBuilder
                    .Create(TestConstants.ClientId)
                    .WithAuthority(new System.Uri(ClientApplicationBase.DefaultAuthority), true)
                    .WithRedirectUri(TestConstants.RedirectUri)
                    .WithHttpManager(harness.HttpManager)
                    .WithCertificate(certificate, true)
                    .BuildConcrete();

                var appCacheAccess = app.AppTokenCache.RecordAccess();
                var userCacheAccess = app.UserTokenCache.RecordAccess();

                var userAssertion = new UserAssertion(TestConstants.DefaultAccessToken);

                //Check for x5c claim
                harness.HttpManager.AddMockHandler(CreateTokenResponseHttpHandlerWithX5CValidation(false));
                AuthenticationResult result = await app
                    .AcquireTokenByAuthorizationCode(TestConstants.s_scope, TestConstants.DefaultAuthorizationCode)
                    .ExecuteAsync(CancellationToken.None)
                    .ConfigureAwait(false);
                Assert.IsNotNull(result.AccessToken);

                appCacheAccess.AssertAccessCounts(0, 0);
                userCacheAccess.AssertAccessCounts(0, 1);
            }
        }

        [TestMethod]
        [Description("Test for client assertion with X509 public certificate using acquire token by refresh token")]
        public async Task JsonWebTokenWithX509PublicCertSendCertificateByRefreshTokenTestAsync()
        {
            using (var harness = CreateTestHarness())
            {
                SetupMocks(harness.HttpManager);

                var certificate = new X509Certificate2(
                    ResourceHelper.GetTestResourceRelativePath("valid_cert.pfx"),
                    TestConstants.DefaultPassword);

                var app = ConfidentialClientApplicationBuilder
                    .Create(TestConstants.ClientId)
                    .WithAuthority(new System.Uri(ClientApplicationBase.DefaultAuthority), true)
                    .WithRedirectUri(TestConstants.RedirectUri)
                    .WithHttpManager(harness.HttpManager)
                    .WithCertificate(certificate, true)
                    .BuildConcrete();

                var appCacheAccess = app.AppTokenCache.RecordAccess();
                var userCacheAccess = app.UserTokenCache.RecordAccess();

                //Check for x5c claim
                harness.HttpManager.AddMockHandler(CreateTokenResponseHttpHandlerWithX5CValidation(false));
                AuthenticationResult result = await ((IByRefreshToken)app)
                    .AcquireTokenByRefreshToken(TestConstants.s_scope, TestConstants.DefaultAuthorizationCode)
                    .ExecuteAsync(CancellationToken.None)
                    .ConfigureAwait(false);
                Assert.IsNotNull(result.AccessToken);

                appCacheAccess.AssertAccessCounts(0, 0);
                userCacheAccess.AssertAccessCounts(0, 1);

                Assert.AreEqual(result.Account.HomeAccountId.Identifier,
                    userCacheAccess.LastAfterAccessNotificationArgs.SuggestedCacheKey);
                Assert.AreEqual(result.Account.HomeAccountId.Identifier,
                    userCacheAccess.LastBeforeAccessNotificationArgs.SuggestedCacheKey);                
            }
        }

        [TestMethod]
        [Description("Test for acqureTokenSilent with X509 public certificate using sendCertificate")]
        [System.Diagnostics.CodeAnalysis.SuppressMessage("Internal.Analyzers", "IA5352:DoNotMisuseCryptographicApi", Justification = "Suppressing RoslynAnalyzers: Rule: IA5352 - Do Not Misuse Cryptographic APIs in test only code")]
        public async Task JsonWebTokenWithX509PublicCertSendCertificateSilentTestAsync()
        {
            using (var harness = CreateTestHarness())
            {
                SetupMocks(harness.HttpManager, "https://login.microsoftonline.com/my-utid/");
                var certificate = new X509Certificate2(
                    ResourceHelper.GetTestResourceRelativePath("valid_cert.pfx"),
                    TestConstants.DefaultPassword);

                var app = ConfidentialClientApplicationBuilder
                    .Create(TestConstants.ClientId)
                    .WithAuthority(new System.Uri("https://login.microsoftonline.com/my-utid"),true)
                    .WithRedirectUri(TestConstants.RedirectUri)
                    .WithHttpManager(harness.HttpManager)
                    .WithCertificate(certificate, true)
                    .BuildConcrete();

                TokenCacheHelper.PopulateCacheWithOneAccessToken(app.UserTokenCacheInternal.Accessor);
                var appCacheAccess = app.AppTokenCache.RecordAccess();
                var userCacheAccess = app.UserTokenCache.RecordAccess();

                //Check for x5c claim
                harness.HttpManager.AddMockHandler(CreateTokenResponseHttpHandlerWithX5CValidation(false));

                var result = await app
                    .AcquireTokenSilent(
                        new[] { "someTestScope"},
                        new Account(TestConstants.s_userIdentifier, TestConstants.DisplayableId, null))
                    .WithForceRefresh(true)
                    .ExecuteAsync(CancellationToken.None).ConfigureAwait(false);

                Assert.IsNotNull(result.AccessToken);

                //Check user cache
                Assert.AreEqual(1, app.UserTokenCacheInternal.Accessor.GetAllAccessTokens().Count());

                appCacheAccess.AssertAccessCounts(0, 0);
                userCacheAccess.AssertAccessCounts(1, 1);
            }
        }

        [TestMethod]
        [Description("Check the JWTHeader when sendCert is true")]
        [System.Diagnostics.CodeAnalysis.SuppressMessage("Internal.Analyzers", "IA5352:DoNotMisuseCryptographicApi", Justification = "Suppressing RoslynAnalyzers: Rule: IA5352 - Do Not Misuse Cryptographic APIs in test only code")]
        public void CheckJWTHeaderWithCertTrueTest()
=======
        }

        [TestMethod]
        [Description("Test for client assertion with X509 public certificate using sendCertificate")]
        public async Task JsonWebTokenWithX509PublicCertSendCertificateTestAsync()
        {
            using (var harness = CreateTestHarness())
            {
                SetupMocks(harness.HttpManager);
                var certificate = new X509Certificate2(
                    ResourceHelper.GetTestResourceRelativePath("valid_cert.pfx"),
                    TestConstants.DefaultPassword);

                var app = ConfidentialClientApplicationBuilder
                    .Create(TestConstants.ClientId)
                    .WithAuthority(new System.Uri(ClientApplicationBase.DefaultAuthority), true)
                    .WithRedirectUri(TestConstants.RedirectUri)
                    .WithHttpManager(harness.HttpManager)
                    .WithCertificate(certificate, true)
                    .BuildConcrete();

                var appCacheAccess = app.AppTokenCache.RecordAccess();
                var userCacheAccess = app.UserTokenCache.RecordAccess();

                //Check for x5c claim
                harness.HttpManager.AddMockHandler(CreateTokenResponseHttpHandlerWithX5CValidation(true));
                AuthenticationResult result = await app
                    .AcquireTokenForClient(TestConstants.s_scope)
                    .ExecuteAsync(CancellationToken.None)
                    .ConfigureAwait(false);

                Assert.IsNotNull(result.AccessToken);
                appCacheAccess.AssertAccessCounts(1, 1);
                userCacheAccess.AssertAccessCounts(0, 0);

                // from the cache
                result = await app
                    .AcquireTokenForClient(TestConstants.s_scope)
                    .ExecuteAsync(CancellationToken.None)
                    .ConfigureAwait(false);

                Assert.IsNotNull(result.AccessToken);
                Assert.IsNull(result.ClaimsPrincipal);

                //Check app cache
                Assert.AreEqual(1, app.AppTokenCacheInternal.Accessor.GetAllAccessTokens().Count());
                appCacheAccess.AssertAccessCounts(2, 1);
                userCacheAccess.AssertAccessCounts(0, 0);
            }
        }

        [TestMethod]
        [Description("Test for client assertion with X509 public certificate using sendCertificate")]
        public async Task JsonWebTokenWithX509PublicCertSendCertificateOnBehalfOfTestAsync()
        {
            using (var harness = CreateTestHarness())
            {
                SetupMocks(harness.HttpManager);

                var certificate = new X509Certificate2(
                    ResourceHelper.GetTestResourceRelativePath("valid_cert.pfx"),
                    TestConstants.DefaultPassword);

                var app = ConfidentialClientApplicationBuilder
                    .Create(TestConstants.ClientId)
                    .WithAuthority(new System.Uri(ClientApplicationBase.DefaultAuthority), true)
                    .WithRedirectUri(TestConstants.RedirectUri)
                    .WithHttpManager(harness.HttpManager)
                    .WithCertificate(certificate, true)
                    .BuildConcrete();

                var appCacheAccess = app.AppTokenCache.RecordAccess();
                var userCacheAccess = app.UserTokenCache.RecordAccess();

                var userAssertion = new UserAssertion(TestConstants.DefaultAccessToken);

                //Check for x5c claim
                harness.HttpManager.AddMockHandler(CreateTokenResponseHttpHandlerWithX5CValidation(false));
                AuthenticationResult result = await app
                    .AcquireTokenOnBehalfOf(TestConstants.s_scope, userAssertion)
                    .ExecuteAsync(CancellationToken.None)
                    .ConfigureAwait(false);
                Assert.IsNotNull(result.AccessToken);

                appCacheAccess.AssertAccessCounts(0, 0);
                userCacheAccess.AssertAccessCounts(1, 1);

                result = await app
                    .AcquireTokenOnBehalfOf(TestConstants.s_scope, userAssertion)
                    .ExecuteAsync(CancellationToken.None)
                    .ConfigureAwait(false);

                Assert.IsNotNull(result.AccessToken);

                //Check user cache
                Assert.AreEqual(1, app.UserTokenCacheInternal.Accessor.GetAllAccessTokens().Count());
                appCacheAccess.AssertAccessCounts(0, 0);
                userCacheAccess.AssertAccessCounts(2, 1);
            }
        }

        [TestMethod]
        [Description("Test for client assertion with X509 public certificate using Auth code")]
        public async Task JsonWebTokenWithX509PublicCertSendCertificateByAuthCodeTestAsync()
        {
            using (var harness = CreateTestHarness())
            {
                SetupMocks(harness.HttpManager);

                var certificate = new X509Certificate2(
                    ResourceHelper.GetTestResourceRelativePath("valid_cert.pfx"),
                    TestConstants.DefaultPassword);

                var app = ConfidentialClientApplicationBuilder
                    .Create(TestConstants.ClientId)
                    .WithAuthority(new System.Uri(ClientApplicationBase.DefaultAuthority), true)
                    .WithRedirectUri(TestConstants.RedirectUri)
                    .WithHttpManager(harness.HttpManager)
                    .WithCertificate(certificate, true)
                    .BuildConcrete();

                var appCacheAccess = app.AppTokenCache.RecordAccess();
                var userCacheAccess = app.UserTokenCache.RecordAccess();

                var userAssertion = new UserAssertion(TestConstants.DefaultAccessToken);

                //Check for x5c claim
                harness.HttpManager.AddMockHandler(CreateTokenResponseHttpHandlerWithX5CValidation(false));
                AuthenticationResult result = await app
                    .AcquireTokenByAuthorizationCode(TestConstants.s_scope, TestConstants.DefaultAuthorizationCode)
                    .ExecuteAsync(CancellationToken.None)
                    .ConfigureAwait(false);
                Assert.IsNotNull(result.AccessToken);

                appCacheAccess.AssertAccessCounts(0, 0);
                userCacheAccess.AssertAccessCounts(0, 1);
            }
        }

        [TestMethod]
        [Description("Test for client assertion with X509 public certificate using acquire token by refresh token")]
        public async Task JsonWebTokenWithX509PublicCertSendCertificateByRefreshTokenTestAsync()
        {
            using (var harness = CreateTestHarness())
            {
                SetupMocks(harness.HttpManager);

                var certificate = new X509Certificate2(
                    ResourceHelper.GetTestResourceRelativePath("valid_cert.pfx"),
                    TestConstants.DefaultPassword);

                var app = ConfidentialClientApplicationBuilder
                    .Create(TestConstants.ClientId)
                    .WithAuthority(new System.Uri(ClientApplicationBase.DefaultAuthority), true)
                    .WithRedirectUri(TestConstants.RedirectUri)
                    .WithHttpManager(harness.HttpManager)
                    .WithCertificate(certificate, true)
                    .BuildConcrete();

                var appCacheAccess = app.AppTokenCache.RecordAccess();
                var userCacheAccess = app.UserTokenCache.RecordAccess();

                //Check for x5c claim
                harness.HttpManager.AddMockHandler(CreateTokenResponseHttpHandlerWithX5CValidation(false));
                AuthenticationResult result = await ((IByRefreshToken)app)
                    .AcquireTokenByRefreshToken(TestConstants.s_scope, TestConstants.DefaultAuthorizationCode)
                    .ExecuteAsync(CancellationToken.None)
                    .ConfigureAwait(false);
                Assert.IsNotNull(result.AccessToken);

                appCacheAccess.AssertAccessCounts(0, 0);
                userCacheAccess.AssertAccessCounts(0, 1);

                Assert.AreEqual(result.Account.HomeAccountId.Identifier,
                    userCacheAccess.LastAfterAccessNotificationArgs.SuggestedCacheKey);
                Assert.AreEqual(result.Account.HomeAccountId.Identifier,
                    userCacheAccess.LastBeforeAccessNotificationArgs.SuggestedCacheKey);                
            }
        }

        [TestMethod]
        [Description("Test for acquireTokenSilent with X509 public certificate using sendCertificate")]

        [System.Diagnostics.CodeAnalysis.SuppressMessage("Internal.Analyzers", "IA5352:DoNotMisuseCryptographicApi", Justification = "Fake password only used for tests.")]
        public async Task JsonWebTokenWithX509PublicCertSendCertificateSilentTestAsync()
        {
            using (var harness = CreateTestHarness())
            {
                SetupMocks(harness.HttpManager, "https://login.microsoftonline.com/my-utid/");
                var certificate = new X509Certificate2(
                    ResourceHelper.GetTestResourceRelativePath("valid_cert.pfx"),
                    TestConstants.DefaultPassword);

                var app = ConfidentialClientApplicationBuilder
                    .Create(TestConstants.ClientId)
                    .WithAuthority(new System.Uri("https://login.microsoftonline.com/my-utid"),true)
                    .WithRedirectUri(TestConstants.RedirectUri)
                    .WithHttpManager(harness.HttpManager)
                    .WithCertificate(certificate, true)
                    .BuildConcrete();

                TokenCacheHelper.PopulateCacheWithOneAccessToken(app.UserTokenCacheInternal.Accessor);
                var appCacheAccess = app.AppTokenCache.RecordAccess();
                var userCacheAccess = app.UserTokenCache.RecordAccess();

                //Check for x5c claim
                harness.HttpManager.AddMockHandler(CreateTokenResponseHttpHandlerWithX5CValidation(false));

                var result = await app
                    .AcquireTokenSilent(
                        new[] { "someTestScope"},
                        new Account(TestConstants.s_userIdentifier, TestConstants.DisplayableId, null))
                    .WithForceRefresh(true)
                    .ExecuteAsync(CancellationToken.None).ConfigureAwait(false);

                Assert.IsNotNull(result.AccessToken);

                //Check user cache
                Assert.AreEqual(1, app.UserTokenCacheInternal.Accessor.GetAllAccessTokens().Count());

                appCacheAccess.AssertAccessCounts(0, 0);
                userCacheAccess.AssertAccessCounts(1, 1);
            }
        }

        [TestMethod]
        [Description("Check the JWTHeader when sendCert is true")]
        [System.Diagnostics.CodeAnalysis.SuppressMessage("Internal.Analyzers", "IA5352:DoNotMisuseCryptographicApi", Justification = "Fake password only used for tests.")]
        public void CheckJWTHeaderWithCertTrueTest()
>>>>>>> 0d09e1da
        {
            var cert = new X509Certificate2(
                ResourceHelper.GetTestResourceRelativePath("testCert.crtfile"), TestConstants.TestCertPassword);

            var header = new JWTHeaderWithCertificate(cert, Base64UrlHelpers.Encode(cert.GetCertHash()), true);

            Assert.IsNotNull(header.X509CertificatePublicCertValue);
            Assert.IsNotNull(header.X509CertificateThumbprint);
        }

        [TestMethod]
        [Description("Check the JWTHeader when sendCert is false")]
<<<<<<< HEAD
        [System.Diagnostics.CodeAnalysis.SuppressMessage("Internal.Analyzers", "IA5352:DoNotMisuseCryptographicApi", Justification = "Suppressing RoslynAnalyzers: Rule: IA5352 - Do Not Misuse Cryptographic APIs in test only code")]
        public void CheckJWTHeaderWithCertFalseTest()
=======
        [System.Diagnostics.CodeAnalysis.SuppressMessage("Internal.Analyzers", "IA5352:DoNotMisuseCryptographicApi", Justification = "Fake password only used for tests.")]
        public void CheckJWTHeaderWithCertFalseTest()
>>>>>>> 0d09e1da
        {
            var cert = new X509Certificate2(
                 ResourceHelper.GetTestResourceRelativePath("testCert.crtfile"), TestConstants.TestCertPassword);

            var header = new JWTHeaderWithCertificate(cert, Base64UrlHelpers.Encode(cert.GetCertHash()), false);

            Assert.IsNull(header.X509CertificatePublicCertValue);
            Assert.IsNotNull(header.X509CertificateThumbprint);
        }

        [TestMethod]
        [Description("Check that the private key is accessable when signing")]
        public async Task CheckRSAPrivateKeyCanSignAssertionAsync()
        {
            using (var harness = CreateTestHarness())
            {
                SetupMocks(harness.HttpManager);
                var certificate = new X509Certificate2(
                    ResourceHelper.GetTestResourceRelativePath("RSATestCertDotNet.pfx"));

                var app = ConfidentialClientApplicationBuilder
                    .Create(TestConstants.ClientId)
                    .WithAuthority(new System.Uri(ClientApplicationBase.DefaultAuthority), true)
                    .WithRedirectUri(TestConstants.RedirectUri)
                    .WithHttpManager(harness.HttpManager)
                    .WithCertificate(certificate)
                    .BuildConcrete();

                var appCacheAccess = app.AppTokenCache.RecordAccess();
                var userCacheAccess = app.UserTokenCache.RecordAccess();

                harness.HttpManager.AddMockHandler(CreateTokenResponseHttpHandler(true));
                
                AuthenticationResult result = await app
                    .AcquireTokenForClient(TestConstants.s_scope)
                    .ExecuteAsync(CancellationToken.None)
                    .ConfigureAwait(false);

                Assert.IsNotNull(result.AccessToken);
                appCacheAccess.AssertAccessCounts(1, 1);
                userCacheAccess.AssertAccessCounts(0, 0);

                // from the cache
                result = await app
                    .AcquireTokenForClient(TestConstants.s_scope)
                    .ExecuteAsync(CancellationToken.None)
                    .ConfigureAwait(false);

                Assert.IsNotNull(result.AccessToken);

                //Check app cache
                Assert.AreEqual(1, app.AppTokenCacheInternal.Accessor.GetAllAccessTokens().Count());
                appCacheAccess.AssertAccessCounts(2, 1);
                userCacheAccess.AssertAccessCounts(0, 0);
            }
        }     
    }
}
#endif
<|MERGE_RESOLUTION|>--- conflicted
+++ resolved
@@ -2,7 +2,7 @@
 // Licensed under the MIT License.
 
 #if !ANDROID && !iOS && !WINDOWS_APP 
-using System.Collections.Generic;
+using System.Collections.Generic;
 using System.IdentityModel.Tokens.Jwt;
 using System.Linq;
 using System.Net.Http;
@@ -59,15 +59,15 @@
                     var handler = new JwtSecurityTokenHandler();
                     var jsonToken = handler.ReadJwtToken(encodedJwt);
                     var x5c = jsonToken.Header.Where(header => header.Key == "x5c").FirstOrDefault();
-                    if (expectX5C)
-                    {
-                        Assert.AreEqual("x5c", x5c.Key, "x5c should be present");
-                        Assert.AreEqual(x5c.Value.ToString(), TestConstants.Defaultx5cValue);
+                    if (expectX5C)
+                    {
+                        Assert.AreEqual("x5c", x5c.Key, "x5c should be present");
+                        Assert.AreEqual(x5c.Value.ToString(), TestConstants.Defaultx5cValue);
                     }
-                    else
-                    {
-                        Assert.IsNull(x5c.Key);
-                        Assert.IsNull(x5c.Value);
+                    else
+                    {
+                        Assert.IsNull(x5c.Key);
+                        Assert.IsNull(x5c.Value);
                     }
                 }
             };
@@ -91,132 +91,131 @@
         private void SetupMocks(MockHttpManager httpManager, string authority)
         {
             httpManager.AddInstanceDiscoveryMockHandler();
-        }
-
-        [DataTestMethod]
-        [DataRow(true, null, true)]
-        [DataRow(false, null, false)]
-        [DataRow(null, null, false)] // the default is false
-        [DataRow(null, true, true)]
-        [DataRow(null, false, false)]
-        [DataRow(true, true, true)]
-        [DataRow(false, false, false)]
-        [DataRow(true, false, false)] // request overrides
-        [DataRow(false, true, true)] // request overrides
-        public async Task JsonWebTokenWithX509PublicCertSendCertificateTestSendX5cCombinationsAsync(bool? appFlag, bool? requestFlag, bool expectX5c)
-        {
-            using (var harness = CreateTestHarness())
-            {
-                SetupMocks(harness.HttpManager);
-                var certificate = new X509Certificate2(
-                ResourceHelper.GetTestResourceRelativePath("valid_cert.pfx"),
-                TestConstants.DefaultPassword);
-
-                var appBuilder = ConfidentialClientApplicationBuilder
-                .Create(TestConstants.ClientId)
-                .WithHttpManager(harness.HttpManager);
-
-                if (appFlag.HasValue)
-                {
-                    appBuilder = appBuilder.WithCertificate(certificate, appFlag.Value); // app flag
-                }
-                else
-                {
-                    appBuilder = appBuilder.WithCertificate(certificate); // no app flag
-                }
-
-                var app = appBuilder.BuildConcrete();
-
-                //Check for x5c claim
-                if (expectX5c)
-                {
-                    harness.HttpManager.AddMockHandler(CreateTokenResponseHttpHandlerWithX5CValidation(true));
-                }
-                else
-                {
-                    harness.HttpManager.AddMockHandler(CreateTokenResponseHttpHandlerWithX5CValidation(true, false));
-                }
-
-                var builder = app.AcquireTokenForClient(TestConstants.s_scope);
-
-                if (requestFlag != null)
-                {
-                    builder = builder.WithSendX5C(requestFlag.Value);
-                }
-
-                AuthenticationResult result = await builder
-                .ExecuteAsync(CancellationToken.None)
-                .ConfigureAwait(false);
-
-                Assert.IsNotNull(result.AccessToken);
-            }
-        }
-
-        [DataTestMethod]
-        [DataRow(true, null, true)]
-        [DataRow(false, null, false)]
-        [DataRow(null, null, false)] // the default is false
-        [DataRow(null, true, true)]
-        [DataRow(null, false, false)]
-        [DataRow(true, true, true)]
-        [DataRow(false, false, false)]
-        [DataRow(true, false, false)] // request overrides
-        [DataRow(false, true, true)] // request overrides
-        [System.Diagnostics.CodeAnalysis.SuppressMessage("Internal.Analyzers", "IA5352:DoNotMisuseCryptographicApi", Justification = "Suppressing RoslynAnalyzers: Rule: IA5352 - Do Not Misuse Cryptographic APIs in test only code")]
-        public async Task JsonWebTokenWithX509PublicCertSendCertificateWithClaimsTestSendX5cCombinationsAsync(
-            bool? appFlag, 
-            bool? requestFlag, 
-            bool expectX5c)
-        {
-            using (var harness = CreateTestHarness())
-            {
-                SetupMocks(harness.HttpManager);
-                var certificate = new X509Certificate2(
-                ResourceHelper.GetTestResourceRelativePath("valid_cert.pfx"),
-                TestConstants.DefaultPassword);
-
-                IDictionary<string, string> claimsToSign = new Dictionary<string, string>();
-                claimsToSign.Add("Foo", "Bar");
-
-                var appBuilder = ConfidentialClientApplicationBuilder
-                .Create(TestConstants.ClientId)
-                .WithHttpManager(harness.HttpManager);
-
-                if (appFlag.HasValue)
-                {
-                    appBuilder = appBuilder.WithClientClaims(certificate, claimsToSign, sendX5C: appFlag.Value); // app flag
-                }
-                else
-                {
-                    appBuilder = appBuilder.WithClientClaims(certificate, claimsToSign); // no app flag
-                }
-
-                var app = appBuilder.BuildConcrete();
-
-                //Check for x5c claim
-                if (expectX5c)
-                {
-                    harness.HttpManager.AddMockHandler(CreateTokenResponseHttpHandlerWithX5CValidation(true));
-                }
-                else
-                {
-                    harness.HttpManager.AddMockHandler(CreateTokenResponseHttpHandlerWithX5CValidation(true, false));
-                }
-
-                var builder = app.AcquireTokenForClient(TestConstants.s_scope);
-
-                if (requestFlag != null)
-                {
-                    builder = builder.WithSendX5C(requestFlag.Value);
-                }
-
-                AuthenticationResult result = await builder
-                .ExecuteAsync(CancellationToken.None)
-                .ConfigureAwait(false);
-
-                Assert.IsNotNull(result.AccessToken);
-            }
-<<<<<<< HEAD
+        }
+
+        [DataTestMethod]
+        [DataRow(true, null, true)]
+        [DataRow(false, null, false)]
+        [DataRow(null, null, false)] // the default is false
+        [DataRow(null, true, true)]
+        [DataRow(null, false, false)]
+        [DataRow(true, true, true)]
+        [DataRow(false, false, false)]
+        [DataRow(true, false, false)] // request overrides
+        [DataRow(false, true, true)] // request overrides
+        public async Task JsonWebTokenWithX509PublicCertSendCertificateTestSendX5cCombinationsAsync(bool? appFlag, bool? requestFlag, bool expectX5c)
+        {
+            using (var harness = CreateTestHarness())
+            {
+                SetupMocks(harness.HttpManager);
+                var certificate = new X509Certificate2(
+                ResourceHelper.GetTestResourceRelativePath("valid_cert.pfx"),
+                TestConstants.DefaultPassword);
+
+                var appBuilder = ConfidentialClientApplicationBuilder
+                .Create(TestConstants.ClientId)
+                .WithHttpManager(harness.HttpManager);
+
+                if (appFlag.HasValue)
+                {
+                    appBuilder = appBuilder.WithCertificate(certificate, appFlag.Value); // app flag
+                }
+                else
+                {
+                    appBuilder = appBuilder.WithCertificate(certificate); // no app flag
+                }
+
+                var app = appBuilder.BuildConcrete();
+
+                //Check for x5c claim
+                if (expectX5c)
+                {
+                    harness.HttpManager.AddMockHandler(CreateTokenResponseHttpHandlerWithX5CValidation(true));
+                }
+                else
+                {
+                    harness.HttpManager.AddMockHandler(CreateTokenResponseHttpHandlerWithX5CValidation(true, false));
+                }
+
+                var builder = app.AcquireTokenForClient(TestConstants.s_scope);
+
+                if (requestFlag != null)
+                {
+                    builder = builder.WithSendX5C(requestFlag.Value);
+                }
+
+                AuthenticationResult result = await builder
+                .ExecuteAsync(CancellationToken.None)
+                .ConfigureAwait(false);
+
+                Assert.IsNotNull(result.AccessToken);
+            }
+        }
+
+        [DataTestMethod]
+        [DataRow(true, null, true)]
+        [DataRow(false, null, false)]
+        [DataRow(null, null, false)] // the default is false
+        [DataRow(null, true, true)]
+        [DataRow(null, false, false)]
+        [DataRow(true, true, true)]
+        [DataRow(false, false, false)]
+        [DataRow(true, false, false)] // request overrides
+        [DataRow(false, true, true)] // request overrides
+        [System.Diagnostics.CodeAnalysis.SuppressMessage("Internal.Analyzers", "IA5352:DoNotMisuseCryptographicApi", Justification = "Suppressing RoslynAnalyzers: Rule: IA5352 - Do Not Misuse Cryptographic APIs in test only code")]
+        public async Task JsonWebTokenWithX509PublicCertSendCertificateWithClaimsTestSendX5cCombinationsAsync(
+            bool? appFlag, 
+            bool? requestFlag, 
+            bool expectX5c)
+        {
+            using (var harness = CreateTestHarness())
+            {
+                SetupMocks(harness.HttpManager);
+                var certificate = new X509Certificate2(
+                ResourceHelper.GetTestResourceRelativePath("valid_cert.pfx"),
+                TestConstants.DefaultPassword);
+
+                IDictionary<string, string> claimsToSign = new Dictionary<string, string>();
+                claimsToSign.Add("Foo", "Bar");
+
+                var appBuilder = ConfidentialClientApplicationBuilder
+                .Create(TestConstants.ClientId)
+                .WithHttpManager(harness.HttpManager);
+
+                if (appFlag.HasValue)
+                {
+                    appBuilder = appBuilder.WithClientClaims(certificate, claimsToSign, sendX5C: appFlag.Value); // app flag
+                }
+                else
+                {
+                    appBuilder = appBuilder.WithClientClaims(certificate, claimsToSign); // no app flag
+                }
+
+                var app = appBuilder.BuildConcrete();
+
+                //Check for x5c claim
+                if (expectX5c)
+                {
+                    harness.HttpManager.AddMockHandler(CreateTokenResponseHttpHandlerWithX5CValidation(true));
+                }
+                else
+                {
+                    harness.HttpManager.AddMockHandler(CreateTokenResponseHttpHandlerWithX5CValidation(true, false));
+                }
+
+                var builder = app.AcquireTokenForClient(TestConstants.s_scope);
+
+                if (requestFlag != null)
+                {
+                    builder = builder.WithSendX5C(requestFlag.Value);
+                }
+
+                AuthenticationResult result = await builder
+                .ExecuteAsync(CancellationToken.None)
+                .ConfigureAwait(false);
+
+                Assert.IsNotNull(result.AccessToken);
+            }
         }
 
         [TestMethod]
@@ -398,8 +397,9 @@
         }
 
         [TestMethod]
-        [Description("Test for acqureTokenSilent with X509 public certificate using sendCertificate")]
-        [System.Diagnostics.CodeAnalysis.SuppressMessage("Internal.Analyzers", "IA5352:DoNotMisuseCryptographicApi", Justification = "Suppressing RoslynAnalyzers: Rule: IA5352 - Do Not Misuse Cryptographic APIs in test only code")]
+        [Description("Test for acquireTokenSilent with X509 public certificate using sendCertificate")]
+
+        [System.Diagnostics.CodeAnalysis.SuppressMessage("Internal.Analyzers", "IA5352:DoNotMisuseCryptographicApi", Justification = "Fake password only used for tests.")]
         public async Task JsonWebTokenWithX509PublicCertSendCertificateSilentTestAsync()
         {
             using (var harness = CreateTestHarness())
@@ -442,242 +442,11 @@
         }
 
         [TestMethod]
-        [Description("Check the JWTHeader when sendCert is true")]
+        [Description("Check the JWTHeader when sendCert is true")]
         [System.Diagnostics.CodeAnalysis.SuppressMessage("Internal.Analyzers", "IA5352:DoNotMisuseCryptographicApi", Justification = "Suppressing RoslynAnalyzers: Rule: IA5352 - Do Not Misuse Cryptographic APIs in test only code")]
         public void CheckJWTHeaderWithCertTrueTest()
-=======
-        }
-
-        [TestMethod]
-        [Description("Test for client assertion with X509 public certificate using sendCertificate")]
-        public async Task JsonWebTokenWithX509PublicCertSendCertificateTestAsync()
-        {
-            using (var harness = CreateTestHarness())
-            {
-                SetupMocks(harness.HttpManager);
-                var certificate = new X509Certificate2(
-                    ResourceHelper.GetTestResourceRelativePath("valid_cert.pfx"),
-                    TestConstants.DefaultPassword);
-
-                var app = ConfidentialClientApplicationBuilder
-                    .Create(TestConstants.ClientId)
-                    .WithAuthority(new System.Uri(ClientApplicationBase.DefaultAuthority), true)
-                    .WithRedirectUri(TestConstants.RedirectUri)
-                    .WithHttpManager(harness.HttpManager)
-                    .WithCertificate(certificate, true)
-                    .BuildConcrete();
-
-                var appCacheAccess = app.AppTokenCache.RecordAccess();
-                var userCacheAccess = app.UserTokenCache.RecordAccess();
-
-                //Check for x5c claim
-                harness.HttpManager.AddMockHandler(CreateTokenResponseHttpHandlerWithX5CValidation(true));
-                AuthenticationResult result = await app
-                    .AcquireTokenForClient(TestConstants.s_scope)
-                    .ExecuteAsync(CancellationToken.None)
-                    .ConfigureAwait(false);
-
-                Assert.IsNotNull(result.AccessToken);
-                appCacheAccess.AssertAccessCounts(1, 1);
-                userCacheAccess.AssertAccessCounts(0, 0);
-
-                // from the cache
-                result = await app
-                    .AcquireTokenForClient(TestConstants.s_scope)
-                    .ExecuteAsync(CancellationToken.None)
-                    .ConfigureAwait(false);
-
-                Assert.IsNotNull(result.AccessToken);
-                Assert.IsNull(result.ClaimsPrincipal);
-
-                //Check app cache
-                Assert.AreEqual(1, app.AppTokenCacheInternal.Accessor.GetAllAccessTokens().Count());
-                appCacheAccess.AssertAccessCounts(2, 1);
-                userCacheAccess.AssertAccessCounts(0, 0);
-            }
-        }
-
-        [TestMethod]
-        [Description("Test for client assertion with X509 public certificate using sendCertificate")]
-        public async Task JsonWebTokenWithX509PublicCertSendCertificateOnBehalfOfTestAsync()
-        {
-            using (var harness = CreateTestHarness())
-            {
-                SetupMocks(harness.HttpManager);
-
-                var certificate = new X509Certificate2(
-                    ResourceHelper.GetTestResourceRelativePath("valid_cert.pfx"),
-                    TestConstants.DefaultPassword);
-
-                var app = ConfidentialClientApplicationBuilder
-                    .Create(TestConstants.ClientId)
-                    .WithAuthority(new System.Uri(ClientApplicationBase.DefaultAuthority), true)
-                    .WithRedirectUri(TestConstants.RedirectUri)
-                    .WithHttpManager(harness.HttpManager)
-                    .WithCertificate(certificate, true)
-                    .BuildConcrete();
-
-                var appCacheAccess = app.AppTokenCache.RecordAccess();
-                var userCacheAccess = app.UserTokenCache.RecordAccess();
-
-                var userAssertion = new UserAssertion(TestConstants.DefaultAccessToken);
-
-                //Check for x5c claim
-                harness.HttpManager.AddMockHandler(CreateTokenResponseHttpHandlerWithX5CValidation(false));
-                AuthenticationResult result = await app
-                    .AcquireTokenOnBehalfOf(TestConstants.s_scope, userAssertion)
-                    .ExecuteAsync(CancellationToken.None)
-                    .ConfigureAwait(false);
-                Assert.IsNotNull(result.AccessToken);
-
-                appCacheAccess.AssertAccessCounts(0, 0);
-                userCacheAccess.AssertAccessCounts(1, 1);
-
-                result = await app
-                    .AcquireTokenOnBehalfOf(TestConstants.s_scope, userAssertion)
-                    .ExecuteAsync(CancellationToken.None)
-                    .ConfigureAwait(false);
-
-                Assert.IsNotNull(result.AccessToken);
-
-                //Check user cache
-                Assert.AreEqual(1, app.UserTokenCacheInternal.Accessor.GetAllAccessTokens().Count());
-                appCacheAccess.AssertAccessCounts(0, 0);
-                userCacheAccess.AssertAccessCounts(2, 1);
-            }
-        }
-
-        [TestMethod]
-        [Description("Test for client assertion with X509 public certificate using Auth code")]
-        public async Task JsonWebTokenWithX509PublicCertSendCertificateByAuthCodeTestAsync()
-        {
-            using (var harness = CreateTestHarness())
-            {
-                SetupMocks(harness.HttpManager);
-
-                var certificate = new X509Certificate2(
-                    ResourceHelper.GetTestResourceRelativePath("valid_cert.pfx"),
-                    TestConstants.DefaultPassword);
-
-                var app = ConfidentialClientApplicationBuilder
-                    .Create(TestConstants.ClientId)
-                    .WithAuthority(new System.Uri(ClientApplicationBase.DefaultAuthority), true)
-                    .WithRedirectUri(TestConstants.RedirectUri)
-                    .WithHttpManager(harness.HttpManager)
-                    .WithCertificate(certificate, true)
-                    .BuildConcrete();
-
-                var appCacheAccess = app.AppTokenCache.RecordAccess();
-                var userCacheAccess = app.UserTokenCache.RecordAccess();
-
-                var userAssertion = new UserAssertion(TestConstants.DefaultAccessToken);
-
-                //Check for x5c claim
-                harness.HttpManager.AddMockHandler(CreateTokenResponseHttpHandlerWithX5CValidation(false));
-                AuthenticationResult result = await app
-                    .AcquireTokenByAuthorizationCode(TestConstants.s_scope, TestConstants.DefaultAuthorizationCode)
-                    .ExecuteAsync(CancellationToken.None)
-                    .ConfigureAwait(false);
-                Assert.IsNotNull(result.AccessToken);
-
-                appCacheAccess.AssertAccessCounts(0, 0);
-                userCacheAccess.AssertAccessCounts(0, 1);
-            }
-        }
-
-        [TestMethod]
-        [Description("Test for client assertion with X509 public certificate using acquire token by refresh token")]
-        public async Task JsonWebTokenWithX509PublicCertSendCertificateByRefreshTokenTestAsync()
-        {
-            using (var harness = CreateTestHarness())
-            {
-                SetupMocks(harness.HttpManager);
-
-                var certificate = new X509Certificate2(
-                    ResourceHelper.GetTestResourceRelativePath("valid_cert.pfx"),
-                    TestConstants.DefaultPassword);
-
-                var app = ConfidentialClientApplicationBuilder
-                    .Create(TestConstants.ClientId)
-                    .WithAuthority(new System.Uri(ClientApplicationBase.DefaultAuthority), true)
-                    .WithRedirectUri(TestConstants.RedirectUri)
-                    .WithHttpManager(harness.HttpManager)
-                    .WithCertificate(certificate, true)
-                    .BuildConcrete();
-
-                var appCacheAccess = app.AppTokenCache.RecordAccess();
-                var userCacheAccess = app.UserTokenCache.RecordAccess();
-
-                //Check for x5c claim
-                harness.HttpManager.AddMockHandler(CreateTokenResponseHttpHandlerWithX5CValidation(false));
-                AuthenticationResult result = await ((IByRefreshToken)app)
-                    .AcquireTokenByRefreshToken(TestConstants.s_scope, TestConstants.DefaultAuthorizationCode)
-                    .ExecuteAsync(CancellationToken.None)
-                    .ConfigureAwait(false);
-                Assert.IsNotNull(result.AccessToken);
-
-                appCacheAccess.AssertAccessCounts(0, 0);
-                userCacheAccess.AssertAccessCounts(0, 1);
-
-                Assert.AreEqual(result.Account.HomeAccountId.Identifier,
-                    userCacheAccess.LastAfterAccessNotificationArgs.SuggestedCacheKey);
-                Assert.AreEqual(result.Account.HomeAccountId.Identifier,
-                    userCacheAccess.LastBeforeAccessNotificationArgs.SuggestedCacheKey);                
-            }
-        }
-
-        [TestMethod]
-        [Description("Test for acquireTokenSilent with X509 public certificate using sendCertificate")]
-
-        [System.Diagnostics.CodeAnalysis.SuppressMessage("Internal.Analyzers", "IA5352:DoNotMisuseCryptographicApi", Justification = "Fake password only used for tests.")]
-        public async Task JsonWebTokenWithX509PublicCertSendCertificateSilentTestAsync()
-        {
-            using (var harness = CreateTestHarness())
-            {
-                SetupMocks(harness.HttpManager, "https://login.microsoftonline.com/my-utid/");
-                var certificate = new X509Certificate2(
-                    ResourceHelper.GetTestResourceRelativePath("valid_cert.pfx"),
-                    TestConstants.DefaultPassword);
-
-                var app = ConfidentialClientApplicationBuilder
-                    .Create(TestConstants.ClientId)
-                    .WithAuthority(new System.Uri("https://login.microsoftonline.com/my-utid"),true)
-                    .WithRedirectUri(TestConstants.RedirectUri)
-                    .WithHttpManager(harness.HttpManager)
-                    .WithCertificate(certificate, true)
-                    .BuildConcrete();
-
-                TokenCacheHelper.PopulateCacheWithOneAccessToken(app.UserTokenCacheInternal.Accessor);
-                var appCacheAccess = app.AppTokenCache.RecordAccess();
-                var userCacheAccess = app.UserTokenCache.RecordAccess();
-
-                //Check for x5c claim
-                harness.HttpManager.AddMockHandler(CreateTokenResponseHttpHandlerWithX5CValidation(false));
-
-                var result = await app
-                    .AcquireTokenSilent(
-                        new[] { "someTestScope"},
-                        new Account(TestConstants.s_userIdentifier, TestConstants.DisplayableId, null))
-                    .WithForceRefresh(true)
-                    .ExecuteAsync(CancellationToken.None).ConfigureAwait(false);
-
-                Assert.IsNotNull(result.AccessToken);
-
-                //Check user cache
-                Assert.AreEqual(1, app.UserTokenCacheInternal.Accessor.GetAllAccessTokens().Count());
-
-                appCacheAccess.AssertAccessCounts(0, 0);
-                userCacheAccess.AssertAccessCounts(1, 1);
-            }
-        }
-
-        [TestMethod]
-        [Description("Check the JWTHeader when sendCert is true")]
-        [System.Diagnostics.CodeAnalysis.SuppressMessage("Internal.Analyzers", "IA5352:DoNotMisuseCryptographicApi", Justification = "Fake password only used for tests.")]
-        public void CheckJWTHeaderWithCertTrueTest()
->>>>>>> 0d09e1da
-        {
-            var cert = new X509Certificate2(
+        {
+            var cert = new X509Certificate2(
                 ResourceHelper.GetTestResourceRelativePath("testCert.crtfile"), TestConstants.TestCertPassword);
 
             var header = new JWTHeaderWithCertificate(cert, Base64UrlHelpers.Encode(cert.GetCertHash()), true);
@@ -687,16 +456,11 @@
         }
 
         [TestMethod]
-        [Description("Check the JWTHeader when sendCert is false")]
-<<<<<<< HEAD
+        [Description("Check the JWTHeader when sendCert is false")]
         [System.Diagnostics.CodeAnalysis.SuppressMessage("Internal.Analyzers", "IA5352:DoNotMisuseCryptographicApi", Justification = "Suppressing RoslynAnalyzers: Rule: IA5352 - Do Not Misuse Cryptographic APIs in test only code")]
         public void CheckJWTHeaderWithCertFalseTest()
-=======
-        [System.Diagnostics.CodeAnalysis.SuppressMessage("Internal.Analyzers", "IA5352:DoNotMisuseCryptographicApi", Justification = "Fake password only used for tests.")]
-        public void CheckJWTHeaderWithCertFalseTest()
->>>>>>> 0d09e1da
-        {
-            var cert = new X509Certificate2(
+        {
+            var cert = new X509Certificate2(
                  ResourceHelper.GetTestResourceRelativePath("testCert.crtfile"), TestConstants.TestCertPassword);
 
             var header = new JWTHeaderWithCertificate(cert, Base64UrlHelpers.Encode(cert.GetCertHash()), false);
@@ -753,4 +517,4 @@
         }     
     }
 }
-#endif
+#endif