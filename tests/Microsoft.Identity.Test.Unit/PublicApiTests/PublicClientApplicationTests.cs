﻿// Copyright (c) Microsoft Corporation. All rights reserved.
// Licensed under the MIT License.

using System;
using System.Collections.Generic;
using System.Diagnostics;
using System.Globalization;
using System.Linq;
using System.Net.Http;
using System.Threading;
using System.Threading.Tasks;
using Microsoft.Identity.Client;
using Microsoft.Identity.Client.Advanced;
#if !NET5_0_OR_GREATER
using Microsoft.Identity.Client.Desktop;
#endif
#if NET_CORE
using Microsoft.Identity.Client.Broker;
#endif
using Microsoft.Identity.Client.Instance;
using Microsoft.Identity.Client.Internal;
using Microsoft.Identity.Client.OAuth2;
using Microsoft.Identity.Client.UI;
using Microsoft.Identity.Client.Utils;
using Microsoft.Identity.Test.Common;
using Microsoft.Identity.Test.Common.Core.Helpers;
using Microsoft.Identity.Test.Common.Core.Mocks;
using Microsoft.Identity.Test.Common.Mocks;
using Microsoft.VisualStudio.TestTools.UnitTesting;

namespace Microsoft.Identity.Test.Unit.PublicApiTests
{
    [TestClass]
    public class PublicClientApplicationTests : TestBase
    {
        [TestInitialize]
        public override void TestInitialize()
        {
            base.TestInitialize();
        }

        [TestMethod]
        public void ConstructorsTest()
        {
            PublicClientApplication app = PublicClientApplicationBuilder
                .Create(TestConstants.ClientId)
                .BuildConcrete();

            Assert.IsNotNull(app);
            Assert.AreEqual("https://login.microsoftonline.com/common/", app.Authority);
            Assert.AreEqual(TestConstants.ClientId, app.AppConfig.ClientId);
            Assert.AreEqual(Constants.DefaultRedirectUri, app.AppConfig.RedirectUri);

            app = PublicClientApplicationBuilder
                .Create(TestConstants.ClientId)
                .WithAuthority(TestConstants.AuthorityGuestTenant)
                .BuildConcrete();

            Assert.IsNotNull(app);
            Assert.AreEqual(TestConstants.AuthorityGuestTenant, app.Authority);
            Assert.AreEqual(TestConstants.ClientId, app.AppConfig.ClientId);
            Assert.AreEqual(Constants.DefaultRedirectUri, app.AppConfig.RedirectUri);

            app = PublicClientApplicationBuilder
                .Create(TestConstants.ClientId)
                .WithAuthority(new Uri("https://login.microsoftonline.com/tfp/vibrob2c.onmicrosoft.com/B2C_1_B2C_Signup_Signin_Policy/oauth2/v2.0"))
                .BuildConcrete();

            Assert.IsNotNull(app);
            Assert.AreEqual(
                "https://login.microsoftonline.com/tfp/vibrob2c.onmicrosoft.com/b2c_1_b2c_signup_signin_policy/",
                app.Authority);
            Assert.AreEqual(TestConstants.ClientId, app.AppConfig.ClientId);
            Assert.AreEqual(Constants.DefaultRedirectUri, app.AppConfig.RedirectUri);

            //app = new PublicClientApplication(TestConstants.ClientId, TestConstants.OnPremiseAuthority);
            app = PublicClientApplicationBuilder.Create(TestConstants.ClientId).WithAuthority(TestConstants.OnPremiseAuthority).BuildConcrete();
            Assert.IsNotNull(app);
            Assert.AreEqual("https://fs.contoso.com/adfs/", app.Authority);
            Assert.AreEqual(TestConstants.ClientId, app.AppConfig.ClientId);
            Assert.AreEqual(TestConstants.RedirectUri, app.AppConfig.RedirectUri);
        }

        [TestMethod]
        public async Task NoStateReturnedTestAsync()
        {
            using (var harness = CreateTestHarness())
            {
                harness.HttpManager.AddInstanceDiscoveryMockHandler();

                PublicClientApplication app = PublicClientApplicationBuilder
                    .Create(TestConstants.ClientId)
                    .WithAuthority(new Uri(ClientApplicationBase.DefaultAuthority), true)
                    .WithHttpManager(harness.HttpManager)
                    .BuildConcrete();

                MockWebUI ui = new MockWebUI()
                {
                    AddStateInAuthorizationResult = false,
                    MockResult = AuthorizationResult.FromUri(app.AppConfig.RedirectUri + "?code=some-code")
                };

                app.ServiceBundle.ConfigureMockWebUI(ui);

                try
                {
                    AuthenticationResult result = await app
                        .AcquireTokenInteractive(TestConstants.s_scope)
                        .ExecuteAsync(CancellationToken.None)
                        .ConfigureAwait(false);

                    Assert.Fail("API should have failed here");
                }
                catch (MsalClientException exc)
                {
                    Assert.IsNotNull(exc);
                    Assert.AreEqual(MsalError.StateMismatchError, exc.ErrorCode);
                }
            }
        }

        [TestMethod]
        public async Task DifferentStateReturnedTestAsync()
        {
            using (var harness = CreateTestHarness())
            {
                harness.HttpManager.AddInstanceDiscoveryMockHandler();

                PublicClientApplication app = PublicClientApplicationBuilder
                    .Create(TestConstants.ClientId)
                    .WithAuthority(new Uri(ClientApplicationBase.DefaultAuthority), true)
                    .WithHttpManager(harness.HttpManager)
                    .BuildConcrete();

                MockWebUI ui = new MockWebUI()
                {
                    AddStateInAuthorizationResult = false,
                    MockResult = AuthorizationResult.FromUri(TestConstants.AuthorityHomeTenant + "?code=some-code&state=mismatched")
                };

                app.ServiceBundle.ConfigureMockWebUI(ui);

                try
                {
                    AuthenticationResult result = await app
                        .AcquireTokenInteractive(TestConstants.s_scope)
                        .ExecuteAsync(CancellationToken.None)
                        .ConfigureAwait(false);

                    Assert.Fail("API should have failed here");
                }
                catch (MsalClientException exc)
                {
                    Assert.IsNotNull(exc);
                    Assert.AreEqual(MsalError.StateMismatchError, exc.ErrorCode);
                }
            }
        }

        [TestMethod]
        public async Task AcquireTokenNoClientInfoReturnedTestAsync()
        {
            using (var harness = CreateTestHarness())
            {
                harness.HttpManager.AddInstanceDiscoveryMockHandler();

                PublicClientApplication app = PublicClientApplicationBuilder.Create(TestConstants.ClientId)
                                                                            .WithAuthority(new Uri(ClientApplicationBase.DefaultAuthority), true)
                                                                            .WithHttpManager(harness.HttpManager)
                                                                            .BuildConcrete();

                app.ServiceBundle.ConfigureMockWebUI();

                harness.HttpManager.AddMockHandler(
                    new MockHttpMessageHandler
                    {
                        ExpectedMethod = HttpMethod.Post,
                        ResponseMessage = MockHelpers.CreateSuccessTokenResponseMessage(
                            "some-scope1 some-scope2",
                            MockHelpers.CreateIdToken(TestConstants.UniqueId, TestConstants.DisplayableId),
                            string.Empty)
                    });

                try
                {
                    AuthenticationResult result = await app
                        .AcquireTokenInteractive(TestConstants.s_scope)
                        .ExecuteAsync(CancellationToken.None)
                        .ConfigureAwait(false);
                }
                catch (MsalClientException exc)
                {
                    Assert.IsNotNull(exc);
                    Assert.AreEqual(MsalError.JsonParseError, exc.ErrorCode);
                    Assert.AreEqual("client info is null", exc.Message);
                }
            }
        }

        [TestMethod]
        public void AcquireTokenSameUserTest()
        {
            using (var harness = CreateTestHarness())
            {
                harness.HttpManager.AddInstanceDiscoveryMockHandler();

                PublicClientApplication app = PublicClientApplicationBuilder.Create(TestConstants.ClientId)
                                                                            .WithAuthority(new Uri(ClientApplicationBase.DefaultAuthority), true)
                                                                            .WithHttpManager(harness.HttpManager)
                                                                            .BuildConcrete();
                app.ServiceBundle.ConfigureMockWebUI();
                var userCacheAccess = app.UserTokenCache.RecordAccess();

                harness.HttpManager.AddSuccessTokenResponseMockHandlerForPost(TestConstants.AuthorityCommonTenant);

                Guid correlationId = Guid.NewGuid();

                AuthenticationResult result = app
                    .AcquireTokenInteractive(TestConstants.s_scope)
                    .WithCorrelationId(correlationId)
                    .ExecuteAsync(CancellationToken.None)
                    .Result;

                Assert.IsNotNull(result);
                Assert.IsNotNull(result.Account);
                Assert.AreEqual(TestConstants.UniqueId, result.UniqueId);
                Assert.AreEqual(TestConstants.CreateUserIdentifier(), result.Account.HomeAccountId.Identifier);
                Assert.AreEqual(TestConstants.DisplayableId, result.Account.Username);
                Assert.IsNull(userCacheAccess.LastBeforeAccessNotificationArgs.SuggestedCacheKey, "Don't suggest keys for public client");
                Assert.IsNull(userCacheAccess.LastAfterAccessNotificationArgs.SuggestedCacheKey, "Don't suggest keys for public client");
                userCacheAccess.AssertAccessCounts(0, 1);

                // repeat interactive call and pass in the same user
                app.ServiceBundle.ConfigureMockWebUI();

                harness.HttpManager.AddSuccessTokenResponseMockHandlerForPost(
                    TestConstants.AuthorityCommonTenant,
                    null,
                    null);

                result = app
                    .AcquireTokenInteractive(TestConstants.s_scope)
                    .ExecuteAsync(CancellationToken.None)
                    .Result;

                Assert.IsNotNull(result);
                Assert.IsNotNull(result.Account);
                Assert.AreEqual(TestConstants.UniqueId, result.UniqueId);
                Assert.AreEqual(TestConstants.CreateUserIdentifier(), result.Account.HomeAccountId.Identifier);
                Assert.AreEqual(TestConstants.DisplayableId, result.Account.Username);
                userCacheAccess.AssertAccessCounts(0, 2);
            }
        }

        [TestMethod]
        public void AcquireTokenExtraHeadersTest()
        {
            using (var harness = CreateTestHarness())
            {
                harness.HttpManager.AddInstanceDiscoveryMockHandler();

                PublicClientApplication app = PublicClientApplicationBuilder.Create(TestConstants.ClientId)
                                                                            .WithAuthority(new Uri(ClientApplicationBase.DefaultAuthority), true)
                                                                            .WithHttpManager(harness.HttpManager)
                                                                            .BuildConcrete();
                app.ServiceBundle.ConfigureMockWebUI();
                var userCacheAccess = app.UserTokenCache.RecordAccess();
                var extraExpectedHeaders = TestConstants.ExtraHttpHeader;
                extraExpectedHeaders.Add(Constants.CcsRoutingHintHeader, CoreHelpers.GetCcsUpnHint(TestConstants.s_user.Username));
                harness.HttpManager.AddSuccessTokenResponseMockHandlerForPost(TestConstants.AuthorityCommonTenant, null, null, false, null, extraExpectedHeaders);

                Guid correlationId = Guid.NewGuid();

                AuthenticationResult result = app
                    .AcquireTokenInteractive(TestConstants.s_scope)
                    .WithCorrelationId(correlationId)
                    .WithExtraHttpHeaders(TestConstants.ExtraHttpHeader)
                    .WithLoginHint(TestConstants.s_user.Username)
                    .ExecuteAsync(CancellationToken.None)
                    .Result;

                Assert.IsNotNull(result);
                Assert.IsNotNull(result.Account);
                Assert.AreEqual(TestConstants.UniqueId, result.UniqueId);
                Assert.AreEqual(TestConstants.CreateUserIdentifier(), result.Account.HomeAccountId.Identifier);
                Assert.AreEqual(TestConstants.DisplayableId, result.Account.Username);
                Assert.IsNull(userCacheAccess.LastBeforeAccessNotificationArgs.SuggestedCacheKey, "Don't suggest keys for public client");
                Assert.IsNull(userCacheAccess.LastAfterAccessNotificationArgs.SuggestedCacheKey, "Don't suggest keys for public client");
                userCacheAccess.AssertAccessCounts(0, 1);
            }
        }

        [TestMethod]
        public async Task AcquireTokenDifferentResourcesAsync()
        {
            using (var harness = CreateTestHarness())
            {
                harness.HttpManager.AddInstanceDiscoveryMockHandler();

                var app = PublicClientApplicationBuilder.Create(TestConstants.ClientId)
                                                                            .WithHttpManager(harness.HttpManager)
                                                                            .BuildConcrete();
                app.ServiceBundle.ConfigureMockWebUI();
                harness.HttpManager.AddMockHandler(
                    new MockHttpMessageHandler
                    {
                        ExpectedMethod = HttpMethod.Post,
                        ResponseMessage = MockHelpers.CreateSuccessTokenResponseMessage(
                            "resource/scope1",
                            MockHelpers.CreateIdToken(TestConstants.UniqueId, TestConstants.DisplayableId),
                            MockHelpers.CreateClientInfo(TestConstants.Uid, TestConstants.Utid))
                    });

                AuthenticationResult result;
                result = await app
                    .AcquireTokenInteractive(new[] { "resource/scope1" })
                    .ExecuteAsync().ConfigureAwait(false);
                Assert.AreEqual(TokenSource.IdentityProvider, result.AuthenticationResultMetadata.TokenSource);

                harness.HttpManager.AddMockHandler(
                   new MockHttpMessageHandler
                   {
                       ExpectedMethod = HttpMethod.Post,
                       ResponseMessage = MockHelpers.CreateSuccessTokenResponseMessage(
                           "resource/scope1 resource/scope2",
                           MockHelpers.CreateIdToken(TestConstants.UniqueId, TestConstants.DisplayableId),
                           MockHelpers.CreateClientInfo(TestConstants.Uid, TestConstants.Utid))
                   });

                var accounts = await app.GetAccountsAsync().ConfigureAwait(false);
                result = await app
                    .AcquireTokenSilent(new[] { "resource/scope2" }, accounts.Single())
                    .ExecuteAsync().ConfigureAwait(false);
                Assert.AreEqual(TokenSource.IdentityProvider, result.AuthenticationResultMetadata.TokenSource, "Second token can be obtained silently via refresh_token flow");

                result = await app
                    .AcquireTokenSilent(new[] { "resource/scope1" }, accounts.Single())
                    .ExecuteAsync().ConfigureAwait(false);
                Assert.AreEqual(TokenSource.Cache, result.AuthenticationResultMetadata.TokenSource, "First token should still be in the cache");

            }
        }

        [TestMethod]
        public void AcquireTokenWithDefaultRedirectURITest()
        {
            using (var harness = CreateTestHarness())
            {
                //harness.HttpManager.AddInstanceDiscoveryMockHandler();
                PublicClientApplication app = PublicClientApplicationBuilder.Create(TestConstants.ClientId)
                                                                            .WithAuthority(new Uri(ClientApplicationBase.DefaultAuthority), true)
                                                                            .BuildConcrete();
                //Validate legacy default uri
                Assert.AreEqual(TestConstants.RedirectUri, app.AppConfig.RedirectUri);

                app = PublicClientApplicationBuilder.Create(TestConstants.ClientId)
                                                                            .WithAuthority(new Uri(ClientApplicationBase.DefaultAuthority), true)
                                                                            .WithHttpManager(harness.HttpManager)
                                                                            .WithDefaultRedirectUri()
                                                                            .BuildConcrete();

                //Validate new default redirect uri
#if DESKTOP || NET6_WIN
                Assert.AreEqual(Constants.NativeClientRedirectUri, app.AppConfig.RedirectUri);
#elif NET_CORE 
                Assert.AreEqual(app.AppConfig.RedirectUri, "http://localhost");
#endif
            }
        }

        [TestMethod]
        public void AcquireTokenAddTwoUsersTest()
        {
            using (var harness = CreateTestHarness())
            {
                harness.HttpManager.AddInstanceDiscoveryMockHandler();

                PublicClientApplication app = PublicClientApplicationBuilder.Create(TestConstants.ClientId)
                                                                            .WithAuthority(new Uri(ClientApplicationBase.DefaultAuthority), true)
                                                                            .WithHttpManager(harness.HttpManager)
                                                                            .WithCachePartitioningAsserts(harness.ServiceBundle.PlatformProxy)
                                                                            .BuildConcrete();

                app.ServiceBundle.ConfigureMockWebUI();

                harness.HttpManager.AddSuccessTokenResponseMockHandlerForPost(TestConstants.AuthorityCommonTenant);

                AuthenticationResult result = app
                    .AcquireTokenInteractive(TestConstants.s_scope)
                    .ExecuteAsync(CancellationToken.None)
                    .Result;

                Assert.IsNotNull(result);
                Assert.IsNotNull(result.Account);
                Assert.AreEqual(TestConstants.UniqueId, result.UniqueId);
                Assert.AreEqual(TestConstants.CreateUserIdentifier(), result.Account.HomeAccountId.Identifier);
                Assert.AreEqual(TestConstants.DisplayableId, result.Account.Username);
                Assert.AreEqual(TestConstants.Utid, result.TenantId);

                // repeat interactive call and pass in the same user
                app.ServiceBundle.ConfigureMockWebUI();

                harness.HttpManager.AddMockHandler(
                    new MockHttpMessageHandler
                    {
                        ExpectedMethod = HttpMethod.Post,
                        ResponseMessage = MockHelpers.CreateSuccessTokenResponseMessage(
                            TestConstants.s_scope.ToString(),
                            MockHelpers.CreateIdToken(
                                TestConstants.UniqueId + "more",
                                TestConstants.DisplayableId + "more",
                                TestConstants.Utid + "more"),
                            MockHelpers.CreateClientInfo(TestConstants.Uid + "more", TestConstants.Utid + "more"))
                    });

                result = app
                    .AcquireTokenInteractive(TestConstants.s_scope)
                    .ExecuteAsync(CancellationToken.None)
                    .Result;

                Assert.IsNotNull(result);
                Assert.IsNotNull(result.Account);
                Assert.AreEqual(TestConstants.UniqueId + "more", result.UniqueId);
                Assert.AreEqual(
                    TestConstants.CreateUserIdentifier(TestConstants.Uid + "more", TestConstants.Utid + "more"),
                    result.Account.HomeAccountId.Identifier);
                Assert.AreEqual(TestConstants.DisplayableId + "more", result.Account.Username);
                Assert.AreEqual(TestConstants.Utid + "more", result.TenantId);
            }
        }

        [TestMethod]
        public void AcquireTokenDifferentUserReturnedFromServiceTest()
        {
            using (var httpManager = new MockHttpManager())
            {
                httpManager.AddInstanceDiscoveryMockHandler();

                PublicClientApplication app = PublicClientApplicationBuilder.Create(TestConstants.ClientId)
                                                                            .WithAuthority(new Uri(ClientApplicationBase.DefaultAuthority), true)
                                                                            .WithHttpManager(httpManager)
                                                                            .BuildConcrete();

                app.ServiceBundle.ConfigureMockWebUI();

                httpManager.AddSuccessTokenResponseMockHandlerForPost(TestConstants.AuthorityCommonTenant);

                AuthenticationResult result = app
                    .AcquireTokenInteractive(TestConstants.s_scope)
                    .ExecuteAsync(CancellationToken.None)
                    .Result;

                Assert.IsNotNull(result);
                Assert.IsNotNull(result.Account);
                Assert.AreEqual(TestConstants.UniqueId, result.UniqueId);
                Assert.AreEqual(TestConstants.CreateUserIdentifier(), result.Account.HomeAccountId.Identifier);
                Assert.AreEqual(TestConstants.DisplayableId, result.Account.Username);

                // TODO: allow checking in the middle of a using block --> Assert.IsTrue(HttpMessageHandlerFactory.IsMocksQueueEmpty, "All mocks should have been consumed");

                var dict = new Dictionary<string, string>
                {
                    [OAuth2Parameter.DomainReq] = TestConstants.Utid,
                    [OAuth2Parameter.LoginReq] = TestConstants.Uid
                };

                // repeat interactive call and pass in the same user

                app.ServiceBundle.ConfigureMockWebUI(
                    AuthorizationResult.FromUri(app.AppConfig.RedirectUri + "?code=some-code"),
                    dict);

                httpManager.AddMockHandler(
                    new MockHttpMessageHandler
                    {
                        ExpectedMethod = HttpMethod.Post,
                        ResponseMessage = MockHelpers.CreateSuccessTokenResponseMessage(
                            TestConstants.s_scope.AsSingleString(),
                            MockHelpers.CreateIdToken(TestConstants.UniqueId, TestConstants.DisplayableId),
                            MockHelpers.CreateClientInfo(TestConstants.Uid, TestConstants.Utid + "more"))
                    });

                try
                {
                    result = app
                        .AcquireTokenInteractive(TestConstants.s_scope)
                        .WithAccount(result.Account)
                        .WithPrompt(Prompt.SelectAccount)
                        .ExecuteAsync(CancellationToken.None)
                        .Result;

                    Assert.Fail("API should have failed here");
                }
                catch (AggregateException ex)
                {
                    MsalClientException exc = (MsalClientException)ex.InnerException;
                    Assert.IsNotNull(exc);
                    Assert.AreEqual(MsalError.UserMismatch, exc.ErrorCode);
                }

                var users = app.GetAccountsAsync().Result;
                Assert.AreEqual(1, users.Count());
                Assert.AreEqual(1, app.UserTokenCacheInternal.Accessor.GetAllAccessTokens().Count());
            }
        }

        [TestMethod]
        public void AcquireTokenNullUserPassedInAndNewUserReturnedFromServiceTest()
        {
            using (var httpManager = new MockHttpManager())
            {
                httpManager.AddInstanceDiscoveryMockHandler();

                PublicClientApplication app = PublicClientApplicationBuilder.Create(TestConstants.ClientId)
                                                                            .WithAuthority(new Uri(ClientApplicationBase.DefaultAuthority), true)
                                                                            .WithHttpManager(httpManager)
                                                                            .BuildConcrete();

                app.ServiceBundle.ConfigureMockWebUI();

                httpManager.AddSuccessTokenResponseMockHandlerForPost(TestConstants.AuthorityCommonTenant);

                AuthenticationResult result = app
                    .AcquireTokenInteractive(TestConstants.s_scope)
                    .ExecuteAsync(CancellationToken.None)
                    .Result;

                Assert.IsNotNull(result);
                Assert.IsNotNull(result.Account);
                Assert.AreEqual(TestConstants.UniqueId, result.UniqueId);
                Assert.AreEqual(TestConstants.CreateUserIdentifier(), result.Account.HomeAccountId.Identifier);
                Assert.AreEqual(TestConstants.DisplayableId, result.Account.Username);
                // TODO: Assert.IsTrue(HttpMessageHandlerFactory.IsMocksQueueEmpty, "All mocks should have been consumed");

                // repeat interactive call and pass in the same user
                app.ServiceBundle.ConfigureMockWebUI();

                httpManager.AddMockHandler(
                    new MockHttpMessageHandler
                    {
                        ExpectedMethod = HttpMethod.Post,
                        ResponseMessage = MockHelpers.CreateSuccessTokenResponseMessage(
                            TestConstants.s_scope.AsSingleString(),
                            MockHelpers.CreateIdToken(TestConstants.UniqueId, TestConstants.DisplayableId),
                            MockHelpers.CreateClientInfo(TestConstants.Uid, TestConstants.Utid + "more"))
                    });

                result = app
                    .AcquireTokenInteractive(TestConstants.s_scope)
                    .WithPrompt(Prompt.SelectAccount)
                    .ExecuteAsync(CancellationToken.None)
                    .Result;

                Assert.IsNotNull(result);
                Assert.IsNotNull(result.Account);
                Assert.AreEqual(TestConstants.UniqueId, result.UniqueId);
                Assert.AreEqual(
                    TestConstants.CreateUserIdentifier(TestConstants.Uid, TestConstants.Utid + "more"),
                    result.Account.HomeAccountId.Identifier);
                Assert.AreEqual(TestConstants.DisplayableId, result.Account.Username);
                var users = app.GetAccountsAsync().Result;
                Assert.AreEqual(2, users.Count());
                Assert.AreEqual(2, app.UserTokenCacheInternal.Accessor.GetAllAccessTokens().Count());
            }
        }

        [TestMethod]
        public async Task HttpRequestExceptionIsNotSuppressedAsync()
        {
            using (var httpManager = new MockHttpManager())
            {
                httpManager.AddInstanceDiscoveryMockHandler();

                PublicClientApplication app = PublicClientApplicationBuilder
                    .Create(TestConstants.ClientId)
                    .WithAuthority(new Uri(ClientApplicationBase.DefaultAuthority), true)
                    .WithHttpManager(httpManager)
                    .BuildConcrete();

                app.ServiceBundle.ConfigureMockWebUI();

                // add mock response bigger than 1MB for Http Client
                httpManager.AddFailingRequest(new InvalidOperationException());

                await AssertException.TaskThrowsAsync<InvalidOperationException>(
                    () => app
                        .AcquireTokenInteractive(TestConstants.s_scope.ToArray()).ExecuteAsync(CancellationToken.None))
                    .ConfigureAwait(false);
            }
        }

        [TestMethod]
        public async Task AuthUiFailedExceptionTestAsync()
        {
            using (var httpManager = new MockHttpManager())
            {
                httpManager.AddInstanceDiscoveryMockHandler();

                PublicClientApplication app = PublicClientApplicationBuilder.Create(TestConstants.ClientId)
                                                                            .WithAuthority(new Uri(ClientApplicationBase.DefaultAuthority), true)
                                                                            .WithHttpManager(httpManager)
                                                                            .BuildConcrete();

                // repeat interactive call and pass in the same user

                app.ServiceBundle.ConfigureMockWebUI(
                    new MockWebUI()
                    {
                        ExceptionToThrow = new MsalClientException(
                            MsalError.AuthenticationUiFailedError,
                            "Failed to invoke webview",
                            new InvalidOperationException("some-inner-Exception"))
                    });

                try
                {
                    AuthenticationResult result = await app
                        .AcquireTokenInteractive(TestConstants.s_scope)
                        .ExecuteAsync(CancellationToken.None)
                        .ConfigureAwait(false);

                    Assert.Fail("API should have failed here");
                }
                catch (MsalClientException exc)
                {
                    Assert.IsNotNull(exc);
                    Assert.AreEqual(MsalError.AuthenticationUiFailedError, exc.ErrorCode);
                    Assert.AreEqual("some-inner-Exception", exc.InnerException.Message);
                }
            }
        }

        [TestMethod]
        public void GetAccountTests()
        {
            var app = PublicClientApplicationBuilder
                .Create(TestConstants.ClientId)
                .BuildConcrete();

            var accounts = app.GetAccountsAsync().Result;
            Assert.IsTrue(!accounts.Any());

            var acc = app.GetAccountAsync(null).Result;
            Assert.IsNull(acc);

            acc = app.GetAccountAsync("").Result;
            Assert.IsNull(acc);

            TokenCacheHelper.AddRefreshTokenToCache(app.UserTokenCacheInternal.Accessor, TestConstants.Uid,
                TestConstants.Utid, TestConstants.ClientId);
            TokenCacheHelper.AddAccountToCache(app.UserTokenCacheInternal.Accessor, TestConstants.Uid,
                TestConstants.Utid);

            TokenCacheHelper.AddRefreshTokenToCache(app.UserTokenCacheInternal.Accessor, TestConstants.Uid + "1",
                TestConstants.Utid, TestConstants.ClientId);
            TokenCacheHelper.AddAccountToCache(app.UserTokenCacheInternal.Accessor, TestConstants.Uid + "1",
                TestConstants.Utid);

            accounts = app.GetAccountsAsync().Result;
            Assert.IsNotNull(accounts);
            // two users in the cache
            Assert.AreEqual(2, accounts.Count());

            var userToFind = accounts.First();

            acc = app.GetAccountAsync(userToFind.HomeAccountId.Identifier).Result;

            Assert.AreEqual(userToFind.Username, acc.Username);
            Assert.AreEqual(userToFind.HomeAccountId, acc.HomeAccountId);
            Assert.AreEqual(userToFind.Environment, acc.Environment);
        }

        [TestMethod]
        public async Task GetAccountByUserFlowTestsAsync()
        {
            var app = PublicClientApplicationBuilder
                .Create(TestConstants.ClientId)
                .WithB2CAuthority(TestConstants.B2CLoginAuthority)
                .BuildConcrete();

            var accounts = app.GetAccountsAsync(TestConstants.B2CSignUpSignIn).Result;
            Assert.AreEqual(0, accounts.Count());

            await AssertException.TaskThrowsAsync<ArgumentException>(() =>
              app.GetAccountsAsync(string.Empty)).ConfigureAwait(false);

            accounts = PopulateB2CTokenCacheAsync(TestConstants.B2CSignUpSignIn, app).Result;

            var userToFind = accounts.First();

            Assert.IsNotNull(accounts);
            // one account in the cache for susi user flow

            Assert.IsNull(userToFind.Username);
            Assert.AreEqual(TestConstants.B2CSuSiHomeAccountIdentifer, userToFind.HomeAccountId.Identifier);
            Assert.AreEqual(TestConstants.B2CEnvironment, userToFind.Environment);
            Assert.AreEqual(TestConstants.Utid, userToFind.HomeAccountId.TenantId);
            Assert.AreEqual(TestConstants.B2CSuSiHomeAccountObjectId, userToFind.HomeAccountId.ObjectId);

            accounts = PopulateB2CTokenCacheAsync(TestConstants.B2CEditProfile, app).Result;

            Assert.IsNotNull(accounts);
            // one account in the cache for edit profile user flow

            userToFind = accounts.First();
            Assert.IsNull(userToFind.Username);
            Assert.AreEqual(TestConstants.B2CEditProfileHomeAccountIdentifer, userToFind.HomeAccountId.Identifier);
            Assert.AreEqual(TestConstants.B2CEnvironment, userToFind.Environment);
            Assert.AreEqual(TestConstants.Utid, userToFind.HomeAccountId.TenantId);
            Assert.AreEqual(TestConstants.B2CEditProfileHomeAccountObjectId, userToFind.HomeAccountId.ObjectId);

            accounts = PopulateB2CTokenCacheAsync(TestConstants.B2CProfileWithDot, app).Result;

            Assert.IsNotNull(accounts);
            // one account in the cache for edit profile user flow

            userToFind = accounts.First();
            Assert.IsNull(userToFind.Username);
            Assert.AreEqual(TestConstants.B2CProfileWithDotHomeAccountIdentifer, userToFind.HomeAccountId.Identifier);
            Assert.AreEqual(TestConstants.B2CEnvironment, userToFind.Environment);
            Assert.AreEqual(TestConstants.Utid, userToFind.HomeAccountId.TenantId);
            Assert.AreEqual(TestConstants.B2CProfileWithDotHomeAccountObjectId, userToFind.HomeAccountId.ObjectId);
        }

        [TestMethod]
        [Description("Test for AcquireToken with user canceling authentication")]
        public async Task AcquireTokenWithAuthenticationCanceledTestAsync()
        {
            using (var httpManager = new MockHttpManager())
            {
                httpManager.AddInstanceDiscoveryMockHandler();

                PublicClientApplication app = PublicClientApplicationBuilder.Create(TestConstants.ClientId)
                                                                            .WithAuthority(new Uri(ClientApplicationBase.DefaultAuthority), true)
                                                                            .WithHttpManager(httpManager)
                                                                            .WithDebugLoggingCallback(logLevel: LogLevel.Verbose)
                                                                            .BuildConcrete();

                // Interactive call and user cancels authentication
                var ui = new MockWebUI()
                {
                    MockResult = AuthorizationResult.FromStatus(AuthorizationStatus.UserCancel)
                };

                app.ServiceBundle.ConfigureMockWebUI(ui);
                ;

                try
                {
                    AuthenticationResult result = await app
                        .AcquireTokenInteractive(TestConstants.s_scope)
                        .ExecuteAsync(CancellationToken.None)
                        .ConfigureAwait(false);
                }
                catch (MsalClientException exc)
                {
                    Assert.IsNotNull(exc);
                    Assert.AreEqual("authentication_canceled", exc.ErrorCode);
                    return;
                }
            }

            Assert.Fail("Should not reach here. Exception was not thrown.");
        }

        [TestMethod]
        [Description("Test for AcquireToken with access denied error. This error will occur if" +
            "user cancels authentication with embedded webview")]
        public async Task AcquireTokenWithAccessDeniedErrorTestAsync()
        {
            using (var httpManager = new MockHttpManager())
            {
                httpManager.AddInstanceDiscoveryMockHandler();

                PublicClientApplication app = PublicClientApplicationBuilder
                    .Create(TestConstants.ClientId)
                    .WithAuthority(new Uri(ClientApplicationBase.DefaultAuthority), true)
                    .WithHttpManager(httpManager)
                    .BuildConcrete();

                // Interactive call and authentication fails with access denied
                MockWebUI ui = new MockWebUI()
                {
                    MockResult = AuthorizationResult.FromUri(TestConstants.AuthorityHomeTenant + "?error=access_denied")
                };

                app.ServiceBundle.ConfigureMockWebUI(ui);
                ;

                try
                {
                    AuthenticationResult result = await app
                        .AcquireTokenInteractive(TestConstants.s_scope)
                        .ExecuteAsync(CancellationToken.None)
                        .ConfigureAwait(false);
                }
                catch (MsalServiceException exc)
                {
                    Assert.IsNotNull(exc);
                    Assert.AreEqual("access_denied", exc.ErrorCode);
                    return;
                }
            }

            Assert.Fail("Should not reach here. Exception was not thrown.");
        }

        [TestMethod]
        [Description("ClientApplicationBase.GetAuthority tests")]
        public void GetAuthority_AccountWithNullIdPassed_CommonAuthorityReturned()
        {
            PublicClientApplication app = PublicClientApplicationBuilder
                .Create(TestConstants.ClientId)
                .BuildConcrete();

            var authority = Authority.CreateAuthorityWithTenant(app.ServiceBundle.Config.Authority.AuthorityInfo, null);
            Assert.AreEqual(new Uri(ClientApplicationBase.DefaultAuthority), authority.AuthorityInfo.CanonicalAuthority);
        }

        [TestMethod]
        [Description("ClientApplicationBase.GetAuthority tests")]
        public void GetAuthority_AccountWithIdPassed_TenantedAuthorityUsed()
        {
            PublicClientApplication app = PublicClientApplicationBuilder
                .Create(TestConstants.ClientId)
                .BuildConcrete();

            var authority = Authority.CreateAuthorityWithTenant(
                app.ServiceBundle.Config.Authority.AuthorityInfo,
                TestConstants.Utid);

            Assert.AreEqual(new Uri(TestConstants.AuthorityTestTenant), authority.AuthorityInfo.CanonicalAuthority);
        }

        [TestMethod]
        public async Task AcquireTokenSilent_EmptyLoginHint_TestAsync()
        {
            var app = PublicClientApplicationBuilder
                .Create(TestConstants.ClientId)
                .Build();

            await AssertException.TaskThrowsAsync<ArgumentNullException>(() =>
               app.AcquireTokenSilent(TestConstants.s_scope.ToArray(), string.Empty).ExecuteAsync())
                .ConfigureAwait(false);
        }

<<<<<<< HEAD
#if !NET6_0 && !NET7_0
        /// <summary>
        /// Cache state:
        ///
        /// 2 users have acquired tokens
        /// 1 of them is a guest in another tenant => 1 request for each tenant
        /// No refresh tokens since this was a response from WAM
        /// The 2 accounts have WAM IDs in account in the response
        /// </summary>
        /// <returns></returns>
        [TestMethod]
        [DeploymentItem(@"Resources\TokenCacheWithWamId.json")]
        public async Task WamIdInAccountInAuthResultTestAsync()
        {
            const string tenant1 = "72f988bf-86f1-41af-91ab-2d7cd011db47";
            const string tenant2 = "49f548d0-12b7-4169-a390-bb5304d24462";
            string tenantedAuthority1 = $"https://login.microsoftonline.com/{tenant1}/";
            string tenantedAuthority2 = $"https://login.microsoftonline.com/{tenant2}/";

            using (var httpManager = new MockHttpManager())
            {
                // Arrange
                PublicClientApplication pca = CreatePcaFromFileWithAuthority(httpManager, tokenCacheFile: "TokenCacheWithWamId.json", enableBroker: true);

                // Act
                var accounts = await pca.GetAccountsAsync().ConfigureAwait(false);
                var account = accounts.Single(a => a.HomeAccountId.TenantId == tenant1);
                var tenantProfiles = account.GetTenantProfiles();

                AuthenticationResult response = await
                    pca.AcquireTokenSilent(new[] { "User.Read" }, account)
                    .WithAuthority(tenantedAuthority1)
                    .ExecuteAsync()
                    .ConfigureAwait(false);

                // Assert
                Assert.AreEqual(tenant1, response.TenantId);
                AssertWamIds(response.Account as Account, 1, "wamId1");
                AssertTenantProfiles(tenantProfiles, tenant1, tenant2);
                AssertTenantProfiles(response.Account.GetTenantProfiles(), tenant1, tenant2);
                Assert.AreEqual(tenant1, response.ClaimsPrincipal.FindFirst("tid").Value);

                // Act
                accounts = await pca.GetAccountsAsync().ConfigureAwait(false);
                account = accounts.Single(a => a.HomeAccountId.TenantId == tenant2);
                response = await
                    pca.AcquireTokenSilent(new[] { "User.Read" }, account)
                    .WithTenantId(tenant2)
                    .ExecuteAsync()
                    .ConfigureAwait(false);

                // Assert
                AssertWamIds(response.Account as Account, 1, "wamId2");
                Assert.AreEqual(tenant2, response.TenantId);
                Assert.AreEqual(tenant2, response.ClaimsPrincipal.FindFirst("tid").Value);
            }
        }
#endif
=======
>>>>>>> e774d1d9
        /// <summary>
        /// Cache state:
        ///
        /// 2 users have acquired tokens
        /// 1 of them is a guest in another tenant => 1 request for each tenant
        ///
        /// There are 3 access tokens, 3 ATs, 3 Accounts but only 2 RT
        /// </summary>
        /// <returns></returns>
        [TestMethod]
        [DeploymentItem(@"Resources\MultiTenantTokenCache.json")]
        public async Task MultiTenantWithAuthorityOverrideAsync()
        {
            const string tenant1 = "72f988bf-86f1-41af-91ab-2d7cd011db47";
            const string tenant2 = "49f548d0-12b7-4169-a390-bb5304d24462";
            string tenantedAuthority1 = $"https://login.microsoftonline.com/{tenant1}/";
            string tenantedAuthority2 = $"https://login.microsoftonline.com/{tenant2}/";

            using (var httpManager = new MockHttpManager())
            {
                // Arrange
                PublicClientApplication pca = CreatePcaFromFileWithAuthority(httpManager);

                // Act
                var accounts = await pca.GetAccountsAsync().ConfigureAwait(false);
                var account = accounts.Single(a => a.HomeAccountId.TenantId == tenant1);
                var tenantProfiles = account.GetTenantProfiles();

                AuthenticationResult response = await
                    pca.AcquireTokenSilent(new[] { "User.Read" }, account)
                    .WithAuthority(tenantedAuthority1)
                    .ExecuteAsync()
                    .ConfigureAwait(false);

                // Assert
                Assert.AreEqual(tenant1, response.TenantId);
                AssertTenantProfiles(tenantProfiles, tenant1, tenant2);
                AssertTenantProfiles(response.Account.GetTenantProfiles(), tenant1, tenant2);
                AssertWamIds(response.Account as Account, 0);
                Assert.AreEqual(tenant1, response.ClaimsPrincipal.FindFirst("tid").Value);

                // Act
                accounts = await pca.GetAccountsAsync().ConfigureAwait(false);
                account = accounts.Single(a => a.HomeAccountId.TenantId == tenant2);
                response = await
                    pca.AcquireTokenSilent(new[] { "User.Read" }, account)
                    .WithTenantId(tenant2)
                    .ExecuteAsync()
                    .ConfigureAwait(false);

                // Assert
                Assert.AreEqual(tenant2, response.TenantId);
                Assert.AreEqual(tenant2, response.ClaimsPrincipal.FindFirst("tid").Value);
            }
        }

        private void AssertWamIds(Account account, int count, string wamId = null)
        {
            Assert.IsNotNull(account);
            if (count == 0)
            {
                Assert.IsNull(account.WamAccountIds);
            }
            else
            {
                Assert.IsNotNull(account.WamAccountIds);
                Assert.AreEqual(1, account.WamAccountIds.Count);
                Assert.AreEqual(wamId, account.WamAccountIds["1d18b3b0-251b-4714-a02a-9956cec86c2d"]);
            }
        }

        private void AssertTenantProfiles(IEnumerable<TenantProfile> tenantProfiles, string tenant1, string tenant2)
        {
            var tenantProfile1 = tenantProfiles.Single(tp => tp.TenantId == tenant1);
            var tenantProfile2 = tenantProfiles.Single(tp => tp.TenantId == tenant2);

            Assert.AreEqual(2, tenantProfiles.Count());

            Assert.AreEqual(tenant1, tenantProfile1.TenantId);
            Assert.AreEqual(tenant2, tenantProfile2.TenantId);

            Assert.IsTrue(tenantProfile1.IsHomeTenant);
            Assert.IsFalse(tenantProfile2.IsHomeTenant);

            Assert.IsNotNull(tenantProfile1.ClaimsPrincipal);
            Assert.IsTrue(tenantProfile1.ClaimsPrincipal.Claims.Count() > 0);

            Assert.IsNotNull(tenantProfile2.ClaimsPrincipal);
            Assert.IsTrue(tenantProfile2.ClaimsPrincipal.Claims.Count() > 0);
        }

        /// <summary>
        /// Cache state:
        ///
        /// 2 users have acquired tokens
        /// 1 of them is a guest in another tenant => 1 request for each tenant
        ///
        /// There are 3 access tokens, 3 ATs, 3 Accounts but only 2 RT
        /// </summary>
        /// <returns></returns>
        [TestMethod]
        [DeploymentItem(@"Resources\MultiTenantTokenCache.json")]
        public async Task MultiTenantViaPcaAsync()
        {
            const string tenant1 = "72f988bf-86f1-41af-91ab-2d7cd011db47";
            const string tenant2 = "49f548d0-12b7-4169-a390-bb5304d24462";
            string tenantedAuthority1 = $"https://login.microsoftonline.com/{tenant1}/";
            string tenantedAuthority2 = $"https://login.microsoftonline.com/{tenant2}/";

            using (var httpManager = new MockHttpManager())
            {
                // Arrange
                PublicClientApplication pca = CreatePcaFromFileWithAuthority(httpManager, authority: tenantedAuthority1);

                // Act
                var accounts = await pca.GetAccountsAsync().ConfigureAwait(false);
                var account = accounts.Single(a => a.HomeAccountId.TenantId == tenant1);
                AuthenticationResult response = await
                    pca.AcquireTokenSilent(new[] { "User.Read" }, account)
                    .ExecuteAsync()
                    .ConfigureAwait(false);

                // Assert
                Assert.AreEqual(tenant1, response.TenantId);
                AssertTenantProfiles(account.GetTenantProfiles(), tenant1, tenant2);

                // Arrange
                PublicClientApplication pca2 = CreatePcaFromFileWithAuthority(httpManager, authority: tenantedAuthority2);

                // Act
                accounts = await pca2.GetAccountsAsync().ConfigureAwait(false);
                account = accounts.Single(a => a.HomeAccountId.TenantId == tenant2);
                response = await
                    pca2.AcquireTokenSilent(new[] { "User.Read" }, account)
                    .ExecuteAsync()
                    .ConfigureAwait(false);

                // Assert
                Assert.AreEqual(tenant2, response.TenantId);
            }
        }

        [TestMethod]
        [TestCategory(TestCategories.Regression)]
        [WorkItem(1365)] // https://github.com/AzureAD/microsoft-authentication-library-for-dotnet/issues/1365
        public async Task PCAAuthority_DirtiedByATS_Async()
        {
            using (var httpManager = new MockHttpManager())
            {
                httpManager.AddInstanceDiscoveryMockHandler();

                PublicClientApplication app = PublicClientApplicationBuilder.Create(TestConstants.ClientId)
                                                                            .WithHttpManager(httpManager)
                                                                            .BuildConcrete();

                app.ServiceBundle.ConfigureMockWebUI();

                httpManager.AddSuccessTokenResponseMockHandlerForPost(TestConstants.AuthorityCommonTenant);

                await app
                    .AcquireTokenInteractive(TestConstants.s_scope)
                    .ExecuteAsync().ConfigureAwait(false);
                Assert.AreEqual(new Uri(ClientApplicationBase.DefaultAuthority), app.ServiceBundle.Config.Authority.AuthorityInfo.CanonicalAuthority);

                // ATS must not update the PCA authority
                var account = (await app.GetAccountsAsync().ConfigureAwait(false)).Single();
                await app.AcquireTokenSilent(TestConstants.s_scope, account).ExecuteAsync().ConfigureAwait(false);
                Assert.AreEqual(new Uri(ClientApplicationBase.DefaultAuthority), app.ServiceBundle.Config.Authority.AuthorityInfo.CanonicalAuthority);

                httpManager.AddSuccessTokenResponseMockHandlerForPost(TestConstants.AuthorityCommonTenant);

                // this would fail because the request should go to /common but instead it goes to tenanted authority
                await app
                    .AcquireTokenInteractive(TestConstants.s_scope)
                    .ExecuteAsync().ConfigureAwait(false);
                Assert.AreEqual(new Uri(ClientApplicationBase.DefaultAuthority), app.ServiceBundle.Config.Authority.AuthorityInfo.CanonicalAuthority);
            }
        }

        private static PublicClientApplication CreatePcaFromFileWithAuthority(
            MockHttpManager httpManager,
            string tokenCacheFile = "MultiTenantTokenCache.json",
            string authority = null,
            bool enableBroker = false)
        {
            const string clientIdInFile = "1d18b3b0-251b-4714-a02a-9956cec86c2d";

            var pcaBuilder = PublicClientApplicationBuilder
                .Create(clientIdInFile)
                .WithLogging((lvl, msg, pii) => Trace.WriteLine($"[{lvl}] {msg}"))
                .WithHttpManager(httpManager);

            if (authority != null)
            {
                pcaBuilder = pcaBuilder.WithAuthority(authority);
            }

            if (enableBroker)
            {
#if NET5_0_OR_GREATER
                pcaBuilder.WithBroker();
#else
                pcaBuilder.WithWindowsBroker();
#endif
            }

            var pca = pcaBuilder.BuildConcrete();
            pca.InitializeTokenCacheFromFile(ResourceHelper.GetTestResourceRelativePath(tokenCacheFile), true);
            var expectedRTs = enableBroker ? 0 : 2;
            pca.UserTokenCacheInternal.Accessor.AssertItemCount(3, expectedRTs, 3, 3, 1);
            return pca;
        }

        [TestMethod]
        public void AcquireTokenFromAdfs()
        {
            using (var httpManager = new MockHttpManager())
            {
                PublicClientApplication app = PublicClientApplicationBuilder
                    .Create(TestConstants.ClientId)
                    .WithAdfsAuthority(TestConstants.OnPremiseAuthority, true)
                    .WithHttpManager(httpManager)
                    .BuildConcrete();

                app.ServiceBundle.ConfigureMockWebUI();

                MockHttpManagerExtensions.AddAdfs2019MockHandler(httpManager);

                AuthenticationResult result = app.AcquireTokenInteractive(TestConstants.s_scope).ExecuteAsync().Result;
                Assert.IsNotNull(result);
                Assert.IsNotNull(result.Account);
                Assert.AreEqual(TestConstants.OnPremiseUniqueId, result.UniqueId);
                Assert.AreEqual(new AccountId(TestConstants.OnPremiseUniqueId), result.Account.HomeAccountId);
                Assert.AreEqual(TestConstants.OnPremiseDisplayableId, result.Account.Username);

                //Find token in cache now
                AuthenticationResult cachedAuth = null;
                try
                {
                    cachedAuth = app.AcquireTokenSilent(TestConstants.s_scope, result.Account).ExecuteAsync().Result;
                }
                catch
                {
                    Assert.Fail("Did not find access token");
                }
                Assert.IsNotNull(cachedAuth);
                Assert.IsNotNull(cachedAuth.Account);
                Assert.AreEqual(TestConstants.OnPremiseUniqueId, cachedAuth.UniqueId);
                Assert.AreEqual(new AccountId(TestConstants.OnPremiseUniqueId), cachedAuth.Account.HomeAccountId);
                Assert.AreEqual(TestConstants.OnPremiseDisplayableId, cachedAuth.Account.Username);
            }
        }

        [TestMethod]
        public void AcquireTokenFromAdfsWithNoLoginHintWithAccountInCacheTest()
        {
            using (var httpManager = new MockHttpManager())
            {
                PublicClientApplication app = PublicClientApplicationBuilder
                    .Create(TestConstants.ClientId)
                    .WithAdfsAuthority(TestConstants.OnPremiseAuthority, true)
                    .WithHttpManager(httpManager)
                    .BuildConcrete();

                app.ServiceBundle.ConfigureMockWebUI();

                MockHttpManagerExtensions.AddAdfs2019MockHandler(httpManager);

                AuthenticationResult result = app.AcquireTokenInteractive(TestConstants.s_scope).ExecuteAsync().Result;
                Assert.IsNotNull(result);

                httpManager.AddMockHandler(new MockHttpMessageHandler
                {
                    ExpectedMethod = HttpMethod.Post,
                    ResponseMessage = MockHelpers.CreateAdfsSuccessTokenResponseMessage()
                });

                // Complete AT call again w/no login hint w/account already in cache
                AuthenticationResult result2 = app.AcquireTokenInteractive(TestConstants.s_scope).ExecuteAsync().Result;
                Assert.IsNotNull(result2);
                Assert.IsNotNull(result2.Account);
                Assert.AreEqual(TestConstants.OnPremiseUniqueId, result2.UniqueId);
                Assert.AreEqual(new AccountId(TestConstants.OnPremiseUniqueId), result2.Account.HomeAccountId);
                Assert.AreEqual(TestConstants.OnPremiseDisplayableId, result2.Account.Username);
                Assert.AreEqual(app.UserTokenCacheInternal.Semaphore.CurrentCount, 1);
            }
        }

        [TestMethod]
        public void EnsurePublicApiSurfaceExistsOnInterface()
        {
            IPublicClientApplication app = PublicClientApplicationBuilder
                .Create(TestConstants.ClientId)
                .Build();

            // This test is to ensure that the methods we want/need on the IPublicClientApplication exist and compile.  This isn't testing functionality, that's done elsewhere.
            // It's solely to ensure we know that the methods we want/need are available where we expect them since we tend to do most testing on the concrete types.

            var interactiveBuilder = app.AcquireTokenInteractive(TestConstants.s_scope)
               .WithAccount(TestConstants.s_user)
               .WithExtraScopesToConsent(TestConstants.s_scope)
               .WithLoginHint("loginhint")
               .WithPrompt(Prompt.ForceLogin);

#if DESKTOP
            interactiveBuilder = interactiveBuilder.WithUseEmbeddedWebView(true);
#endif
            CheckBuilderCommonMethods(interactiveBuilder);

            var iwaBuilder = app.AcquireTokenByIntegratedWindowsAuth(TestConstants.s_scope)
               .WithUsername("upn@live.com");
            CheckBuilderCommonMethods(iwaBuilder);

            var usernamePasswordBuilder = app.AcquireTokenByUsernamePassword(TestConstants.s_scope, "upn@live.com", "");
            CheckBuilderCommonMethods(usernamePasswordBuilder);

            var deviceCodeBuilder = app.AcquireTokenWithDeviceCode(TestConstants.s_scope, result => Task.FromResult(0))
               .WithDeviceCodeResultCallback(result => Task.FromResult(0));
            CheckBuilderCommonMethods(deviceCodeBuilder);

            var silentBuilder = app.AcquireTokenSilent(TestConstants.s_scope, TestConstants.s_user)
               .WithForceRefresh(true);
            CheckBuilderCommonMethods(silentBuilder);

            silentBuilder = app.AcquireTokenSilent(TestConstants.s_scope, "upn@live.co.uk")
              .WithForceRefresh(true);
            CheckBuilderCommonMethods(silentBuilder);

            var byRefreshTokenBuilder = ((IByRefreshToken)app).AcquireTokenByRefreshToken(TestConstants.s_scope, "refreshtoken")
                                  .WithRefreshToken("refreshtoken");
            CheckBuilderCommonMethods(byRefreshTokenBuilder);
        }

        [TestMethod]
        public void CheckUserProvidedCorrelationIDTest()
        {
            using (var harness = CreateTestHarness())
            {
                harness.HttpManager.AddInstanceDiscoveryMockHandler();
                var correlationId = Guid.NewGuid();
                PublicClientApplication app = PublicClientApplicationBuilder
                    .Create(TestConstants.ClientId)
                    .WithAuthority(new Uri(ClientApplicationBase.DefaultAuthority), true)
                    .WithHttpManager(harness.HttpManager)
                    .BuildConcrete();

                app.ServiceBundle.ConfigureMockWebUI();

                harness.HttpManager.AddSuccessTokenResponseMockHandlerForPost(TestConstants.AuthorityCommonTenant);

                AuthenticationResult result = app
                    .AcquireTokenInteractive(TestConstants.s_scope)
                    .WithCorrelationId(correlationId)
                    .ExecuteAsync(CancellationToken.None)
                    .Result;

                Assert.IsNotNull(result.CorrelationId);
                Assert.AreEqual(correlationId.ToString(), result.CorrelationId.ToString());
                Assert.IsNotNull(result);
                Assert.IsNotNull(result.AccessToken);
            }
        }

        public static void CheckBuilderCommonMethods<T>(AbstractAcquireTokenParameterBuilder<T> builder) where T : AbstractAcquireTokenParameterBuilder<T>
        {
            builder.WithAuthority(AadAuthorityAudience.AzureAdAndPersonalMicrosoftAccount, true)
                .WithAuthority(AzureCloudInstance.AzureChina, AadAuthorityAudience.AzureAdMultipleOrgs, true)
                .WithAuthority(AzureCloudInstance.AzurePublic, Guid.NewGuid(), true)
                .WithAuthority(AzureCloudInstance.AzureChina, Guid.NewGuid().ToString("D", CultureInfo.InvariantCulture), true)
                .WithAuthority(TestConstants.AuthorityCommonTenant, Guid.NewGuid(), true)
                .WithAuthority(TestConstants.AuthorityCommonTenant, Guid.NewGuid().ToString("D", CultureInfo.InvariantCulture), true)
                .WithAuthority(TestConstants.AuthorityGuestTenant, true)
                .WithAdfsAuthority(TestConstants.AuthorityGuestTenant, true)
                .WithB2CAuthority(TestConstants.B2CAuthority)
                .WithTenantId(TestConstants.TenantId)
                .WithExtraQueryParameters(
                    new Dictionary<string, string>
                    {
                        {"key1", "value1"}
                    });
        }

        private Task<IEnumerable<IAccount>> PopulateB2CTokenCacheAsync(string userFlow, PublicClientApplication app)
        {
            TokenCacheHelper.AddRefreshTokenToCache(app.UserTokenCacheInternal.Accessor, TestConstants.B2CSuSiHomeAccountObjectId,
                TestConstants.Utid, TestConstants.ClientId, TestConstants.B2CEnvironment);
            TokenCacheHelper.AddAccountToCache(app.UserTokenCacheInternal.Accessor, TestConstants.B2CSuSiHomeAccountObjectId,
                TestConstants.Utid, TestConstants.B2CEnvironment);

            TokenCacheHelper.AddRefreshTokenToCache(app.UserTokenCacheInternal.Accessor, TestConstants.B2CEditProfileHomeAccountObjectId,
                TestConstants.Utid, TestConstants.ClientId, TestConstants.B2CEnvironment);
            TokenCacheHelper.AddAccountToCache(app.UserTokenCacheInternal.Accessor, TestConstants.B2CEditProfileHomeAccountObjectId,
                TestConstants.Utid, TestConstants.B2CEnvironment);

            TokenCacheHelper.AddRefreshTokenToCache(app.UserTokenCacheInternal.Accessor, TestConstants.B2CProfileWithDotHomeAccountObjectId,
                TestConstants.Utid, TestConstants.ClientId, TestConstants.B2CEnvironment);
            TokenCacheHelper.AddAccountToCache(app.UserTokenCacheInternal.Accessor, TestConstants.B2CProfileWithDotHomeAccountObjectId,
                TestConstants.Utid, TestConstants.B2CEnvironment);

            return app.GetAccountsAsync(userFlow);
        }
    }
}<|MERGE_RESOLUTION|>--- conflicted
+++ resolved
@@ -844,67 +844,6 @@
                 .ConfigureAwait(false);
         }
 
-<<<<<<< HEAD
-#if !NET6_0 && !NET7_0
-        /// <summary>
-        /// Cache state:
-        ///
-        /// 2 users have acquired tokens
-        /// 1 of them is a guest in another tenant => 1 request for each tenant
-        /// No refresh tokens since this was a response from WAM
-        /// The 2 accounts have WAM IDs in account in the response
-        /// </summary>
-        /// <returns></returns>
-        [TestMethod]
-        [DeploymentItem(@"Resources\TokenCacheWithWamId.json")]
-        public async Task WamIdInAccountInAuthResultTestAsync()
-        {
-            const string tenant1 = "72f988bf-86f1-41af-91ab-2d7cd011db47";
-            const string tenant2 = "49f548d0-12b7-4169-a390-bb5304d24462";
-            string tenantedAuthority1 = $"https://login.microsoftonline.com/{tenant1}/";
-            string tenantedAuthority2 = $"https://login.microsoftonline.com/{tenant2}/";
-
-            using (var httpManager = new MockHttpManager())
-            {
-                // Arrange
-                PublicClientApplication pca = CreatePcaFromFileWithAuthority(httpManager, tokenCacheFile: "TokenCacheWithWamId.json", enableBroker: true);
-
-                // Act
-                var accounts = await pca.GetAccountsAsync().ConfigureAwait(false);
-                var account = accounts.Single(a => a.HomeAccountId.TenantId == tenant1);
-                var tenantProfiles = account.GetTenantProfiles();
-
-                AuthenticationResult response = await
-                    pca.AcquireTokenSilent(new[] { "User.Read" }, account)
-                    .WithAuthority(tenantedAuthority1)
-                    .ExecuteAsync()
-                    .ConfigureAwait(false);
-
-                // Assert
-                Assert.AreEqual(tenant1, response.TenantId);
-                AssertWamIds(response.Account as Account, 1, "wamId1");
-                AssertTenantProfiles(tenantProfiles, tenant1, tenant2);
-                AssertTenantProfiles(response.Account.GetTenantProfiles(), tenant1, tenant2);
-                Assert.AreEqual(tenant1, response.ClaimsPrincipal.FindFirst("tid").Value);
-
-                // Act
-                accounts = await pca.GetAccountsAsync().ConfigureAwait(false);
-                account = accounts.Single(a => a.HomeAccountId.TenantId == tenant2);
-                response = await
-                    pca.AcquireTokenSilent(new[] { "User.Read" }, account)
-                    .WithTenantId(tenant2)
-                    .ExecuteAsync()
-                    .ConfigureAwait(false);
-
-                // Assert
-                AssertWamIds(response.Account as Account, 1, "wamId2");
-                Assert.AreEqual(tenant2, response.TenantId);
-                Assert.AreEqual(tenant2, response.ClaimsPrincipal.FindFirst("tid").Value);
-            }
-        }
-#endif
-=======
->>>>>>> e774d1d9
         /// <summary>
         /// Cache state:
         ///
