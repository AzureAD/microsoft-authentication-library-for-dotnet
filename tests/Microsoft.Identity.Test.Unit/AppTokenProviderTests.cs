--- conflicted
+++ resolved
@@ -119,29 +119,7 @@
         [DataRow(7200, 500, 500)]
         public async Task CheckRefreshInAsync(long expiresInResponse, long refreshInResponse, long expectedRefreshIn)
         {
-<<<<<<< HEAD
-            var app1 = ConfidentialClientApplicationBuilder.Create(TestConstants.ClientId)
-                                                          .WithAppTokenProvider((AppTokenProviderParameters _) =>
-                                                          {
-                                                              AppTokenProviderResult result = new AppTokenProviderResult
-                                                              {
-                                                                  AccessToken = TestConstants.DefaultAccessToken,
-                                                                  ExpiresInSeconds = expiresInResponse,
-                                                                  RefreshInSeconds = refreshInResponse == 0 ? null : refreshInResponse,
-                                                              };
-
-                                                              return Task.FromResult(result);
-                                                          })
-                                                          .Build();
-
-            // AcquireToken from app provider
-            AuthenticationResult result = await app1.AcquireTokenForClient(TestConstants.s_scope)
-                                                    .ExecuteAsync().ConfigureAwait(false);
-
-            if (expectedRefreshIn == 0)
-=======
             using (var harness = CreateTestHarness())
->>>>>>> 075419da
             {
                 harness.HttpManager.AddInstanceDiscoveryMockHandler();
                 string differentScopesForAt = string.Empty;
