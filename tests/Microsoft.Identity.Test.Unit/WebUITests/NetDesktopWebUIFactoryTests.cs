﻿// Copyright (c) Microsoft Corporation. All rights reserved.
// Licensed under the MIT License.
#if DESKTOP
using System;
using Microsoft.Identity.Client.Internal;
using Microsoft.Identity.Client.Platforms.Features.WinFormsLegacyWebUi;
using Microsoft.Identity.Client.Platforms.netdesktop;
using Microsoft.Identity.Client.Platforms.Shared.Desktop.OsBrowser;
using Microsoft.Identity.Client.UI;
using Microsoft.Identity.Test.Common;
using Microsoft.VisualStudio.TestTools.UnitTesting;

namespace Microsoft.Identity.Test.Unit.WebUITests
{
    [TestClass]
    public class NetDesktopWebUIFactoryTests
    {
        private readonly NetDesktopWebUIFactory _webUIFactory = new NetDesktopWebUIFactory();
        private readonly CoreUIParent _parent = new CoreUIParent();
        private readonly RequestContext _requestContext = new RequestContext(TestCommon.CreateDefaultServiceBundle(), Guid.NewGuid());

        [TestMethod]
        public void NetFxFactory_DefaultEmbedded()
        {
            // Act
            var webUi = _webUIFactory.CreateAuthenticationDialog(
                _parent, 
                Client.ApiConfig.Parameters.WebViewPreference.Embedded,
                _requestContext);

            // Assert
            Assert.IsTrue(webUi is InteractiveWebUI);
        }

        [TestMethod]
        public void NetFxFactory_SilentWebUi()
        {
            // Arrange
            _parent.UseHiddenBrowser = true;

            // Act
            var webUi = _webUIFactory.CreateAuthenticationDialog(
                _parent, 
                Client.ApiConfig.Parameters.WebViewPreference.NotSpecified,
                _requestContext);

            // Assert
            Assert.IsTrue(webUi is SilentWebUI);
        }

        [TestMethod]
<<<<<<< HEAD
#if ONEBRANCH_BUILD
        [Ignore]
#endif
        public void Net45Factory_SystemWebUi()
=======
        public void NetFxFactory_SystemWebUi()
>>>>>>> 546d00f3
        {

            // Act
            var webUi = _webUIFactory.CreateAuthenticationDialog(
                           _parent,
                           Client.ApiConfig.Parameters.WebViewPreference.System,
                           _requestContext);
            // Assert
            Assert.IsTrue(webUi is DefaultOsBrowserWebUi);
            Assert.IsTrue(_webUIFactory.IsSystemWebViewAvailable);
        }
    }
}
#endif<|MERGE_RESOLUTION|>--- conflicted
+++ resolved
@@ -49,14 +49,10 @@
         }
 
         [TestMethod]
-<<<<<<< HEAD
 #if ONEBRANCH_BUILD
         [Ignore]
 #endif
-        public void Net45Factory_SystemWebUi()
-=======
         public void NetFxFactory_SystemWebUi()
->>>>>>> 546d00f3
         {
 
             // Act
