﻿// Copyright (c) Microsoft Corporation. All rights reserved.
// Licensed under the MIT License.
#if !NET48
using System;
using System.Collections.Generic;
using System.Diagnostics;
using System.Linq;
using System.Reflection;
using System.Runtime.CompilerServices;
using System.Threading;
using System.Threading.Tasks;
using Microsoft.Identity.Client;
using Microsoft.Identity.Client.ApiConfig.Parameters;
using Microsoft.Identity.Client.Broker;
using Microsoft.Identity.Client.Core;
using Microsoft.Identity.Client.Instance;
using Microsoft.Identity.Client.Internal;
using Microsoft.Identity.Client.Internal.Logger;
using Microsoft.Identity.Client.Internal.Requests;
using Microsoft.Identity.Client.NativeInterop;
using Microsoft.Identity.Client.OAuth2;
using Microsoft.Identity.Client.Platforms.Features.WamBroker;
using Microsoft.Identity.Client.PlatformsCommon.Shared;
using Microsoft.Identity.Client.TelemetryCore.Internal.Events;
using Microsoft.Identity.Client.UI;
using Microsoft.Identity.Test.Common;
using Microsoft.Identity.Test.Common.Core.Helpers;
using Microsoft.Identity.Test.Common.Core.Mocks;
using Microsoft.IdentityModel.Abstractions;
using Microsoft.VisualStudio.TestTools.UnitTesting;
using NSubstitute;
using Account = Microsoft.Identity.Client.Account;

namespace Microsoft.Identity.Test.Unit.BrokerTests
{
    internal class TestLogger : ILoggerAdapter
    {
        public virtual bool PiiLoggingEnabled => throw new NotImplementedException();

        public virtual bool IsDefaultPlatformLoggingEnabled {get;set;} = true;

        public virtual string ClientName => throw new NotImplementedException();

        public virtual string ClientVersion => throw new NotImplementedException();

        public virtual IIdentityLogger IdentityLogger => throw new NotImplementedException();

        public virtual bool IsLoggingEnabled(Client.LogLevel logLevel)
        {
            throw new NotImplementedException();
        }

        public virtual void Log(Client.LogLevel logLevel, string messageWithPii, string messageScrubbed)
        {
            Console.WriteLine($"LogLevel = {logLevel} msgWithPii = {messageWithPii} msgScrubbed = {messageScrubbed}");
        }

        public virtual DurationLogHelper LogBlockDuration(string measuredBlockName, Client.LogLevel logLevel = Client.LogLevel.Verbose)
        {
            throw new NotImplementedException();
        }

        public virtual DurationLogHelper LogMethodDuration(Client.LogLevel logLevel = Client.LogLevel.Verbose, [CallerMemberName] string methodName = null, [CallerFilePath] string filePath = null)
        {
            throw new NotImplementedException();
        }
    }

    [TestClass]
    [TestCategory(TestCategories.Broker)]
    public class RuntimeBrokerTests : TestBase
    {
        private CoreUIParent _coreUIParent;
        private ILoggerAdapter _logger;
        private RuntimeBroker _wamBroker;
        private SynchronizationContext _synchronizationContext;

        private MsalTokenResponse _msalTokenResponse = TokenCacheHelper.CreateMsalTokenResponse();

        private IServiceBundle _serviceBundle;

        [TestInitialize]
        public void Init()
        {
            _synchronizationContext = new DedicatedThreadSynchronizationContext();

            _coreUIParent = new CoreUIParent() { SynchronizationContext = _synchronizationContext };
<<<<<<< HEAD
            ApplicationConfiguration applicationConfiguration = new ApplicationConfiguration();
            _logger = Substitute.For<TestLogger>();
=======
            ApplicationConfiguration applicationConfiguration = new ApplicationConfiguration(isConfidentialClient: false);
            _logger = Substitute.For<ILoggerAdapter>();
>>>>>>> 9afbd666

            _serviceBundle = TestCommon.CreateDefaultServiceBundle();

            _wamBroker = new RuntimeBroker(_coreUIParent, applicationConfiguration, _logger);
        }

        [TestMethod]
        public void WamOnWin10()
        {
            if (!DesktopOsHelper.IsWin10OrServerEquivalent())
            {
                Assert.Inconclusive("Needs to run on win10 or equivalent");
            }
            var pcaBuilder = PublicClientApplicationBuilder
               .Create("d3adb33f-c0de-ed0c-c0de-deadb33fc0d3")
               .WithAuthority(TestConstants.AuthorityTenant);

            pcaBuilder = pcaBuilder.WithBrokerPreview();
            Assert.IsTrue(pcaBuilder.IsBrokerAvailable());

        }

        [TestMethod]
        public void NoWamOnADFS()
        {
            var pcaBuilder = PublicClientApplicationBuilder
               .Create("d3adb33f-c0de-ed0c-c0de-deadb33fc0d3")
               .WithAdfsAuthority(TestConstants.ADFSAuthority);

            pcaBuilder = pcaBuilder.WithBrokerPreview();

            Assert.IsFalse(pcaBuilder.IsBrokerAvailable());

        }

        [TestMethod]
        public async Task ThrowOnNoHandleAsync()
        {
            var pca = PublicClientApplicationBuilder
               .Create(TestConstants.ClientId)
               .WithBrokerPreview()
               .Build();

            // no window handle - throw
            var ex = await AssertException.TaskThrowsAsync<MsalClientException>(
                () => pca.AcquireTokenInteractive(new[] { "" }).ExecuteAsync()).ConfigureAwait(false);

            Assert.AreEqual("window_handle_required", ex.ErrorCode);
           
        }
       
        [DataTestMethod]
        [DataRow("")]
        [DataRow(" ")]
        [DataRow(null)]
        [DataRow("openid")]
        [DataRow("profile")]
        [DataRow("offline_access")]
        [DataRow("openid offline_access")]
        [DataRow("profile offline_access")]        
        [DataRow("profile offline_access openid")]        
        public async Task ThrowOnNoScopesAsync(string scopes)
        {
            var scopeArray = new List<string>();
            if (scopes != null)
            {
                scopeArray = scopes.Split(' ').ToList();
            }

            var pca = PublicClientApplicationBuilder
               .Create(TestConstants.ClientId)
               .WithBrokerPreview()
               .Build();

            // empty scopes
            var ex = await AssertException.TaskThrowsAsync<MsalClientException>(
                () => pca
                .AcquireTokenInteractive(scopeArray)
                .WithParentActivityOrWindow(new IntPtr(123456))
                .ExecuteAsync())
                .ConfigureAwait(false);

            Assert.AreEqual(MsalError.WamScopesRequired, ex.ErrorCode);

            // empty scopes
            var ex2 = await AssertException.TaskThrowsAsync<MsalClientException>(
                () => pca
                .AcquireTokenSilent(scopeArray, new Account("123.123", "user", "env"))                
                .ExecuteAsync())
                .ConfigureAwait(false);

            Assert.AreEqual(MsalError.WamScopesRequired, ex2.ErrorCode);

        }

        [TestMethod]
        public void HandleInstallUrl_Throws()
        {
            AssertException.Throws<NotImplementedException>(() => _wamBroker.HandleInstallUrl("http://app"));
        }

        // Done - Logs in one
        // NA - logs in multiple
        // Done - maps correctly
        // Done - Is Pii enabled
        // Done - does not emit when loglevel is not appropriate
        // Is API Platform logging enabled?
        // no mem leaks

        [TestMethod]
        public async Task ATS_CallsLog_When_CalledAsync()
        {
            // Arrange
            var appTokenCache = new TokenCache(_serviceBundle, isApplicationTokenCache: true);
            var requestContext = new RequestContext(_serviceBundle, Guid.NewGuid());
            var tenantAuthority = AuthorityInfo.FromAadAuthority(AzureCloudInstance.AzurePublic, tenant: TestConstants.AadTenantId, validateAuthority: false);
            var acquireTokenCommonParameters = new AcquireTokenCommonParameters
            {
                ApiId = ApiEvent.ApiIds.AcquireTokenForClient,
                AuthorityOverride = tenantAuthority
            };

            var authRequestParams = new AuthenticationRequestParameters(
                _serviceBundle,
                appTokenCache,
                acquireTokenCommonParameters,
                requestContext,
                Authority.CreateAuthority(tenantAuthority));
            authRequestParams.Scope.Add("User.Read");

            AcquireTokenSilentParameters silentParams = new AcquireTokenSilentParameters();
            silentParams.Account = PublicClientApplication.OperatingSystemAccount;

            // Act
            try
            {
                _ = await _wamBroker.AcquireTokenSilentAsync(authRequestParams, silentParams).ConfigureAwait(false);
            }
            catch (MsalUiRequiredException)
            {
                // Assert
                _logger.Received().Log(Arg.Any<Client.LogLevel>(), Arg.Any<string>(), Arg.Any<string>());
            }
            catch (Exception ex)
            {
                Assert.IsTrue(false, ex.Message);
            }
        }

        [DataTestMethod]
        [DataRow(Client.NativeInterop.LogLevel.Trace, Client.LogLevel.Verbose)]
        [DataRow(Client.NativeInterop.LogLevel.Debug, Client.LogLevel.Verbose)]
        [DataRow(Client.NativeInterop.LogLevel.Info, Client.LogLevel.Info)]
        [DataRow(Client.NativeInterop.LogLevel.Warning, Client.LogLevel.Warning)]
        [DataRow(Client.NativeInterop.LogLevel.Error, Client.LogLevel.Error)]
        [DataRow(Client.NativeInterop.LogLevel.Fatal, Client.LogLevel.Error)]
        public void LogEventRaised_MapsEvents_Correctly_When_No_Pii(Client.NativeInterop.LogLevel nativeLogLevel, Client.LogLevel msalLogLevel)
        {
            const string logMessage = "This is test";
            _logger.IsLoggingEnabled(msalLogLevel).Returns(true);

            Type wamBrokerType = _wamBroker.GetType();
            MethodInfo fireLogMethod = wamBrokerType.GetMethod("LogEventRaised", BindingFlags.NonPublic | BindingFlags.Instance);
            fireLogMethod.Invoke(_wamBroker, new object[] { null, new LogEventArgs(nativeLogLevel, logMessage) });

            // Assert
            _logger.Received().Log(msalLogLevel, string.Empty, logMessage);
        }

        [DataTestMethod]
        [DataRow(Client.NativeInterop.LogLevel.Trace, Client.LogLevel.Verbose)]
        [DataRow(Client.NativeInterop.LogLevel.Debug, Client.LogLevel.Verbose)]
        [DataRow(Client.NativeInterop.LogLevel.Info, Client.LogLevel.Info)]
        [DataRow(Client.NativeInterop.LogLevel.Warning, Client.LogLevel.Warning)]
        [DataRow(Client.NativeInterop.LogLevel.Error, Client.LogLevel.Error)]
        [DataRow(Client.NativeInterop.LogLevel.Fatal, Client.LogLevel.Error)]
        public void LogEventRaised_MapsEvents_Correctly_When_Pii(Client.NativeInterop.LogLevel nativeLogLevel, Client.LogLevel msalLogLevel)
        {
            const string logMessage = "This is test";
            _logger.IsLoggingEnabled(msalLogLevel).Returns(true);
            _logger.PiiLoggingEnabled.Returns(true);

            Type wamBrokerType = _wamBroker.GetType();
            MethodInfo fireLogMethod = wamBrokerType.GetMethod("LogEventRaised", BindingFlags.NonPublic | BindingFlags.Instance);
            fireLogMethod.Invoke(_wamBroker, new object[] { null, new LogEventArgs(nativeLogLevel, logMessage) });

            // Assert
            _logger.Received().Log(msalLogLevel, logMessage, string.Empty);
        }

        [DataTestMethod]
        [DataRow(Client.NativeInterop.LogLevel.Trace, Client.LogLevel.Verbose)]
        [DataRow(Client.NativeInterop.LogLevel.Debug, Client.LogLevel.Verbose)]
        [DataRow(Client.NativeInterop.LogLevel.Info, Client.LogLevel.Info)]
        [DataRow(Client.NativeInterop.LogLevel.Warning, Client.LogLevel.Warning)]
        [DataRow(Client.NativeInterop.LogLevel.Error, Client.LogLevel.Error)]
        [DataRow(Client.NativeInterop.LogLevel.Fatal, Client.LogLevel.Error)]
        public void LogEventRaised_DoesNotLog_When_NotForLevel(Client.NativeInterop.LogLevel nativeLogLevel, Client.LogLevel msalLogLevel)
        {
            const string logMessage = "This is test";
            _logger.IsLoggingEnabled(msalLogLevel).Returns(false);
            _logger.PiiLoggingEnabled.Returns(true);

            Type wamBrokerType = _wamBroker.GetType();
            MethodInfo fireLogMethod = wamBrokerType.GetMethod("LogEventRaised", BindingFlags.NonPublic | BindingFlags.Instance);
            fireLogMethod.Invoke(_wamBroker, new object[] { null, new LogEventArgs(nativeLogLevel, logMessage) });

            // Assert
            _logger.DidNotReceiveWithAnyArgs().Log(Arg.Any<Client.LogLevel>(), Arg.Any<string>(), Arg.Any<String>());
        }
    }
}
#endif<|MERGE_RESOLUTION|>--- conflicted
+++ resolved
@@ -85,13 +85,8 @@
             _synchronizationContext = new DedicatedThreadSynchronizationContext();
 
             _coreUIParent = new CoreUIParent() { SynchronizationContext = _synchronizationContext };
-<<<<<<< HEAD
-            ApplicationConfiguration applicationConfiguration = new ApplicationConfiguration();
-            _logger = Substitute.For<TestLogger>();
-=======
             ApplicationConfiguration applicationConfiguration = new ApplicationConfiguration(isConfidentialClient: false);
             _logger = Substitute.For<ILoggerAdapter>();
->>>>>>> 9afbd666
 
             _serviceBundle = TestCommon.CreateDefaultServiceBundle();
 
