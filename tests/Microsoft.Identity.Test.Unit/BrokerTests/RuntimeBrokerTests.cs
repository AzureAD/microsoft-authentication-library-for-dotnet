﻿// Copyright (c) Microsoft Corporation. All rights reserved.
// Licensed under the MIT License.

#if NET_CORE
using System;
using System.Threading;
using Microsoft.Identity.Client;
using Microsoft.Identity.Client.Broker;
using Microsoft.Identity.Client.Core;
using Microsoft.Identity.Client.OAuth2;
using Microsoft.Identity.Client.PlatformsCommon.Shared;
using Microsoft.Identity.Client.UI;
using Microsoft.Identity.Test.Common;
using Microsoft.Identity.Test.Common.Core.Helpers;
using Microsoft.Identity.Test.Common.Core.Mocks;
using Microsoft.VisualStudio.TestTools.UnitTesting;
using NSubstitute;
<<<<<<< HEAD
=======
using Windows.Security.Authentication.Web.Core;
using Windows.Security.Credentials;
using Microsoft.Identity.Client.Internal;
using Microsoft.Identity.Client.PlatformsCommon.Shared;
using Microsoft.Identity.Client.Broker;
using Microsoft.Identity.Test.Common;
using Microsoft.Identity.Client.Internal.Logger;
using Microsoft.Identity.Client.Platforms.Features.DesktopOs.Kerberos;
using System.Runtime.InteropServices;
using System.Linq;
>>>>>>> 9b687264

namespace Microsoft.Identity.Test.Unit.BrokerTests
{
    [TestClass]
    [TestCategory(TestCategories.Broker)]
    public class RuntimeBrokerTests : TestBase
    {
        private CoreUIParent _coreUIParent;
        private ILoggerAdapter _logger;
        private RuntimeBroker _wamBroker;
        private SynchronizationContext _synchronizationContext;

        private readonly MsalTokenResponse _msalTokenResponse = TokenCacheHelper.CreateMsalTokenResponse();

        [TestInitialize]
        public void Init()
        {
            _synchronizationContext = new DedicatedThreadSynchronizationContext();

            _coreUIParent = new CoreUIParent() { SynchronizationContext = _synchronizationContext };
            ApplicationConfiguration applicationConfiguration = new ApplicationConfiguration();
            _logger = Substitute.For<ILoggerAdapter>();

            _wamBroker = new RuntimeBroker(_coreUIParent, applicationConfiguration, _logger);

        }

        [TestMethod]
        public void WamOnWin10()
        {
            if (!DesktopOsHelper.IsWin10OrServerEquivalent())
            {
                Assert.Inconclusive("Needs to run on win10 or equivalent");
            }
            var pcaBuilder = PublicClientApplicationBuilder
               .Create("d3adb33f-c0de-ed0c-c0de-deadb33fc0d3")
               .WithAuthority(TestConstants.AuthorityTenant);

            pcaBuilder = pcaBuilder.WithBrokerPreview();
            Assert.IsTrue(pcaBuilder.IsBrokerAvailable());

        }

        [TestMethod]
        public void NoWamOnADFS()
        {
            var pcaBuilder = PublicClientApplicationBuilder
               .Create("d3adb33f-c0de-ed0c-c0de-deadb33fc0d3")
               .WithAdfsAuthority(TestConstants.ADFSAuthority);

            pcaBuilder = pcaBuilder.WithBrokerPreview();

            Assert.IsFalse(pcaBuilder.IsBrokerAvailable());

        }

        [TestMethod]
        public async Task ThrowOnNoHandleAsync()
        {
            var pca = PublicClientApplicationBuilder
               .Create(TestConstants.ClientId)
               .WithBrokerPreview()
               .Build();

            // no window handle - throw
            var ex = await AssertException.TaskThrowsAsync<MsalClientException>(
                () => pca.AcquireTokenInteractive(new[] { "" }).ExecuteAsync()).ConfigureAwait(false);

            Assert.AreEqual("window_handle_required", ex.ErrorCode);
           
        }
       
        [DataTestMethod]
        [DataRow("")]
        [DataRow(" ")]
        [DataRow(null)]
        [DataRow("openid")]
        [DataRow("profile")]
        [DataRow("offline_access")]
        [DataRow("openid offline_access")]
        [DataRow("profile offline_access")]        
        [DataRow("profile offline_access openid")]        
        public async Task ThrowOnNoScopesAsync(string scopes)
        {
            var scopeArray = new List<string>();
            if (scopes != null)
            {
                scopeArray = scopes.Split(" ").ToList();
            }

            var pca = PublicClientApplicationBuilder
               .Create(TestConstants.ClientId)
               .WithBrokerPreview()
               .Build();

            // empty scopes
            var ex = await AssertException.TaskThrowsAsync<MsalClientException>(
                () => pca
                .AcquireTokenInteractive(scopeArray)
                .WithParentActivityOrWindow(new IntPtr(123456))
                .ExecuteAsync())
                .ConfigureAwait(false);

            Assert.AreEqual(MsalError.WamScopesRequired, ex.ErrorCode);

            // empty scopes
            var ex2 = await AssertException.TaskThrowsAsync<MsalClientException>(
                () => pca
                .AcquireTokenSilent(scopeArray, new Account("123.123", "user", "env"))                
                .ExecuteAsync())
                .ConfigureAwait(false);

            Assert.AreEqual(MsalError.WamScopesRequired, ex2.ErrorCode);

        }

        [TestMethod]
        public void HandleInstallUrl_Throws()
        {
            AssertException.Throws<NotImplementedException>(() => _wamBroker.HandleInstallUrl("http://app"));
        }
    }
}
#endif<|MERGE_RESOLUTION|>--- conflicted
+++ resolved
@@ -3,7 +3,10 @@
 
 #if NET_CORE
 using System;
+using System.Collections.Generic;
+using System.Linq;
 using System.Threading;
+using System.Threading.Tasks;
 using Microsoft.Identity.Client;
 using Microsoft.Identity.Client.Broker;
 using Microsoft.Identity.Client.Core;
@@ -15,19 +18,6 @@
 using Microsoft.Identity.Test.Common.Core.Mocks;
 using Microsoft.VisualStudio.TestTools.UnitTesting;
 using NSubstitute;
-<<<<<<< HEAD
-=======
-using Windows.Security.Authentication.Web.Core;
-using Windows.Security.Credentials;
-using Microsoft.Identity.Client.Internal;
-using Microsoft.Identity.Client.PlatformsCommon.Shared;
-using Microsoft.Identity.Client.Broker;
-using Microsoft.Identity.Test.Common;
-using Microsoft.Identity.Client.Internal.Logger;
-using Microsoft.Identity.Client.Platforms.Features.DesktopOs.Kerberos;
-using System.Runtime.InteropServices;
-using System.Linq;
->>>>>>> 9b687264
 
 namespace Microsoft.Identity.Test.Unit.BrokerTests
 {
@@ -97,9 +87,9 @@
                 () => pca.AcquireTokenInteractive(new[] { "" }).ExecuteAsync()).ConfigureAwait(false);
 
             Assert.AreEqual("window_handle_required", ex.ErrorCode);
-           
+
         }
-       
+
         [DataTestMethod]
         [DataRow("")]
         [DataRow(" ")]
@@ -108,8 +98,8 @@
         [DataRow("profile")]
         [DataRow("offline_access")]
         [DataRow("openid offline_access")]
-        [DataRow("profile offline_access")]        
-        [DataRow("profile offline_access openid")]        
+        [DataRow("profile offline_access")]
+        [DataRow("profile offline_access openid")]
         public async Task ThrowOnNoScopesAsync(string scopes)
         {
             var scopeArray = new List<string>();
@@ -136,7 +126,7 @@
             // empty scopes
             var ex2 = await AssertException.TaskThrowsAsync<MsalClientException>(
                 () => pca
-                .AcquireTokenSilent(scopeArray, new Account("123.123", "user", "env"))                
+                .AcquireTokenSilent(scopeArray, new Account("123.123", "user", "env"))
                 .ExecuteAsync())
                 .ConfigureAwait(false);
 
