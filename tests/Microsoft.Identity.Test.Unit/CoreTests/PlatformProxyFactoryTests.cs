﻿// Copyright (c) Microsoft Corporation. All rights reserved.
// Licensed under the MIT License.

using System.Linq;
using System.Net;
using Microsoft.Identity.Client.Http;
using Microsoft.Identity.Client.Internal;
using Microsoft.Identity.Client.PlatformsCommon.Factories;
using Microsoft.Identity.Client.PlatformsCommon.Shared;
using Microsoft.VisualStudio.TestTools.UnitTesting;

namespace Microsoft.Identity.Test.Unit.CoreTests
{

    [TestClass]
    public class PlatformProxyFactoryTests
    {
        [TestMethod]
        public void PlatformProxyFactoryDoesNotCacheTheProxy()
        {
            // Act
            var proxy1 = PlatformProxyFactory.CreatePlatformProxy(null);
            var proxy2 = PlatformProxyFactory.CreatePlatformProxy(null);

            // Assert
            Assert.IsFalse(proxy1 == proxy2);
        }

        [TestMethod]
        public void PlatformProxyFactoryReturnsInstances()
        {
            // Arrange
            var proxy = PlatformProxyFactory.CreatePlatformProxy(null);

            // Act and Assert
            Assert.AreNotSame(
                proxy.CreateLegacyCachePersistence(),
                proxy.CreateLegacyCachePersistence());

            Assert.AreNotSame(
                proxy.CreateTokenCacheAccessor(null),
                proxy.CreateTokenCacheAccessor(null));

            Assert.AreSame(
                proxy.CryptographyManager,
                proxy.CryptographyManager);
        }

        [TestMethod]
        public void PlatformProxy_HttpClient()
        {
            // Arrange
            var proxy = PlatformProxyFactory.CreatePlatformProxy(null);
            var factory1 = proxy.CreateDefaultHttpClientFactory();
            var factory2 = proxy.CreateDefaultHttpClientFactory();

            // Act
            var client1 = factory1.GetHttpClient();
            var client2 = factory1.GetHttpClient();
            var client3 = factory2.GetHttpClient();

            // Assert
            Assert.AreNotSame(factory1, factory2, "HttpClient factory does not need to be static");

            Assert.AreSame(
               client1, client2, "On NetDesktop and NetCore, the HttpClient should be static");
            Assert.AreSame(
               client2, client3, "On NetDesktop and NetCore, the HttpClient should be static");
            Assert.AreEqual("application/json",
                client1.DefaultRequestHeaders.Accept.Single().MediaType);
            Assert.AreEqual(HttpClientConfig.MaxResponseContentBufferSizeInBytes,
                client1.MaxResponseContentBufferSize);
        }

<<<<<<< HEAD
#if NET_CORE || NET6_WIN || DESKTOP
=======
#if NET_CORE || NET6_WIN || NETFRAMEWORK
>>>>>>> e52d409b
        [TestMethod]
        public void PlatformProxy_HttpClient_NetCore()
        {
            // Arrange
            var factory = PlatformProxyFactory.CreatePlatformProxy(null)
                .CreateDefaultHttpClientFactory();

            // Act
            var client1 = factory.GetHttpClient();
            var client2 = factory.GetHttpClient();

            // Assert
            Assert.IsTrue(factory is SimpleHttpClientFactory);
            Assert.AreSame(client1, client2, "On NetDesktop and NetCore, the HttpClient should be static");

        }
#endif

        [TestMethod]
        public void PlatformProxy_HttpClient_DoesNotSetGlobalProperties()
        {
            // Arrange
            int originalDnsTimeout = ServicePointManager.DnsRefreshTimeout;
            int originalConnLimit = ServicePointManager.DefaultConnectionLimit;

            try
            {
                int newDnsTimeout = 1001;
                int newConnLimit = 42;

                ServicePointManager.DnsRefreshTimeout = newDnsTimeout;
                ServicePointManager.DefaultConnectionLimit = newConnLimit;

                // Act
                var factory = PlatformProxyFactory.CreatePlatformProxy(null)
                    .CreateDefaultHttpClientFactory();
                _ = factory.GetHttpClient();

                // Assert - the factory does not override these global properties
                Assert.AreEqual(newDnsTimeout, ServicePointManager.DnsRefreshTimeout);
                Assert.AreEqual(newConnLimit, ServicePointManager.DefaultConnectionLimit);

            }
            finally
            {
                ServicePointManager.DnsRefreshTimeout = originalDnsTimeout;
                ServicePointManager.DefaultConnectionLimit = originalConnLimit;
            }
        }

        [TestMethod]
        public void FlagDefaultsTest()
        {
            var proxy = PlatformProxyFactory.CreatePlatformProxy(null);

            Assert.IsTrue(proxy.BrokerSupportsWamAccounts);
            Assert.IsTrue(proxy.CanBrokerSupportSilentAuth());

            Assert.AreSame(
                Constants.DefaultRedirectUri,
                proxy.GetDefaultRedirectUri("cid", false));

<<<<<<< HEAD
#if DESKTOP || NET6_WIN || NET7_0
=======
#if NETFRAMEWORK || NET6_WIN || NET7_0
>>>>>>> e52d409b

            Assert.AreSame(
                Constants.NativeClientRedirectUri,
                proxy.GetDefaultRedirectUri("cid", true));

#else
             Assert.AreSame(
                Constants.LocalHostRedirectUri,
                proxy.GetDefaultRedirectUri("cid", true));
#endif
        }

    }
}<|MERGE_RESOLUTION|>--- conflicted
+++ resolved
@@ -1,8 +1,10 @@
 ﻿// Copyright (c) Microsoft Corporation. All rights reserved.
 // Licensed under the MIT License.
 
+using System.Collections.Generic;
 using System.Linq;
 using System.Net;
+using System.Runtime.InteropServices;
 using Microsoft.Identity.Client.Http;
 using Microsoft.Identity.Client.Internal;
 using Microsoft.Identity.Client.PlatformsCommon.Factories;
@@ -72,11 +74,7 @@
                 client1.MaxResponseContentBufferSize);
         }
 
-<<<<<<< HEAD
-#if NET_CORE || NET6_WIN || DESKTOP
-=======
 #if NET_CORE || NET6_WIN || NETFRAMEWORK
->>>>>>> e52d409b
         [TestMethod]
         public void PlatformProxy_HttpClient_NetCore()
         {
@@ -139,11 +137,7 @@
                 Constants.DefaultRedirectUri,
                 proxy.GetDefaultRedirectUri("cid", false));
 
-<<<<<<< HEAD
-#if DESKTOP || NET6_WIN || NET7_0
-=======
 #if NETFRAMEWORK || NET6_WIN || NET7_0
->>>>>>> e52d409b
 
             Assert.AreSame(
                 Constants.NativeClientRedirectUri,
