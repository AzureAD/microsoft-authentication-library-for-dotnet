--- conflicted
+++ resolved
@@ -242,34 +242,9 @@
             Assert.AreEqual(MsalError.InvalidJsonClaimsFormat, ex.ErrorCode);
         }
 
-<<<<<<< HEAD
-        [TestMethod]
-        public void ClaimsMerge_Test()
-        {
-            var mergedJson = ClaimsHelper.GetMergedClaimsAndClientCapabilities(
-                TestConstants.Claims,
-                TestConstants.ClientCapabilities);
-
-            Assert.AreEqual(TestConstants.ClientCapabilitiesAndClaimsJson, mergedJson);
-        }
-
-        [TestMethod]
-        public void ClaimsMergeWithAccessTokenKey_Test()
-        {
-            var mergedJson = ClaimsHelper.GetMergedClaimsAndClientCapabilities(
-                TestConstants.ClaimsWithAccessToken,
-                TestConstants.ClientCapabilities);
-
-            Assert.AreEqual(TestConstants.ClientCapabilitiesAndClaimsJsonWithAccessToken, mergedJson);
-        }
-
-        [TestMethod]
-        public void ClaimsMerge_NoCapabilities_Test()
-=======
         [DataTestMethod]
         [DynamicData(nameof(TestData.GetClaimsAndCapabilities), typeof(TestData), DynamicDataSourceType.Method)]
         public void ClaimsMerge_Test(string claims, string[] capabilities, string expectedMergedJson)
->>>>>>> 79f951a0
         {
             var mergedJson = ClaimsHelper.GetMergedClaimsAndClientCapabilities(claims, capabilities);
             Assert.AreEqual(expectedMergedJson, mergedJson);
