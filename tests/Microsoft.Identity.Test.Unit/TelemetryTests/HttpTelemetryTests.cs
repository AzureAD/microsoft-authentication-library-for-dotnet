--- conflicted
+++ resolved
@@ -1,736 +1,732 @@
-﻿// Copyright (c) Microsoft Corporation. All rights reserved.
-// Licensed under the MIT License.
-
-using System;
-using System.Diagnostics;
-using System.Globalization;
-using System.Linq;
-using System.Net.Http;
-using System.Reflection;
-using System.Threading;
-using System.Threading.Tasks;
-using Microsoft.Identity.Client;
-using Microsoft.Identity.Client.AuthScheme;
-using Microsoft.Identity.Client.Cache;
-using Microsoft.Identity.Client.Cache.Items;
-using Microsoft.Identity.Client.OAuth2.Throttling;
-using Microsoft.Identity.Client.TelemetryCore;
-using Microsoft.Identity.Client.TelemetryCore.Http;
-using Microsoft.Identity.Client.UI;
-using Microsoft.Identity.Client.Utils;
-using Microsoft.Identity.Test.Common.Core.Helpers;
-using Microsoft.Identity.Test.Common.Core.Mocks;
-using Microsoft.Identity.Test.Common.Mocks;
-using Microsoft.Identity.Test.Unit.Throttling;
-using Microsoft.VisualStudio.TestTools.UnitTesting;
-using Microsoft.Identity.Test.Common;
-using NSubstitute;
-using NSubstitute.ExceptionExtensions;
-using static Microsoft.Identity.Client.TelemetryCore.Internal.Events.ApiEvent;
-using System.Collections.Generic;
-using Microsoft.Identity.Client.Internal;
-
-namespace Microsoft.Identity.Test.Unit.TelemetryTests
-{
-    [TestClass]
-    public class HttpTelemetryTests : TestBase
-    {
-        private MockHttpAndServiceBundle _harness;
-        private PublicClientApplication _app;
-
-        [TestCleanup]
-        public override void TestCleanup()
-        {
-            _harness?.Dispose();
-            base.TestCleanup();
-        }
-
-        /// <summary>
-        /// 1.  Acquire Token Interactive successfully
-        ///        Current_request = 4 | ATI_ID, 0 | 0
-        /// 
-        /// 2. Acquire token silent with AT served from cache ... no calls to /token endpoint
-        ///        
-        /// 3. Acquire token silent with AT not served from cache (AT expired)
-        ///         Current_request = 4 | ATS_ID, 2 | 0
-        ///         
-        /// 4. Acquire Token silent with force_refresh = true -> error invalid_client
-        /// Sent to server - 
-        ///         Current_request = 4 | ATS_ID, 1 | 0
-        /// 
-        /// 5. Acquire Token silent with force_refresh = true -> error interaction_required
-        /// Sent to the server - 
-        ///         Current_request = 4 | ATS_ID, 1 | 0
-        ///         
-        /// 6. Acquire Token interactive -> error user_cancelled (i.e. no calls to /token endpoint)
-        ///       No calls to token endpoint
-        /// 
-        /// 7. Acquire Token interactive -> HTTP error 503 (Service Unavailable)
-        ///
-        ///        Current_request = 4 | ATI_ID, 0 | 0
-        ///
-        /// 8. Acquire Token interactive -> successful
-        ///
-        /// Sent to the server - 
-        ///        Current_request = 4 | ATI_ID, 0 | 0
-        ///
-        /// 9. Acquire Token Silent with force-refresh false -> successful
-        /// Sent to the server - 
-        ///         Current_request = 4 | ATI_ID, 2 | 0
-        /// </summary>
-        [TestMethod]
-        public async Task TelemetryAcceptanceTestAsync()
-        {
-            using (_harness = CreateTestHarness())
-            {
-                _harness.HttpManager.AddInstanceDiscoveryMockHandler();
-
-                _app = CreatePublicClientApp();
-
-                Trace.WriteLine("Step 1. Acquire Token Interactive successful");
-                var result = await RunAcquireTokenInteractiveAsync(AcquireTokenInteractiveOutcome.Success).ConfigureAwait(false);
-                AssertCurrentTelemetry(result.HttpRequest, ApiIds.AcquireTokenInteractive, CacheRefreshReason.NotApplicable);
-
-                Trace.WriteLine("Step 2. Acquire Token Silent successful - AT served from cache");
-                result = await RunAcquireTokenSilentAsync(AcquireTokenSilentOutcome.SuccessFromCache).ConfigureAwait(false);
-                Assert.IsNull(result.HttpRequest, "No calls are made to the token endpoint");
-
-                Trace.WriteLine("Step 3. Acquire Token Silent successful - via refresh_token flow");
-                result = await RunAcquireTokenSilentAsync(AcquireTokenSilentOutcome.SuccessViaRefreshGrant).ConfigureAwait(false);
-                AssertCurrentTelemetry(result.HttpRequest, ApiIds.AcquireTokenSilent, CacheRefreshReason.NoCachedAccessToken);
-
-                Trace.WriteLine("Step 4. Acquire Token Silent with force_refresh = true and failure = invalid_grant");
-                result = await RunAcquireTokenSilentAsync(AcquireTokenSilentOutcome.FailInvalidGrant, forceRefresh: true).ConfigureAwait(false);
-                AssertCurrentTelemetry(result.HttpRequest, ApiIds.AcquireTokenSilent, CacheRefreshReason.ForceRefreshOrClaims);
-
-                // invalid grant error puts MSAL in a throttled state - simulate some time passing for this
-                _harness.ServiceBundle.ThrottlingManager.SimulateTimePassing(
-                    UiRequiredProvider.s_uiRequiredExpiration.Add(TimeSpan.FromSeconds(1)));
-
-                Guid step4Correlationid = result.Correlationid;
-                Trace.WriteLine("Step 5. Acquire Token Silent with force_refresh = true and failure = interaction_required");
-                result = await RunAcquireTokenSilentAsync(AcquireTokenSilentOutcome.FailInteractionRequired, forceRefresh: true).ConfigureAwait(false);
-                AssertCurrentTelemetry(result.HttpRequest, ApiIds.AcquireTokenSilent, CacheRefreshReason.ForceRefreshOrClaims);
-                Guid step5CorrelationId = result.Correlationid;
-
-                Trace.WriteLine("Step 6. Acquire Token Interactive -  some /authorization error  -> token endpoint not hit");
-                result = await RunAcquireTokenInteractiveAsync(AcquireTokenInteractiveOutcome.AuthorizationError).ConfigureAwait(false);
-                Assert.IsNull(result.HttpRequest, "No calls are made to the token endpoint");
-                Guid step6CorrelationId = result.Correlationid;
-
-                Trace.WriteLine("Step 7. Acquire Token Interactive -> HTTP 5xx error (i.e. AAD is down)");
-                result = await RunAcquireTokenInteractiveAsync(AcquireTokenInteractiveOutcome.AADUnavailableError).ConfigureAwait(false);
-                Guid step7CorrelationId = result.Correlationid;
-
-                // we can assert telemetry here, as it will be sent to AAD. However, AAD is down, so it will not record it.
-                AssertCurrentTelemetry(result.HttpRequest, ApiIds.AcquireTokenInteractive, CacheRefreshReason.NotApplicable);
-                // the 5xx error puts MSAL in a throttling state, so "wait" until this clears
-                _harness.ServiceBundle.ThrottlingManager.SimulateTimePassing(
-                    HttpStatusProvider.s_throttleDuration.Add(TimeSpan.FromSeconds(1)));
-
-                Trace.WriteLine("Step 8. Acquire Token Interactive -> Success");
-                result = await RunAcquireTokenInteractiveAsync(AcquireTokenInteractiveOutcome.Success).ConfigureAwait(false);
-
-                AssertCurrentTelemetry(result.HttpRequest, ApiIds.AcquireTokenInteractive, CacheRefreshReason.NotApplicable);
-
-                Trace.WriteLine("Step 9. Acquire Token Silent with force-refresh false -> successful");
-                result = await RunAcquireTokenSilentAsync(AcquireTokenSilentOutcome.SuccessViaRefreshGrant, false).ConfigureAwait(false);
-                AssertCurrentTelemetry(result.HttpRequest, ApiIds.AcquireTokenSilent, CacheRefreshReason.NoCachedAccessToken);
-            }
-        }
-
-        /// <summary>
-        /// 1.  Acquire Token Interactive successfully
-        ///        Current_request = 4 |ATS_ID, 0 | , , 0, , , , 1
-        /// 
-        /// 2. Acquire token silent with AT served from cache ... no calls to /token endpoint
-        ///        
-        /// 3. Acquire token silent with AT expired
-        ///         Current_request = 4 | ATS_ID, 3 | , , 1, , , , 1
-        ///         
-        /// 4. Acquire Token silent with refresh on
-        ///         Current_request = 4 | ATS_ID, 4 | , , 1, , , , 1
-        /// 
-        /// 5. Acquire Token silent with force_refresh = true 
-        ///         Current_request = 4 | ATS_ID, 1 | , , 1, , , , 1
-        /// </summary>
-        [TestMethod]
-        public async Task TelemetryCacheRefreshTestAsync()
-        {
-            using (_harness = CreateTestHarness())
-            {
-                _harness.HttpManager.AddInstanceDiscoveryMockHandler();
-
-                _app = CreatePublicClientApp();
-
-                TokenCacheHelper.PopulateCache(_app.UserTokenCacheInternal.Accessor, addSecondAt: false);
-
-                Trace.WriteLine("Step 1. Acquire Token Interactive successful");
-                var result = await RunAcquireTokenInteractiveAsync(AcquireTokenInteractiveOutcome.Success).ConfigureAwait(false);
-                AssertCurrentTelemetry(result.HttpRequest, ApiIds.AcquireTokenInteractive, CacheRefreshReason.NotApplicable);
-
-                Trace.WriteLine("Step 2. Acquire Token Silent successful - AT served from cache");
-                result = await RunAcquireTokenSilentAsync(AcquireTokenSilentOutcome.SuccessFromCache).ConfigureAwait(false);
-                Assert.IsNull(result.HttpRequest, "No calls are made to the token endpoint");
-
-                Trace.WriteLine("Step 3. Acquire Token Silent successful - via expired token");
-                TestCommon.UpdateATWithRefreshOn(_app.UserTokenCacheInternal.Accessor, expired: true);
-                TokenCacheAccessRecorder cacheAccess = _app.UserTokenCache.RecordAccess();
-                result = await RunAcquireTokenSilentAsync(AcquireTokenSilentOutcome.SuccessViaCacheRefresh).ConfigureAwait(false);
-                AssertCurrentTelemetry(result.HttpRequest, ApiIds.AcquireTokenSilent, CacheRefreshReason.Expired, isCacheSerialized: true);
-
-                Trace.WriteLine("Step 4. Acquire Token Silent successful - via refresh on");
-                TestCommon.UpdateATWithRefreshOn(_app.UserTokenCacheInternal.Accessor);
-                cacheAccess = _app.UserTokenCache.RecordAccess();
-                result = await RunAcquireTokenSilentAsync(AcquireTokenSilentOutcome.SuccessViaCacheRefresh).ConfigureAwait(false);
-                AssertCurrentTelemetry(result.HttpRequest, ApiIds.AcquireTokenSilent, CacheRefreshReason.ProactivelyRefreshed, isCacheSerialized: true);
-
-                Trace.WriteLine("Step 5. Acquire Token Silent with force_refresh = true");
-                result = await RunAcquireTokenSilentAsync(AcquireTokenSilentOutcome.SuccessViaCacheRefresh, forceRefresh: true).ConfigureAwait(false);
-                AssertCurrentTelemetry(result.HttpRequest, ApiIds.AcquireTokenSilent, CacheRefreshReason.ForceRefreshOrClaims, isCacheSerialized: true);
-            }
-        }
-
-        /// <summary>
-        /// Acquire token with serialized token cache successfully
-        ///    Current_request = 4 | ATC_ID, 0 | 1
-        /// </summary>
-        [TestMethod]
-        public async Task TelemetryTestSerializedTokenCacheAsync()
-        {
-            using (_harness = CreateTestHarness())
-            {
-                _harness.HttpManager.AddInstanceDiscoveryMockHandler();
-
-                _app = CreatePublicClientApp();
-
-                var inMemoryTokenCache = new InMemoryTokenCache();
-                inMemoryTokenCache.Bind(_app.UserTokenCache);
-
-                Trace.WriteLine("Step 1. Acquire Token Interactive successful");
-                var result = await RunAcquireTokenInteractiveAsync(AcquireTokenInteractiveOutcome.Success).ConfigureAwait(false);
-                AssertCurrentTelemetry(result.HttpRequest, ApiIds.AcquireTokenInteractive, CacheRefreshReason.NotApplicable, isCacheSerialized: true);
-            }
-        }
-
-        [TestMethod]
-        public async Task TelemetryTestExceptionLogAsync()
-        {
-            using (_harness = CreateTestHarness())
-            {
-                _harness.HttpManager.AddInstanceDiscoveryMockHandler();
-
-                _app = CreatePublicClientApp();
-
-                Trace.WriteLine("Acquire token Interactive with OperationCanceledException.");
-                var result = await RunAcquireTokenInteractiveAsync(AcquireTokenInteractiveOutcome.TaskCanceledException).ConfigureAwait(false);
-                var previousCorrelationId = result.Correlationid;
-
-                _harness.HttpManager.AddInstanceDiscoveryMockHandler();
-                Trace.WriteLine("Acquire token interactive successful.");
-                result = await RunAcquireTokenInteractiveAsync(AcquireTokenInteractiveOutcome.Success).ConfigureAwait(false);
-                AssertCurrentTelemetry(result.HttpRequest, ApiIds.AcquireTokenInteractive, CacheRefreshReason.NotApplicable);
-            }
-        }
-
-        [DataTestMethod]
-        [DataRow(true)]
-        [DataRow(false)]
-        public async Task LegacyCacheEnabledTelemetryTestAsync(bool isLegacyCacheEnabled)
-        {
-            using (_harness = CreateTestHarness())
-            {
-                _harness.HttpManager.AddInstanceDiscoveryMockHandler();
-
-                _app = CreatePublicClientApp(isLegacyCacheEnabled);
-
-                var result = await RunAcquireTokenInteractiveAsync(AcquireTokenInteractiveOutcome.Success).ConfigureAwait(false);
-                AssertCurrentTelemetry(result.HttpRequest, ApiIds.AcquireTokenInteractive, CacheRefreshReason.NotApplicable, isLegacyCacheEnabled: isLegacyCacheEnabled);
-            }
-        }
-
-        [TestMethod]
-        public async Task CorrectApiIdSet_OnBehalfOf_TestAsync()
-        {
-            using (_harness = CreateTestHarness())
-            {
-                _harness.HttpManager.AddInstanceDiscoveryMockHandler();
-                var requestHandler = _harness.HttpManager.AddSuccessTokenResponseMockHandlerForPost();
-
-                var cca = CreateConfidentialClientApp();
-
-                await cca.AcquireTokenOnBehalfOf(TestConstants.s_scope, new UserAssertion(TestConstants.DefaultAccessToken))
-                    .ExecuteAsync().ConfigureAwait(false);
-
-                AssertCurrentTelemetry(requestHandler.ActualRequestMessage, ApiIds.AcquireTokenOnBehalfOf, CacheRefreshReason.NoCachedAccessToken);
-            }
-        }
-
-        [TestMethod]
-        public async Task CorrectApiIdSet_LongRunningOnBehalfOf_TestAsync()
-        {
-            using (_harness = CreateTestHarness())
-            {
-                _harness.HttpManager.AddInstanceDiscoveryMockHandler();
-                var requestHandler = _harness.HttpManager.AddSuccessTokenResponseMockHandlerForPost();
-
-                var cca = CreateConfidentialClientApp();
-
-                var cacheKey = string.Empty;
-                await cca.InitiateLongRunningProcessInWebApi(TestConstants.s_scope, TestConstants.DefaultAccessToken, ref cacheKey)
-                    .ExecuteAsync().ConfigureAwait(false);
-
-                AssertCurrentTelemetry(requestHandler.ActualRequestMessage, ApiIds.InitiateLongRunningObo, CacheRefreshReason.NotApplicable);
-
-                // AcquireTokenInLongRunningProcess goes to AAD only in a refresh flow
-                requestHandler = _harness.HttpManager.AddSuccessTokenResponseMockHandlerForPost();
-
-                await cca.AcquireTokenInLongRunningProcess(TestConstants.s_scope, cacheKey)
-                    .WithForceRefresh(true)
-                    .ExecuteAsync().ConfigureAwait(false);
-
-                AssertCurrentTelemetry(requestHandler.ActualRequestMessage, ApiIds.AcquireTokenInLongRunningObo, CacheRefreshReason.ForceRefreshOrClaims);
-            }
-        }
-
-        [TestMethod]
-        public async Task CorrectApiIdSet_ClientCredentials_TestAsync()
-        {
-            using (_harness = CreateTestHarness())
-            {
-                _harness.HttpManager.AddInstanceDiscoveryMockHandler();
-                var requestHandler = _harness.HttpManager.AddMockHandlerSuccessfulClientCredentialTokenResponseMessage();
-
-                var cca = CreateConfidentialClientApp();
-
-                await cca.AcquireTokenForClient(TestConstants.s_scope)
-                    .ExecuteAsync().ConfigureAwait(false);
-
-                AssertCurrentTelemetry(requestHandler.ActualRequestMessage, ApiIds.AcquireTokenForClient, CacheRefreshReason.NoCachedAccessToken);
-            }
-        }
-
-        [TestMethod]
-        public async Task CorrectApiIdSet_AuthCode_TestAsync()
-        {
-            using (_harness = CreateTestHarness())
-            {
-                _harness.HttpManager.AddInstanceDiscoveryMockHandler();
-                var requestHandler = _harness.HttpManager.AddSuccessTokenResponseMockHandlerForPost();
-
-                var cca = CreateConfidentialClientApp();
-
-                await cca.AcquireTokenByAuthorizationCode(TestConstants.s_scope, TestConstants.DefaultAuthorizationCode)
-                    .ExecuteAsync().ConfigureAwait(false);
-
-                AssertCurrentTelemetry(requestHandler.ActualRequestMessage, ApiIds.AcquireTokenByAuthorizationCode, CacheRefreshReason.NotApplicable);
-            }
-        }
-
-        [TestMethod]
-        public async Task CorrectApiIdSet_RefreshToken_TestAsync()
-        {
-            using (_harness = CreateTestHarness())
-            {
-                _harness.HttpManager.AddInstanceDiscoveryMockHandler();
-                var requestHandler = _harness.HttpManager.AddSuccessTokenResponseMockHandlerForPost();
-
-                var cca = CreateConfidentialClientApp();
-
-                await ((IByRefreshToken)cca).AcquireTokenByRefreshToken(TestConstants.s_scope, TestConstants.RefreshToken)
-                    .ExecuteAsync().ConfigureAwait(false);
-
-                AssertCurrentTelemetry(requestHandler.ActualRequestMessage, ApiIds.AcquireTokenByRefreshToken, CacheRefreshReason.NotApplicable);
-            }
-        }
-
-        [TestMethod]
-        public async Task CorrectApiIdSet_UsernamePassword_TestAsync()
-        {
-            using (_harness = CreateTestHarness())
-            {
-                _harness.HttpManager.AddInstanceDiscoveryMockHandler();
-                _harness.HttpManager.AddWsTrustMockHandler();
-                var requestHandler = _harness.HttpManager.AddSuccessTokenResponseMockHandlerForPost();
-
-                var pca = CreatePublicClientApp();
-
-                await pca.AcquireTokenByUsernamePassword(TestConstants.s_scope, "username", TestConstants.DefaultPassword)
-                    .ExecuteAsync().ConfigureAwait(false);
-
-                AssertCurrentTelemetry(requestHandler.ActualRequestMessage, ApiIds.AcquireTokenByUsernamePassword, CacheRefreshReason.NotApplicable);
-            }
-        }
-
-        [TestMethod]
-        public async Task CallerSdkDetailsTestAsync()
-        {
-            using (_harness = CreateTestHarness())
-            {
-                _harness.HttpManager.AddInstanceDiscoveryMockHandler();
-                var requestHandler = _harness.HttpManager.AddMockHandlerSuccessfulClientCredentialTokenResponseMessage();
-
-                var cca = CreateConfidentialClientApp();
-
-                await cca.AcquireTokenForClient(TestConstants.s_scope)
-                    .WithExtraQueryParameters(new Dictionary<string, string> { 
-                        { "caller-sdk-id", "testApiId" },
-                        { "caller-sdk-ver", "testSdkVersion"} })
-                    .ExecuteAsync().ConfigureAwait(false);
-
-                AssertCurrentTelemetry(
-                    requestHandler.ActualRequestMessage, 
-                    ApiIds.AcquireTokenForClient, 
-                    CacheRefreshReason.NoCachedAccessToken,
-                    callerSdkId: "testApiId", 
-                    callerSdkVersion: "testSdkVersion");
-            }
-        }
-
-        [TestMethod]
-        public async Task CallerSdkDetails_ConstraintsTestAsync()
-        {
-            string callerSdkId = "testApiIdMoreThan10Chars";
-            string callerSdkVersion = "testSdkVersionMoreThan20Chars";
-
-            using (_harness = CreateTestHarness())
-            {
-                _harness.HttpManager.AddInstanceDiscoveryMockHandler();
-                var requestHandler = _harness.HttpManager.AddMockHandlerSuccessfulClientCredentialTokenResponseMessage();
-
-                var cca = CreateConfidentialClientApp();
-
-                await cca.AcquireTokenForClient(TestConstants.s_scope)
-                    .WithExtraQueryParameters(new Dictionary<string, string> {
-                        { "caller-sdk-id", callerSdkId },
-                        { "caller-sdk-ver", callerSdkVersion } })
-                    .ExecuteAsync().ConfigureAwait(false);
-
-                AssertCurrentTelemetry(
-                    requestHandler.ActualRequestMessage,
-                    ApiIds.AcquireTokenForClient,
-                    CacheRefreshReason.NoCachedAccessToken,
-                    callerSdkId: callerSdkId.Substring(0, Math.Min(callerSdkId.Length, Constants.CallerSdkIdMaxLength)),
-                    callerSdkVersion: callerSdkVersion.Substring(0, Math.Min(callerSdkVersion.Length, Constants.CallerSdkVersionMaxLength)));
-            }
-        }
-
-        [TestMethod]
-        public async Task CallerSdkDetailsWithClientNameTestAsync()
-        {
-            using (_harness = CreateTestHarness())
-            {
-                _harness.HttpManager.AddInstanceDiscoveryMockHandler();
-                var requestHandler = _harness.HttpManager.AddMockHandlerSuccessfulClientCredentialTokenResponseMessage();
-
-                var cca = ConfidentialClientApplicationBuilder.Create(TestConstants.ClientId)
-                .WithClientSecret(TestConstants.ClientSecret)
-                .WithClientName("testApiId")
-                .WithClientVersion("testSdkVersion")
-                .WithAuthority(TestConstants.AuthorityCommonTenant)
-                .WithHttpManager(_harness.HttpManager)
-                .BuildConcrete();
-
-                await cca.AcquireTokenForClient(TestConstants.s_scope)
-                    .ExecuteAsync().ConfigureAwait(false);
-
-                AssertCurrentTelemetry(
-                    requestHandler.ActualRequestMessage,
-                    ApiIds.AcquireTokenForClient,
-                    CacheRefreshReason.NoCachedAccessToken,
-                    callerSdkId: "testApiId",
-                    callerSdkVersion: "testSdkVersion");
-            }
-        }
-
-        [TestMethod]
-        public async Task CallerSdkDetailsWithNullClientNameTestAsync()
-        {
-            using (_harness = CreateTestHarness())
-            {
-                _harness.HttpManager.AddInstanceDiscoveryMockHandler();
-                var requestHandler = _harness.HttpManager.AddMockHandlerSuccessfulClientCredentialTokenResponseMessage();
-
-                var cca = ConfidentialClientApplicationBuilder.Create(TestConstants.ClientId)
-                .WithClientSecret(TestConstants.ClientSecret)
-                .WithClientName(null)
-                .WithClientVersion(null)
-                .WithAuthority(TestConstants.AuthorityCommonTenant)
-                .WithHttpManager(_harness.HttpManager)
-                .BuildConcrete();
-
-                await cca.AcquireTokenForClient(TestConstants.s_scope)
-                    .ExecuteAsync().ConfigureAwait(false);
-
-                AssertCurrentTelemetry(
-                    requestHandler.ActualRequestMessage,
-                    ApiIds.AcquireTokenForClient,
-                    CacheRefreshReason.NoCachedAccessToken,
-                    callerSdkId: "",
-                    callerSdkVersion: "");
-            }
-        }
-
-        private PublicClientApplication CreatePublicClientApp(bool isLegacyCacheEnabled = true)
-        {
-            return PublicClientApplicationBuilder.Create(TestConstants.ClientId)
-                    .WithHttpManager(_harness.HttpManager)
-                    .WithDefaultRedirectUri()
-                    .WithLogging((lvl, msg, _) => Trace.WriteLine($"[MSAL_LOG][{lvl}] {msg}"))
-                    .WithLegacyCacheCompatibility(isLegacyCacheEnabled)
-                    .BuildConcrete();
-        }
-
-        private ConfidentialClientApplication CreateConfidentialClientApp()
-        {
-            return ConfidentialClientApplicationBuilder.Create(TestConstants.ClientId)
-                .WithClientSecret(TestConstants.ClientSecret)
-                .WithAuthority(TestConstants.AuthorityCommonTenant)
-                .WithHttpManager(_harness.HttpManager)
-                .BuildConcrete();
-        }
-
-        private enum AcquireTokenSilentOutcome
-        {
-            SuccessFromCache,
-            SuccessViaRefreshGrant,
-            SuccessViaCacheRefresh,
-            FailInvalidGrant,
-            FailInteractionRequired
-        }
-
-        private enum AcquireTokenInteractiveOutcome
-        {
-            Success,
-
-            /// <summary>
-            /// An error occurs at the /authorization endpoint, for example
-            /// the user closes the embedded browser or AAD complains about a bad redirect URI being configured            
-            /// </summary>
-            AuthorizationError,
-
-            /// <summary>
-            /// An error occurs at the /token endpoint. HTTP 5xx errors and 429 denote that AAD is down.
-            /// In this case the telemetry will not have been recorded and MSAL needs to keep it around.
-            /// </summary>
-            AADUnavailableError,
-
-            TaskCanceledException
-        }
-
-        private async Task<(HttpRequestMessage HttpRequest, Guid Correlationid)> RunAcquireTokenInteractiveAsync(
-            AcquireTokenInteractiveOutcome outcome)
-        {
-            MockHttpMessageHandler tokenRequestHandler = null;
-            Guid correlationId;
-
-            switch (outcome)
-            {
-                case AcquireTokenInteractiveOutcome.Success:
-
-                    _app.ServiceBundle.ConfigureMockWebUI();
-
-                    tokenRequestHandler = _harness.HttpManager.AddSuccessTokenResponseMockHandlerForPost();
-                    var authResult = await _app
-                        .AcquireTokenInteractive(TestConstants.s_scope)
-                        .ExecuteAsync()
-                        .ConfigureAwait(false);
-                    correlationId = authResult.CorrelationId;
-                    break;
-                case AcquireTokenInteractiveOutcome.AuthorizationError:
-                    correlationId = Guid.NewGuid();
-
-                    var ui = Substitute.For<IWebUI>();
-                    ui.UpdateRedirectUri(Arg.Any<Uri>()).Returns(new Uri("http://localhost:1234"));
-                    ui.AcquireAuthorizationAsync(null, null, null, default).ThrowsForAnyArgs(
-                        new MsalClientException("user_cancelled"));
-                    _app.ServiceBundle.ConfigureMockWebUI(ui);
-
-                    var ex = await AssertException.TaskThrowsAsync<MsalClientException>(() =>
-                        _app
-                        .AcquireTokenInteractive(TestConstants.s_scope)
-                        .WithCorrelationId(correlationId)
-                        .ExecuteAsync())
-                        .ConfigureAwait(false);
-
-                    break;
-                case AcquireTokenInteractiveOutcome.AADUnavailableError:
-                    correlationId = Guid.NewGuid();
-
-                    _app.ServiceBundle.ConfigureMockWebUI();
-
-                    tokenRequestHandler = new MockHttpMessageHandler()
-                    {
-                        ExpectedMethod = HttpMethod.Post,
-                        ResponseMessage = MockHelpers.CreateFailureMessage(
-                           System.Net.HttpStatusCode.GatewayTimeout, "gateway timeout")
-                    };
-                    var tokenRequestHandler2 = new MockHttpMessageHandler()
-                    {
-                        ExpectedMethod = HttpMethod.Post,
-                        ResponseMessage = MockHelpers.CreateFailureMessage(
-                         System.Net.HttpStatusCode.GatewayTimeout, "gateway timeout")
-                    };
-
-                    // 2 of these are needed because MSAL has a "retry once" policy for 5xx errors
-                    _harness.HttpManager.AddMockHandler(tokenRequestHandler2);
-                    _harness.HttpManager.AddMockHandler(tokenRequestHandler);
-
-                    var serviceEx = await AssertException.TaskThrowsAsync<MsalServiceException>(() =>
-                        _app
-                        .AcquireTokenInteractive(TestConstants.s_scope)
-                        .WithCorrelationId(correlationId)
-                        .ExecuteAsync())
-                        .ConfigureAwait(false);
-
-                    break;
-
-                case AcquireTokenInteractiveOutcome.TaskCanceledException:
-                    correlationId = Guid.NewGuid();
-
-                    CancellationTokenSource cts = new CancellationTokenSource();
-                    cts.Cancel(true);
-                    CancellationToken token = cts.Token;
-
-                    var operationCanceledException = await AssertException.TaskThrowsAsync<TaskCanceledException>(() =>
-                        _app
-                        .AcquireTokenInteractive(TestConstants.s_scope)
-                        .WithCorrelationId(correlationId)
-                        .ExecuteAsync(token))
-                        .ConfigureAwait(false);
-
-                    break;
-
-                default:
-                    throw new NotImplementedException();
-            }
-
-            Assert.AreEqual(0, _harness.HttpManager.QueueSize);
-
-            return (tokenRequestHandler?.ActualRequestMessage, correlationId);
-        }
-
-        private async Task<(HttpRequestMessage HttpRequest, Guid Correlationid)> RunAcquireTokenSilentAsync(
-            AcquireTokenSilentOutcome outcome,
-            bool forceRefresh = false)
-        {
-            MockHttpMessageHandler tokenRequest = null;
-            Guid correlationId;
-
-            var account = (await _app.GetAccountsAsync().ConfigureAwait(false)).Single();
-            AcquireTokenSilentParameterBuilder request = _app
-                      .AcquireTokenSilent(TestConstants.s_scope, account)
-                      .WithForceRefresh(forceRefresh);
-
-            switch (outcome)
-            {
-                case AcquireTokenSilentOutcome.SuccessFromCache:
-                    var authResult = await request
-                       .ExecuteAsync()
-                       .ConfigureAwait(false);
-
-                    correlationId = authResult.CorrelationId;
-                    break;
-                case AcquireTokenSilentOutcome.SuccessViaRefreshGrant:
-                    // let's remove the AT so that they can't be used 
-                    _app.UserTokenCacheInternal.Accessor.ClearAccessTokens();
-                    tokenRequest = _harness.HttpManager.AddSuccessTokenResponseMockHandlerForPost(TestConstants.AuthorityUtidTenant,
-                        responseMessage: MockHelpers.CreateSuccessTokenResponseMessage(refreshToken: Guid.NewGuid().ToString()));
-                    authResult = await request
-                      .ExecuteAsync()
-                      .ConfigureAwait(false);
-                    correlationId = authResult.CorrelationId;
-
-                    break;
-                case AcquireTokenSilentOutcome.SuccessViaCacheRefresh:
-                    tokenRequest = _harness.HttpManager.AddSuccessTokenResponseMockHandlerForPost(TestConstants.AuthorityUtidTenant,
-                        responseMessage: MockHelpers.CreateSuccessTokenResponseMessage(refreshToken: Guid.NewGuid().ToString()));
-                    authResult = await request
-                      .ExecuteAsync()
-                      .ConfigureAwait(false);
-                    correlationId = authResult.CorrelationId;
-
-                    break;
-                case AcquireTokenSilentOutcome.FailInvalidGrant:
-                    (tokenRequest, correlationId) = await RunSilentFlowWithTokenErrorAsync(request, "invalid_grant")
-                        .ConfigureAwait(false);
-
-                    break;
-                case AcquireTokenSilentOutcome.FailInteractionRequired:
-                    (tokenRequest, correlationId) = await RunSilentFlowWithTokenErrorAsync(request, "interaction_required")
-                        .ConfigureAwait(false);
-                    break;
-
-                default:
-                    throw new NotImplementedException();
-            }
-
-            TestCommon.YieldTillSatisfied(() => _harness.HttpManager.QueueSize == 0);
-            Assert.AreEqual(0, _harness.HttpManager.QueueSize);
-            return (tokenRequest?.ActualRequestMessage, correlationId);
-        }
-
-        private async Task<(MockHttpMessageHandler MockHttpHandler, Guid Correlationid)> RunSilentFlowWithTokenErrorAsync(AcquireTokenSilentParameterBuilder request, string errorCode)
-        {
-            _app.UserTokenCacheInternal.Accessor.ClearAccessTokens();
-
-            var correlationId = Guid.NewGuid();
-            var tokenRequest = _harness.HttpManager.AddFailureTokenEndpointResponse(
-                errorCode,
-                TestConstants.AuthorityUtidTenant,
-                correlationId.ToString());
-
-            var ex = await AssertException.TaskThrowsAsync<MsalServiceException>(
-                () => request.WithCorrelationId(correlationId).ExecuteAsync(),
-                allowDerived: true)
-                .ConfigureAwait(false);
-
-            Assert.AreEqual(
-                correlationId,
-                Guid.Parse(ex.CorrelationId),
-                "Test error - Exception correlation ID does not match WithCorrelationId value");
-
-            return (tokenRequest, correlationId);
-        }
-
-        private void AssertCurrentTelemetry(
-            HttpRequestMessage requestMessage,
-            ApiIds apiId,
-            CacheRefreshReason cacheInfo,
-            bool isCacheSerialized = false,
-            bool isLegacyCacheEnabled = true, 
-            string callerSdkId = "", 
-            string callerSdkVersion = "")
-        {
-            string[] telemetryCategories = requestMessage.Headers.GetValues(
-                TelemetryConstants.XClientCurrentTelemetry).Single().Split('|');
-
-            Assert.AreEqual(3, telemetryCategories.Length);
-            Assert.AreEqual(1, telemetryCategories[0].Split(',').Length); // version
-            Assert.AreEqual(5, telemetryCategories[1].Split(',').Length); // api_id, cache_info, region_used, region_source, region_outcome
-            Assert.AreEqual(5, telemetryCategories[2].Split(',').Length); // platform_fields
-
-            Assert.AreEqual(TelemetryConstants.HttpTelemetrySchemaVersion.ToString(), telemetryCategories[0]); // version
-
-            Assert.AreEqual(
-                apiId.ToString("D"),
-                telemetryCategories[1].Split(',')[0]); // current_api_id
-
-            Assert.AreEqual(cacheInfo.ToString("D"), telemetryCategories[1].Split(',')[1]); // cache_info
-
-            Assert.AreEqual(isCacheSerialized ? "1" : "0", telemetryCategories[2].Split(',')[0]); // is_cache_serialized
-
-            Assert.AreEqual(isLegacyCacheEnabled ? "1" : "0", telemetryCategories[2].Split(',')[1]); // is_legacy_cache_enabled
-
-<<<<<<< HEAD
-            Assert.AreEqual(TelemetryTokenTypeConstants.Bearer.ToString("D"), telemetryCategories[2].Split(',')[2]);
-=======
-            Assert.AreEqual(TelemetryTokenTypeConstants.Bearer.ToString(), telemetryCategories[2].Split(',')[2]);
->>>>>>> 2ad7d8db
-
-            Assert.AreEqual(callerSdkId, telemetryCategories[2].Split(',')[3]);
-
-            Assert.AreEqual(callerSdkVersion, telemetryCategories[2].Split(',')[4]);
-        }    
-    }
-}
+﻿// Copyright (c) Microsoft Corporation. All rights reserved.
+// Licensed under the MIT License.
+
+using System;
+using System.Diagnostics;
+using System.Globalization;
+using System.Linq;
+using System.Net.Http;
+using System.Reflection;
+using System.Threading;
+using System.Threading.Tasks;
+using Microsoft.Identity.Client;
+using Microsoft.Identity.Client.AuthScheme;
+using Microsoft.Identity.Client.Cache;
+using Microsoft.Identity.Client.Cache.Items;
+using Microsoft.Identity.Client.OAuth2.Throttling;
+using Microsoft.Identity.Client.TelemetryCore;
+using Microsoft.Identity.Client.TelemetryCore.Http;
+using Microsoft.Identity.Client.UI;
+using Microsoft.Identity.Client.Utils;
+using Microsoft.Identity.Test.Common.Core.Helpers;
+using Microsoft.Identity.Test.Common.Core.Mocks;
+using Microsoft.Identity.Test.Common.Mocks;
+using Microsoft.Identity.Test.Unit.Throttling;
+using Microsoft.VisualStudio.TestTools.UnitTesting;
+using Microsoft.Identity.Test.Common;
+using NSubstitute;
+using NSubstitute.ExceptionExtensions;
+using static Microsoft.Identity.Client.TelemetryCore.Internal.Events.ApiEvent;
+using System.Collections.Generic;
+using Microsoft.Identity.Client.Internal;
+
+namespace Microsoft.Identity.Test.Unit.TelemetryTests
+{
+    [TestClass]
+    public class HttpTelemetryTests : TestBase
+    {
+        private MockHttpAndServiceBundle _harness;
+        private PublicClientApplication _app;
+
+        [TestCleanup]
+        public override void TestCleanup()
+        {
+            _harness?.Dispose();
+            base.TestCleanup();
+        }
+
+        /// <summary>
+        /// 1.  Acquire Token Interactive successfully
+        ///        Current_request = 4 | ATI_ID, 0 | 0
+        /// 
+        /// 2. Acquire token silent with AT served from cache ... no calls to /token endpoint
+        ///        
+        /// 3. Acquire token silent with AT not served from cache (AT expired)
+        ///         Current_request = 4 | ATS_ID, 2 | 0
+        ///         
+        /// 4. Acquire Token silent with force_refresh = true -> error invalid_client
+        /// Sent to server - 
+        ///         Current_request = 4 | ATS_ID, 1 | 0
+        /// 
+        /// 5. Acquire Token silent with force_refresh = true -> error interaction_required
+        /// Sent to the server - 
+        ///         Current_request = 4 | ATS_ID, 1 | 0
+        ///         
+        /// 6. Acquire Token interactive -> error user_cancelled (i.e. no calls to /token endpoint)
+        ///       No calls to token endpoint
+        /// 
+        /// 7. Acquire Token interactive -> HTTP error 503 (Service Unavailable)
+        ///
+        ///        Current_request = 4 | ATI_ID, 0 | 0
+        ///
+        /// 8. Acquire Token interactive -> successful
+        ///
+        /// Sent to the server - 
+        ///        Current_request = 4 | ATI_ID, 0 | 0
+        ///
+        /// 9. Acquire Token Silent with force-refresh false -> successful
+        /// Sent to the server - 
+        ///         Current_request = 4 | ATI_ID, 2 | 0
+        /// </summary>
+        [TestMethod]
+        public async Task TelemetryAcceptanceTestAsync()
+        {
+            using (_harness = CreateTestHarness())
+            {
+                _harness.HttpManager.AddInstanceDiscoveryMockHandler();
+
+                _app = CreatePublicClientApp();
+
+                Trace.WriteLine("Step 1. Acquire Token Interactive successful");
+                var result = await RunAcquireTokenInteractiveAsync(AcquireTokenInteractiveOutcome.Success).ConfigureAwait(false);
+                AssertCurrentTelemetry(result.HttpRequest, ApiIds.AcquireTokenInteractive, CacheRefreshReason.NotApplicable);
+
+                Trace.WriteLine("Step 2. Acquire Token Silent successful - AT served from cache");
+                result = await RunAcquireTokenSilentAsync(AcquireTokenSilentOutcome.SuccessFromCache).ConfigureAwait(false);
+                Assert.IsNull(result.HttpRequest, "No calls are made to the token endpoint");
+
+                Trace.WriteLine("Step 3. Acquire Token Silent successful - via refresh_token flow");
+                result = await RunAcquireTokenSilentAsync(AcquireTokenSilentOutcome.SuccessViaRefreshGrant).ConfigureAwait(false);
+                AssertCurrentTelemetry(result.HttpRequest, ApiIds.AcquireTokenSilent, CacheRefreshReason.NoCachedAccessToken);
+
+                Trace.WriteLine("Step 4. Acquire Token Silent with force_refresh = true and failure = invalid_grant");
+                result = await RunAcquireTokenSilentAsync(AcquireTokenSilentOutcome.FailInvalidGrant, forceRefresh: true).ConfigureAwait(false);
+                AssertCurrentTelemetry(result.HttpRequest, ApiIds.AcquireTokenSilent, CacheRefreshReason.ForceRefreshOrClaims);
+
+                // invalid grant error puts MSAL in a throttled state - simulate some time passing for this
+                _harness.ServiceBundle.ThrottlingManager.SimulateTimePassing(
+                    UiRequiredProvider.s_uiRequiredExpiration.Add(TimeSpan.FromSeconds(1)));
+
+                Guid step4Correlationid = result.Correlationid;
+                Trace.WriteLine("Step 5. Acquire Token Silent with force_refresh = true and failure = interaction_required");
+                result = await RunAcquireTokenSilentAsync(AcquireTokenSilentOutcome.FailInteractionRequired, forceRefresh: true).ConfigureAwait(false);
+                AssertCurrentTelemetry(result.HttpRequest, ApiIds.AcquireTokenSilent, CacheRefreshReason.ForceRefreshOrClaims);
+                Guid step5CorrelationId = result.Correlationid;
+
+                Trace.WriteLine("Step 6. Acquire Token Interactive -  some /authorization error  -> token endpoint not hit");
+                result = await RunAcquireTokenInteractiveAsync(AcquireTokenInteractiveOutcome.AuthorizationError).ConfigureAwait(false);
+                Assert.IsNull(result.HttpRequest, "No calls are made to the token endpoint");
+                Guid step6CorrelationId = result.Correlationid;
+
+                Trace.WriteLine("Step 7. Acquire Token Interactive -> HTTP 5xx error (i.e. AAD is down)");
+                result = await RunAcquireTokenInteractiveAsync(AcquireTokenInteractiveOutcome.AADUnavailableError).ConfigureAwait(false);
+                Guid step7CorrelationId = result.Correlationid;
+
+                // we can assert telemetry here, as it will be sent to AAD. However, AAD is down, so it will not record it.
+                AssertCurrentTelemetry(result.HttpRequest, ApiIds.AcquireTokenInteractive, CacheRefreshReason.NotApplicable);
+                // the 5xx error puts MSAL in a throttling state, so "wait" until this clears
+                _harness.ServiceBundle.ThrottlingManager.SimulateTimePassing(
+                    HttpStatusProvider.s_throttleDuration.Add(TimeSpan.FromSeconds(1)));
+
+                Trace.WriteLine("Step 8. Acquire Token Interactive -> Success");
+                result = await RunAcquireTokenInteractiveAsync(AcquireTokenInteractiveOutcome.Success).ConfigureAwait(false);
+
+                AssertCurrentTelemetry(result.HttpRequest, ApiIds.AcquireTokenInteractive, CacheRefreshReason.NotApplicable);
+
+                Trace.WriteLine("Step 9. Acquire Token Silent with force-refresh false -> successful");
+                result = await RunAcquireTokenSilentAsync(AcquireTokenSilentOutcome.SuccessViaRefreshGrant, false).ConfigureAwait(false);
+                AssertCurrentTelemetry(result.HttpRequest, ApiIds.AcquireTokenSilent, CacheRefreshReason.NoCachedAccessToken);
+            }
+        }
+
+        /// <summary>
+        /// 1.  Acquire Token Interactive successfully
+        ///        Current_request = 4 |ATS_ID, 0 | , , 0, , , , 1
+        /// 
+        /// 2. Acquire token silent with AT served from cache ... no calls to /token endpoint
+        ///        
+        /// 3. Acquire token silent with AT expired
+        ///         Current_request = 4 | ATS_ID, 3 | , , 1, , , , 1
+        ///         
+        /// 4. Acquire Token silent with refresh on
+        ///         Current_request = 4 | ATS_ID, 4 | , , 1, , , , 1
+        /// 
+        /// 5. Acquire Token silent with force_refresh = true 
+        ///         Current_request = 4 | ATS_ID, 1 | , , 1, , , , 1
+        /// </summary>
+        [TestMethod]
+        public async Task TelemetryCacheRefreshTestAsync()
+        {
+            using (_harness = CreateTestHarness())
+            {
+                _harness.HttpManager.AddInstanceDiscoveryMockHandler();
+
+                _app = CreatePublicClientApp();
+
+                TokenCacheHelper.PopulateCache(_app.UserTokenCacheInternal.Accessor, addSecondAt: false);
+
+                Trace.WriteLine("Step 1. Acquire Token Interactive successful");
+                var result = await RunAcquireTokenInteractiveAsync(AcquireTokenInteractiveOutcome.Success).ConfigureAwait(false);
+                AssertCurrentTelemetry(result.HttpRequest, ApiIds.AcquireTokenInteractive, CacheRefreshReason.NotApplicable);
+
+                Trace.WriteLine("Step 2. Acquire Token Silent successful - AT served from cache");
+                result = await RunAcquireTokenSilentAsync(AcquireTokenSilentOutcome.SuccessFromCache).ConfigureAwait(false);
+                Assert.IsNull(result.HttpRequest, "No calls are made to the token endpoint");
+
+                Trace.WriteLine("Step 3. Acquire Token Silent successful - via expired token");
+                TestCommon.UpdateATWithRefreshOn(_app.UserTokenCacheInternal.Accessor, expired: true);
+                TokenCacheAccessRecorder cacheAccess = _app.UserTokenCache.RecordAccess();
+                result = await RunAcquireTokenSilentAsync(AcquireTokenSilentOutcome.SuccessViaCacheRefresh).ConfigureAwait(false);
+                AssertCurrentTelemetry(result.HttpRequest, ApiIds.AcquireTokenSilent, CacheRefreshReason.Expired, isCacheSerialized: true);
+
+                Trace.WriteLine("Step 4. Acquire Token Silent successful - via refresh on");
+                TestCommon.UpdateATWithRefreshOn(_app.UserTokenCacheInternal.Accessor);
+                cacheAccess = _app.UserTokenCache.RecordAccess();
+                result = await RunAcquireTokenSilentAsync(AcquireTokenSilentOutcome.SuccessViaCacheRefresh).ConfigureAwait(false);
+                AssertCurrentTelemetry(result.HttpRequest, ApiIds.AcquireTokenSilent, CacheRefreshReason.ProactivelyRefreshed, isCacheSerialized: true);
+
+                Trace.WriteLine("Step 5. Acquire Token Silent with force_refresh = true");
+                result = await RunAcquireTokenSilentAsync(AcquireTokenSilentOutcome.SuccessViaCacheRefresh, forceRefresh: true).ConfigureAwait(false);
+                AssertCurrentTelemetry(result.HttpRequest, ApiIds.AcquireTokenSilent, CacheRefreshReason.ForceRefreshOrClaims, isCacheSerialized: true);
+            }
+        }
+
+        /// <summary>
+        /// Acquire token with serialized token cache successfully
+        ///    Current_request = 4 | ATC_ID, 0 | 1
+        /// </summary>
+        [TestMethod]
+        public async Task TelemetryTestSerializedTokenCacheAsync()
+        {
+            using (_harness = CreateTestHarness())
+            {
+                _harness.HttpManager.AddInstanceDiscoveryMockHandler();
+
+                _app = CreatePublicClientApp();
+
+                var inMemoryTokenCache = new InMemoryTokenCache();
+                inMemoryTokenCache.Bind(_app.UserTokenCache);
+
+                Trace.WriteLine("Step 1. Acquire Token Interactive successful");
+                var result = await RunAcquireTokenInteractiveAsync(AcquireTokenInteractiveOutcome.Success).ConfigureAwait(false);
+                AssertCurrentTelemetry(result.HttpRequest, ApiIds.AcquireTokenInteractive, CacheRefreshReason.NotApplicable, isCacheSerialized: true);
+            }
+        }
+
+        [TestMethod]
+        public async Task TelemetryTestExceptionLogAsync()
+        {
+            using (_harness = CreateTestHarness())
+            {
+                _harness.HttpManager.AddInstanceDiscoveryMockHandler();
+
+                _app = CreatePublicClientApp();
+
+                Trace.WriteLine("Acquire token Interactive with OperationCanceledException.");
+                var result = await RunAcquireTokenInteractiveAsync(AcquireTokenInteractiveOutcome.TaskCanceledException).ConfigureAwait(false);
+                var previousCorrelationId = result.Correlationid;
+
+                _harness.HttpManager.AddInstanceDiscoveryMockHandler();
+                Trace.WriteLine("Acquire token interactive successful.");
+                result = await RunAcquireTokenInteractiveAsync(AcquireTokenInteractiveOutcome.Success).ConfigureAwait(false);
+                AssertCurrentTelemetry(result.HttpRequest, ApiIds.AcquireTokenInteractive, CacheRefreshReason.NotApplicable);
+            }
+        }
+
+        [DataTestMethod]
+        [DataRow(true)]
+        [DataRow(false)]
+        public async Task LegacyCacheEnabledTelemetryTestAsync(bool isLegacyCacheEnabled)
+        {
+            using (_harness = CreateTestHarness())
+            {
+                _harness.HttpManager.AddInstanceDiscoveryMockHandler();
+
+                _app = CreatePublicClientApp(isLegacyCacheEnabled);
+
+                var result = await RunAcquireTokenInteractiveAsync(AcquireTokenInteractiveOutcome.Success).ConfigureAwait(false);
+                AssertCurrentTelemetry(result.HttpRequest, ApiIds.AcquireTokenInteractive, CacheRefreshReason.NotApplicable, isLegacyCacheEnabled: isLegacyCacheEnabled);
+            }
+        }
+
+        [TestMethod]
+        public async Task CorrectApiIdSet_OnBehalfOf_TestAsync()
+        {
+            using (_harness = CreateTestHarness())
+            {
+                _harness.HttpManager.AddInstanceDiscoveryMockHandler();
+                var requestHandler = _harness.HttpManager.AddSuccessTokenResponseMockHandlerForPost();
+
+                var cca = CreateConfidentialClientApp();
+
+                await cca.AcquireTokenOnBehalfOf(TestConstants.s_scope, new UserAssertion(TestConstants.DefaultAccessToken))
+                    .ExecuteAsync().ConfigureAwait(false);
+
+                AssertCurrentTelemetry(requestHandler.ActualRequestMessage, ApiIds.AcquireTokenOnBehalfOf, CacheRefreshReason.NoCachedAccessToken);
+            }
+        }
+
+        [TestMethod]
+        public async Task CorrectApiIdSet_LongRunningOnBehalfOf_TestAsync()
+        {
+            using (_harness = CreateTestHarness())
+            {
+                _harness.HttpManager.AddInstanceDiscoveryMockHandler();
+                var requestHandler = _harness.HttpManager.AddSuccessTokenResponseMockHandlerForPost();
+
+                var cca = CreateConfidentialClientApp();
+
+                var cacheKey = string.Empty;
+                await cca.InitiateLongRunningProcessInWebApi(TestConstants.s_scope, TestConstants.DefaultAccessToken, ref cacheKey)
+                    .ExecuteAsync().ConfigureAwait(false);
+
+                AssertCurrentTelemetry(requestHandler.ActualRequestMessage, ApiIds.InitiateLongRunningObo, CacheRefreshReason.NotApplicable);
+
+                // AcquireTokenInLongRunningProcess goes to AAD only in a refresh flow
+                requestHandler = _harness.HttpManager.AddSuccessTokenResponseMockHandlerForPost();
+
+                await cca.AcquireTokenInLongRunningProcess(TestConstants.s_scope, cacheKey)
+                    .WithForceRefresh(true)
+                    .ExecuteAsync().ConfigureAwait(false);
+
+                AssertCurrentTelemetry(requestHandler.ActualRequestMessage, ApiIds.AcquireTokenInLongRunningObo, CacheRefreshReason.ForceRefreshOrClaims);
+            }
+        }
+
+        [TestMethod]
+        public async Task CorrectApiIdSet_ClientCredentials_TestAsync()
+        {
+            using (_harness = CreateTestHarness())
+            {
+                _harness.HttpManager.AddInstanceDiscoveryMockHandler();
+                var requestHandler = _harness.HttpManager.AddMockHandlerSuccessfulClientCredentialTokenResponseMessage();
+
+                var cca = CreateConfidentialClientApp();
+
+                await cca.AcquireTokenForClient(TestConstants.s_scope)
+                    .ExecuteAsync().ConfigureAwait(false);
+
+                AssertCurrentTelemetry(requestHandler.ActualRequestMessage, ApiIds.AcquireTokenForClient, CacheRefreshReason.NoCachedAccessToken);
+            }
+        }
+
+        [TestMethod]
+        public async Task CorrectApiIdSet_AuthCode_TestAsync()
+        {
+            using (_harness = CreateTestHarness())
+            {
+                _harness.HttpManager.AddInstanceDiscoveryMockHandler();
+                var requestHandler = _harness.HttpManager.AddSuccessTokenResponseMockHandlerForPost();
+
+                var cca = CreateConfidentialClientApp();
+
+                await cca.AcquireTokenByAuthorizationCode(TestConstants.s_scope, TestConstants.DefaultAuthorizationCode)
+                    .ExecuteAsync().ConfigureAwait(false);
+
+                AssertCurrentTelemetry(requestHandler.ActualRequestMessage, ApiIds.AcquireTokenByAuthorizationCode, CacheRefreshReason.NotApplicable);
+            }
+        }
+
+        [TestMethod]
+        public async Task CorrectApiIdSet_RefreshToken_TestAsync()
+        {
+            using (_harness = CreateTestHarness())
+            {
+                _harness.HttpManager.AddInstanceDiscoveryMockHandler();
+                var requestHandler = _harness.HttpManager.AddSuccessTokenResponseMockHandlerForPost();
+
+                var cca = CreateConfidentialClientApp();
+
+                await ((IByRefreshToken)cca).AcquireTokenByRefreshToken(TestConstants.s_scope, TestConstants.RefreshToken)
+                    .ExecuteAsync().ConfigureAwait(false);
+
+                AssertCurrentTelemetry(requestHandler.ActualRequestMessage, ApiIds.AcquireTokenByRefreshToken, CacheRefreshReason.NotApplicable);
+            }
+        }
+
+        [TestMethod]
+        public async Task CorrectApiIdSet_UsernamePassword_TestAsync()
+        {
+            using (_harness = CreateTestHarness())
+            {
+                _harness.HttpManager.AddInstanceDiscoveryMockHandler();
+                _harness.HttpManager.AddWsTrustMockHandler();
+                var requestHandler = _harness.HttpManager.AddSuccessTokenResponseMockHandlerForPost();
+
+                var pca = CreatePublicClientApp();
+
+                await pca.AcquireTokenByUsernamePassword(TestConstants.s_scope, "username", TestConstants.DefaultPassword)
+                    .ExecuteAsync().ConfigureAwait(false);
+
+                AssertCurrentTelemetry(requestHandler.ActualRequestMessage, ApiIds.AcquireTokenByUsernamePassword, CacheRefreshReason.NotApplicable);
+            }
+        }
+
+        [TestMethod]
+        public async Task CallerSdkDetailsTestAsync()
+        {
+            using (_harness = CreateTestHarness())
+            {
+                _harness.HttpManager.AddInstanceDiscoveryMockHandler();
+                var requestHandler = _harness.HttpManager.AddMockHandlerSuccessfulClientCredentialTokenResponseMessage();
+
+                var cca = CreateConfidentialClientApp();
+
+                await cca.AcquireTokenForClient(TestConstants.s_scope)
+                    .WithExtraQueryParameters(new Dictionary<string, string> { 
+                        { "caller-sdk-id", "testApiId" },
+                        { "caller-sdk-ver", "testSdkVersion"} })
+                    .ExecuteAsync().ConfigureAwait(false);
+
+                AssertCurrentTelemetry(
+                    requestHandler.ActualRequestMessage, 
+                    ApiIds.AcquireTokenForClient, 
+                    CacheRefreshReason.NoCachedAccessToken,
+                    callerSdkId: "testApiId", 
+                    callerSdkVersion: "testSdkVersion");
+            }
+        }
+
+        [TestMethod]
+        public async Task CallerSdkDetails_ConstraintsTestAsync()
+        {
+            string callerSdkId = "testApiIdMoreThan10Chars";
+            string callerSdkVersion = "testSdkVersionMoreThan20Chars";
+
+            using (_harness = CreateTestHarness())
+            {
+                _harness.HttpManager.AddInstanceDiscoveryMockHandler();
+                var requestHandler = _harness.HttpManager.AddMockHandlerSuccessfulClientCredentialTokenResponseMessage();
+
+                var cca = CreateConfidentialClientApp();
+
+                await cca.AcquireTokenForClient(TestConstants.s_scope)
+                    .WithExtraQueryParameters(new Dictionary<string, string> {
+                        { "caller-sdk-id", callerSdkId },
+                        { "caller-sdk-ver", callerSdkVersion } })
+                    .ExecuteAsync().ConfigureAwait(false);
+
+                AssertCurrentTelemetry(
+                    requestHandler.ActualRequestMessage,
+                    ApiIds.AcquireTokenForClient,
+                    CacheRefreshReason.NoCachedAccessToken,
+                    callerSdkId: callerSdkId.Substring(0, Math.Min(callerSdkId.Length, Constants.CallerSdkIdMaxLength)),
+                    callerSdkVersion: callerSdkVersion.Substring(0, Math.Min(callerSdkVersion.Length, Constants.CallerSdkVersionMaxLength)));
+            }
+        }
+
+        [TestMethod]
+        public async Task CallerSdkDetailsWithClientNameTestAsync()
+        {
+            using (_harness = CreateTestHarness())
+            {
+                _harness.HttpManager.AddInstanceDiscoveryMockHandler();
+                var requestHandler = _harness.HttpManager.AddMockHandlerSuccessfulClientCredentialTokenResponseMessage();
+
+                var cca = ConfidentialClientApplicationBuilder.Create(TestConstants.ClientId)
+                .WithClientSecret(TestConstants.ClientSecret)
+                .WithClientName("testApiId")
+                .WithClientVersion("testSdkVersion")
+                .WithAuthority(TestConstants.AuthorityCommonTenant)
+                .WithHttpManager(_harness.HttpManager)
+                .BuildConcrete();
+
+                await cca.AcquireTokenForClient(TestConstants.s_scope)
+                    .ExecuteAsync().ConfigureAwait(false);
+
+                AssertCurrentTelemetry(
+                    requestHandler.ActualRequestMessage,
+                    ApiIds.AcquireTokenForClient,
+                    CacheRefreshReason.NoCachedAccessToken,
+                    callerSdkId: "testApiId",
+                    callerSdkVersion: "testSdkVersion");
+            }
+        }
+
+        [TestMethod]
+        public async Task CallerSdkDetailsWithNullClientNameTestAsync()
+        {
+            using (_harness = CreateTestHarness())
+            {
+                _harness.HttpManager.AddInstanceDiscoveryMockHandler();
+                var requestHandler = _harness.HttpManager.AddMockHandlerSuccessfulClientCredentialTokenResponseMessage();
+
+                var cca = ConfidentialClientApplicationBuilder.Create(TestConstants.ClientId)
+                .WithClientSecret(TestConstants.ClientSecret)
+                .WithClientName(null)
+                .WithClientVersion(null)
+                .WithAuthority(TestConstants.AuthorityCommonTenant)
+                .WithHttpManager(_harness.HttpManager)
+                .BuildConcrete();
+
+                await cca.AcquireTokenForClient(TestConstants.s_scope)
+                    .ExecuteAsync().ConfigureAwait(false);
+
+                AssertCurrentTelemetry(
+                    requestHandler.ActualRequestMessage,
+                    ApiIds.AcquireTokenForClient,
+                    CacheRefreshReason.NoCachedAccessToken,
+                    callerSdkId: "",
+                    callerSdkVersion: "");
+            }
+        }
+
+        private PublicClientApplication CreatePublicClientApp(bool isLegacyCacheEnabled = true)
+        {
+            return PublicClientApplicationBuilder.Create(TestConstants.ClientId)
+                    .WithHttpManager(_harness.HttpManager)
+                    .WithDefaultRedirectUri()
+                    .WithLogging((lvl, msg, _) => Trace.WriteLine($"[MSAL_LOG][{lvl}] {msg}"))
+                    .WithLegacyCacheCompatibility(isLegacyCacheEnabled)
+                    .BuildConcrete();
+        }
+
+        private ConfidentialClientApplication CreateConfidentialClientApp()
+        {
+            return ConfidentialClientApplicationBuilder.Create(TestConstants.ClientId)
+                .WithClientSecret(TestConstants.ClientSecret)
+                .WithAuthority(TestConstants.AuthorityCommonTenant)
+                .WithHttpManager(_harness.HttpManager)
+                .BuildConcrete();
+        }
+
+        private enum AcquireTokenSilentOutcome
+        {
+            SuccessFromCache,
+            SuccessViaRefreshGrant,
+            SuccessViaCacheRefresh,
+            FailInvalidGrant,
+            FailInteractionRequired
+        }
+
+        private enum AcquireTokenInteractiveOutcome
+        {
+            Success,
+
+            /// <summary>
+            /// An error occurs at the /authorization endpoint, for example
+            /// the user closes the embedded browser or AAD complains about a bad redirect URI being configured            
+            /// </summary>
+            AuthorizationError,
+
+            /// <summary>
+            /// An error occurs at the /token endpoint. HTTP 5xx errors and 429 denote that AAD is down.
+            /// In this case the telemetry will not have been recorded and MSAL needs to keep it around.
+            /// </summary>
+            AADUnavailableError,
+
+            TaskCanceledException
+        }
+
+        private async Task<(HttpRequestMessage HttpRequest, Guid Correlationid)> RunAcquireTokenInteractiveAsync(
+            AcquireTokenInteractiveOutcome outcome)
+        {
+            MockHttpMessageHandler tokenRequestHandler = null;
+            Guid correlationId;
+
+            switch (outcome)
+            {
+                case AcquireTokenInteractiveOutcome.Success:
+
+                    _app.ServiceBundle.ConfigureMockWebUI();
+
+                    tokenRequestHandler = _harness.HttpManager.AddSuccessTokenResponseMockHandlerForPost();
+                    var authResult = await _app
+                        .AcquireTokenInteractive(TestConstants.s_scope)
+                        .ExecuteAsync()
+                        .ConfigureAwait(false);
+                    correlationId = authResult.CorrelationId;
+                    break;
+                case AcquireTokenInteractiveOutcome.AuthorizationError:
+                    correlationId = Guid.NewGuid();
+
+                    var ui = Substitute.For<IWebUI>();
+                    ui.UpdateRedirectUri(Arg.Any<Uri>()).Returns(new Uri("http://localhost:1234"));
+                    ui.AcquireAuthorizationAsync(null, null, null, default).ThrowsForAnyArgs(
+                        new MsalClientException("user_cancelled"));
+                    _app.ServiceBundle.ConfigureMockWebUI(ui);
+
+                    var ex = await AssertException.TaskThrowsAsync<MsalClientException>(() =>
+                        _app
+                        .AcquireTokenInteractive(TestConstants.s_scope)
+                        .WithCorrelationId(correlationId)
+                        .ExecuteAsync())
+                        .ConfigureAwait(false);
+
+                    break;
+                case AcquireTokenInteractiveOutcome.AADUnavailableError:
+                    correlationId = Guid.NewGuid();
+
+                    _app.ServiceBundle.ConfigureMockWebUI();
+
+                    tokenRequestHandler = new MockHttpMessageHandler()
+                    {
+                        ExpectedMethod = HttpMethod.Post,
+                        ResponseMessage = MockHelpers.CreateFailureMessage(
+                           System.Net.HttpStatusCode.GatewayTimeout, "gateway timeout")
+                    };
+                    var tokenRequestHandler2 = new MockHttpMessageHandler()
+                    {
+                        ExpectedMethod = HttpMethod.Post,
+                        ResponseMessage = MockHelpers.CreateFailureMessage(
+                         System.Net.HttpStatusCode.GatewayTimeout, "gateway timeout")
+                    };
+
+                    // 2 of these are needed because MSAL has a "retry once" policy for 5xx errors
+                    _harness.HttpManager.AddMockHandler(tokenRequestHandler2);
+                    _harness.HttpManager.AddMockHandler(tokenRequestHandler);
+
+                    var serviceEx = await AssertException.TaskThrowsAsync<MsalServiceException>(() =>
+                        _app
+                        .AcquireTokenInteractive(TestConstants.s_scope)
+                        .WithCorrelationId(correlationId)
+                        .ExecuteAsync())
+                        .ConfigureAwait(false);
+
+                    break;
+
+                case AcquireTokenInteractiveOutcome.TaskCanceledException:
+                    correlationId = Guid.NewGuid();
+
+                    CancellationTokenSource cts = new CancellationTokenSource();
+                    cts.Cancel(true);
+                    CancellationToken token = cts.Token;
+
+                    var operationCanceledException = await AssertException.TaskThrowsAsync<TaskCanceledException>(() =>
+                        _app
+                        .AcquireTokenInteractive(TestConstants.s_scope)
+                        .WithCorrelationId(correlationId)
+                        .ExecuteAsync(token))
+                        .ConfigureAwait(false);
+
+                    break;
+
+                default:
+                    throw new NotImplementedException();
+            }
+
+            Assert.AreEqual(0, _harness.HttpManager.QueueSize);
+
+            return (tokenRequestHandler?.ActualRequestMessage, correlationId);
+        }
+
+        private async Task<(HttpRequestMessage HttpRequest, Guid Correlationid)> RunAcquireTokenSilentAsync(
+            AcquireTokenSilentOutcome outcome,
+            bool forceRefresh = false)
+        {
+            MockHttpMessageHandler tokenRequest = null;
+            Guid correlationId;
+
+            var account = (await _app.GetAccountsAsync().ConfigureAwait(false)).Single();
+            AcquireTokenSilentParameterBuilder request = _app
+                      .AcquireTokenSilent(TestConstants.s_scope, account)
+                      .WithForceRefresh(forceRefresh);
+
+            switch (outcome)
+            {
+                case AcquireTokenSilentOutcome.SuccessFromCache:
+                    var authResult = await request
+                       .ExecuteAsync()
+                       .ConfigureAwait(false);
+
+                    correlationId = authResult.CorrelationId;
+                    break;
+                case AcquireTokenSilentOutcome.SuccessViaRefreshGrant:
+                    // let's remove the AT so that they can't be used 
+                    _app.UserTokenCacheInternal.Accessor.ClearAccessTokens();
+                    tokenRequest = _harness.HttpManager.AddSuccessTokenResponseMockHandlerForPost(TestConstants.AuthorityUtidTenant,
+                        responseMessage: MockHelpers.CreateSuccessTokenResponseMessage(refreshToken: Guid.NewGuid().ToString()));
+                    authResult = await request
+                      .ExecuteAsync()
+                      .ConfigureAwait(false);
+                    correlationId = authResult.CorrelationId;
+
+                    break;
+                case AcquireTokenSilentOutcome.SuccessViaCacheRefresh:
+                    tokenRequest = _harness.HttpManager.AddSuccessTokenResponseMockHandlerForPost(TestConstants.AuthorityUtidTenant,
+                        responseMessage: MockHelpers.CreateSuccessTokenResponseMessage(refreshToken: Guid.NewGuid().ToString()));
+                    authResult = await request
+                      .ExecuteAsync()
+                      .ConfigureAwait(false);
+                    correlationId = authResult.CorrelationId;
+
+                    break;
+                case AcquireTokenSilentOutcome.FailInvalidGrant:
+                    (tokenRequest, correlationId) = await RunSilentFlowWithTokenErrorAsync(request, "invalid_grant")
+                        .ConfigureAwait(false);
+
+                    break;
+                case AcquireTokenSilentOutcome.FailInteractionRequired:
+                    (tokenRequest, correlationId) = await RunSilentFlowWithTokenErrorAsync(request, "interaction_required")
+                        .ConfigureAwait(false);
+                    break;
+
+                default:
+                    throw new NotImplementedException();
+            }
+
+            TestCommon.YieldTillSatisfied(() => _harness.HttpManager.QueueSize == 0);
+            Assert.AreEqual(0, _harness.HttpManager.QueueSize);
+            return (tokenRequest?.ActualRequestMessage, correlationId);
+        }
+
+        private async Task<(MockHttpMessageHandler MockHttpHandler, Guid Correlationid)> RunSilentFlowWithTokenErrorAsync(AcquireTokenSilentParameterBuilder request, string errorCode)
+        {
+            _app.UserTokenCacheInternal.Accessor.ClearAccessTokens();
+
+            var correlationId = Guid.NewGuid();
+            var tokenRequest = _harness.HttpManager.AddFailureTokenEndpointResponse(
+                errorCode,
+                TestConstants.AuthorityUtidTenant,
+                correlationId.ToString());
+
+            var ex = await AssertException.TaskThrowsAsync<MsalServiceException>(
+                () => request.WithCorrelationId(correlationId).ExecuteAsync(),
+                allowDerived: true)
+                .ConfigureAwait(false);
+
+            Assert.AreEqual(
+                correlationId,
+                Guid.Parse(ex.CorrelationId),
+                "Test error - Exception correlation ID does not match WithCorrelationId value");
+
+            return (tokenRequest, correlationId);
+        }
+
+        private void AssertCurrentTelemetry(
+            HttpRequestMessage requestMessage,
+            ApiIds apiId,
+            CacheRefreshReason cacheInfo,
+            bool isCacheSerialized = false,
+            bool isLegacyCacheEnabled = true, 
+            string callerSdkId = "", 
+            string callerSdkVersion = "")
+        {
+            string[] telemetryCategories = requestMessage.Headers.GetValues(
+                TelemetryConstants.XClientCurrentTelemetry).Single().Split('|');
+
+            Assert.AreEqual(3, telemetryCategories.Length);
+            Assert.AreEqual(1, telemetryCategories[0].Split(',').Length); // version
+            Assert.AreEqual(5, telemetryCategories[1].Split(',').Length); // api_id, cache_info, region_used, region_source, region_outcome
+            Assert.AreEqual(5, telemetryCategories[2].Split(',').Length); // platform_fields
+
+            Assert.AreEqual(TelemetryConstants.HttpTelemetrySchemaVersion.ToString(), telemetryCategories[0]); // version
+
+            Assert.AreEqual(
+                apiId.ToString("D"),
+                telemetryCategories[1].Split(',')[0]); // current_api_id
+
+            Assert.AreEqual(cacheInfo.ToString("D"), telemetryCategories[1].Split(',')[1]); // cache_info
+
+            Assert.AreEqual(isCacheSerialized ? "1" : "0", telemetryCategories[2].Split(',')[0]); // is_cache_serialized
+
+            Assert.AreEqual(isLegacyCacheEnabled ? "1" : "0", telemetryCategories[2].Split(',')[1]); // is_legacy_cache_enabled
+
+            Assert.AreEqual(TelemetryTokenTypeConstants.Bearer.ToString(), telemetryCategories[2].Split(',')[2]);
+
+            Assert.AreEqual(callerSdkId, telemetryCategories[2].Split(',')[3]);
+
+            Assert.AreEqual(callerSdkVersion, telemetryCategories[2].Split(',')[4]);
+        }    
+    }
+}