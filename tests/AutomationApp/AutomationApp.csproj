﻿<?xml version="1.0" encoding="utf-8"?>
<Project ToolsVersion="15.0" xmlns="http://schemas.microsoft.com/developer/msbuild/2003">
  <Import Project="$(MSBuildExtensionsPath)\$(MSBuildToolsVersion)\Microsoft.Common.props" Condition="Exists('$(MSBuildExtensionsPath)\$(MSBuildToolsVersion)\Microsoft.Common.props')" />
  <PropertyGroup>
    <Configuration Condition=" '$(Configuration)' == '' ">Debug</Configuration>
    <Platform Condition=" '$(Platform)' == '' ">AnyCPU</Platform>
    <ProjectGuid>{B1756937-89A6-4165-A832-7C7200D61E7E}</ProjectGuid>
    <OutputType>WinExe</OutputType>
    <RootNamespace>AutomationApp</RootNamespace>
    <AssemblyName>AutomationApp</AssemblyName>
    <TargetFrameworkVersion>v4.6.1</TargetFrameworkVersion>
    <FileAlignment>512</FileAlignment>
    <NuGetPackageImportStamp>
    </NuGetPackageImportStamp>
    <TargetFrameworkProfile />
  </PropertyGroup>
  <PropertyGroup Condition=" '$(Configuration)|$(Platform)' == 'Debug|AnyCPU' ">
    <PlatformTarget>AnyCPU</PlatformTarget>
    <DebugSymbols>true</DebugSymbols>
    <DebugType>full</DebugType>
    <Optimize>false</Optimize>
    <OutputPath>bin\Debug\</OutputPath>
    <DefineConstants>DEBUG;TRACE</DefineConstants>
    <ErrorReport>prompt</ErrorReport>
    <WarningLevel>4</WarningLevel>
  </PropertyGroup>
  <PropertyGroup Condition=" '$(Configuration)|$(Platform)' == 'Release|AnyCPU' ">
    <PlatformTarget>AnyCPU</PlatformTarget>
    <DebugType>pdbonly</DebugType>
    <Optimize>true</Optimize>
    <OutputPath>bin\Release\</OutputPath>
    <DefineConstants>TRACE</DefineConstants>
    <ErrorReport>prompt</ErrorReport>
    <WarningLevel>4</WarningLevel>
  </PropertyGroup>
<<<<<<< HEAD
  <PropertyGroup Condition="'$(Configuration)|$(Platform)' == 'Appveyor|AnyCPU'">
    <OutputPath>bin\Appveyor\</OutputPath>
  </PropertyGroup>
  <!-- Set this env variable locally to enable Telemetry on developer applications-->
  <PropertyGroup Condition="'$(TELEMETRY)' != ''">
    <DefineConstants>$(DefineConstants);TELEMETRY</DefineConstants>
  </PropertyGroup>
=======
>>>>>>> f042bb80
  <ItemGroup>
    <Reference Include="System" />
    <Reference Include="System.Core" />
    <Reference Include="System.Runtime.Serialization" />
    <Reference Include="System.Security" />
    <Reference Include="System.Web.Extensions" />
    <Reference Include="System.Xml.Linq" />
    <Reference Include="System.Data.DataSetExtensions" />
    <Reference Include="Microsoft.CSharp" />
    <Reference Include="System.Data" />
    <Reference Include="System.Deployment" />
    <Reference Include="System.Drawing" />
    <Reference Include="System.Net.Http" />
    <Reference Include="System.Windows.Forms" />
    <Reference Include="System.Xml" />
  </ItemGroup>
  <ItemGroup>
    <Compile Include="TokenHandler.cs" />
    <Compile Include="AutomationUI.cs">
      <SubType>Form</SubType>
    </Compile>
    <Compile Include="AutomationUI.Designer.cs">
      <DependentUpon>AutomationUI.cs</DependentUpon>
    </Compile>
    <Compile Include="AppLogger.cs" />
    <Compile Include="Program.cs" />
    <Compile Include="Properties\AssemblyInfo.cs" />
    <EmbeddedResource Include="AutomationUI.resx">
      <DependentUpon>AutomationUI.cs</DependentUpon>
    </EmbeddedResource>
    <EmbeddedResource Include="Properties\Resources.resx">
      <Generator>ResXFileCodeGenerator</Generator>
      <LastGenOutput>Resources.Designer.cs</LastGenOutput>
      <SubType>Designer</SubType>
    </EmbeddedResource>
    <Compile Include="Properties\Resources.Designer.cs">
      <AutoGen>True</AutoGen>
      <DependentUpon>Resources.resx</DependentUpon>
      <DesignTime>True</DesignTime>
    </Compile>
    <None Include="Properties\Settings.settings">
      <Generator>SettingsSingleFileGenerator</Generator>
      <LastGenOutput>Settings.Designer.cs</LastGenOutput>
    </None>
    <Compile Include="Properties\Settings.Designer.cs">
      <AutoGen>True</AutoGen>
      <DependentUpon>Settings.settings</DependentUpon>
      <DesignTimeSharedInput>True</DesignTimeSharedInput>
    </Compile>
  </ItemGroup>
  <ItemGroup>
    <None Include="App.config" />
  </ItemGroup>
  <ItemGroup>
    <ProjectReference Include="..\..\src\Microsoft.Identity.Client\Microsoft.Identity.Client.csproj">
      <Project>{3433eb33-114a-4db7-bc57-14f17f55da3c}</Project>
      <Name>Microsoft.Identity.Client</Name>
    </ProjectReference>
    <ProjectReference Condition="'$(TELEMETRY)' != ''" Include="..\devapps\AriaTelemetryProvider\AriaTelemetryProvider.csproj">
      <Project>{2ae44538-8e72-4d43-9cd1-b26c3a657814}</Project>
      <Name>AriaTelemetryProvider</Name>
    </ProjectReference>
  </ItemGroup>
  <ItemGroup>
    <PackageReference Include="System.Net.Http">
      <Version>4.3.4</Version>
    </PackageReference>
  </ItemGroup>
  <Import Project="$(MSBuildToolsPath)\Microsoft.CSharp.targets" />
</Project><|MERGE_RESOLUTION|>--- conflicted
+++ resolved
@@ -33,16 +33,10 @@
     <ErrorReport>prompt</ErrorReport>
     <WarningLevel>4</WarningLevel>
   </PropertyGroup>
-<<<<<<< HEAD
-  <PropertyGroup Condition="'$(Configuration)|$(Platform)' == 'Appveyor|AnyCPU'">
-    <OutputPath>bin\Appveyor\</OutputPath>
-  </PropertyGroup>
-  <!-- Set this env variable locally to enable Telemetry on developer applications-->
+<!-- Set this env variable locally to enable Telemetry on developer applications-->
   <PropertyGroup Condition="'$(TELEMETRY)' != ''">
     <DefineConstants>$(DefineConstants);TELEMETRY</DefineConstants>
   </PropertyGroup>
-=======
->>>>>>> f042bb80
   <ItemGroup>
     <Reference Include="System" />
     <Reference Include="System.Core" />
