﻿// Copyright (c) Microsoft Corporation. All rights reserved.
// Licensed under the MIT License.

using Microsoft.Identity.Client;
using Microsoft.Identity.Client.AppConfig;
using Microsoft.Identity.Client.MtlsPop;
using Microsoft.Identity.Test.Common.Core.Helpers;
using Microsoft.VisualStudio.TestTools.UnitTesting;
using System;
using System.Threading.Tasks;

namespace Microsoft.Identity.Test.E2E
{
    [TestClass]
    public class ManagedIdentityImdsTests
    {
        private const string ArmScope = "https://management.azure.com";

        private static IManagedIdentityApplication BuildMi(
           string userAssignedId = null,
           string idType = null)
        {
            ManagedIdentityId miId = userAssignedId is null
                ? ManagedIdentityId.SystemAssigned
                : idType.ToLowerInvariant() switch
                {
                    "clientid" => ManagedIdentityId.WithUserAssignedClientId(userAssignedId),
                    "resourceid" => ManagedIdentityId.WithUserAssignedResourceId(userAssignedId),
                    "objectid" => ManagedIdentityId.WithUserAssignedObjectId(userAssignedId),
                    _ => throw new ArgumentOutOfRangeException(nameof(idType))
                };

            var builder = ManagedIdentityApplicationBuilder.Create(miId);
            builder.Config.AccessorOptions = null;
            return builder.Build();
        }

        [RunOnAzureDevOps]
        [TestCategory("MI_E2E_Imds")]
        [DataTestMethod]
<<<<<<< HEAD
        [DataRow(null /*SAMI*/, null, DisplayName = "SAMI")]
        [DataRow("8ef2ae5a-f349-4d36-bc0e-a567f2cc50f7", "clientid", DisplayName = "UAMI-ClientId")]
        [DataRow("/subscriptions/6f52c299-a200-4fe1-8822-a3b61cf1f931/resourcegroups/DevOpsHostedAgents/providers/Microsoft.ManagedIdentity/userAssignedIdentities/ID4SMSIHostedAgent_UAMI",
         "resourceid", DisplayName = "UAMI-ResourceId")]
        [DataRow("0651a6fc-fbf5-4904-9e48-16f63ec1f2b1", "objectid", DisplayName = "UAMI-ObjectId")]
=======
        [DataRow(null /*SAMI*/, null, DisplayName = "AcquireToken_OnImds_Succeeds-SAMI")]
        [DataRow("4b7a4b0b-ecb2-409e-879a-1e21a15ddaf6", "clientid", DisplayName = "AcquireToken_OnImds_Succeeds-UAMI-ClientId")]
        [DataRow("/subscriptions/c1686c51-b717-4fe0-9af3-24a20a41fb0c/resourcegroups/MSAL_MSI/providers/Microsoft.ManagedIdentity/userAssignedIdentities/LabVaultAccess_UAMI",
         "resourceid", DisplayName = "AcquireToken_OnImds_Succeeds-UAMI-ResourceId")]
        [DataRow("1eee55b7-168a-46be-8d19-30e830ee9611", "objectid", DisplayName = "AcquireToken_OnImds_Succeeds-UAMI-ObjectId")]
>>>>>>> 3ea20b4a
        public async Task AcquireToken_OnImds_Succeeds(string id, string idType)
        {
            var mi = BuildMi(id, idType);

            var result = await mi.AcquireTokenForManagedIdentity(ArmScope)
                .ExecuteAsync()
                .ConfigureAwait(false);

            Assert.IsFalse(string.IsNullOrEmpty(result.AccessToken), "AccessToken should not be empty.");

            Assert.AreEqual(TokenSource.IdentityProvider, result.AuthenticationResultMetadata.TokenSource,
                "First call must hit MSI endpoint.");

            var second = await mi.AcquireTokenForManagedIdentity(ArmScope)
                .ExecuteAsync()
                .ConfigureAwait(false);

            Assert.AreEqual(TokenSource.IdentityProvider, result.AuthenticationResultMetadata.TokenSource);
            Assert.AreEqual(TokenSource.Cache, second.AuthenticationResultMetadata.TokenSource);
            Assert.AreEqual(result.AccessToken, second.AccessToken);
        }

        [RunOnAzureDevOps]
        [TestCategory("MI_E2E_Imds")]
        [DataTestMethod]
        [DataRow(null /*SAMI*/, null, DisplayName = "AcquireToken_OnImds_Fails_WithMtlsProofOfPossession-SAMI")]
        [DataRow("4b7a4b0b-ecb2-409e-879a-1e21a15ddaf6", "clientid", DisplayName = "AcquireToken_OnImds_Fails_WithMtlsProofOfPossession-UAMI-ClientId")]
        [DataRow("/subscriptions/c1686c51-b717-4fe0-9af3-24a20a41fb0c/resourcegroups/MSAL_MSI/providers/Microsoft.ManagedIdentity/userAssignedIdentities/LabVaultAccess_UAMI",
         "resourceid", DisplayName = "AcquireToken_OnImds_Fails_WithMtlsProofOfPossession-UAMI-ResourceId")]
        [DataRow("1eee55b7-168a-46be-8d19-30e830ee9611", "objectid", DisplayName = "AcquireToken_OnImds_Fails_WithMtlsProofOfPossession-UAMI-ObjectId")]
        public async Task AcquireToken_OnImds_Fails_WithMtlsProofOfPossession(string id, string idType)
        {
            var mi = BuildMi(id, idType);

            var ex = await Assert.ThrowsExceptionAsync<MsalClientException>(async () =>
                await mi.AcquireTokenForManagedIdentity(ArmScope)
                .WithMtlsProofOfPossession()
                .ExecuteAsync().ConfigureAwait(false)
            ).ConfigureAwait(false);

            Assert.AreEqual(MsalError.MtlsPopTokenNotSupportedinImdsV1, ex.ErrorCode);
        }
    }
}<|MERGE_RESOLUTION|>--- conflicted
+++ resolved
@@ -38,19 +38,11 @@
         [RunOnAzureDevOps]
         [TestCategory("MI_E2E_Imds")]
         [DataTestMethod]
-<<<<<<< HEAD
-        [DataRow(null /*SAMI*/, null, DisplayName = "SAMI")]
-        [DataRow("8ef2ae5a-f349-4d36-bc0e-a567f2cc50f7", "clientid", DisplayName = "UAMI-ClientId")]
-        [DataRow("/subscriptions/6f52c299-a200-4fe1-8822-a3b61cf1f931/resourcegroups/DevOpsHostedAgents/providers/Microsoft.ManagedIdentity/userAssignedIdentities/ID4SMSIHostedAgent_UAMI",
-         "resourceid", DisplayName = "UAMI-ResourceId")]
-        [DataRow("0651a6fc-fbf5-4904-9e48-16f63ec1f2b1", "objectid", DisplayName = "UAMI-ObjectId")]
-=======
         [DataRow(null /*SAMI*/, null, DisplayName = "AcquireToken_OnImds_Succeeds-SAMI")]
-        [DataRow("4b7a4b0b-ecb2-409e-879a-1e21a15ddaf6", "clientid", DisplayName = "AcquireToken_OnImds_Succeeds-UAMI-ClientId")]
+        [DataRow("8ef2ae5a-f349-4d36-bc0e-a567f2cc50f7", "clientid", DisplayName = "AcquireToken_OnImds_Succeeds-UAMI-ClientId")]
         [DataRow("/subscriptions/c1686c51-b717-4fe0-9af3-24a20a41fb0c/resourcegroups/MSAL_MSI/providers/Microsoft.ManagedIdentity/userAssignedIdentities/LabVaultAccess_UAMI",
          "resourceid", DisplayName = "AcquireToken_OnImds_Succeeds-UAMI-ResourceId")]
         [DataRow("1eee55b7-168a-46be-8d19-30e830ee9611", "objectid", DisplayName = "AcquireToken_OnImds_Succeeds-UAMI-ObjectId")]
->>>>>>> 3ea20b4a
         public async Task AcquireToken_OnImds_Succeeds(string id, string idType)
         {
             var mi = BuildMi(id, idType);
@@ -77,7 +69,7 @@
         [TestCategory("MI_E2E_Imds")]
         [DataTestMethod]
         [DataRow(null /*SAMI*/, null, DisplayName = "AcquireToken_OnImds_Fails_WithMtlsProofOfPossession-SAMI")]
-        [DataRow("4b7a4b0b-ecb2-409e-879a-1e21a15ddaf6", "clientid", DisplayName = "AcquireToken_OnImds_Fails_WithMtlsProofOfPossession-UAMI-ClientId")]
+        [DataRow("8ef2ae5a-f349-4d36-bc0e-a567f2cc50f7", "clientid", DisplayName = "AcquireToken_OnImds_Fails_WithMtlsProofOfPossession-UAMI-ClientId")]
         [DataRow("/subscriptions/c1686c51-b717-4fe0-9af3-24a20a41fb0c/resourcegroups/MSAL_MSI/providers/Microsoft.ManagedIdentity/userAssignedIdentities/LabVaultAccess_UAMI",
          "resourceid", DisplayName = "AcquireToken_OnImds_Fails_WithMtlsProofOfPossession-UAMI-ResourceId")]
         [DataRow("1eee55b7-168a-46be-8d19-30e830ee9611", "objectid", DisplayName = "AcquireToken_OnImds_Fails_WithMtlsProofOfPossession-UAMI-ObjectId")]
