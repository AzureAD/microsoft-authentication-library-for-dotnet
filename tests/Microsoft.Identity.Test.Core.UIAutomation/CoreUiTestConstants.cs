--- conflicted
+++ resolved
@@ -1,96 +1,93 @@
-﻿// Copyright (c) Microsoft Corporation. All rights reserved.
-// Licensed under the MIT License.
-
-namespace Microsoft.Identity.Test.UIAutomation.Infrastructure
-{
-    public static class CoreUiTestConstants
-    {
-        // Resources
-        public const string MSGraph = "https://graph.microsoft.com";
-        public const string Exchange = "https://outlook.office365.com/";
-
-        //MSAL test app
-        public const string AcquireTokenButtonId = "acquireToken_button";
-        public const string AcquireTokenWithPromptBehaviorAlwaysId = "acquireTokenPromptBehaviorAlways";
-        public const string AcquireTokenSilentButtonId = "acquireTokenSilent_button";
-        public const string ClientIdEntryId = "clientIdEntry";
-        public const string ResourceEntryId = "resourceEntry";
-        public const string PromptBehaviorEntryId = "promptBehaviorEntry";
-        public const string PromptBehaviorAuto = "auto";
-        public const string PromptBehaviorAlways = "always";
-        public const string SecondPageId = "secondPage";
-        public const string ClearCacheId = "clearCache";
-        public const string SaveID = "saveButton";
-        public const string WebUPNInputId = "i0116";
-        public const string AdfsV4UsernameInputdId = "userNameInput";
-        public const string AdfsV4WebPasswordId = "passwordInput";
-        public const string AdfsV4WebSubmitId = "submitButton";
-        public const string WebPasswordId = "i0118";
-        public const string WebSubmitId = "idSIButton9";
-        public const string TestResultId = "testResult";
-        public const string TestResultSuccessfulMessage = "Result: Success";
-        public const string TestResultFailureMessage = "Result: Failure";
-        public const string ClearAllCacheId = "ClearAllCache";
-
-        public const string DefaultScope = "User.Read";
-        public const string AcquirePageId = "AcquirePage";
-        public const string CachePageID = "CachePage";
-        public const string SettingsPageId = "SettingsPage";
-        public const string LogPageId = "LogPage";
-        public const string AcquirePageAndroidId = "Acquire";
-        public const string CachePageAndroidID = "Cache";
-        public const string SettingsPageAndroidId = "Settings";
-        public const string LogPageAndroidId = "Log";
-        public const string ScopesEntryId = "scopesList";
-        public const string UiBehaviorPickerId = "uiBehavior";
-        public const string SelectUser = "userList";
-        public const string UserNotSelected = "not selected";
-        public const string UserMissingFromResponse = "Missing from the token response";
-        public const string RedirectUriOnAndroid = "urn:ietf:wg:oauth:2.0:oob";
-        public const string RedirectUriEntryId = "redirectUriEntry";
-<<<<<<< HEAD
-        public const string ConsentAcceptId = "idBtn_Accept";
-=======
-        public const string PasswordInput = "password";
-        public const string AlternativePasswordInput = "Passwd";
->>>>>>> 9e62d330
-
-        // ADFSv2 fields
-        public const string AdfsV2WebUsernameInputId = "ContentPlaceHolder1_UsernameTextBox";
-        public const string AdfsV2WebPasswordInputId = "ContentPlaceHolder1_PasswordTextBox";
-        public const string AdfsV2WebSubmitButtonId = "ContentPlaceHolder1_SubmitButton";
-
-        //MSAL B2C
-        public const string AuthorityPickerId = "b2cAuthorityPicker";
-        public const string WebUpnB2CLocalInputId = "logonIdentifier";
-        public const string B2CWebSubmitId = "next";
-        public const string B2CWebPasswordId = "password";
-        public const string B2CLoginAuthority = "b2clogin.com";
-        public const string ROPC = "ROPC";
-        public const string ROPCUsernameId = "usernameId";
-        public const string ROPCPasswordId = "passwordId";
-        public const string MicrosoftOnlineAuthority = "login.microsoftonline.com";
-        public const string NonB2CAuthority = "non-b2c authority";
-        public const string B2CEditProfileAuthority = "Edit profile policy authority";
-        public const string FacebookAccountId = "FacebookExchange";
-        public const string WebUpnB2CFacebookInputId = "m_login_email";
-        public const string B2CWebPasswordFacebookId = "m_login_password";
-        public const string B2CFacebookSubmitId = "u_0_5";
-        public const string GoogleAccountId = "GoogleExchange";
-        public const string WebUpnB2CGoogleInputId = "Email";
-        public const string B2CWebPasswordGoogleId = "Passwd";
-        public const string B2CGoogleNextId = "next";
-        public const string B2CGoogleSignInId = "signIn";
-        public const string B2CEditProfileContinueId = "continue";
-
-        // these should match the product enum values
-        public const string UiBehaviorConsent = "consent";
-        public const string UiBehaviorSelectAccount = "select_account";
-        public const string UiBehaviorLogin = "login";
-        public const string UiBehaviorNoPrompt = "no_prompt";
-
-        // Test Constants
-        public const int ResultCheckPolliInterval = 1000;
-        public const int MaximumResultCheckRetryAttempts = 20;
-    }
-}+﻿// Copyright (c) Microsoft Corporation. All rights reserved.
+// Licensed under the MIT License.
+
+namespace Microsoft.Identity.Test.UIAutomation.Infrastructure
+{
+    public static class CoreUiTestConstants
+    {
+        // Resources
+        public const string MSGraph = "https://graph.microsoft.com";
+        public const string Exchange = "https://outlook.office365.com/";
+
+        //MSAL test app
+        public const string AcquireTokenButtonId = "acquireToken_button";
+        public const string AcquireTokenWithPromptBehaviorAlwaysId = "acquireTokenPromptBehaviorAlways";
+        public const string AcquireTokenSilentButtonId = "acquireTokenSilent_button";
+        public const string ClientIdEntryId = "clientIdEntry";
+        public const string ResourceEntryId = "resourceEntry";
+        public const string PromptBehaviorEntryId = "promptBehaviorEntry";
+        public const string PromptBehaviorAuto = "auto";
+        public const string PromptBehaviorAlways = "always";
+        public const string SecondPageId = "secondPage";
+        public const string ClearCacheId = "clearCache";
+        public const string SaveID = "saveButton";
+        public const string WebUPNInputId = "i0116";
+        public const string AdfsV4UsernameInputdId = "userNameInput";
+        public const string AdfsV4WebPasswordId = "passwordInput";
+        public const string AdfsV4WebSubmitId = "submitButton";
+        public const string WebPasswordId = "i0118";
+        public const string WebSubmitId = "idSIButton9";
+        public const string TestResultId = "testResult";
+        public const string TestResultSuccessfulMessage = "Result: Success";
+        public const string TestResultFailureMessage = "Result: Failure";
+        public const string ClearAllCacheId = "ClearAllCache";
+
+        public const string DefaultScope = "User.Read";
+        public const string AcquirePageId = "AcquirePage";
+        public const string CachePageID = "CachePage";
+        public const string SettingsPageId = "SettingsPage";
+        public const string LogPageId = "LogPage";
+        public const string AcquirePageAndroidId = "Acquire";
+        public const string CachePageAndroidID = "Cache";
+        public const string SettingsPageAndroidId = "Settings";
+        public const string LogPageAndroidId = "Log";
+        public const string ScopesEntryId = "scopesList";
+        public const string UiBehaviorPickerId = "uiBehavior";
+        public const string SelectUser = "userList";
+        public const string UserNotSelected = "not selected";
+        public const string UserMissingFromResponse = "Missing from the token response";
+        public const string RedirectUriOnAndroid = "urn:ietf:wg:oauth:2.0:oob";
+        public const string RedirectUriEntryId = "redirectUriEntry";
+        public const string ConsentAcceptId = "idBtn_Accept";
+        public const string PasswordInput = "password";
+        public const string AlternativePasswordInput = "Passwd";
+
+        // ADFSv2 fields
+        public const string AdfsV2WebUsernameInputId = "ContentPlaceHolder1_UsernameTextBox";
+        public const string AdfsV2WebPasswordInputId = "ContentPlaceHolder1_PasswordTextBox";
+        public const string AdfsV2WebSubmitButtonId = "ContentPlaceHolder1_SubmitButton";
+
+        //MSAL B2C
+        public const string AuthorityPickerId = "b2cAuthorityPicker";
+        public const string WebUpnB2CLocalInputId = "logonIdentifier";
+        public const string B2CWebSubmitId = "next";
+        public const string B2CWebPasswordId = "password";
+        public const string B2CLoginAuthority = "b2clogin.com";
+        public const string ROPC = "ROPC";
+        public const string ROPCUsernameId = "usernameId";
+        public const string ROPCPasswordId = "passwordId";
+        public const string MicrosoftOnlineAuthority = "login.microsoftonline.com";
+        public const string NonB2CAuthority = "non-b2c authority";
+        public const string B2CEditProfileAuthority = "Edit profile policy authority";
+        public const string FacebookAccountId = "FacebookExchange";
+        public const string WebUpnB2CFacebookInputId = "m_login_email";
+        public const string B2CWebPasswordFacebookId = "m_login_password";
+        public const string B2CFacebookSubmitId = "u_0_5";
+        public const string GoogleAccountId = "GoogleExchange";
+        public const string WebUpnB2CGoogleInputId = "Email";
+        public const string B2CWebPasswordGoogleId = "Passwd";
+        public const string B2CGoogleNextId = "next";
+        public const string B2CGoogleSignInId = "signIn";
+        public const string B2CEditProfileContinueId = "continue";
+
+        // these should match the product enum values
+        public const string UiBehaviorConsent = "consent";
+        public const string UiBehaviorSelectAccount = "select_account";
+        public const string UiBehaviorLogin = "login";
+        public const string UiBehaviorNoPrompt = "no_prompt";
+
+        // Test Constants
+        public const int ResultCheckPolliInterval = 1000;
+        public const int MaximumResultCheckRetryAttempts = 20;
+    }
+}