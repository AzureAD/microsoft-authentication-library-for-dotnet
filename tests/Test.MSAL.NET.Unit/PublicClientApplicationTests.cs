--- conflicted
+++ resolved
@@ -94,18 +94,6 @@
 
         [TestMethod]
         [TestCategory("PublicClientApplicationTests")]
-<<<<<<< HEAD
-
-        public void AcquireTokenSilentServiceErrorTest()
-        {
-            PublicClientApplication app = new PublicClientApplication(TestConstants.DefaultClientId);
-            app.UserTokenCache = TokenCacheTests.CreateCacheWithItems();
-            
-            MockHttpMessageHandler mockHandler = new MockHttpMessageHandler();
-            mockHandler.Method = HttpMethod.Post;
-            mockHandler.ResponseMessage = MockHelpers.CreateInvalidGrantTokenResponseMessage();
-            HttpMessageHandlerFactory.MockHandler = mockHandler;
-=======
         public void AcquireTokenSilentForceRefreshTest()
         {
             PublicClientApplication app = new PublicClientApplication(TestConstants.DefaultClientId);
@@ -125,55 +113,51 @@
             Assert.AreEqual(TestConstants.DefaultScope.Union(TestConstants.ScopeForAnotherResource).ToArray().AsSingleString(), result.Scope.AsSingleString());
         }
 
-        /*        [TestMethod]
-                [TestCategory("PublicClientApplicationTests")]
-                public void AcquireTokenMoreScopesTest()
+        [TestMethod]
+        [TestCategory("PublicClientApplicationTests")]
+        public void AcquireTokenSilentServiceErrorTest()
+        {
+            PublicClientApplication app = new PublicClientApplication(TestConstants.DefaultClientId);
+            app.UserTokenCache = TokenCacheHelper.CreateCacheWithItems();
+
+            MockHttpMessageHandler mockHandler = new MockHttpMessageHandler();
+            mockHandler.Method = HttpMethod.Post;
+            mockHandler.ResponseMessage = MockHelpers.CreateInvalidGrantTokenResponseMessage();
+            HttpMessageHandlerFactory.MockHandler = mockHandler;
+                try
                 {
-                    PublicClientApplication app = new PublicClientApplication(TestConstants.DefaultClientId);
-                    app.UserTokenCache = TokenCacheHelper.CreateCacheWithItems();
-                    string[] scope = TestConstants.DefaultScope.Union(TestConstants.ScopeForAnotherResource).ToArray();
+                    Task<AuthenticationResult> task =app.AcquireTokenSilentAsync(TestConstants.ScopeForAnotherResource.ToArray(), TestConstants.DefaultUniqueId);
+                    AuthenticationResult result = task.Result;
+                    Assert.Fail("AdalSilentTokenAcquisitionException was expected");
+                }
+                catch (AggregateException ex)
+                {
+                    Assert.IsNotNull(ex.InnerException);
 
-                    MockWebUI webUi
->>>>>>> 624215b1
-
-            try
-            {
-                Task<AuthenticationResult> task =app.AcquireTokenSilentAsync(TestConstants.ScopeForAnotherResource.ToArray(), TestConstants.DefaultUniqueId);
-                AuthenticationResult result = task.Result;
-                Assert.Fail("AdalSilentTokenAcquisitionException was expected");
+                    Assert.IsTrue(ex.InnerException is MsalSilentTokenAcquisitionException);
+                    var msalExc = (MsalSilentTokenAcquisitionException) ex.InnerException;
+                    Assert.AreEqual(MsalError.FailedToAcquireTokenSilently, msalExc.ErrorCode);
+                    Assert.IsNotNull(msalExc.InnerException, "MsalSilentTokenAcquisitionException inner exception is null");
+                    Assert.AreEqual(((MsalException)msalExc.InnerException).ErrorCode, "invalid_grant");
+                }
             }
-            catch (AggregateException ex)
-            {
-                Assert.IsNotNull(ex.InnerException);
-
-<<<<<<< HEAD
-                Assert.IsTrue(ex.InnerException is MsalSilentTokenAcquisitionException);
-                var msalExc = (MsalSilentTokenAcquisitionException) ex.InnerException;
-                Assert.AreEqual(MsalError.FailedToAcquireTokenSilently, msalExc.ErrorCode);
-                Assert.IsNotNull(msalExc.InnerException, "MsalSilentTokenAcquisitionException inner exception is null");
-                Assert.AreEqual(((MsalException)msalExc.InnerException).ErrorCode, "invalid_grant");
-            }
-        }
 
 
-        /*        [TestMethod]
-                [TestCategory("PublicClientApplicationTests")]
-                public void AcquireTokenMoreScopesTest()
-                {
-                    PublicClientApplication app = new PublicClientApplication(TestConstants.DefaultClientId);
-                    app.UserTokenCache = TokenCacheTests.CreateCacheWithItems();
-                    string[] scope = TestConstants.DefaultScope.Union(TestConstants.ScopeForAnotherResource).ToArray();
+            /*        [TestMethod]
+                    [TestCategory("PublicClientApplicationTests")]
+                    public void AcquireTokenMoreScopesTest()
+                    {
+                        PublicClientApplication app = new PublicClientApplication(TestConstants.DefaultClientId);
+                        app.UserTokenCache = TokenCacheTests.CreateCacheWithItems();
+                        string[] scope = TestConstants.DefaultScope.Union(TestConstants.ScopeForAnotherResource).ToArray();
 
-                    MockWebUI webUi
+                        MockWebUI webUi
 
-
-=======
->>>>>>> 624215b1
-                    //ask for scopes that already exist in the cache. Interactive call will ignore the cache lookup.
-                    Task<AuthenticationResult> task = app.AcquireTokenAsync(scope, TestConstants.DefaultDisplayableId);
-                    task.Wait();
-                    AuthenticationResult result = task.Result;
-                    Assert.IsNotNull(result);
-                }*/
-    }
+                        //ask for scopes that already exist in the cache. Interactive call will ignore the cache lookup.
+                        Task<AuthenticationResult> task = app.AcquireTokenAsync(scope, TestConstants.DefaultDisplayableId);
+                        task.Wait();
+                        AuthenticationResult result = task.Result;
+                        Assert.IsNotNull(result);
+                    }*/
+        }
 }