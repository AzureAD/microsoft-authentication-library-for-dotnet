﻿<Project Sdk="Microsoft.NET.Sdk">
  <PropertyGroup>
    <TargetFramework>net45</TargetFramework>
  </PropertyGroup>
  <PropertyGroup>
    <RootNamespace>Test.MSAL.NET.Unit</RootNamespace>
    <DefineConstants>$(DefineConstants);TEST_ADAL_NET</DefineConstants>
    <RunCodeAnalysis>false</RunCodeAnalysis>
    <CodeAnalysisRuleSet>..\..\build\Sdl7.0.ruleset</CodeAnalysisRuleSet>
    <TreatWarningsAsErrors>true</TreatWarningsAsErrors>
    <CodeAnalysisTreatWarningsAsErrors>true</CodeAnalysisTreatWarningsAsErrors>
    <SignAssembly>true</SignAssembly>
    <AssemblyOriginatorKeyFile>..\..\build\MSAL.snk</AssemblyOriginatorKeyFile>
  </PropertyGroup>
  <ItemGroup>
    <Reference Include="System" />
    <Reference Include="System.Data" />
    <Reference Include="System.Net.Http" />
    <Reference Include="System.Runtime.Serialization" />
    <Reference Include="System.Windows.Forms" />
    <Reference Include="System.XML" />
    <Reference Include="System.Xml.Linq" />
  </ItemGroup>
<<<<<<< HEAD
  <Choose>
    <When Condition="('$(VisualStudioVersion)' == '10.0' or '$(VisualStudioVersion)' == '') and '$(TargetFrameworkVersion)' == 'v3.5'">
      <ItemGroup>
        <Reference Include="Microsoft.VisualStudio.QualityTools.UnitTestFramework, Version=10.1.0.0, Culture=neutral, PublicKeyToken=b03f5f7f11d50a3a, processorArchitecture=MSIL" />
      </ItemGroup>
    </When>
    <Otherwise>
      <ItemGroup>
        <Reference Include="Microsoft.VisualStudio.QualityTools.UnitTestFramework">
          <Private>False</Private>
        </Reference>
      </ItemGroup>
    </Otherwise>
  </Choose>
  <ItemGroup>
    <Compile Include="HttpTests\HttpClientFactoryTests.cs" />
    <Compile Include="InstanceTests\AdfsAuthorityTests.cs" />
    <Compile Include="InstanceTests\AadAuthorityTests.cs" />
    <Compile Include="HttpTests\HttpRequestTests.cs" />
    <Compile Include="InstanceTests\B2cAuthorityTests.cs" />
    <Compile Include="RequestsTests\OboFlowTests.cs" />
    <Compile Include="RequestsTests\SilentRequestTests.cs" />
    <Compile Include="TokenCacheTests.cs" />
    <Compile Include="RequestsTests\InteractiveRequestTests.cs" />
    <Compile Include="Mocks\MockHelpers.cs" />
    <Compile Include="Mocks\MockHttpMessageHandler.cs" />
    <Compile Include="Mocks\MockWebUI.cs" />
    <Compile Include="Mocks\TokenCacheHelper.cs" />
    <Compile Include="Properties\AssemblyInfo.cs" />
    <Compile Include="TestConstants.cs" />
    <Compile Include="TokenCacheKeyTests.cs" />
    <Compile Include="TokenResponseTests.cs" />
    <Compile Include="PublicClientApplicationTests.cs" />
    <Compile Include="ConfidentialClientApplicationTests.cs" />
    <Compile Include="LoggerCallbackTests.cs" />
    <Compile Include="UIBehaviorTests.cs" />
  </ItemGroup>
=======
>>>>>>> a30b95c8
  <ItemGroup>
    <None Include="Resources\invalid_cert.cer">
      <CopyToOutputDirectory>PreserveNewest</CopyToOutputDirectory>
    </None>
  </ItemGroup>
  <ItemGroup>
    <COMReference Include="MSHTML">
      <Guid>{3050F1C5-98B5-11CF-BB82-00AA00BDCE0B}</Guid>
      <VersionMajor>4</VersionMajor>
      <VersionMinor>0</VersionMinor>
      <Lcid>0</Lcid>
      <WrapperTool>primary</WrapperTool>
      <Isolated>False</Isolated>
      <EmbedInteropTypes>True</EmbedInteropTypes>
    </COMReference>
  </ItemGroup>
  <ItemGroup>
    <None Include="Resources\OpenidConfiguration-B2C.json">
      <CopyToOutputDirectory>PreserveNewest</CopyToOutputDirectory>
    </None>
    <None Include="Resources\OpenidConfiguration-MissingFields-B2C.json">
      <CopyToOutputDirectory>PreserveNewest</CopyToOutputDirectory>
    </None>
    <None Include="Resources\OpenidConfiguration-OnPremise.json">
      <CopyToOutputDirectory>PreserveNewest</CopyToOutputDirectory>
    </None>
    <None Include="Resources\OpenidConfiguration-MissingFields-OnPremise.json">
      <CopyToOutputDirectory>PreserveNewest</CopyToOutputDirectory>
    </None>
    <None Include="Resources\OpenidConfiguration-MissingFields.json">
      <CopyToOutputDirectory>PreserveNewest</CopyToOutputDirectory>
    </None>
    <None Include="Resources\OpenidConfiguration.json">
      <CopyToOutputDirectory>PreserveNewest</CopyToOutputDirectory>
    </None>
    <Content Include="Resources\TestMex.xml">
      <CopyToOutputDirectory>Always</CopyToOutputDirectory>
    </Content>
    <Content Include="Resources\TestMex2005.xml">
      <CopyToOutputDirectory>Always</CopyToOutputDirectory>
    </Content>
    <None Include="Resources\valid_cert.cer">
      <CopyToOutputDirectory>PreserveNewest</CopyToOutputDirectory>
    </None>
    <None Include="Resources\valid_cert.pfx">
      <CopyToOutputDirectory>PreserveNewest</CopyToOutputDirectory>
    </None>
    <None Include="Resources\valid_cert2.pfx">
      <CopyToOutputDirectory>PreserveNewest</CopyToOutputDirectory>
    </None>
  </ItemGroup>
  <ItemGroup>
    <None Include="Resources\drs-response-missing-field.json">
      <CopyToOutputDirectory>PreserveNewest</CopyToOutputDirectory>
    </None>
    <None Include="Resources\drs-response.json">
      <CopyToOutputDirectory>PreserveNewest</CopyToOutputDirectory>
    </None>
  </ItemGroup>
  <ItemGroup>
    <ProjectReference Include="..\..\src\Microsoft.Identity.Client\Microsoft.Identity.Client.csproj">
      <Project>{3433eb33-114a-4db7-bc57-14f17f55da3c}</Project>
      <Name>Microsoft.Identity.Client</Name>
    </ProjectReference>
    <PackageReference Include="NSubstitute" Version="1.9.1" />
    <PackageReference Include="Microsoft.NET.Test.Sdk" Version="15.0.0" />
    <PackageReference Include="MSTest.TestAdapter" Version="1.1.11" />
    <PackageReference Include="MSTest.TestFramework" Version="1.1.11" />
  </ItemGroup>
</Project><|MERGE_RESOLUTION|>--- conflicted
+++ resolved
@@ -21,46 +21,6 @@
     <Reference Include="System.XML" />
     <Reference Include="System.Xml.Linq" />
   </ItemGroup>
-<<<<<<< HEAD
-  <Choose>
-    <When Condition="('$(VisualStudioVersion)' == '10.0' or '$(VisualStudioVersion)' == '') and '$(TargetFrameworkVersion)' == 'v3.5'">
-      <ItemGroup>
-        <Reference Include="Microsoft.VisualStudio.QualityTools.UnitTestFramework, Version=10.1.0.0, Culture=neutral, PublicKeyToken=b03f5f7f11d50a3a, processorArchitecture=MSIL" />
-      </ItemGroup>
-    </When>
-    <Otherwise>
-      <ItemGroup>
-        <Reference Include="Microsoft.VisualStudio.QualityTools.UnitTestFramework">
-          <Private>False</Private>
-        </Reference>
-      </ItemGroup>
-    </Otherwise>
-  </Choose>
-  <ItemGroup>
-    <Compile Include="HttpTests\HttpClientFactoryTests.cs" />
-    <Compile Include="InstanceTests\AdfsAuthorityTests.cs" />
-    <Compile Include="InstanceTests\AadAuthorityTests.cs" />
-    <Compile Include="HttpTests\HttpRequestTests.cs" />
-    <Compile Include="InstanceTests\B2cAuthorityTests.cs" />
-    <Compile Include="RequestsTests\OboFlowTests.cs" />
-    <Compile Include="RequestsTests\SilentRequestTests.cs" />
-    <Compile Include="TokenCacheTests.cs" />
-    <Compile Include="RequestsTests\InteractiveRequestTests.cs" />
-    <Compile Include="Mocks\MockHelpers.cs" />
-    <Compile Include="Mocks\MockHttpMessageHandler.cs" />
-    <Compile Include="Mocks\MockWebUI.cs" />
-    <Compile Include="Mocks\TokenCacheHelper.cs" />
-    <Compile Include="Properties\AssemblyInfo.cs" />
-    <Compile Include="TestConstants.cs" />
-    <Compile Include="TokenCacheKeyTests.cs" />
-    <Compile Include="TokenResponseTests.cs" />
-    <Compile Include="PublicClientApplicationTests.cs" />
-    <Compile Include="ConfidentialClientApplicationTests.cs" />
-    <Compile Include="LoggerCallbackTests.cs" />
-    <Compile Include="UIBehaviorTests.cs" />
-  </ItemGroup>
-=======
->>>>>>> a30b95c8
   <ItemGroup>
     <None Include="Resources\invalid_cert.cer">
       <CopyToOutputDirectory>PreserveNewest</CopyToOutputDirectory>
