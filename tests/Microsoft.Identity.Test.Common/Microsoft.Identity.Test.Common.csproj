﻿<Project Sdk="Microsoft.NET.Sdk" ToolsVersion="15.0">
  <PropertyGroup>
    <TargetFramework>netstandard2.0</TargetFramework>
    <IsPackable>false</IsPackable>
    <AssemblyName>Microsoft.Identity.Test.Common</AssemblyName>
    <Configurations>Debug;Release;Debug + MobileApps</Configurations>
  </PropertyGroup>
  <ItemGroup>
    <PackageReference Include="Microsoft.NET.Test.Sdk" />
    <PackageReference Include="MSTest.TestFramework" />
    <PackageReference Include="Newtonsoft.Json" />
    <PackageReference Include="NSubstitute" />
    <PackageReference Include="NSubstitute.Analyzers.CSharp">
      <PrivateAssets>all</PrivateAssets>
      <IncludeAssets>runtime; build; native; contentfiles; analyzers; buildtransitive</IncludeAssets>
    </PackageReference>
<<<<<<< HEAD
    <PackageReference Include="OpenTelemetry.Exporter.InMemory" Version="1.6.0" />
    <PackageReference Include="System.Reflection.TypeExtensions" Version="4.7.0" />
    <PackageReference Include="System.Threading" Version="4.3.0" />
    <PackageReference Include="System.Threading.Tasks" Version="4.3.0" />
    <PackageReference Include="System.Threading.Tasks.Parallel" Version="4.3.0" />
    <PackageReference Include="System.Threading.Thread" Version="4.3.0" />
    <PackageReference Include="System.ValueTuple" Version="4.5.0" />
=======
    <PackageReference Include="System.Reflection.TypeExtensions" />
    <PackageReference Include="System.Threading" />
    <PackageReference Include="System.Threading.Tasks" />
    <PackageReference Include="System.Threading.Tasks.Parallel" />
    <PackageReference Include="System.Threading.Thread" />
    <PackageReference Include="System.ValueTuple" />
>>>>>>> 5942c664
  </ItemGroup>
  <ItemGroup>
    <ProjectReference Include="..\..\src\client\Microsoft.Identity.Client\Microsoft.Identity.Client.csproj" />
  </ItemGroup>
</Project><|MERGE_RESOLUTION|>--- conflicted
+++ resolved
@@ -14,22 +14,13 @@
       <PrivateAssets>all</PrivateAssets>
       <IncludeAssets>runtime; build; native; contentfiles; analyzers; buildtransitive</IncludeAssets>
     </PackageReference>
-<<<<<<< HEAD
     <PackageReference Include="OpenTelemetry.Exporter.InMemory" Version="1.6.0" />
-    <PackageReference Include="System.Reflection.TypeExtensions" Version="4.7.0" />
-    <PackageReference Include="System.Threading" Version="4.3.0" />
-    <PackageReference Include="System.Threading.Tasks" Version="4.3.0" />
-    <PackageReference Include="System.Threading.Tasks.Parallel" Version="4.3.0" />
-    <PackageReference Include="System.Threading.Thread" Version="4.3.0" />
-    <PackageReference Include="System.ValueTuple" Version="4.5.0" />
-=======
     <PackageReference Include="System.Reflection.TypeExtensions" />
     <PackageReference Include="System.Threading" />
     <PackageReference Include="System.Threading.Tasks" />
     <PackageReference Include="System.Threading.Tasks.Parallel" />
     <PackageReference Include="System.Threading.Thread" />
     <PackageReference Include="System.ValueTuple" />
->>>>>>> 5942c664
   </ItemGroup>
   <ItemGroup>
     <ProjectReference Include="..\..\src\client\Microsoft.Identity.Client\Microsoft.Identity.Client.csproj" />
