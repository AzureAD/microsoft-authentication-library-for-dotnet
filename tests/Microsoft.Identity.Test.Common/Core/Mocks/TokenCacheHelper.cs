--- conflicted
+++ resolved
@@ -138,18 +138,8 @@
                 accessTokenExpiresOn,
                 extendedAccessTokenExpiresOn,
                 clientInfo,
-<<<<<<< HEAD
-                homeAccId);
-
-            if (userAssertion != null)
-            {
-                var crypto = PlatformProxyFactory.CreatePlatformProxy(null).CryptographyManager;
-                atItem.OboCacheKey = crypto.CreateBase64UrlEncodedSha256Hash(userAssertion);
-            }
-=======
                 homeAccId, 
                 userAssertionHash: userAssertionHash);
->>>>>>> 55f29f91
 
             // add access token
             accessor.SaveAccessToken(atItem);
@@ -385,14 +375,9 @@
 
             foreach (var atItem in allAccessTokens)
             {
-<<<<<<< HEAD
-                atItem.OboCacheKey = assertion;
-                tokenCache.AddAccessTokenCacheItem(atItem);
-=======
                 var newAt = atItem.WithUserAssertion(assertion);
                 tokenCache.Accessor.SaveAccessToken(newAt);
                 tokenCache.Accessor.DeleteAccessToken(atItem);
->>>>>>> 55f29f91
             }
         }
 
@@ -402,13 +387,8 @@
 
             foreach (var rtItem in rtItems)
             {
-<<<<<<< HEAD
                 rtItem.OboCacheKey = assertion;
-                tokenCache.AddRefreshTokenCacheItem(rtItem);
-=======
-                rtItem.UserAssertionHash = assertion;
                 tokenCache.Accessor.SaveRefreshToken(rtItem);
->>>>>>> 55f29f91
             }
         }
     }
