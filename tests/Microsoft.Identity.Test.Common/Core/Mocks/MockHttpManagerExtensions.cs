﻿// Copyright (c) Microsoft Corporation. All rights reserved.
// Licensed under the MIT License.

using System;
using System.Collections.Generic;
using System.IO;
using System.Linq;
using System.Net;
using System.Net.Http;
using System.Threading.Tasks;
using Microsoft.Identity.Client.AppConfig;
using Microsoft.Identity.Client.Instance;
using Microsoft.Identity.Client.Instance.Discovery;
using Microsoft.Identity.Client.Internal;
using Microsoft.Identity.Client.ManagedIdentity;
using Microsoft.Identity.Client.PlatformsCommon.Shared;
using Microsoft.Identity.Client.Utils;
using Microsoft.Identity.Test.Common.Core.Helpers;
using Microsoft.Identity.Test.Unit;
using static Microsoft.Identity.Test.Common.Core.Helpers.ManagedIdentityTestUtil;

namespace Microsoft.Identity.Test.Common.Core.Mocks
{
    internal static class MockHttpManagerExtensions
    {
        public static MockHttpMessageHandler AddInstanceDiscoveryMockHandler(
            this MockHttpManager httpManager, 
            string authority = TestConstants.AuthorityCommonTenant, 
            Uri customDiscoveryEndpoint = null, 
            string instanceMetadataContent = null)
        {
            Uri authorityURI = new Uri(authority);

            string discoveryEndpoint;

            if (customDiscoveryEndpoint == null)
            {
                string discoveryHost = KnownMetadataProvider.IsKnownEnvironment(authorityURI.Host)
                                           ? authorityURI.Host
                                           : AadAuthority.DefaultTrustedHost;

                discoveryEndpoint = UriBuilderExtensions.GetHttpsUriWithOptionalPort($"https://{discoveryHost}/common/discovery/instance", authorityURI.Port);
            }
            else
            {
                discoveryEndpoint = customDiscoveryEndpoint.AbsoluteUri;
            }

            return httpManager.AddMockHandler(
                MockHelpers.CreateInstanceDiscoveryMockHandler(
                    discoveryEndpoint, 
                    instanceMetadataContent ?? TestConstants.DiscoveryJsonResponse));
        }

        public static MockHttpMessageHandler AddWsTrustMockHandler(this MockHttpManager httpManager)
        {
            MockHttpMessageHandler wsTrustHandler = new MockHttpMessageHandler()
            {
                ExpectedUrl = "https://login.microsoftonline.com/common/userrealm/username",
                ExpectedMethod = HttpMethod.Get,
                ResponseMessage = new HttpResponseMessage(HttpStatusCode.OK)
                {
                    Content = new StringContent("{ \"ver\":\"1.0\",\"account_type\":\"Managed\",\"domain_name\":\"domain.onmicrosoft.com\",\"cloud_instance_name\":\"microsoftonline.com\",\"cloud_audience_urn\":\"urn:federation:MicrosoftOnline\"}")
                }
            };

            return httpManager.AddMockHandler(wsTrustHandler);
        }

        public static MockHttpMessageHandler AddResponseMockHandlerForPost(
            this MockHttpManager httpManager,
            HttpResponseMessage responseMessage,
            IDictionary<string, string> bodyParameters = null,
            IDictionary<string, string> queryParameters = null)
        {
            return httpManager.AddMockHandler(
                new MockHttpMessageHandler()
                {
                    ExpectedMethod = HttpMethod.Post,
                    ExpectedPostData = bodyParameters,
                    ExpectedQueryParams = queryParameters,
                    ResponseMessage = responseMessage
                });
        }

        public static MockHttpMessageHandler AddFailureTokenEndpointResponse(
           this MockHttpManager httpManager,
           string error,
           string authority = TestConstants.AuthorityCommonTenant, 
           string correlationId = null)
        {
            var handler = new MockHttpMessageHandler()
            {
                ExpectedUrl = authority + "oauth2/v2.0/token",
                ExpectedMethod = HttpMethod.Post,
                ResponseMessage = MockHelpers.CreateFailureTokenResponseMessage(
                    error, 
                    correlationId: correlationId)
            };
            httpManager.AddMockHandler(handler);
            return handler;
        }

        public static MockHttpMessageHandler AddSuccessTokenResponseMockHandlerForPost(
            this MockHttpManager httpManager,
            string authority = TestConstants.AuthorityCommonTenant,
            IDictionary<string, string> bodyParameters = null,
            IDictionary<string, string> queryParameters = null,
            bool foci = false, 
            HttpResponseMessage responseMessage = null,
            IDictionary<string, string> expectedHttpHeaders = null)
        {
            var handler = new MockHttpMessageHandler()
            {
                ExpectedUrl = authority + "oauth2/v2.0/token",
                ExpectedMethod = HttpMethod.Post,
                ExpectedPostData = bodyParameters,
                ExpectedQueryParams = queryParameters,
                ResponseMessage = responseMessage ?? MockHelpers.CreateSuccessTokenResponseMessage(foci),
                ExpectedRequestHeaders = expectedHttpHeaders
            };
            httpManager.AddMockHandler(handler);
            return handler;
        }

        public static void AddSuccessTokenResponseMockHandlerForGet(
            this MockHttpManager httpManager,
            IDictionary<string, string> bodyParameters = null,
            IDictionary<string, string> queryParameters = null)
        {
            httpManager.AddMockHandler(
                new MockHttpMessageHandler()
                {
                    ExpectedMethod = HttpMethod.Get,
                    ExpectedPostData = bodyParameters,
                    ExpectedQueryParams = queryParameters,
                    ResponseMessage = MockHelpers.CreateSuccessTokenResponseMessage()
                });
        }

        public static HttpResponseMessage AddResiliencyMessageMockHandler(
            this MockHttpManager httpManager,
            HttpMethod httpMethod,
            HttpStatusCode httpStatusCode, 
            int? retryAfter = null)
        {
            var response = MockHelpers.CreateServerErrorMessage(httpStatusCode, retryAfter);
            httpManager.AddMockHandler(
                new MockHttpMessageHandler()
                {
                    ExpectedMethod = httpMethod,
                    ResponseMessage = response
                });
            return response;
        }

        public static void AddRequestTimeoutResponseMessageMockHandler(this MockHttpManager httpManager, HttpMethod httpMethod)
        {
            httpManager.AddMockHandler(
                new MockHttpMessageHandler()
                {
                    ExpectedMethod = httpMethod,
                    ResponseMessage = MockHelpers.CreateRequestTimeoutResponseMessage(),
                    ExceptionToThrow = new TaskCanceledException("request timed out")
                });
        }

        public static void AddMockHandlerContentNotFound(this MockHttpManager httpManager, HttpMethod httpMethod, string url = "")
        {
            httpManager.AddMockHandler(
                new MockHttpMessageHandler()
                {
                    ExpectedUrl = url,
                    ExpectedMethod = httpMethod,
                    ResponseMessage = new HttpResponseMessage(HttpStatusCode.NotFound)
                    {
                        Content = new StringContent("Not found")
                    }
                });
        }

        public static MockHttpMessageHandler AddMockHandlerSuccessfulClientCredentialTokenResponseMessage(
            this MockHttpManager httpManager, 
            string token = "header.payload.signature", 
            string expiresIn = "3599",
            string tokenType = "Bearer",
            IList<string> unexpectedHttpHeaders = null,
            Dictionary<string, string> expectedPostData = null
            )
        {
            var handler = new MockHttpMessageHandler()
            {
                ExpectedMethod = HttpMethod.Post,
                ResponseMessage = MockHelpers.CreateSuccessfulClientCredentialTokenResponseMessage(token, expiresIn, tokenType),
                UnexpectedRequestHeaders = unexpectedHttpHeaders,
                ExpectedPostData = expectedPostData
            };

            httpManager.AddMockHandler(handler);

            return handler;
        }

        public static MockHttpMessageHandler AddMockHandlerSuccessfulClientCredentialTokenResponseWithAdditionalParamsMessage(
            this MockHttpManager httpManager,
            string token = "header.payload.signature",
            string expiresIn = "3599",
            string tokenType = "Bearer",
            IList<string> unexpectedHttpHeaders = null,
            string additionalparams = ",\"additional_param1\":\"value1\",\"additional_param2\":\"value2\",\"additional_param3\":\"value3\",\"additional_param4\":[\"GUID\",\"GUID2\",\"GUID3\"],\"additional_param5\":{\"value5json\":\"value5\"}",
            IDictionary<string, string> expectedRequestHeaders = null)
        {
            var handler = new MockHttpMessageHandler()
            {
                ExpectedMethod = HttpMethod.Post,
                ResponseMessage = MockHelpers.CreateSuccessfulClientCredentialTokenResponseWithAdditionalParamsMessage(token, expiresIn, tokenType, additionalparams),
                UnexpectedRequestHeaders = unexpectedHttpHeaders,
                ExpectedRequestHeaders = expectedRequestHeaders
            };

            httpManager.AddMockHandler(handler);

            return handler;
        }

        public static MockHttpMessageHandler AddMockHandlerForThrottledResponseMessage(
            this MockHttpManager httpManager)
        {
            var handler = new MockHttpMessageHandler()
            {
                ExpectedMethod = HttpMethod.Post,
                ResponseMessage = MockHelpers.CreateTooManyRequestsNonJsonResponse()
            };

            httpManager.AddMockHandler(handler);

            return handler;
        }

        public static void AddFailingRequest(this MockHttpManager httpManager, Exception exceptionToThrow)
        {
            httpManager.AddMockHandler(
                new MockHttpMessageHandler
                {
                    ExpectedMethod = HttpMethod.Get,
                    ResponseMessage = new HttpResponseMessage(HttpStatusCode.OK)
                    {
                        Content = new StringContent("Foo")
                    },
                    ExceptionToThrow = exceptionToThrow
                });
        }

        public static void AddAdfs2019MockHandler(this MockHttpManager httpManager)
        {
            httpManager.AddMockHandler(
                new MockHttpMessageHandler
                {
                    ExpectedMethod = HttpMethod.Get,
                    ExpectedUrl = "https://fs.contoso.com/.well-known/webfinger",
                    ExpectedQueryParams = new Dictionary<string, string>
                    {
                            {"resource", "https://fs.contoso.com"},
                            {"rel", "http://schemas.microsoft.com/rel/trusted-realm"}
                    },
                    ResponseMessage = MockHelpers.CreateSuccessWebFingerResponseMessage("https://fs.contoso.com")
                });

            httpManager.AddMockHandler(new MockHttpMessageHandler
            {
                ExpectedMethod = HttpMethod.Post,
                ResponseMessage = MockHelpers.CreateAdfsSuccessTokenResponseMessage()
            });
        }

       

        public static MockHttpMessageHandler AddAllMocks(this MockHttpManager httpManager, TokenResponseType aadResponse)
        {
            httpManager.AddInstanceDiscoveryMockHandler();
            return AddTokenResponse(httpManager, aadResponse);
        }

        public static MockHttpMessageHandler AddTokenResponse(
            this MockHttpManager httpManager, 
            TokenResponseType responseType, 
            IDictionary<string, string> expectedRequestHeaders = null)
        {
            HttpResponseMessage responseMessage;

            switch (responseType)
            {
                case TokenResponseType.Valid_UserFlows:
                    responseMessage = MockHelpers.CreateSuccessTokenResponseMessage(
                       TestConstants.Uid,
                       TestConstants.DisplayableId,
                       TestConstants.s_scope.ToArray());
                   
                    break;
                case TokenResponseType.Valid_ClientCredentials:
                    responseMessage = MockHelpers.CreateSuccessfulClientCredentialTokenResponseMessage();

                    break;
                case TokenResponseType.Invalid_AADUnavailable503:
                    responseMessage = MockHelpers.CreateFailureMessage(
                            System.Net.HttpStatusCode.ServiceUnavailable, "service down");
                   
                    break;
                case TokenResponseType.InvalidGrant:
                    responseMessage = MockHelpers.CreateInvalidGrantTokenResponseMessage();                   
                    break;
                case TokenResponseType.InvalidClient:                    

                    responseMessage = MockHelpers.CreateInvalidClientResponseMessage();
                    break;
                default:
                    throw new NotImplementedException();
            }

            var responseHandler = new MockHttpMessageHandler()
            {
                ExpectedMethod = HttpMethod.Post,
                ExpectedRequestHeaders = expectedRequestHeaders,
                ResponseMessage = responseMessage, 
            };
            httpManager.AddMockHandler(responseHandler);

            return responseHandler;
        }

        public static HttpResponseMessage AddTokenErrorResponse(
            this MockHttpManager httpManager, 
            string error, 
            HttpStatusCode? customStatusCode)
        {
            var responseMessage = MockHelpers.CreateFailureTokenResponseMessage(error, customStatusCode: customStatusCode);
            var handler = new MockHttpMessageHandler()
            {
                ExpectedMethod = HttpMethod.Post,
                ResponseMessage = responseMessage
            };
            httpManager.AddMockHandler(handler);
            return responseMessage;
        }

        public static void AddRegionDiscoveryMockHandler(
            this MockHttpManager httpManager,
            string response)
        {
            httpManager.AddMockHandler(
                    new MockHttpMessageHandler
                    {
                        ExpectedMethod = HttpMethod.Get,
                        ExpectedUrl = "http://169.254.169.254/metadata/instance/compute/location",
                        ExpectedRequestHeaders = new Dictionary<string, string>
                         {
                            {"Metadata", "true"}
                         },
                        ResponseMessage = MockHelpers.CreateSuccessResponseMessage(response)
                    });
        }

        public static MockHttpMessageHandler AddManagedIdentityMockHandler(
            this MockHttpManager httpManager,
            string expectedUrl,
            string resource,
            string response,
            ManagedIdentitySource managedIdentitySourceType,
            string userAssignedId = null,
            UserAssignedIdentityId userAssignedIdentityId = UserAssignedIdentityId.None,
            HttpStatusCode statusCode = HttpStatusCode.OK,
<<<<<<< HEAD
            string retryAfterHeader = null) // A number of seconds (e.g., "120"), or an HTTP-date in RFC1123 format (e.g., "Fri, 19 Apr 2025 15:00:00 GMT")
=======
            string retryAfterHeader = null, // A number of seconds (e.g., "120"), or an HTTP-date in RFC1123 format (e.g., "Fri, 19 Apr 2025 15:00:00 GMT")
            bool capabilityEnabled = false,
            bool claimsEnabled = false
            )
>>>>>>> f0a02aa1
        {
            HttpResponseMessage responseMessage = new HttpResponseMessage(statusCode)
            {
                Content = new StringContent(response)
            };

            if (retryAfterHeader != null)
            {
                responseMessage.Headers.TryAddWithoutValidation("Retry-After", retryAfterHeader);
            }

            MockHttpMessageHandler httpMessageHandler = BuildMockHandlerForManagedIdentitySource(
                managedIdentitySourceType,
                resource,
                capabilityEnabled,
                claimsEnabled);

            if (managedIdentitySourceType == ManagedIdentitySource.MachineLearning)
            {
                // For Machine Learning (App Service 2017), the client id param is "clientid"
                // it will always be a query parameter, no matter the source type
                // use env var for SAMI, passed-in userAssignedId for UAMI
                httpMessageHandler.ExpectedQueryParams.Add(
                    Constants.ManagedIdentityClientId2017,
                    userAssignedId ?? EnvironmentVariables.MachineLearningDefaultClientId);
            }
            else if (userAssignedIdentityId == UserAssignedIdentityId.ClientId)
            {
                // For App Service 2019, Azure Arc, IMDS, etc., the param is "client_id"
                httpMessageHandler.ExpectedQueryParams.Add(
                    Constants.ManagedIdentityClientId, 
                    userAssignedId);
            }
            else if (userAssignedIdentityId == UserAssignedIdentityId.ResourceId)
            {
                httpMessageHandler.ExpectedQueryParams.Add(
                    managedIdentitySourceType == ManagedIdentitySource.Imds ? 
                        Constants.ManagedIdentityResourceIdImds : Constants.ManagedIdentityResourceId, 
                    userAssignedId);
            }
            else if (userAssignedIdentityId == UserAssignedIdentityId.ObjectId)
            {
                httpMessageHandler.ExpectedQueryParams.Add(
                    Constants.ManagedIdentityObjectId,
                    userAssignedId);
            }

            httpMessageHandler.ResponseMessage = responseMessage;
            httpMessageHandler.ExpectedUrl = expectedUrl;

            httpManager.AddMockHandler(httpMessageHandler);

            return httpMessageHandler;
        }

        private static MockHttpMessageHandler BuildMockHandlerForManagedIdentitySource(
            ManagedIdentitySource managedIdentitySourceType,
            string resource,
            bool capabilityEnabled = false,
            bool claimsEnabled = false)
        {
            MockHttpMessageHandler httpMessageHandler = new MockHttpMessageHandler();
            IDictionary<string, string> expectedQueryParams = new Dictionary<string, string>();
            IDictionary<string, string> expectedRequestHeaders = new Dictionary<string, string>();
            IDictionary<string, string> notExpectedQueryParams = new Dictionary<string, string>();
            IDictionary<string, string> expectedPostData = null; // Only used for Cloud Shell

            switch (managedIdentitySourceType)
            {
                case ManagedIdentitySource.AppService:
                    httpMessageHandler.ExpectedMethod = HttpMethod.Get;
                    expectedQueryParams.Add("api-version", "2019-08-01");
                    expectedQueryParams.Add("resource", resource);
                    expectedRequestHeaders.Add("X-IDENTITY-HEADER", "secret");
                    break;
                case ManagedIdentitySource.AzureArc:
                    httpMessageHandler.ExpectedMethod = HttpMethod.Get;
                    expectedQueryParams.Add("api-version", "2019-11-01");
                    expectedQueryParams.Add("resource", resource);
                    expectedRequestHeaders.Add("Metadata", "true");
                    break;
                case ManagedIdentitySource.Imds:
                    httpMessageHandler.ExpectedMethod = HttpMethod.Get;
                    expectedQueryParams.Add("api-version", "2018-02-01");
                    expectedQueryParams.Add("resource", resource);
                    expectedRequestHeaders.Add("Metadata", "true");
                    break;
                case ManagedIdentitySource.CloudShell:
                    httpMessageHandler.ExpectedMethod = HttpMethod.Post;
                    expectedRequestHeaders.Add("Metadata", "true");
                    expectedRequestHeaders.Add("ContentType", "application/x-www-form-urlencoded");
                    expectedPostData = new Dictionary<string, string>
                    {
                        { "resource", resource }
                    };
                    break;
                case ManagedIdentitySource.ServiceFabric:
                    httpMessageHandler.ExpectedMethod = HttpMethod.Get;
                    expectedRequestHeaders.Add("secret", "secret");
                    expectedQueryParams.Add("api-version", "2019-07-01-preview");
                    expectedQueryParams.Add("resource", resource);
                    break;
                case ManagedIdentitySource.MachineLearning:
                    httpMessageHandler.ExpectedMethod = HttpMethod.Get;
                    expectedRequestHeaders.Add("secret", "secret");
                    expectedRequestHeaders.Add("Metadata", "true");
                    expectedQueryParams.Add("api-version", "2017-09-01");
                    expectedQueryParams.Add("resource", resource);
                    break;
            }

            var manager = new CommonCryptographyManager();

            // ---------------------------------------------------------------------------
            // Client-capabilities (xms_cc) and revoked-token hash
            // ---------------------------------------------------------------------------

            bool sourceSupportsExtras = managedIdentitySourceType.SupportsClaimsAndCapabilities();

            // ----- xms_cc --------------------------------------------------------------
            if (sourceSupportsExtras)
            {
                if (capabilityEnabled)
                {
                    // This source should send xms_cc
                    expectedQueryParams.Add("xms_cc", "cp1,cp2");
                }
                else
                {
                    // Capability flag disabled → xms_cc must NOT be present
                    notExpectedQueryParams.Add("xms_cc", "cp1,cp2");
                }
            }
            else
            {
                // Source does not support capabilities → never expect xms_cc
                notExpectedQueryParams.Add("xms_cc", "cp1,cp2");
            }

            // ----- token_sha256_to_refresh --------------------------------------------
            if (sourceSupportsExtras)
            {
                string hash = manager.CreateSha256HashHex(TestConstants.ATSecret);

                if (claimsEnabled)
                {
                    // Claims path active → expect the hash
                    expectedQueryParams.Add("token_sha256_to_refresh", hash);
                }
                else
                {
                    // No claims → hash must be absent
                    notExpectedQueryParams.Add("token_sha256_to_refresh", hash);
                }
            }
            else
            {
                // Source does not support hash param → ensure it's absent
                notExpectedQueryParams.Add(
                    "token_sha256_to_refresh",
                    manager.CreateSha256HashHex(TestConstants.ATSecret));
            }

            if (managedIdentitySourceType != ManagedIdentitySource.CloudShell)
            {
                httpMessageHandler.ExpectedQueryParams = expectedQueryParams;
            }
            else
            {
                httpMessageHandler.ExpectedPostData = expectedPostData;
            }

            httpMessageHandler.ExpectedRequestHeaders = expectedRequestHeaders;

            return httpMessageHandler;
        }

        public static void AddManagedIdentityWSTrustMockHandler(
            this MockHttpManager httpManager, 
            string expectedUrl, 
            string filePath = null)
        {
            HttpResponseMessage responseMessage = new HttpResponseMessage(HttpStatusCode.Unauthorized);
            if (filePath != null)
            {
                responseMessage.Headers.Add("WWW-Authenticate", $"Basic realm={filePath}");
            }
            
            httpManager.AddMockHandler(
                    new MockHttpMessageHandler
                    {
                        ExpectedMethod = HttpMethod.Get,
                        ExpectedUrl = expectedUrl,
                        ResponseMessage = responseMessage
                    });
        }

        public static void AddRegionDiscoveryMockHandlerWithError(
            this MockHttpManager httpManager,
            HttpStatusCode statusCode)
        {
            httpManager.AddMockHandler(
                    new MockHttpMessageHandler
                    {
                        ExpectedMethod = HttpMethod.Get,
                        ExpectedUrl = "http://169.254.169.254/metadata/instance/compute/api-version=2020-06-01",
                        ExpectedRequestHeaders = new Dictionary<string, string>
                         {
                            {"Metadata", "true"}
                         },
                        ResponseMessage = MockHelpers.CreateFailureMessage(statusCode, "")
                    });
        }
    }

    public enum TokenResponseType
    {
        Valid_UserFlows,
        Valid_ClientCredentials,
        Invalid_AADUnavailable503,
        /// <summary>
        /// Results in a UI Required Exception
        /// </summary>
        InvalidGrant, 

        /// <summary>
        /// Normal server exception
        /// </summary>
        InvalidClient
    }
 }<|MERGE_RESOLUTION|>--- conflicted
+++ resolved
@@ -369,14 +369,10 @@
             string userAssignedId = null,
             UserAssignedIdentityId userAssignedIdentityId = UserAssignedIdentityId.None,
             HttpStatusCode statusCode = HttpStatusCode.OK,
-<<<<<<< HEAD
-            string retryAfterHeader = null) // A number of seconds (e.g., "120"), or an HTTP-date in RFC1123 format (e.g., "Fri, 19 Apr 2025 15:00:00 GMT")
-=======
             string retryAfterHeader = null, // A number of seconds (e.g., "120"), or an HTTP-date in RFC1123 format (e.g., "Fri, 19 Apr 2025 15:00:00 GMT")
             bool capabilityEnabled = false,
             bool claimsEnabled = false
             )
->>>>>>> f0a02aa1
         {
             HttpResponseMessage responseMessage = new HttpResponseMessage(statusCode)
             {
