--- conflicted
+++ resolved
@@ -1,400 +1,393 @@
-﻿// Copyright (c) Microsoft Corporation. All rights reserved.
-// Licensed under the MIT License.
-
-using System;
-using System.Globalization;
-using System.IO;
-using System.Net;
-using System.Net.Http;
-using System.Net.Http.Headers;
-using Microsoft.Identity.Client.Utils;
-using Microsoft.Identity.Test.Unit;
-
-namespace Microsoft.Identity.Test.Common.Core.Mocks
-{
-    internal static class MockHelpers
-    {
-        public const string TooManyRequestsContent = "Too many requests error";
-        public static readonly TimeSpan TestRetryAfterDuration = TimeSpan.FromSeconds(120);
-
-        //public static readonly string TokenResponseTemplate =
-        //    "{\"token_type\":\"Bearer\",\"expires_in\":\"3599\",\"scope\":" +
-        //    "\"{0}\",\"access_token\":\"some-access-token\"" +
-        //    ",\"refresh_token\":\"OAAsomethingencryptedQwgAA\",\"client_info\"" +
-        //    ":\"{2}\",\"id_token\"" +
-        //    ":\"{1}\",\"id_token_expires_in\":\"3600\"}";
-
-        public static readonly string DefaultTokenResponse =
-            "{\"token_type\":\"Bearer\",\"expires_in\":\"3599\",\"scope\":" +
-            "\"r1/scope1 r1/scope2\",\"access_token\":\"some-access-token\"" +
-            ",\"refresh_token\":\"OAAsomethingencryptedQwgAA\",\"client_info\"" +
-            ":\"" + CreateClientInfo() + "\",\"id_token\"" +
-            ":\"" + CreateIdToken(MsalTestConstants.UniqueId, MsalTestConstants.DisplayableId) +
-            "\",\"id_token_expires_in\":\"3600\"}";
-
-<<<<<<< HEAD
-        public static readonly string DefaultAdfsTokenResponse =
-            "{\"token_type\":\"Bearer\",\"expires_in\":\"3599\",\"scope\":" +
-            "\"r1/scope1 r1/scope2\",\"access_token\":\"some-access-token\"" +
-            ",\"refresh_token\":\"OAAsomethingencryptedQwgAA\",\"id_token\"" +
-            ":\"" + CreateAdfsIdToken(MsalTestConstants.OnPremiseDisplayableId) +
-            "\",\"id_token_expires_in\":\"3600\"}";
-=======
-        public static readonly string FociTokenResponse =
-           "{\"token_type\":\"Bearer\",\"expires_in\":\"3599\",\"scope\":" +
-           "\"r1/scope1 r1/scope2\",\"access_token\":\"some-access-token\"" +
-           ",\"foci\":\"1\"" +
-           ",\"refresh_token\":\"OAAsomethingencryptedQwgAA\",\"client_info\"" +
-           ":\"" + CreateClientInfo() + "\",\"id_token\"" +
-           ":\"" + CreateIdToken(MsalTestConstants.UniqueId, MsalTestConstants.DisplayableId) +
-           "\",\"id_token_expires_in\":\"3600\"}";
->>>>>>> 9e62d330
-
-        public static string CreateClientInfo()
-        {
-            return CreateClientInfo(MsalTestConstants.Uid, MsalTestConstants.Utid);
-        }
-
-        public static string CreateClientInfo(string uid, string utid)
-        {
-            return Base64UrlHelpers.Encode("{\"uid\":\"" + uid + "\",\"utid\":\"" + utid + "\"}");
-        }
-
-        public static Stream GenerateStreamFromString(string s)
-        {
-            MemoryStream stream = new MemoryStream();
-            StreamWriter writer = new StreamWriter(stream);
-            writer.Write(s);
-            writer.Flush();
-            stream.Position = 0;
-            return stream;
-        }
-
-        public static HttpResponseMessage CreateResiliencyMessage(HttpStatusCode statusCode)
-        {
-            HttpResponseMessage responseMessage = null;
-            HttpContent content = null;
-
-            responseMessage = new HttpResponseMessage(statusCode);
-            content = new StringContent("Server Error 500-599");
-
-            if (responseMessage != null)
-            {
-                responseMessage.Content = content;
-            }
-            return responseMessage;
-        }
-
-        public static HttpResponseMessage CreateRequestTimeoutResponseMessage()
-        {
-            HttpResponseMessage responseMessage = new HttpResponseMessage(HttpStatusCode.RequestTimeout);
-            HttpContent content = new StringContent("Request Timed Out.");
-            responseMessage.Content = content;
-            return responseMessage;
-        }
-
-        internal static HttpResponseMessage CreateFailureMessage(HttpStatusCode code, string message)
-        {
-            HttpResponseMessage responseMessage = new HttpResponseMessage(code);
-            HttpContent content = new StringContent(message);
-            responseMessage.Content = content;
-            return responseMessage;
-        }
-
-        internal static HttpResponseMessage CreateNullMessage(HttpStatusCode code)
-        {
-            HttpResponseMessage responseMessage = new HttpResponseMessage(code);
-            responseMessage.Content = null;
-            return responseMessage;
-        }
-
-        public static HttpResponseMessage CreateSuccessTokenResponseMessage(string scopes, string idToken, string clientInfo)
-        {
-            return CreateSuccessResponseMessage(string.Format(CultureInfo.InvariantCulture,
-                "{{\"token_type\":\"Bearer\",\"expires_in\":\"3599\",\"scope\":" +
-                "\"{0}\",\"access_token\":\"some-access-token\"" +
-                ",\"refresh_token\":\"OAAsomethingencryptedQwgAA\",\"client_info\"" +
-                ":\"{2}\",\"id_token\"" +
-                ":\"{1}\",\"id_token_expires_in\":\"3600\"}}",
-                scopes, idToken, clientInfo));
-        }
-
-        public static HttpResponseMessage CreateSuccessTokenResponseMessage(bool foci = false)
-        {
-            return CreateSuccessResponseMessage(
-                foci ? FociTokenResponse : DefaultTokenResponse);
-        }
-
-<<<<<<< HEAD
-        public static HttpResponseMessage CreateAdfsSuccessTokenResponseMessage()
-        {
-            return CreateSuccessResponseMessage(DefaultAdfsTokenResponse);
-        }
-
-        public static HttpResponseMessage CreateInvalidGrantTokenResponseMessage()
-=======
-        public static HttpResponseMessage CreateInvalidGrantTokenResponseMessage(string subError = null)
->>>>>>> 9e62d330
-        {
-            return CreateFailureMessage(HttpStatusCode.BadRequest,
-                "{\"error\":\"invalid_grant\",\"error_description\":\"AADSTS70002: Error " +
-                "validating credentials.AADSTS70008: The provided access grant is expired " +
-                "or revoked.Trace ID: f7ec686c-9196-4220-a754-cd9197de44e9Correlation ID: " +
-                "04bb0cae-580b-49ac-9a10-b6c3316b1eaaTimestamp: 2015-09-16 07:24:55Z\"," +
-                "\"error_codes\":[70002,70008],\"timestamp\":\"2015-09-16 07:24:55Z\"," +
-                "\"trace_id\":\"f7ec686c-9196-4220-a754-cd9197de44e9\"," +
-                (subError != null ? ("\"suberror\":" + "\"" + subError + "\",") : "") +
-                "\"correlation_id\":" +
-                "\"04bb0cae-580b-49ac-9a10-b6c3316b1eaa\"}");
-        }
-
-        public static HttpResponseMessage CreateInvalidRequestTokenResponseMessage()
-        {
-            return CreateFailureMessage(HttpStatusCode.BadRequest,
-                "{\"error\":\"invalid_request\",\"error_description\":\"AADSTS90010: " +
-                "The grant type is not supported over the /common or /consumers endpoints. " +
-                "Please use the /organizations or tenant-specific endpoint." +
-                "Trace ID: dd25f4fb-3e8d-458e-90e7-179524ce0000Correlation ID: " +
-                "f11508ab-067f-40d4-83cb-ccc67bf57e45Timestamp: 2018-09-22 00:50:11Z\"," +
-                "\"error_codes\":[90010],\"timestamp\":\"2018-09-22 00:50:11Z\"," +
-                "\"trace_id\":\"dd25f4fb-3e8d-458e-90e7-179524ce0000\",\"correlation_id\":" +
-                "\"f11508ab-067f-40d4-83cb-ccc67bf57e45\"}");
-        }
-
-        public static HttpResponseMessage CreateNoErrorFieldResponseMessage()
-        {
-            return CreateFailureMessage(HttpStatusCode.BadRequest,
-                                        "{\"the-error-is-not-here\":\"erorwithouterrorfield\",\"error_description\":\"AADSTS991: " +
-                                        "This is an error message which doesn't contain the error field. " +
-                                        "Trace ID: dd25f4fb-3e8d-458e-90e7-179524ce0000Correlation ID: " +
-                                        "f11508ab-067f-40d4-83cb-ccc67bf57e45Timestamp: 2018-09-22 00:50:11Z\"," +
-                                        "\"error_codes\":[90010],\"timestamp\":\"2018-09-22 00:50:11Z\"," +
-                                        "\"trace_id\":\"dd25f4fb-3e8d-458e-90e7-179524ce0000\",\"correlation_id\":" +
-                                        "\"f11508ab-067f-40d4-83cb-ccc67bf57e45\"}");
-        }
-
-        public static HttpResponseMessage CreateHttpStatusNotFoundResponseMessage()
-        {
-            return CreateFailureMessage(HttpStatusCode.NotFound,
-                                        "{\"the-error-is-not-here\":\"erorwithouterrorfield\",\"error_description\":\"AADSTS991: " +
-                                        "This is an error message which doesn't contain the error field. " +
-                                        "Trace ID: dd25f4fb-3e8d-458e-90e7-179524ce0000Correlation ID: " +
-                                        "f11508ab-067f-40d4-83cb-ccc67bf57e45Timestamp: 2018-09-22 00:50:11Z\"," +
-                                        "\"error_codes\":[90010],\"timestamp\":\"2018-09-22 00:50:11Z\"," +
-                                        "\"trace_id\":\"dd25f4fb-3e8d-458e-90e7-179524ce0000\",\"correlation_id\":" +
-                                        "\"f11508ab-067f-40d4-83cb-ccc67bf57e45\"}");
-        }
-
-        public static HttpResponseMessage CreateNullResponseMessage()
-        {
-            return CreateNullMessage(HttpStatusCode.BadRequest);
-        }
-
-        public static HttpResponseMessage CreateEmptyResponseMessage()
-        {
-            return CreateFailureMessage(HttpStatusCode.BadRequest, string.Empty);
-        }
-
-        public static HttpResponseMessage CreateSuccessfulClientCredentialTokenResponseMessage()
-        {
-            return CreateSuccessfulClientCredentialTokenResponseMessage("header.payload.signature");
-        }
-
-        public static HttpResponseMessage CreateSuccessfulClientCredentialTokenResponseMessage(string token)
-        {
-            return CreateSuccessResponseMessage(
-                "{\"token_type\":\"Bearer\",\"expires_in\":\"3599\",\"access_token\":\"" + token + "\"}");
-        }
-
-        public static HttpResponseMessage CreateSuccessTokenResponseMessage(string uniqueId, string displayableId, string[] scope, bool foci = false)
-        {
-            string idToken = CreateIdToken(uniqueId, displayableId, MsalTestConstants.Utid);
-            HttpResponseMessage responseMessage = new HttpResponseMessage(HttpStatusCode.OK);
-            string stringContent = "{\"token_type\":\"Bearer\",\"expires_in\":\"3599\",\"scope\":\"" +
-                                  scope.AsSingleString() +
-                                  "\",\"access_token\":\"some-access-token\",\"refresh_token\":\"OAAsomethingencryptedQwgAA\",\"id_token\":\"" +
-                                  idToken +
-                                  (foci ? "\",\"foci\":\"1" : "") +
-                                  "\",\"id_token_expires_in\":\"3600\",\"client_info\":\"" + CreateClientInfo() + "\"}";
-            HttpContent content = new StringContent(stringContent);
-            responseMessage.Content = content;
-            return responseMessage;
-        }
-
-        public static string CreateIdToken(string uniqueId, string displayableId)
-        {
-            return CreateIdToken(uniqueId, displayableId, MsalTestConstants.Utid);
-        }
-
-        public static string CreateIdToken(string uniqueId, string displayableId, string tenantId)
-        {
-            string id = "{\"aud\": \"e854a4a7-6c34-449c-b237-fc7a28093d84\"," +
-                        "\"iss\": \"https://login.microsoftonline.com/6c3d51dd-f0e5-4959-b4ea-a80c4e36fe5e/v2.0/\"," +
-                        "\"iat\": 1455833828," +
-                        "\"nbf\": 1455833828," +
-                        "\"exp\": 1455837728," +
-                        "\"ipaddr\": \"131.107.159.117\"," +
-                        "\"name\": \"Marrrrrio Bossy\"," +
-                        "\"oid\": \"" + uniqueId + "\"," +
-                        "\"preferred_username\": \"" + displayableId + "\"," +
-                        "\"sub\": \"K4_SGGxKqW1SxUAmhg6C1F6VPiFzcx-Qd80ehIEdFus\"," +
-                        "\"tid\": \"" + tenantId + "\"," +
-                        "\"ver\": \"2.0\"}";
-            return string.Format(CultureInfo.InvariantCulture, "someheader.{0}.somesignature", Base64UrlHelpers.Encode(id));
-        }
-
-        public static string CreateAdfsIdToken(string upn)
-        {
-            string id = "{\"aud\": \"e854a4a7-6c34-449c-b237-fc7a28093d84\"," +
-                        "\"iss\": \"" + MsalTestConstants.OnPremiseAuthority + "\"," +
-                        "\"iat\": 1455833828," +
-                        "\"nbf\": 1455833828," +
-                        "\"exp\": 1455837728," +
-                        "\"ipaddr\": \"131.107.159.117\"," +
-                        "\"name\": \"Marrrrrio Bossy\"," +
-                        "\"upn\": \"" + upn + "\"," +
-                        "\"sub\": \"" + MsalTestConstants.OnPremiseUniqueId + "\"}";
-
-            return string.Format(CultureInfo.InvariantCulture, "someheader.{0}.somesignature", Base64UrlHelpers.Encode(id));
-        }
-
-        public static HttpResponseMessage CreateSuccessWebFingerResponseMessage(string href)
-        {
-            return
-                CreateSuccessResponseMessage(
-                    "{\"subject\": \"https://fs.contoso.com\",\"links\": [{\"rel\": " +
-                    "\"http://schemas.microsoft.com/rel/trusted-realm\"," +
-                    "\"href\": \"" + href + "\"}]}");
-        }
-
-        public static HttpResponseMessage CreateSuccessWebFingerResponseMessage()
-        {
-            return
-                CreateSuccessWebFingerResponseMessage("https://fs.contoso.com");
-        }
-
-        public static HttpResponseMessage CreateSuccessResponseMessage(string sucessResponse)
-        {
-            HttpResponseMessage responseMessage = new HttpResponseMessage(HttpStatusCode.OK);
-            HttpContent content =
-                new StringContent(sucessResponse);
-            responseMessage.Content = content;
-            return responseMessage;
-        }
-
-        public static HttpResponseMessage CreateTooManyRequestsNonJsonResponse()
-        {
-            HttpResponseMessage httpResponse = new HttpResponseMessage((HttpStatusCode)429)
-            {
-                Content = new StringContent(TooManyRequestsContent)
-            };
-            httpResponse.Headers.RetryAfter = new RetryConditionHeaderValue(TestRetryAfterDuration);
-
-            return httpResponse;
-        }
-
-        public static HttpResponseMessage CreateTooManyRequestsJsonResponse()
-        {
-            HttpResponseMessage httpResponse = new HttpResponseMessage((HttpStatusCode)429)
-            {
-                Content = new StringContent("{\"error\":\"Server overload\",\"error_description\":\"429: " +
-                TooManyRequestsContent + "\", " +
-                "\"error_codes\":[90010],\"timestamp\":\"2018-09-22 00:50:11Z\"," +
-                "\"trace_id\":\"dd25f4fb-3e8d-458e-90e7-179524ce0000\",\"correlation_id\":" +
-                "\"f11508ab-067f-40d4-83cb-ccc67bf57e45\"}")
-            };
-            httpResponse.Headers.RetryAfter = new RetryConditionHeaderValue(TestRetryAfterDuration);
-
-            return httpResponse;
-        }
-
-        public static HttpResponseMessage CreateOpenIdConfigurationResponse(string authority, string qp = "")
-        {
-            var authorityUri = new Uri(authority);
-            string path = authorityUri.AbsolutePath.Substring(1);
-            string tenant = path.Substring(0, path.IndexOf("/", StringComparison.Ordinal));
-            if (tenant.ToLowerInvariant().Equals("common", StringComparison.OrdinalIgnoreCase))
-            {
-                tenant = "{tenant}";
-            }
-
-            if (!string.IsNullOrEmpty(qp))
-            {
-                qp = "?" + qp;
-            }
-
-            return CreateSuccessResponseMessage(string.Format(CultureInfo.InvariantCulture,
-                "{{\"authorization_endpoint\":\"{0}oauth2/v2.0/authorize{2}\",\"token_endpoint\":\"{0}oauth2/v2.0/token{2}\",\"issuer\":\"https://sts.windows.net/{1}\"}}",
-                authority, tenant, qp));
-        }
-
-        public static HttpResponseMessage CreateAdfsOpenIdConfigurationResponse(string authority, string qp = "")
-        {
-            var authorityUri = new Uri(authority);
-            string path = authorityUri.AbsolutePath.Substring(1);
-
-            if (!string.IsNullOrEmpty(qp))
-            {
-                qp = "?" + qp;
-            }
-
-            return CreateSuccessResponseMessage(string.Format(CultureInfo.InvariantCulture,
-                "{{\"authorization_endpoint\":\"{0}oauth2/authorize\",\"token_endpoint\":\"{0}oauth2/token\",\"issuer\":\"{0}\"}}",
-                authority, qp));
-        }
-
-        public static HttpMessageHandler CreateInstanceDiscoveryMockHandler(string url)
-        {
-            return CreateInstanceDiscoveryMockHandler(url,
-                @"{
-                        ""tenant_discovery_endpoint"":""https://login.microsoftonline.com/tenant/.well-known/openid-configuration"",
-                        ""api-version"":""1.1"",
-                        ""metadata"":[
-                            {
-                            ""preferred_network"":""login.microsoftonline.com"",
-                            ""preferred_cache"":""login.windows.net"",
-                            ""aliases"":[
-                                ""login.microsoftonline.com"",
-                                ""login.windows.net"",
-                                ""login.microsoft.com"",
-                                ""sts.windows.net""]},
-                            {
-                            ""preferred_network"":""login.partner.microsoftonline.cn"",
-                            ""preferred_cache"":""login.partner.microsoftonline.cn"",
-                            ""aliases"":[
-                                ""login.partner.microsoftonline.cn"",
-                                ""login.chinacloudapi.cn""]},
-                            {
-                            ""preferred_network"":""login.microsoftonline.de"",
-                            ""preferred_cache"":""login.microsoftonline.de"",
-                            ""aliases"":[
-                                    ""login.microsoftonline.de""]},
-                            {
-                            ""preferred_network"":""login.microsoftonline.us"",
-                            ""preferred_cache"":""login.microsoftonline.us"",
-                            ""aliases"":[
-                                ""login.microsoftonline.us"",
-                                ""login.usgovcloudapi.net""]},
-                            {
-                            ""preferred_network"":""login-us.microsoftonline.com"",
-                            ""preferred_cache"":""login-us.microsoftonline.com"",
-                            ""aliases"":[
-                                ""login-us.microsoftonline.com""]}
-                        ]
-                }");
-        }
-
-        public static HttpMessageHandler CreateInstanceDiscoveryMockHandler(string url, string content)
-        {
-            return new MockHttpMessageHandler()
-            {
-                ExpectedUrl = url,
-                ExpectedMethod = HttpMethod.Get,
-                ResponseMessage = new HttpResponseMessage(HttpStatusCode.OK)
-                {
-                    Content = new StringContent(content)
-                }
-            };
-        }
-    }
-}+﻿// Copyright (c) Microsoft Corporation. All rights reserved.
+// Licensed under the MIT License.
+
+using System;
+using System.Globalization;
+using System.IO;
+using System.Net;
+using System.Net.Http;
+using System.Net.Http.Headers;
+using Microsoft.Identity.Client.Utils;
+using Microsoft.Identity.Test.Unit;
+
+namespace Microsoft.Identity.Test.Common.Core.Mocks
+{
+    internal static class MockHelpers
+    {
+        public const string TooManyRequestsContent = "Too many requests error";
+        public static readonly TimeSpan TestRetryAfterDuration = TimeSpan.FromSeconds(120);
+
+        //public static readonly string TokenResponseTemplate =
+        //    "{\"token_type\":\"Bearer\",\"expires_in\":\"3599\",\"scope\":" +
+        //    "\"{0}\",\"access_token\":\"some-access-token\"" +
+        //    ",\"refresh_token\":\"OAAsomethingencryptedQwgAA\",\"client_info\"" +
+        //    ":\"{2}\",\"id_token\"" +
+        //    ":\"{1}\",\"id_token_expires_in\":\"3600\"}";
+
+        public static readonly string DefaultTokenResponse =
+            "{\"token_type\":\"Bearer\",\"expires_in\":\"3599\",\"scope\":" +
+            "\"r1/scope1 r1/scope2\",\"access_token\":\"some-access-token\"" +
+            ",\"refresh_token\":\"OAAsomethingencryptedQwgAA\",\"client_info\"" +
+            ":\"" + CreateClientInfo() + "\",\"id_token\"" +
+            ":\"" + CreateIdToken(MsalTestConstants.UniqueId, MsalTestConstants.DisplayableId) +
+            "\",\"id_token_expires_in\":\"3600\"}";
+
+        public static readonly string DefaultAdfsTokenResponse =
+            "{\"token_type\":\"Bearer\",\"expires_in\":\"3599\",\"scope\":" +
+            "\"r1/scope1 r1/scope2\",\"access_token\":\"some-access-token\"" +
+            ",\"refresh_token\":\"OAAsomethingencryptedQwgAA\",\"id_token\"" +
+            ":\"" + CreateAdfsIdToken(MsalTestConstants.OnPremiseDisplayableId) +
+            "\",\"id_token_expires_in\":\"3600\"}";
+        public static readonly string FociTokenResponse =
+           "{\"token_type\":\"Bearer\",\"expires_in\":\"3599\",\"scope\":" +
+           "\"r1/scope1 r1/scope2\",\"access_token\":\"some-access-token\"" +
+           ",\"foci\":\"1\"" +
+           ",\"refresh_token\":\"OAAsomethingencryptedQwgAA\",\"client_info\"" +
+           ":\"" + CreateClientInfo() + "\",\"id_token\"" +
+           ":\"" + CreateIdToken(MsalTestConstants.UniqueId, MsalTestConstants.DisplayableId) +
+           "\",\"id_token_expires_in\":\"3600\"}";
+
+        public static string CreateClientInfo()
+        {
+            return CreateClientInfo(MsalTestConstants.Uid, MsalTestConstants.Utid);
+        }
+
+        public static string CreateClientInfo(string uid, string utid)
+        {
+            return Base64UrlHelpers.Encode("{\"uid\":\"" + uid + "\",\"utid\":\"" + utid + "\"}");
+        }
+
+        public static Stream GenerateStreamFromString(string s)
+        {
+            MemoryStream stream = new MemoryStream();
+            StreamWriter writer = new StreamWriter(stream);
+            writer.Write(s);
+            writer.Flush();
+            stream.Position = 0;
+            return stream;
+        }
+
+        public static HttpResponseMessage CreateResiliencyMessage(HttpStatusCode statusCode)
+        {
+            HttpResponseMessage responseMessage = null;
+            HttpContent content = null;
+
+            responseMessage = new HttpResponseMessage(statusCode);
+            content = new StringContent("Server Error 500-599");
+
+            if (responseMessage != null)
+            {
+                responseMessage.Content = content;
+            }
+            return responseMessage;
+        }
+
+        public static HttpResponseMessage CreateRequestTimeoutResponseMessage()
+        {
+            HttpResponseMessage responseMessage = new HttpResponseMessage(HttpStatusCode.RequestTimeout);
+            HttpContent content = new StringContent("Request Timed Out.");
+            responseMessage.Content = content;
+            return responseMessage;
+        }
+
+        internal static HttpResponseMessage CreateFailureMessage(HttpStatusCode code, string message)
+        {
+            HttpResponseMessage responseMessage = new HttpResponseMessage(code);
+            HttpContent content = new StringContent(message);
+            responseMessage.Content = content;
+            return responseMessage;
+        }
+
+        internal static HttpResponseMessage CreateNullMessage(HttpStatusCode code)
+        {
+            HttpResponseMessage responseMessage = new HttpResponseMessage(code);
+            responseMessage.Content = null;
+            return responseMessage;
+        }
+
+        public static HttpResponseMessage CreateSuccessTokenResponseMessage(string scopes, string idToken, string clientInfo)
+        {
+            return CreateSuccessResponseMessage(string.Format(CultureInfo.InvariantCulture,
+                "{{\"token_type\":\"Bearer\",\"expires_in\":\"3599\",\"scope\":" +
+                "\"{0}\",\"access_token\":\"some-access-token\"" +
+                ",\"refresh_token\":\"OAAsomethingencryptedQwgAA\",\"client_info\"" +
+                ":\"{2}\",\"id_token\"" +
+                ":\"{1}\",\"id_token_expires_in\":\"3600\"}}",
+                scopes, idToken, clientInfo));
+        }
+
+        public static HttpResponseMessage CreateSuccessTokenResponseMessage(bool foci = false)
+        {
+            return CreateSuccessResponseMessage(
+                foci ? FociTokenResponse : DefaultTokenResponse);
+        }
+
+        public static HttpResponseMessage CreateAdfsSuccessTokenResponseMessage()
+        {
+            return CreateSuccessResponseMessage(DefaultAdfsTokenResponse);
+        }
+
+        public static HttpResponseMessage CreateInvalidGrantTokenResponseMessage(string subError = null)
+        {
+            return CreateFailureMessage(HttpStatusCode.BadRequest,
+                "{\"error\":\"invalid_grant\",\"error_description\":\"AADSTS70002: Error " +
+                "validating credentials.AADSTS70008: The provided access grant is expired " +
+                "or revoked.Trace ID: f7ec686c-9196-4220-a754-cd9197de44e9Correlation ID: " +
+                "04bb0cae-580b-49ac-9a10-b6c3316b1eaaTimestamp: 2015-09-16 07:24:55Z\"," +
+                "\"error_codes\":[70002,70008],\"timestamp\":\"2015-09-16 07:24:55Z\"," +
+                "\"trace_id\":\"f7ec686c-9196-4220-a754-cd9197de44e9\"," +
+                (subError != null ? ("\"suberror\":" + "\"" + subError + "\",") : "") +
+                "\"correlation_id\":" +
+                "\"04bb0cae-580b-49ac-9a10-b6c3316b1eaa\"}");
+        }
+
+        public static HttpResponseMessage CreateInvalidRequestTokenResponseMessage()
+        {
+            return CreateFailureMessage(HttpStatusCode.BadRequest,
+                "{\"error\":\"invalid_request\",\"error_description\":\"AADSTS90010: " +
+                "The grant type is not supported over the /common or /consumers endpoints. " +
+                "Please use the /organizations or tenant-specific endpoint." +
+                "Trace ID: dd25f4fb-3e8d-458e-90e7-179524ce0000Correlation ID: " +
+                "f11508ab-067f-40d4-83cb-ccc67bf57e45Timestamp: 2018-09-22 00:50:11Z\"," +
+                "\"error_codes\":[90010],\"timestamp\":\"2018-09-22 00:50:11Z\"," +
+                "\"trace_id\":\"dd25f4fb-3e8d-458e-90e7-179524ce0000\",\"correlation_id\":" +
+                "\"f11508ab-067f-40d4-83cb-ccc67bf57e45\"}");
+        }
+
+        public static HttpResponseMessage CreateNoErrorFieldResponseMessage()
+        {
+            return CreateFailureMessage(HttpStatusCode.BadRequest,
+                                        "{\"the-error-is-not-here\":\"erorwithouterrorfield\",\"error_description\":\"AADSTS991: " +
+                                        "This is an error message which doesn't contain the error field. " +
+                                        "Trace ID: dd25f4fb-3e8d-458e-90e7-179524ce0000Correlation ID: " +
+                                        "f11508ab-067f-40d4-83cb-ccc67bf57e45Timestamp: 2018-09-22 00:50:11Z\"," +
+                                        "\"error_codes\":[90010],\"timestamp\":\"2018-09-22 00:50:11Z\"," +
+                                        "\"trace_id\":\"dd25f4fb-3e8d-458e-90e7-179524ce0000\",\"correlation_id\":" +
+                                        "\"f11508ab-067f-40d4-83cb-ccc67bf57e45\"}");
+        }
+
+        public static HttpResponseMessage CreateHttpStatusNotFoundResponseMessage()
+        {
+            return CreateFailureMessage(HttpStatusCode.NotFound,
+                                        "{\"the-error-is-not-here\":\"erorwithouterrorfield\",\"error_description\":\"AADSTS991: " +
+                                        "This is an error message which doesn't contain the error field. " +
+                                        "Trace ID: dd25f4fb-3e8d-458e-90e7-179524ce0000Correlation ID: " +
+                                        "f11508ab-067f-40d4-83cb-ccc67bf57e45Timestamp: 2018-09-22 00:50:11Z\"," +
+                                        "\"error_codes\":[90010],\"timestamp\":\"2018-09-22 00:50:11Z\"," +
+                                        "\"trace_id\":\"dd25f4fb-3e8d-458e-90e7-179524ce0000\",\"correlation_id\":" +
+                                        "\"f11508ab-067f-40d4-83cb-ccc67bf57e45\"}");
+        }
+
+        public static HttpResponseMessage CreateNullResponseMessage()
+        {
+            return CreateNullMessage(HttpStatusCode.BadRequest);
+        }
+
+        public static HttpResponseMessage CreateEmptyResponseMessage()
+        {
+            return CreateFailureMessage(HttpStatusCode.BadRequest, string.Empty);
+        }
+
+        public static HttpResponseMessage CreateSuccessfulClientCredentialTokenResponseMessage()
+        {
+            return CreateSuccessfulClientCredentialTokenResponseMessage("header.payload.signature");
+        }
+
+        public static HttpResponseMessage CreateSuccessfulClientCredentialTokenResponseMessage(string token)
+        {
+            return CreateSuccessResponseMessage(
+                "{\"token_type\":\"Bearer\",\"expires_in\":\"3599\",\"access_token\":\"" + token + "\"}");
+        }
+
+        public static HttpResponseMessage CreateSuccessTokenResponseMessage(string uniqueId, string displayableId, string[] scope, bool foci = false)
+        {
+            string idToken = CreateIdToken(uniqueId, displayableId, MsalTestConstants.Utid);
+            HttpResponseMessage responseMessage = new HttpResponseMessage(HttpStatusCode.OK);
+            string stringContent = "{\"token_type\":\"Bearer\",\"expires_in\":\"3599\",\"scope\":\"" +
+                                  scope.AsSingleString() +
+                                  "\",\"access_token\":\"some-access-token\",\"refresh_token\":\"OAAsomethingencryptedQwgAA\",\"id_token\":\"" +
+                                  idToken +
+                                  (foci ? "\",\"foci\":\"1" : "") +
+                                  "\",\"id_token_expires_in\":\"3600\",\"client_info\":\"" + CreateClientInfo() + "\"}";
+            HttpContent content = new StringContent(stringContent);
+            responseMessage.Content = content;
+            return responseMessage;
+        }
+
+        public static string CreateIdToken(string uniqueId, string displayableId)
+        {
+            return CreateIdToken(uniqueId, displayableId, MsalTestConstants.Utid);
+        }
+
+        public static string CreateIdToken(string uniqueId, string displayableId, string tenantId)
+        {
+            string id = "{\"aud\": \"e854a4a7-6c34-449c-b237-fc7a28093d84\"," +
+                        "\"iss\": \"https://login.microsoftonline.com/6c3d51dd-f0e5-4959-b4ea-a80c4e36fe5e/v2.0/\"," +
+                        "\"iat\": 1455833828," +
+                        "\"nbf\": 1455833828," +
+                        "\"exp\": 1455837728," +
+                        "\"ipaddr\": \"131.107.159.117\"," +
+                        "\"name\": \"Marrrrrio Bossy\"," +
+                        "\"oid\": \"" + uniqueId + "\"," +
+                        "\"preferred_username\": \"" + displayableId + "\"," +
+                        "\"sub\": \"K4_SGGxKqW1SxUAmhg6C1F6VPiFzcx-Qd80ehIEdFus\"," +
+                        "\"tid\": \"" + tenantId + "\"," +
+                        "\"ver\": \"2.0\"}";
+            return string.Format(CultureInfo.InvariantCulture, "someheader.{0}.somesignature", Base64UrlHelpers.Encode(id));
+        }
+
+        public static string CreateAdfsIdToken(string upn)
+        {
+            string id = "{\"aud\": \"e854a4a7-6c34-449c-b237-fc7a28093d84\"," +
+                        "\"iss\": \"" + MsalTestConstants.OnPremiseAuthority + "\"," +
+                        "\"iat\": 1455833828," +
+                        "\"nbf\": 1455833828," +
+                        "\"exp\": 1455837728," +
+                        "\"ipaddr\": \"131.107.159.117\"," +
+                        "\"name\": \"Marrrrrio Bossy\"," +
+                        "\"upn\": \"" + upn + "\"," +
+                        "\"sub\": \"" + MsalTestConstants.OnPremiseUniqueId + "\"}";
+
+            return string.Format(CultureInfo.InvariantCulture, "someheader.{0}.somesignature", Base64UrlHelpers.Encode(id));
+        }
+
+        public static HttpResponseMessage CreateSuccessWebFingerResponseMessage(string href)
+        {
+            return
+                CreateSuccessResponseMessage(
+                    "{\"subject\": \"https://fs.contoso.com\",\"links\": [{\"rel\": " +
+                    "\"http://schemas.microsoft.com/rel/trusted-realm\"," +
+                    "\"href\": \"" + href + "\"}]}");
+        }
+
+        public static HttpResponseMessage CreateSuccessWebFingerResponseMessage()
+        {
+            return
+                CreateSuccessWebFingerResponseMessage("https://fs.contoso.com");
+        }
+
+        public static HttpResponseMessage CreateSuccessResponseMessage(string sucessResponse)
+        {
+            HttpResponseMessage responseMessage = new HttpResponseMessage(HttpStatusCode.OK);
+            HttpContent content =
+                new StringContent(sucessResponse);
+            responseMessage.Content = content;
+            return responseMessage;
+        }
+
+        public static HttpResponseMessage CreateTooManyRequestsNonJsonResponse()
+        {
+            HttpResponseMessage httpResponse = new HttpResponseMessage((HttpStatusCode)429)
+            {
+                Content = new StringContent(TooManyRequestsContent)
+            };
+            httpResponse.Headers.RetryAfter = new RetryConditionHeaderValue(TestRetryAfterDuration);
+
+            return httpResponse;
+        }
+
+        public static HttpResponseMessage CreateTooManyRequestsJsonResponse()
+        {
+            HttpResponseMessage httpResponse = new HttpResponseMessage((HttpStatusCode)429)
+            {
+                Content = new StringContent("{\"error\":\"Server overload\",\"error_description\":\"429: " +
+                TooManyRequestsContent + "\", " +
+                "\"error_codes\":[90010],\"timestamp\":\"2018-09-22 00:50:11Z\"," +
+                "\"trace_id\":\"dd25f4fb-3e8d-458e-90e7-179524ce0000\",\"correlation_id\":" +
+                "\"f11508ab-067f-40d4-83cb-ccc67bf57e45\"}")
+            };
+            httpResponse.Headers.RetryAfter = new RetryConditionHeaderValue(TestRetryAfterDuration);
+
+            return httpResponse;
+        }
+
+        public static HttpResponseMessage CreateOpenIdConfigurationResponse(string authority, string qp = "")
+        {
+            var authorityUri = new Uri(authority);
+            string path = authorityUri.AbsolutePath.Substring(1);
+            string tenant = path.Substring(0, path.IndexOf("/", StringComparison.Ordinal));
+            if (tenant.ToLowerInvariant().Equals("common", StringComparison.OrdinalIgnoreCase))
+            {
+                tenant = "{tenant}";
+            }
+
+            if (!string.IsNullOrEmpty(qp))
+            {
+                qp = "?" + qp;
+            }
+
+            return CreateSuccessResponseMessage(string.Format(CultureInfo.InvariantCulture,
+                "{{\"authorization_endpoint\":\"{0}oauth2/v2.0/authorize{2}\",\"token_endpoint\":\"{0}oauth2/v2.0/token{2}\",\"issuer\":\"https://sts.windows.net/{1}\"}}",
+                authority, tenant, qp));
+        }
+
+        public static HttpResponseMessage CreateAdfsOpenIdConfigurationResponse(string authority, string qp = "")
+        {
+            var authorityUri = new Uri(authority);
+            string path = authorityUri.AbsolutePath.Substring(1);
+
+            if (!string.IsNullOrEmpty(qp))
+            {
+                qp = "?" + qp;
+            }
+
+            return CreateSuccessResponseMessage(string.Format(CultureInfo.InvariantCulture,
+                "{{\"authorization_endpoint\":\"{0}oauth2/authorize\",\"token_endpoint\":\"{0}oauth2/token\",\"issuer\":\"{0}\"}}",
+                authority, qp));
+        }
+
+        public static HttpMessageHandler CreateInstanceDiscoveryMockHandler(string url)
+        {
+            return CreateInstanceDiscoveryMockHandler(url,
+                @"{
+                        ""tenant_discovery_endpoint"":""https://login.microsoftonline.com/tenant/.well-known/openid-configuration"",
+                        ""api-version"":""1.1"",
+                        ""metadata"":[
+                            {
+                            ""preferred_network"":""login.microsoftonline.com"",
+                            ""preferred_cache"":""login.windows.net"",
+                            ""aliases"":[
+                                ""login.microsoftonline.com"",
+                                ""login.windows.net"",
+                                ""login.microsoft.com"",
+                                ""sts.windows.net""]},
+                            {
+                            ""preferred_network"":""login.partner.microsoftonline.cn"",
+                            ""preferred_cache"":""login.partner.microsoftonline.cn"",
+                            ""aliases"":[
+                                ""login.partner.microsoftonline.cn"",
+                                ""login.chinacloudapi.cn""]},
+                            {
+                            ""preferred_network"":""login.microsoftonline.de"",
+                            ""preferred_cache"":""login.microsoftonline.de"",
+                            ""aliases"":[
+                                    ""login.microsoftonline.de""]},
+                            {
+                            ""preferred_network"":""login.microsoftonline.us"",
+                            ""preferred_cache"":""login.microsoftonline.us"",
+                            ""aliases"":[
+                                ""login.microsoftonline.us"",
+                                ""login.usgovcloudapi.net""]},
+                            {
+                            ""preferred_network"":""login-us.microsoftonline.com"",
+                            ""preferred_cache"":""login-us.microsoftonline.com"",
+                            ""aliases"":[
+                                ""login-us.microsoftonline.com""]}
+                        ]
+                }");
+        }
+
+        public static HttpMessageHandler CreateInstanceDiscoveryMockHandler(string url, string content)
+        {
+            return new MockHttpMessageHandler()
+            {
+                ExpectedUrl = url,
+                ExpectedMethod = HttpMethod.Get,
+                ResponseMessage = new HttpResponseMessage(HttpStatusCode.OK)
+                {
+                    Content = new StringContent(content)
+                }
+            };
+        }
+    }
+}