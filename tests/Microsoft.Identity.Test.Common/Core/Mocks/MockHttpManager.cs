﻿// Copyright (c) Microsoft Corporation. All rights reserved.
// Licensed under the MIT License.

using System;
using System.Collections.Concurrent;
using System.Collections.Generic;
using System.Diagnostics;
using System.Linq;
using System.Net.Http;
using System.Net.Http.Headers;
using System.Runtime.InteropServices;
using System.Security.Cryptography.X509Certificates;
using System.Threading;
using System.Threading.Tasks;
using Microsoft.Identity.Client;
using Microsoft.Identity.Client.Core;
using Microsoft.Identity.Client.Http;
using Microsoft.Identity.Client.Internal;
using Microsoft.VisualStudio.TestTools.UnitTesting;

namespace Microsoft.Identity.Test.Common.Core.Mocks
{
    internal sealed class MockHttpManager : IHttpManager,
                                            IDisposable
    {
        private readonly string _testName;

        private readonly IHttpManager _httpManager;

        public MockHttpManager(string testName = null,
            bool isManagedIdentity = false,
            Func<MockHttpMessageHandler> messageHandlerFunc = null,
            Func<HttpClient> validateServerCertificateCallback = null,
            bool invokeNonMtlsHttpManagerFactory = false) :
            this(true, testName, isManagedIdentity, messageHandlerFunc, invokeNonMtlsHttpManagerFactory)
        {
        }

        public MockHttpManager(
            bool retry,
            string testName = null,
            bool isManagedIdentity = false,
            Func<MockHttpMessageHandler> messageHandlerFunc = null,
            bool invokeNonMtlsHttpManagerFactory = false)
        {
            _httpManager = invokeNonMtlsHttpManagerFactory
                ? HttpManagerFactory.GetHttpManager(
                    new MockNonMtlsHttpClientFactory(messageHandlerFunc, _httpMessageHandlerQueue, testName),
                    retry,
                    isManagedIdentity)
                : HttpManagerFactory.GetHttpManager(
                    new MockHttpClientFactory(messageHandlerFunc, _httpMessageHandlerQueue, testName),
                    retry,
                    isManagedIdentity);

            _testName = testName;
        }

        private ConcurrentQueue<HttpClientHandler> _httpMessageHandlerQueue
        {
            get;
            set;
        } = new ConcurrentQueue<HttpClientHandler>();

        /// <inheritdoc/>
        public void Dispose()
        {
            // This ensures we only check the mock queue on dispose when we're not in the middle of an
            // exception flow.  Otherwise, any early assertion will cause this to likely fail
            // even though it's not the root cause.
#pragma warning disable CS0618 // Type or member is obsolete - this is non-production code so it's fine
            if (Marshal.GetExceptionCode() == 0)
#pragma warning restore CS0618 // Type or member is obsolete
            {
                string remainingMocks = string.Join(" ",
                    _httpMessageHandlerQueue.Select(m => GetExpectedUrlFromHandler(m)));
                Assert.AreEqual(0, _httpMessageHandlerQueue.Count,
                    "All mocks should have been consumed. Remaining mocks are for: " + remainingMocks);
            }
        }

        public MockHttpMessageHandler AddMockHandler(MockHttpMessageHandler handler)
        {
            Trace.WriteLine($"Test {_testName} adds an HttpMessageHandler for {GetExpectedUrlFromHandler(handler)}");
            _httpMessageHandlerQueue.Enqueue(handler);

            return handler;
        }

        public int QueueSize => _httpMessageHandlerQueue.Count;

        /// <summary>
        /// For use only in tests that spin many threads. Not thread safe.
        /// </summary>
        public void ClearQueue()
        {
            while (_httpMessageHandlerQueue.TryDequeue(out _))
                ;
        }

        public long LastRequestDurationInMs => 3000;

        private string GetExpectedUrlFromHandler(HttpMessageHandler handler)
        {
            return (handler as MockHttpMessageHandler)?.ExpectedUrl ?? "";
        }

        public Task<HttpResponse> SendRequestAsync(
            Uri endpoint,
            IDictionary<string, string> headers,
            HttpContent body,
            HttpMethod method,
            ILoggerAdapter logger,
            bool doNotThrow,
            X509Certificate2 mtlsCertificate,
<<<<<<< HEAD
            HttpClient customHttpClient,
            CancellationToken cancellationToken)
=======
            CancellationToken cancellationToken,
            int retryCount = 0)
>>>>>>> da09eebc
        {
            return _httpManager.SendRequestAsync(
                endpoint,
                headers,
                body,
                method,
                logger,
                doNotThrow,
                mtlsCertificate,
<<<<<<< HEAD
                customHttpClient: null,
                cancellationToken);
=======
                cancellationToken,
                retryCount);
>>>>>>> da09eebc
        }
    }

    internal class MockHttpClientFactoryBase
    {
        protected Func<MockHttpMessageHandler> MessageHandlerFunc { get; set; }
        protected ConcurrentQueue<HttpClientHandler> HttpMessageHandlerQueue { get; set; }
        protected string _testName { get; set; }

        protected MockHttpClientFactoryBase(
            Func<MockHttpMessageHandler> messageHandlerFunc,
            ConcurrentQueue<HttpClientHandler> httpMessageHandlerQueue,
            string testName)
        {
            MessageHandlerFunc = messageHandlerFunc;
            HttpMessageHandlerQueue = httpMessageHandlerQueue;
            _testName = testName;
        }

        protected HttpClient GetHttpClientInternal(X509Certificate2 mtlsBindingCert)
        {
            HttpClientHandler messageHandler;

            if (MessageHandlerFunc != null)
            {
                messageHandler = MessageHandlerFunc();
            }
            else
            {
                if (!HttpMessageHandlerQueue.TryDequeue(out messageHandler))
                {
                    Assert.Fail("The MockHttpManager's queue is empty. Cannot serve another response");
                }
            }

            Trace.WriteLine($"Test {_testName} dequeued a mock handler for {GetExpectedUrlFromHandler(messageHandler)}");

            if (mtlsBindingCert != null)
            {
                messageHandler.ClientCertificates.Add(mtlsBindingCert);
            }

            var httpClient = new HttpClient(messageHandler)
            {
                MaxResponseContentBufferSize = HttpClientConfig.MaxResponseContentBufferSizeInBytes
            };

            httpClient.DefaultRequestHeaders.Accept.Clear();
            httpClient.DefaultRequestHeaders.Accept.Add(new MediaTypeWithQualityHeaderValue("application/json"));

            return httpClient;
        }

        private string GetExpectedUrlFromHandler(HttpMessageHandler handler)
        {
            return (handler as MockHttpMessageHandler)?.ExpectedUrl ?? "";
        }
    }

    internal class MockHttpClientFactory : MockHttpClientFactoryBase, IMsalMtlsHttpClientFactory
    {
        public MockHttpClientFactory(
            Func<MockHttpMessageHandler> messageHandlerFunc,
            ConcurrentQueue<HttpClientHandler> httpMessageHandlerQueue,
            string testName)
            : base(messageHandlerFunc, httpMessageHandlerQueue, testName)
        {
        }

        public HttpClient GetHttpClient()
        {
            return GetHttpClientInternal(null);
        }

        public HttpClient GetHttpClient(X509Certificate2 mtlsBindingCert)
        {
            return GetHttpClientInternal(mtlsBindingCert);
        }
    }

    internal class MockNonMtlsHttpClientFactory : MockHttpClientFactoryBase, IMsalHttpClientFactory
    {
        public MockNonMtlsHttpClientFactory(
            Func<MockHttpMessageHandler> messageHandlerFunc,
            ConcurrentQueue<HttpClientHandler> httpMessageHandlerQueue,
            string testName)
            : base(messageHandlerFunc, httpMessageHandlerQueue, testName)
        {
        }

        public HttpClient GetHttpClient()
        {
            return GetHttpClientInternal(null);
        }
    }

}<|MERGE_RESOLUTION|>--- conflicted
+++ resolved
@@ -113,13 +113,9 @@
             ILoggerAdapter logger,
             bool doNotThrow,
             X509Certificate2 mtlsCertificate,
-<<<<<<< HEAD
             HttpClient customHttpClient,
-            CancellationToken cancellationToken)
-=======
             CancellationToken cancellationToken,
             int retryCount = 0)
->>>>>>> da09eebc
         {
             return _httpManager.SendRequestAsync(
                 endpoint,
@@ -129,13 +125,9 @@
                 logger,
                 doNotThrow,
                 mtlsCertificate,
-<<<<<<< HEAD
                 customHttpClient: null,
-                cancellationToken);
-=======
                 cancellationToken,
                 retryCount);
->>>>>>> da09eebc
         }
     }
 
