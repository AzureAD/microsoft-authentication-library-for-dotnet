--- conflicted
+++ resolved
@@ -20,32 +20,20 @@
 
         }
 
-<<<<<<< HEAD
-        public override IReadOnlyList<MsalAccessTokenCacheItem> GetAllAccessTokens(string partitionKey = null, ICoreLogger requestlogger = null)
-=======
-        public override List<MsalAccessTokenCacheItem> GetAllAccessTokens(string partitionKey = null)
->>>>>>> d1063e08
+        public override List<MsalAccessTokenCacheItem> GetAllAccessTokens(string partitionKey = null, ICoreLogger requestlogger = null)
         {
             Assert.IsNotNull(partitionKey);
             return base.GetAllAccessTokens(partitionKey, requestlogger);
         }
 
-<<<<<<< HEAD
-        public override IReadOnlyList<MsalAccountCacheItem> GetAllAccounts(string partitionKey = null, ICoreLogger requestlogger = null)
-=======
-        public override List<MsalAccountCacheItem> GetAllAccounts(string partitionKey = null)
->>>>>>> d1063e08
+        public override List<MsalAccountCacheItem> GetAllAccounts(string partitionKey = null, ICoreLogger requestlogger = null)
         {
             Assert.IsNotNull(partitionKey);
             Assert.Fail("App token cache - do not call GetAllAccounts");
             throw new InvalidOperationException();
         }
 
-<<<<<<< HEAD
-        public override IReadOnlyList<MsalIdTokenCacheItem> GetAllIdTokens(string partitionKey = null, ICoreLogger requestlogger = null)
-=======
-        public override List<MsalIdTokenCacheItem> GetAllIdTokens(string partitionKey = null)
->>>>>>> d1063e08
+        public override List<MsalIdTokenCacheItem> GetAllIdTokens(string partitionKey = null, ICoreLogger requestlogger = null)
         {
             Assert.IsNotNull(partitionKey);
 
@@ -53,11 +41,7 @@
             throw new InvalidOperationException();
         }
 
-<<<<<<< HEAD
-        public override IReadOnlyList<MsalRefreshTokenCacheItem> GetAllRefreshTokens(string partitionKey = null, ICoreLogger requestlogger = null)
-=======
-        public override List<MsalRefreshTokenCacheItem> GetAllRefreshTokens(string partitionKey = null)
->>>>>>> d1063e08
+        public override List<MsalRefreshTokenCacheItem> GetAllRefreshTokens(string partitionKey = null, ICoreLogger requestlogger = null)
         {
             Assert.IsNotNull(partitionKey);
 
