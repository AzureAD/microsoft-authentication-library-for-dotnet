﻿// Copyright (c) Microsoft Corporation. All rights reserved.
// Licensed under the MIT License.

using System;
using System.Collections.Generic;
using Microsoft.Identity.Client;
using Microsoft.Identity.Client.Cache.Items;
using Microsoft.Identity.Client.Core;
using Microsoft.Identity.Client.PlatformsCommon.Shared;
using Microsoft.VisualStudio.TestTools.UnitTesting;

namespace Microsoft.Identity.Test.Common.Core.Helpers
{
    internal class AppAccessorWithPartitionAsserts : InMemoryPartitionedAppTokenCacheAccessor
    {
        public AppAccessorWithPartitionAsserts(
<<<<<<< HEAD
            ILoggerAdapter logger, 
=======
            ICoreLogger logger,
>>>>>>> 9344dfbb
            CacheOptions tokenCacheAccessorOptions) : base(logger, tokenCacheAccessorOptions)
        {

        }

        public override List<MsalAccessTokenCacheItem> GetAllAccessTokens(string partitionKey = null, ICoreLogger requestlogger = null)
        {
            Assert.IsNotNull(partitionKey);
            return base.GetAllAccessTokens(partitionKey, requestlogger);
        }

        public override List<MsalAccountCacheItem> GetAllAccounts(string partitionKey = null, ICoreLogger requestlogger = null)
        {
            Assert.IsNotNull(partitionKey);
            Assert.Fail("App token cache - do not call GetAllAccounts");
            throw new InvalidOperationException();
        }

        public override List<MsalIdTokenCacheItem> GetAllIdTokens(string partitionKey = null, ICoreLogger requestlogger = null)
        {
            Assert.IsNotNull(partitionKey);

            Assert.Fail("App token cache - do not call GetAllIdTokens");
            throw new InvalidOperationException();
        }

        public override List<MsalRefreshTokenCacheItem> GetAllRefreshTokens(string partitionKey = null, ICoreLogger requestlogger = null)
        {
            Assert.IsNotNull(partitionKey);

            Assert.Fail("App token cache - do not call GetAllRefreshTokens");
            throw new InvalidOperationException();
        }

        public override bool HasAccessOrRefreshTokens()
        {
            Assert.Fail("HasAccessOrRefreshTokens was called. It should not be called unless the token cache serialization hooks");
            throw new InvalidOperationException();
        }
    }
}<|MERGE_RESOLUTION|>--- conflicted
+++ resolved
@@ -14,11 +14,7 @@
     internal class AppAccessorWithPartitionAsserts : InMemoryPartitionedAppTokenCacheAccessor
     {
         public AppAccessorWithPartitionAsserts(
-<<<<<<< HEAD
             ILoggerAdapter logger, 
-=======
-            ICoreLogger logger,
->>>>>>> 9344dfbb
             CacheOptions tokenCacheAccessorOptions) : base(logger, tokenCacheAccessorOptions)
         {
 
