﻿// Copyright (c) Microsoft Corporation. All rights reserved.
// Licensed under the MIT License.

using System;
using System.Collections.Generic;
using Microsoft.Identity.Client;
using Microsoft.Identity.Client.Cache.Items;
using Microsoft.Identity.Client.Core;
using Microsoft.Identity.Client.PlatformsCommon.Shared;
using Microsoft.VisualStudio.TestTools.UnitTesting;

namespace Microsoft.Identity.Test.Common.Core.Helpers
{
    internal class UserAccessorWithPartitionAsserts : InMemoryPartitionedUserTokenCacheAccessor
    {
        public UserAccessorWithPartitionAsserts(ICoreLogger logger, CacheOptions tokenCacheAccessorOptions) : base(logger, tokenCacheAccessorOptions)
        {

        }

<<<<<<< HEAD
        public override IReadOnlyList<MsalAccessTokenCacheItem> GetAllAccessTokens(string partitionKey = null, ICoreLogger requestlogger = null)
=======
        public override List<MsalAccessTokenCacheItem> GetAllAccessTokens(string partitionKey = null)
>>>>>>> d1063e08
        {
            Assert.IsNotNull(partitionKey);
            return base.GetAllAccessTokens(partitionKey);
        }

<<<<<<< HEAD
        public override IReadOnlyList<MsalAccountCacheItem> GetAllAccounts(string partitionKey = null, ICoreLogger requestlogger = null)
=======
        public override List<MsalAccountCacheItem> GetAllAccounts(string partitionKey = null)
>>>>>>> d1063e08
        {
            Assert.IsNotNull(partitionKey);
            return base.GetAllAccounts(partitionKey);
        }

<<<<<<< HEAD
        public override IReadOnlyList<MsalIdTokenCacheItem> GetAllIdTokens(string partitionKey = null, ICoreLogger requestlogger = null)
=======
        public override List<MsalIdTokenCacheItem> GetAllIdTokens(string partitionKey = null)
>>>>>>> d1063e08
        {
            Assert.IsNotNull(partitionKey);
            return base.GetAllIdTokens(partitionKey);
        }

<<<<<<< HEAD
        public override IReadOnlyList<MsalRefreshTokenCacheItem> GetAllRefreshTokens(string partitionKey = null, ICoreLogger requestlogger = null)
=======
        public override List<MsalRefreshTokenCacheItem> GetAllRefreshTokens(string partitionKey = null)
>>>>>>> d1063e08
        {
            Assert.IsNotNull(partitionKey);
            return base.GetAllRefreshTokens(partitionKey);
        }

        public override bool HasAccessOrRefreshTokens()
        {
            Assert.Fail("HasAccessOrRefreshTokens was called. It should not be called unless the token cache serialization hooks");
            throw new InvalidOperationException();
        }
    }
}<|MERGE_RESOLUTION|>--- conflicted
+++ resolved
@@ -18,41 +18,25 @@
 
         }
 
-<<<<<<< HEAD
-        public override IReadOnlyList<MsalAccessTokenCacheItem> GetAllAccessTokens(string partitionKey = null, ICoreLogger requestlogger = null)
-=======
-        public override List<MsalAccessTokenCacheItem> GetAllAccessTokens(string partitionKey = null)
->>>>>>> d1063e08
+        public override List<MsalAccessTokenCacheItem> GetAllAccessTokens(string partitionKey = null, ICoreLogger requestlogger = null)
         {
             Assert.IsNotNull(partitionKey);
             return base.GetAllAccessTokens(partitionKey);
         }
 
-<<<<<<< HEAD
-        public override IReadOnlyList<MsalAccountCacheItem> GetAllAccounts(string partitionKey = null, ICoreLogger requestlogger = null)
-=======
-        public override List<MsalAccountCacheItem> GetAllAccounts(string partitionKey = null)
->>>>>>> d1063e08
+        public override List<MsalAccountCacheItem> GetAllAccounts(string partitionKey = null, ICoreLogger requestlogger = null)
         {
             Assert.IsNotNull(partitionKey);
             return base.GetAllAccounts(partitionKey);
         }
 
-<<<<<<< HEAD
-        public override IReadOnlyList<MsalIdTokenCacheItem> GetAllIdTokens(string partitionKey = null, ICoreLogger requestlogger = null)
-=======
-        public override List<MsalIdTokenCacheItem> GetAllIdTokens(string partitionKey = null)
->>>>>>> d1063e08
+        public override List<MsalIdTokenCacheItem> GetAllIdTokens(string partitionKey = null, ICoreLogger requestlogger = null)
         {
             Assert.IsNotNull(partitionKey);
             return base.GetAllIdTokens(partitionKey);
         }
 
-<<<<<<< HEAD
-        public override IReadOnlyList<MsalRefreshTokenCacheItem> GetAllRefreshTokens(string partitionKey = null, ICoreLogger requestlogger = null)
-=======
-        public override List<MsalRefreshTokenCacheItem> GetAllRefreshTokens(string partitionKey = null)
->>>>>>> d1063e08
+        public override List<MsalRefreshTokenCacheItem> GetAllRefreshTokens(string partitionKey = null, ICoreLogger requestlogger = null)
         {
             Assert.IsNotNull(partitionKey);
             return base.GetAllRefreshTokens(partitionKey);
