--- conflicted
+++ resolved
@@ -1,168 +1,156 @@
-﻿//------------------------------------------------------------------------------
-//
-// Copyright (c) Microsoft Corporation.
-// All rights reserved.
-//
-// This code is licensed under the MIT License.
-//
-// Permission is hereby granted, free of charge, to any person obtaining a copy
-// of this software and associated documentation files(the "Software"), to deal
-// in the Software without restriction, including without limitation the rights
-// to use, copy, modify, merge, publish, distribute, sublicense, and / or sell
-// copies of the Software, and to permit persons to whom the Software is
-// furnished to do so, subject to the following conditions :
-//
-// The above copyright notice and this permission notice shall be included in
-// all copies or substantial portions of the Software.
-//
-// THE SOFTWARE IS PROVIDED "AS IS", WITHOUT WARRANTY OF ANY KIND, EXPRESS OR
-// IMPLIED, INCLUDING BUT NOT LIMITED TO THE WARRANTIES OF MERCHANTABILITY,
-// FITNESS FOR A PARTICULAR PURPOSE AND NONINFRINGEMENT.IN NO EVENT SHALL THE
-// AUTHORS OR COPYRIGHT HOLDERS BE LIABLE FOR ANY CLAIM, DAMAGES OR OTHER
-// LIABILITY, WHETHER IN AN ACTION OF CONTRACT, TORT OR OTHERWISE, ARISING FROM,
-// OUT OF OR IN CONNECTION WITH THE SOFTWARE OR THE USE OR OTHER DEALINGS IN
-// THE SOFTWARE.
-//
-//------------------------------------------------------------------------------
-
-using OpenQA.Selenium;
-using System;
-using System.IO;
-using Microsoft.VisualStudio.TestTools.UnitTesting;
-using OpenQA.Selenium.Chrome;
-using OpenQA.Selenium.Support.UI;
-using System.Diagnostics;
-using Microsoft.Identity.Test.LabInfrastructure;
-using Microsoft.Identity.Test.UIAutomation.Infrastructure;
-using System.Linq;
-
-namespace Microsoft.Identity.Test.Integration.Infrastructure
-{
-    public static class SeleniumExtensions
-    {
-        private const int ImplicitTimeoutSeconds = 10;
-        private const int ExplicitTimeoutSeconds = 15;
-
-        public static IWebDriver CreateDefaultWebDriver()
-        {
-            ChromeOptions options = new ChromeOptions();
-
-            // ~2x faster, no visual rendering
-            // remove when debugging to see the UI automation
-            options.AddArguments("headless");
-
-            var driver = new ChromeDriver(options);
-            driver.Manage().Timeouts().ImplicitWait = TimeSpan.FromSeconds(ImplicitTimeoutSeconds);
-
-            return driver;
-        }
-
-        #region ScreenShot support
-        private static int _picNumber = 1;
-
-        public static void SaveScreenshot(this IWebDriver driver, TestContext testContext, string name = "failure")
-        {
-            Screenshot ss = ((ITakesScreenshot)driver).GetScreenshot();
-            string picName = name + _picNumber++ + ".png";
-#if DESKTOP // Can't attach a file on netcore because mstest doesn't support it
-            string failurePicturePath = Path.Combine(testContext.TestResultsDirectory, picName);
-#else
-            string failurePicturePath = Path.Combine(Directory.GetCurrentDirectory(), picName);
-#endif
-
-            Trace.WriteLine($"Saving picture to {failurePicturePath}");
-            ss.SaveAsFile(failurePicturePath, ScreenshotImageFormat.Png);
-
-#if DESKTOP // Can't attach a file to the logs on netcore because mstest doesn't support it
-            testContext.AddResultFile(failurePicturePath);
-#endif
-        }
-
-        #endregion
-
-        public static IWebElement WaitForElementToBeVisibleAndEnabled(this IWebDriver driver, By by)
-        {
-            WebDriverWait webDriverWait = new WebDriverWait(driver, TimeSpan.FromSeconds(ExplicitTimeoutSeconds));
-            IWebElement continueBtn = webDriverWait.Until(dr =>
-            {
-                try
-                {
-                    var elementToBeDisplayed = driver.FindElement(by);
-                    if (elementToBeDisplayed.Displayed && elementToBeDisplayed.Enabled)
-                    {
-                        return elementToBeDisplayed;
-                    }
-                    return null;
-                }
-                catch (StaleElementReferenceException)
-                {
-                    return null;
-                }
-                catch (NoSuchElementException)
-                {
-                    return null;
-                }
-            });
-            return continueBtn;
-        }
-
-<<<<<<< HEAD
-        public static void PerformLogin(this IWebDriver driver, LabUser user, bool adfsOnly=false)
-        {
+﻿//------------------------------------------------------------------------------
+//
+// Copyright (c) Microsoft Corporation.
+// All rights reserved.
+//
+// This code is licensed under the MIT License.
+//
+// Permission is hereby granted, free of charge, to any person obtaining a copy
+// of this software and associated documentation files(the "Software"), to deal
+// in the Software without restriction, including without limitation the rights
+// to use, copy, modify, merge, publish, distribute, sublicense, and / or sell
+// copies of the Software, and to permit persons to whom the Software is
+// furnished to do so, subject to the following conditions :
+//
+// The above copyright notice and this permission notice shall be included in
+// all copies or substantial portions of the Software.
+//
+// THE SOFTWARE IS PROVIDED "AS IS", WITHOUT WARRANTY OF ANY KIND, EXPRESS OR
+// IMPLIED, INCLUDING BUT NOT LIMITED TO THE WARRANTIES OF MERCHANTABILITY,
+// FITNESS FOR A PARTICULAR PURPOSE AND NONINFRINGEMENT.IN NO EVENT SHALL THE
+// AUTHORS OR COPYRIGHT HOLDERS BE LIABLE FOR ANY CLAIM, DAMAGES OR OTHER
+// LIABILITY, WHETHER IN AN ACTION OF CONTRACT, TORT OR OTHERWISE, ARISING FROM,
+// OUT OF OR IN CONNECTION WITH THE SOFTWARE OR THE USE OR OTHER DEALINGS IN
+// THE SOFTWARE.
+//
+//------------------------------------------------------------------------------
+
+using OpenQA.Selenium;
+using System;
+using System.IO;
+using Microsoft.VisualStudio.TestTools.UnitTesting;
+using OpenQA.Selenium.Chrome;
+using OpenQA.Selenium.Support.UI;
+using System.Diagnostics;
+using Microsoft.Identity.Test.LabInfrastructure;
+using Microsoft.Identity.Test.UIAutomation.Infrastructure;
+using System.Linq;
+
+namespace Microsoft.Identity.Test.Integration.Infrastructure
+{
+    public static class SeleniumExtensions
+    {
+        private const int ImplicitTimeoutSeconds = 10;
+        private const int ExplicitTimeoutSeconds = 15;
+
+        public static IWebDriver CreateDefaultWebDriver()
+        {
+            ChromeOptions options = new ChromeOptions();
+
+            // ~2x faster, no visual rendering
+            // remove when debugging to see the UI automation
+            options.AddArguments("headless");
+
+            var driver = new ChromeDriver(options);
+            driver.Manage().Timeouts().ImplicitWait = TimeSpan.FromSeconds(ImplicitTimeoutSeconds);
+
+            return driver;
+        }
+
+        #region ScreenShot support
+        private static int _picNumber = 1;
+
+        public static void SaveScreenshot(this IWebDriver driver, TestContext testContext, string name = "failure")
+        {
+            Screenshot ss = ((ITakesScreenshot)driver).GetScreenshot();
+            string picName = name + _picNumber++ + ".png";
+#if DESKTOP // Can't attach a file on netcore because mstest doesn't support it
+            string failurePicturePath = Path.Combine(testContext.TestResultsDirectory, picName);
+#else
+            string failurePicturePath = Path.Combine(Directory.GetCurrentDirectory(), picName);
+#endif
+
+            Trace.WriteLine($"Saving picture to {failurePicturePath}");
+            ss.SaveAsFile(failurePicturePath, ScreenshotImageFormat.Png);
+
+#if DESKTOP // Can't attach a file to the logs on netcore because mstest doesn't support it
+            testContext.AddResultFile(failurePicturePath);
+#endif
+        }
+
+        #endregion
+
+        public static IWebElement WaitForElementToBeVisibleAndEnabled(this IWebDriver driver, By by)
+        {
+            WebDriverWait webDriverWait = new WebDriverWait(driver, TimeSpan.FromSeconds(ExplicitTimeoutSeconds));
+            IWebElement continueBtn = webDriverWait.Until(dr =>
+            {
+                try
+                {
+                    var elementToBeDisplayed = driver.FindElement(by);
+                    if (elementToBeDisplayed.Displayed && elementToBeDisplayed.Enabled)
+                    {
+                        return elementToBeDisplayed;
+                    }
+                    return null;
+                }
+                catch (StaleElementReferenceException)
+                {
+                    return null;
+                }
+                catch (NoSuchElementException)
+                {
+                    return null;
+                }
+            });
+            return continueBtn;
+        }
+
+        /// <summary>
+        /// Creates a filter for selecting elements from multiple IDs. Uses XPath, e.g.
+        /// .//*[@id='otc' or @id='code']
+        /// </summary>
+        public static By ByIds(params string[] ids)
+        {
+            string xPathSelector = string.Join(
+                " or ",
+                ids.Select(id => $"@id='{id}'"));
+
+            return By.XPath($".//*[{xPathSelector}]");
+        }
+
+        public static void PerformLogin(this IWebDriver driver, LabUser user, bool withLoginHint = false, bool adfsOnly = false)
+        {
             UserInformationFieldIds fields = new UserInformationFieldIds(user);
 
-            if (adfsOnly)
-            {
-                Trace.WriteLine("Logging in ... Entering username");
-                driver.FindElement(By.Id(CoreUiTestConstants.AdfsV4UsernameInputdId)).SendKeys(user.Upn);
-=======
-        /// <summary>
-        /// Creates a filter for selecting elements from multiple IDs. Uses XPath, e.g.
-        /// .//*[@id='otc' or @id='code']
-        /// </summary>
-        public static By ByIds(params string[] ids)
-        {
-            string xPathSelector = string.Join(
-                " or ",
-                ids.Select(id => $"@id='{id}'"));
-
-            return By.XPath($".//*[{xPathSelector}]");
-        }
-
-        public static void PerformLogin(this IWebDriver driver, LabUser user, bool withLoginHint = false)
-        {
-            UserInformationFieldIds fields = new UserInformationFieldIds(user);
-
-            if (!withLoginHint)
-            {
-                Trace.WriteLine("Logging in ... Entering username");
-                driver.FindElement(By.Id(fields.AADUsernameInputId)).SendKeys(user.Upn);
-
-                Trace.WriteLine("Logging in ... Clicking <Next> after username");
-                driver.FindElement(By.Id(fields.AADSignInButtonId)).Click();
->>>>>>> 142333e2
+            if (adfsOnly)
+            {
+                Trace.WriteLine("Logging in ... Entering username");
+                driver.FindElement(By.Id(CoreUiTestConstants.AdfsV4UsernameInputdId)).SendKeys(user.Upn);
             }
-
             else
             {
-                Trace.WriteLine("Logging in ... Entering username");
-                driver.FindElement(By.Id(fields.AADUsernameInputId)).SendKeys(user.Upn);
+                if (!withLoginHint)
+                {
+                    Trace.WriteLine("Logging in ... Entering username");
+                    driver.FindElement(By.Id(fields.AADUsernameInputId)).SendKeys(user.Upn);
 
-                Trace.WriteLine("Logging in ... Clicking <Next> after username");
-                driver.FindElement(By.Id(fields.AADSignInButtonId)).Click();
+                    Trace.WriteLine("Logging in ... Clicking <Next> after username");
+                    driver.FindElement(By.Id(fields.AADSignInButtonId)).Click();
+                }
 
                 if (user.FederationProvider == FederationProvider.AdfsV2)
                 {
                     Trace.WriteLine("Logging in ... AFDSv2 - Entering the username again, this time in the ADFSv2 form");
                     driver.FindElement(By.Id(CoreUiTestConstants.AdfsV2WebUsernameInputId)).SendKeys(user.Upn);
                 }
-            }
-
-            Trace.WriteLine("Logging in ... Entering password");
-            driver.WaitForElementToBeVisibleAndEnabled(By.Id(fields.PasswordInputId)).SendKeys(user.Password);
-
-            Trace.WriteLine("Logging in ... Clicking next after password");
-            driver.WaitForElementToBeVisibleAndEnabled(By.Id(fields.PasswordSignInButtonId)).Click();
-        }
-    }
-}+            }
+
+            Trace.WriteLine("Logging in ... Entering password");
+            driver.WaitForElementToBeVisibleAndEnabled(By.Id(fields.PasswordInputId)).SendKeys(user.Password);
+
+            Trace.WriteLine("Logging in ... Clicking next after password");
+            driver.WaitForElementToBeVisibleAndEnabled(By.Id(fields.PasswordSignInButtonId)).Click();
+        }
+    }
+}