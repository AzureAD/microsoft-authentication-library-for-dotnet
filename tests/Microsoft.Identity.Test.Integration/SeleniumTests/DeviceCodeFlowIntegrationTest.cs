//------------------------------------------------------------------------------
//
// Copyright (c) Microsoft Corporation.
// All rights reserved.
//
// This code is licensed under the MIT License.
//
// Permission is hereby granted, free of charge, to any person obtaining a copy
// of this software and associated documentation files(the "Software"), to deal
// in the Software without restriction, including without limitation the rights
// to use, copy, modify, merge, publish, distribute, sublicense, and / or sell
// copies of the Software, and to permit persons to whom the Software is
// furnished to do so, subject to the following conditions :
//
// The above copyright notice and this permission notice shall be included in
// all copies or substantial portions of the Software.
//
// THE SOFTWARE IS PROVIDED "AS IS", WITHOUT WARRANTY OF ANY KIND, EXPRESS OR
// IMPLIED, INCLUDING BUT NOT LIMITED TO THE WARRANTIES OF MERCHANTABILITY,
// FITNESS FOR A PARTICULAR PURPOSE AND NONINFRINGEMENT.IN NO EVENT SHALL THE
// AUTHORS OR COPYRIGHT HOLDERS BE LIABLE FOR ANY CLAIM, DAMAGES OR OTHER
// LIABILITY, WHETHER IN AN ACTION OF CONTRACT, TORT OR OTHERWISE, ARISING FROM,
// OUT OF OR IN CONNECTION WITH THE SOFTWARE OR THE USE OR OTHER DEALINGS IN
// THE SOFTWARE.
//
//------------------------------------------------------------------------------
using System;
using System.Diagnostics;
using System.Net;
using System.Threading.Tasks;
using Microsoft.Identity.Client;
using Microsoft.Identity.Client.AppConfig;
using Microsoft.Identity.Test.Common;
using Microsoft.Identity.Test.Integration.Infrastructure;
using Microsoft.Identity.Test.LabInfrastructure;
<<<<<<< HEAD
using Microsoft.Identity.Test.Unit;
=======
using Microsoft.Identity.Test.UIAutomation.Infrastructure;
>>>>>>> 142333e2
using Microsoft.VisualStudio.TestTools.UnitTesting;
using OpenQA.Selenium;

namespace Microsoft.Identity.Test.Integration.SeleniumTests
{
    // Important: do not install a NuGet package with the Chrome driver as it is a security risk.
    // Instead, install the Chrome driver on the test machine

    // Note: these tests require permission to a KeyVault Microsoft account;
    // Please ignore them if you are not a Microsoft FTE, they will run as part of the CI build
    [TestClass]
    [TestCategory(TestCategories.Selenium)]
    [TestCategory(TestCategories.LabAccess)]
    public class DeviceCodeFlow
    {
        private static readonly string[] Scopes = { "User.Read" };
        private IWebDriver _seleniumDriver;

        #region MSTest Hooks
        /// <summary>
        /// Initialized by MSTest (do not make private or readonly)
        /// </summary>
        public TestContext TestContext { get; set; }

        [ClassInitialize]
        public static void ClassInitialize(TestContext context)
        {
            ServicePointManager.SecurityProtocol = SecurityProtocolType.Tls12;
        }

        [TestInitialize]
        public void TestInitialize()
        {
            //TODO: hook up the logger?
            _seleniumDriver = SeleniumExtensions.CreateDefaultWebDriver();
        }

        [TestCleanup]
        public void Cleanup()
        {
            _seleniumDriver?.Dispose();
        }
        #endregion

        [TestMethod]
        [Timeout(1 * 60 * 1000)] // 1 min timeout
        public async Task DeviceCodeFlowTestAsync()
        {            
            LabResponse labResponse = LabUserHelper.GetDefaultUser();

            Trace.WriteLine("Calling AcquireTokenWithDeviceCodeAsync");
            PublicClientApplication pca = new PublicClientApplication(labResponse.AppId);
            var result = await pca.AcquireTokenWithDeviceCodeAsync(Scopes, deviceCodeResult =>
            {
                RunAutomatedDeviceCodeFlow(deviceCodeResult, labResponse.User);

                return Task.FromResult(0);
            }).ConfigureAwait(false);

            Trace.WriteLine("Running asserts");

            Assert.IsNotNull(result);
            Assert.IsTrue(!string.IsNullOrEmpty(result.AccessToken));
        }


        [TestMethod]
        [Ignore("Adfs does not currently support device code flow")]
        [Timeout(1 * 60 * 1000)] // 1 min timeout
        public async Task DeviceCodeFlowAdfsTestAsync()
        {
            UserQuery query = new UserQuery
            {
                FederationProvider = FederationProvider.ADFSv2019,
                IsMamUser = false,
                IsMfaUser = false,
                IsFederatedUser = true
            };

            LabResponse labResponse = LabUserHelper.GetLabUserData(query);

            Trace.WriteLine("Calling AcquireTokenWithDeviceCodeAsync");
            PublicClientApplication pca = PublicClientApplicationBuilder.Create(Adfs2019LabConstants.PublicClientId)
                                                                        .WithRedirectUri(Adfs2019LabConstants.ClientRedirectUri)
                                                                        .WithAdfsAuthority(Adfs2019LabConstants.Authority)
                                                                        .BuildConcrete();
            var result = await pca.AcquireTokenWithDeviceCodeAsync(Scopes, deviceCodeResult =>
            {
                RunAutomatedDeviceCodeFlow(deviceCodeResult, labResponse.User, true);

                return Task.FromResult(0);
            }).ConfigureAwait(false);

            Trace.WriteLine("Running asserts");

            Assert.IsNotNull(result);
            Assert.IsTrue(!string.IsNullOrEmpty(result.AccessToken));
        }

        private void RunAutomatedDeviceCodeFlow(DeviceCodeResult deviceCodeResult, LabUser user, bool isAdfs = false)
        {
            try
            {
                var fields = new UserInformationFieldIds(user);

                Trace.WriteLine("Browser is open. Navigating to the Device Code url and entering the code");

                string codeId = isAdfs ? "userCodeInput" : "code";
                string continueId = isAdfs ? "confirmationButton" : "continueBtn";

                _seleniumDriver.Navigate().GoToUrl(deviceCodeResult.VerificationUrl);
<<<<<<< HEAD
                _seleniumDriver.FindElement(By.Id(codeId)).SendKeys(deviceCodeResult.UserCode);

                IWebElement continueBtn = _seleniumDriver.WaitForElementToBeVisibleAndEnabled(By.Id(continueId));
=======
                _seleniumDriver
                    // Device Code Flow web ui is undergoing A/B testing and is sometimes different - use 2 IDs
                    .FindElement(SeleniumExtensions.ByIds("otc", "code")) 
                    .SendKeys(deviceCodeResult.UserCode);

                IWebElement continueBtn = _seleniumDriver.WaitForElementToBeVisibleAndEnabled(
                    SeleniumExtensions.ByIds(fields.AADSignInButtonId, "continueBtn"));
>>>>>>> 142333e2
                continueBtn?.Click();

                _seleniumDriver.PerformLogin(user, isAdfs);

                Trace.WriteLine("Authentication complete");

            }
            catch (Exception ex)
            {
                Trace.WriteLine("Browser automation failed " + ex);
                _seleniumDriver.SaveScreenshot(TestContext);
                throw;
            }
        }

    }
}<|MERGE_RESOLUTION|>--- conflicted
+++ resolved
@@ -1,181 +1,172 @@
-//------------------------------------------------------------------------------
-//
-// Copyright (c) Microsoft Corporation.
-// All rights reserved.
-//
-// This code is licensed under the MIT License.
-//
-// Permission is hereby granted, free of charge, to any person obtaining a copy
-// of this software and associated documentation files(the "Software"), to deal
-// in the Software without restriction, including without limitation the rights
-// to use, copy, modify, merge, publish, distribute, sublicense, and / or sell
-// copies of the Software, and to permit persons to whom the Software is
-// furnished to do so, subject to the following conditions :
-//
-// The above copyright notice and this permission notice shall be included in
-// all copies or substantial portions of the Software.
-//
-// THE SOFTWARE IS PROVIDED "AS IS", WITHOUT WARRANTY OF ANY KIND, EXPRESS OR
-// IMPLIED, INCLUDING BUT NOT LIMITED TO THE WARRANTIES OF MERCHANTABILITY,
-// FITNESS FOR A PARTICULAR PURPOSE AND NONINFRINGEMENT.IN NO EVENT SHALL THE
-// AUTHORS OR COPYRIGHT HOLDERS BE LIABLE FOR ANY CLAIM, DAMAGES OR OTHER
-// LIABILITY, WHETHER IN AN ACTION OF CONTRACT, TORT OR OTHERWISE, ARISING FROM,
-// OUT OF OR IN CONNECTION WITH THE SOFTWARE OR THE USE OR OTHER DEALINGS IN
-// THE SOFTWARE.
-//
-//------------------------------------------------------------------------------
-using System;
-using System.Diagnostics;
-using System.Net;
-using System.Threading.Tasks;
-using Microsoft.Identity.Client;
-using Microsoft.Identity.Client.AppConfig;
-using Microsoft.Identity.Test.Common;
-using Microsoft.Identity.Test.Integration.Infrastructure;
-using Microsoft.Identity.Test.LabInfrastructure;
-<<<<<<< HEAD
-using Microsoft.Identity.Test.Unit;
-=======
-using Microsoft.Identity.Test.UIAutomation.Infrastructure;
->>>>>>> 142333e2
-using Microsoft.VisualStudio.TestTools.UnitTesting;
-using OpenQA.Selenium;
-
-namespace Microsoft.Identity.Test.Integration.SeleniumTests
-{
-    // Important: do not install a NuGet package with the Chrome driver as it is a security risk.
-    // Instead, install the Chrome driver on the test machine
-
-    // Note: these tests require permission to a KeyVault Microsoft account;
-    // Please ignore them if you are not a Microsoft FTE, they will run as part of the CI build
-    [TestClass]
-    [TestCategory(TestCategories.Selenium)]
-    [TestCategory(TestCategories.LabAccess)]
-    public class DeviceCodeFlow
-    {
-        private static readonly string[] Scopes = { "User.Read" };
-        private IWebDriver _seleniumDriver;
-
-        #region MSTest Hooks
-        /// <summary>
-        /// Initialized by MSTest (do not make private or readonly)
-        /// </summary>
-        public TestContext TestContext { get; set; }
-
-        [ClassInitialize]
-        public static void ClassInitialize(TestContext context)
-        {
-            ServicePointManager.SecurityProtocol = SecurityProtocolType.Tls12;
-        }
-
-        [TestInitialize]
-        public void TestInitialize()
-        {
-            //TODO: hook up the logger?
-            _seleniumDriver = SeleniumExtensions.CreateDefaultWebDriver();
-        }
-
-        [TestCleanup]
-        public void Cleanup()
-        {
-            _seleniumDriver?.Dispose();
-        }
-        #endregion
-
-        [TestMethod]
-        [Timeout(1 * 60 * 1000)] // 1 min timeout
-        public async Task DeviceCodeFlowTestAsync()
-        {            
-            LabResponse labResponse = LabUserHelper.GetDefaultUser();
-
-            Trace.WriteLine("Calling AcquireTokenWithDeviceCodeAsync");
-            PublicClientApplication pca = new PublicClientApplication(labResponse.AppId);
-            var result = await pca.AcquireTokenWithDeviceCodeAsync(Scopes, deviceCodeResult =>
-            {
-                RunAutomatedDeviceCodeFlow(deviceCodeResult, labResponse.User);
-
-                return Task.FromResult(0);
-            }).ConfigureAwait(false);
-
-            Trace.WriteLine("Running asserts");
-
-            Assert.IsNotNull(result);
-            Assert.IsTrue(!string.IsNullOrEmpty(result.AccessToken));
-        }
-
-
-        [TestMethod]
-        [Ignore("Adfs does not currently support device code flow")]
-        [Timeout(1 * 60 * 1000)] // 1 min timeout
-        public async Task DeviceCodeFlowAdfsTestAsync()
-        {
-            UserQuery query = new UserQuery
-            {
-                FederationProvider = FederationProvider.ADFSv2019,
-                IsMamUser = false,
-                IsMfaUser = false,
-                IsFederatedUser = true
-            };
-
-            LabResponse labResponse = LabUserHelper.GetLabUserData(query);
-
-            Trace.WriteLine("Calling AcquireTokenWithDeviceCodeAsync");
-            PublicClientApplication pca = PublicClientApplicationBuilder.Create(Adfs2019LabConstants.PublicClientId)
-                                                                        .WithRedirectUri(Adfs2019LabConstants.ClientRedirectUri)
-                                                                        .WithAdfsAuthority(Adfs2019LabConstants.Authority)
-                                                                        .BuildConcrete();
-            var result = await pca.AcquireTokenWithDeviceCodeAsync(Scopes, deviceCodeResult =>
-            {
-                RunAutomatedDeviceCodeFlow(deviceCodeResult, labResponse.User, true);
-
-                return Task.FromResult(0);
-            }).ConfigureAwait(false);
-
-            Trace.WriteLine("Running asserts");
-
-            Assert.IsNotNull(result);
-            Assert.IsTrue(!string.IsNullOrEmpty(result.AccessToken));
-        }
-
-        private void RunAutomatedDeviceCodeFlow(DeviceCodeResult deviceCodeResult, LabUser user, bool isAdfs = false)
-        {
-            try
-            {
-                var fields = new UserInformationFieldIds(user);
-
-                Trace.WriteLine("Browser is open. Navigating to the Device Code url and entering the code");
-
-                string codeId = isAdfs ? "userCodeInput" : "code";
-                string continueId = isAdfs ? "confirmationButton" : "continueBtn";
-
-                _seleniumDriver.Navigate().GoToUrl(deviceCodeResult.VerificationUrl);
-<<<<<<< HEAD
-                _seleniumDriver.FindElement(By.Id(codeId)).SendKeys(deviceCodeResult.UserCode);
-
-                IWebElement continueBtn = _seleniumDriver.WaitForElementToBeVisibleAndEnabled(By.Id(continueId));
-=======
-                _seleniumDriver
-                    // Device Code Flow web ui is undergoing A/B testing and is sometimes different - use 2 IDs
-                    .FindElement(SeleniumExtensions.ByIds("otc", "code")) 
-                    .SendKeys(deviceCodeResult.UserCode);
-
-                IWebElement continueBtn = _seleniumDriver.WaitForElementToBeVisibleAndEnabled(
-                    SeleniumExtensions.ByIds(fields.AADSignInButtonId, "continueBtn"));
->>>>>>> 142333e2
-                continueBtn?.Click();
-
-                _seleniumDriver.PerformLogin(user, isAdfs);
-
-                Trace.WriteLine("Authentication complete");
-
-            }
-            catch (Exception ex)
-            {
-                Trace.WriteLine("Browser automation failed " + ex);
-                _seleniumDriver.SaveScreenshot(TestContext);
-                throw;
-            }
-        }
-
-    }
-}+//------------------------------------------------------------------------------
+//
+// Copyright (c) Microsoft Corporation.
+// All rights reserved.
+//
+// This code is licensed under the MIT License.
+//
+// Permission is hereby granted, free of charge, to any person obtaining a copy
+// of this software and associated documentation files(the "Software"), to deal
+// in the Software without restriction, including without limitation the rights
+// to use, copy, modify, merge, publish, distribute, sublicense, and / or sell
+// copies of the Software, and to permit persons to whom the Software is
+// furnished to do so, subject to the following conditions :
+//
+// The above copyright notice and this permission notice shall be included in
+// all copies or substantial portions of the Software.
+//
+// THE SOFTWARE IS PROVIDED "AS IS", WITHOUT WARRANTY OF ANY KIND, EXPRESS OR
+// IMPLIED, INCLUDING BUT NOT LIMITED TO THE WARRANTIES OF MERCHANTABILITY,
+// FITNESS FOR A PARTICULAR PURPOSE AND NONINFRINGEMENT.IN NO EVENT SHALL THE
+// AUTHORS OR COPYRIGHT HOLDERS BE LIABLE FOR ANY CLAIM, DAMAGES OR OTHER
+// LIABILITY, WHETHER IN AN ACTION OF CONTRACT, TORT OR OTHERWISE, ARISING FROM,
+// OUT OF OR IN CONNECTION WITH THE SOFTWARE OR THE USE OR OTHER DEALINGS IN
+// THE SOFTWARE.
+//
+//------------------------------------------------------------------------------
+using System;
+using System.Diagnostics;
+using System.Net;
+using System.Threading.Tasks;
+using Microsoft.Identity.Client;
+using Microsoft.Identity.Client.AppConfig;
+using Microsoft.Identity.Test.Common;
+using Microsoft.Identity.Test.Integration.Infrastructure;
+using Microsoft.Identity.Test.LabInfrastructure;
+using Microsoft.Identity.Test.Unit;
+using Microsoft.Identity.Test.UIAutomation.Infrastructure;
+using Microsoft.VisualStudio.TestTools.UnitTesting;
+using OpenQA.Selenium;
+
+namespace Microsoft.Identity.Test.Integration.SeleniumTests
+{
+    // Important: do not install a NuGet package with the Chrome driver as it is a security risk.
+    // Instead, install the Chrome driver on the test machine
+
+    // Note: these tests require permission to a KeyVault Microsoft account;
+    // Please ignore them if you are not a Microsoft FTE, they will run as part of the CI build
+    [TestClass]
+    [TestCategory(TestCategories.Selenium)]
+    [TestCategory(TestCategories.LabAccess)]
+    public class DeviceCodeFlow
+    {
+        private static readonly string[] Scopes = { "User.Read" };
+        private IWebDriver _seleniumDriver;
+
+        #region MSTest Hooks
+        /// <summary>
+        /// Initialized by MSTest (do not make private or readonly)
+        /// </summary>
+        public TestContext TestContext { get; set; }
+
+        [ClassInitialize]
+        public static void ClassInitialize(TestContext context)
+        {
+            ServicePointManager.SecurityProtocol = SecurityProtocolType.Tls12;
+        }
+
+        [TestInitialize]
+        public void TestInitialize()
+        {
+            //TODO: hook up the logger?
+            _seleniumDriver = SeleniumExtensions.CreateDefaultWebDriver();
+        }
+
+        [TestCleanup]
+        public void Cleanup()
+        {
+            _seleniumDriver?.Dispose();
+        }
+        #endregion
+
+        [TestMethod]
+        [Timeout(1 * 60 * 1000)] // 1 min timeout
+        public async Task DeviceCodeFlowTestAsync()
+        {            
+            LabResponse labResponse = LabUserHelper.GetDefaultUser();
+
+            Trace.WriteLine("Calling AcquireTokenWithDeviceCodeAsync");
+            PublicClientApplication pca = new PublicClientApplication(labResponse.AppId);
+            var result = await pca.AcquireTokenWithDeviceCodeAsync(Scopes, deviceCodeResult =>
+            {
+                RunAutomatedDeviceCodeFlow(deviceCodeResult, labResponse.User);
+
+                return Task.FromResult(0);
+            }).ConfigureAwait(false);
+
+            Trace.WriteLine("Running asserts");
+
+            Assert.IsNotNull(result);
+            Assert.IsTrue(!string.IsNullOrEmpty(result.AccessToken));
+        }
+
+
+        [TestMethod]
+        [Ignore("Adfs does not currently support device code flow")]
+        [Timeout(1 * 60 * 1000)] // 1 min timeout
+        public async Task DeviceCodeFlowAdfsTestAsync()
+        {
+            UserQuery query = new UserQuery
+            {
+                FederationProvider = FederationProvider.ADFSv2019,
+                IsMamUser = false,
+                IsMfaUser = false,
+                IsFederatedUser = true
+            };
+
+            LabResponse labResponse = LabUserHelper.GetLabUserData(query);
+
+            Trace.WriteLine("Calling AcquireTokenWithDeviceCodeAsync");
+            PublicClientApplication pca = PublicClientApplicationBuilder.Create(Adfs2019LabConstants.PublicClientId)
+                                                                        .WithRedirectUri(Adfs2019LabConstants.ClientRedirectUri)
+                                                                        .WithAdfsAuthority(Adfs2019LabConstants.Authority)
+                                                                        .BuildConcrete();
+            var result = await pca.AcquireTokenWithDeviceCodeAsync(Scopes, deviceCodeResult =>
+            {
+                RunAutomatedDeviceCodeFlow(deviceCodeResult, labResponse.User, true);
+
+                return Task.FromResult(0);
+            }).ConfigureAwait(false);
+
+            Trace.WriteLine("Running asserts");
+
+            Assert.IsNotNull(result);
+            Assert.IsTrue(!string.IsNullOrEmpty(result.AccessToken));
+        }
+
+        private void RunAutomatedDeviceCodeFlow(DeviceCodeResult deviceCodeResult, LabUser user, bool isAdfs = false)
+        {
+            try
+            {
+                var fields = new UserInformationFieldIds(user);
+
+                Trace.WriteLine("Browser is open. Navigating to the Device Code url and entering the code");
+
+                string codeId = isAdfs ? "userCodeInput" : "code";
+                string continueId = isAdfs ? "confirmationButton" : "continueBtn";
+
+                _seleniumDriver.Navigate().GoToUrl(deviceCodeResult.VerificationUrl);
+                _seleniumDriver
+                    // Device Code Flow web ui is undergoing A/B testing and is sometimes different - use 2 IDs
+                    .FindElement(SeleniumExtensions.ByIds("otc", codeId)) 
+                    .SendKeys(deviceCodeResult.UserCode);
+
+                IWebElement continueBtn = _seleniumDriver.WaitForElementToBeVisibleAndEnabled(
+                    SeleniumExtensions.ByIds(fields.AADSignInButtonId, continueId));
+                continueBtn?.Click();
+
+                _seleniumDriver.PerformLogin(user, isAdfs);
+
+                Trace.WriteLine("Authentication complete");
+
+            }
+            catch (Exception ex)
+            {
+                Trace.WriteLine("Browser automation failed " + ex);
+                _seleniumDriver.SaveScreenshot(TestContext);
+                throw;
+            }
+        }
+
+    }
+}