//------------------------------------------------------------------------------
//
// Copyright (c) Microsoft Corporation.
// All rights reserved.
//
// This code is licensed under the MIT License.
//
// Permission is hereby granted, free of charge, to any person obtaining a copy
// of this software and associated documentation files(the "Software"), to deal
// in the Software without restriction, including without limitation the rights
// to use, copy, modify, merge, publish, distribute, sublicense, and / or sell
// copies of the Software, and to permit persons to whom the Software is
// furnished to do so, subject to the following conditions :
//
// The above copyright notice and this permission notice shall be included in
// all copies or substantial portions of the Software.
//
// THE SOFTWARE IS PROVIDED "AS IS", WITHOUT WARRANTY OF ANY KIND, EXPRESS OR
// IMPLIED, INCLUDING BUT NOT LIMITED TO THE WARRANTIES OF MERCHANTABILITY,
// FITNESS FOR A PARTICULAR PURPOSE AND NONINFRINGEMENT.IN NO EVENT SHALL THE
// AUTHORS OR COPYRIGHT HOLDERS BE LIABLE FOR ANY CLAIM, DAMAGES OR OTHER
// LIABILITY, WHETHER IN AN ACTION OF CONTRACT, TORT OR OTHERWISE, ARISING FROM,
// OUT OF OR IN CONNECTION WITH THE SOFTWARE OR THE USE OR OTHER DEALINGS IN
// THE SOFTWARE.
//
//------------------------------------------------------------------------------
#if !WINDOWS_APP && !ANDROID && !iOS // U/P not available on UWP, Android and iOS
using System.Globalization;
using System.Net;
using System.Security;
using System.Threading.Tasks;
using Microsoft.Identity.Client;
using Microsoft.Identity.Test.Common;
using Microsoft.Identity.Test.LabInfrastructure;
using Microsoft.Identity.Test.Unit;
using Microsoft.VisualStudio.TestTools.UnitTesting;

namespace Microsoft.Identity.Test.Integration.HeadlessTests
{
    // Note: these tests require permission to a KeyVault Microsoft account; 
    // Please ignore them if you are not a Microsoft FTE, they will run as part of the CI build
    [TestClass]
    public class UsernamePasswordIntegrationTests
    {
        private const string _authority = "https://login.microsoftonline.com/organizations/";
        private static readonly string[] _scopes = { "User.Read" };

        [ClassInitialize]
        public static void ClassInitialize(TestContext context)
        {
            ServicePointManager.SecurityProtocol = SecurityProtocolType.Tls12;
        }

        [TestInitialize]
        public void TestInitialize()
        {
            TestCommon.ResetStateAndInitMsal();
        }

        #region Happy Path Tests
        [TestMethod]
        public async Task ROPC_AAD_Async()
        {
            var labResponse = LabUserHelper.GetDefaultUser();
            await RunHappyPathTestAsync(labResponse).ConfigureAwait(false);
        }

        [TestMethod]
        public async Task ROPC_ADFSv4Federated_Async()
        {
            var labResponse = LabUserHelper.GetAdfsUser(FederationProvider.AdfsV4, true);
            await RunHappyPathTestAsync(labResponse).ConfigureAwait(false);
        }

        [TestMethod]
        public async Task ROPC_ADFSv4Managed_Async()
        {
            var labResponse = LabUserHelper.GetAdfsUser(FederationProvider.AdfsV4, false);
            await RunHappyPathTestAsync(labResponse).ConfigureAwait(false);
        }

        [TestMethod]
        public async Task ROPC_ADFSv3Federated_Async()
        {
            var labResponse = LabUserHelper.GetAdfsUser(FederationProvider.AdfsV3, true);
            await RunHappyPathTestAsync(labResponse).ConfigureAwait(false);
        }

        [TestMethod]
        public async Task ROPC_ADFSv3Managed_Async()
        {
            var labResponse = LabUserHelper.GetAdfsUser(FederationProvider.AdfsV3, false);
            await RunHappyPathTestAsync(labResponse).ConfigureAwait(false);
        }

<<<<<<< HEAD
            PublicClientApplication msalPublicClient = new PublicClientApplication(ClientId, Authority);
            AuthenticationResult authResult = await msalPublicClient.AcquireTokenByUsernamePasswordAsync(Scopes, user.Upn, securePassword).ConfigureAwait(false);
            Assert.IsNotNull(authResult);
            Assert.IsNotNull(authResult.AccessToken);
            Assert.IsNotNull(authResult.IdToken);
            Assert.AreEqual(user.Upn, authResult.Account.Username);
            // If test fails with "user needs to consent to the application, do an interactive request" error,
            // Do the following: 
            // 1) Add in code to pull the user's password before creating the SecureString, and put a breakpoint there.
            // string password = ((LabUser)user).GetPassword();
            // 2) Using the MSAL Desktop app, make sure the ClientId matches the one used in integration testing.
            // 3) Do the interactive sign-in with the MSAL Desktop app with the username and password from step 1.
            // 4) After successful log-in, remove the password line you added in with step 1, and run the integration test again.
        }


        [TestMethod]
        [TestCategory("UsernamePasswordIntegrationTests")]
        public async Task AcquireTokenFromAdfsUsernamePasswordAsync()
        {
            UserQuery query = new UserQuery
            {
                FederationProvider = FederationProvider.ADFSv2019,
                IsMamUser = false,
                IsMfaUser = false,
                IsFederatedUser = true
            };

            LabResponse labResponse = LabUserHelper.GetLabUserData(query);


            var user = labResponse.User;

            SecureString securePassword = new NetworkCredential("", LabUserHelper.GetUserPassword(user)).SecurePassword;

            PublicClientApplication msalPublicClient = new PublicClientApplication(Adfs2019LabConstants.PublicClientId, Adfs2019LabConstants.Authority);
            AuthenticationResult authResult = await msalPublicClient.AcquireTokenByUsernamePasswordAsync(Scopes, user.Upn, securePassword).ConfigureAwait(false);
            Assert.IsNotNull(authResult);
            Assert.IsNotNull(authResult.AccessToken);
            Assert.IsNotNull(authResult.IdToken);
            Assert.AreEqual(user.Upn, authResult.Account.Username, true, CultureInfo.CurrentCulture);
=======
        [TestMethod]
        public async Task ROPC_ADFSv2Fderated_Async()
        {
            var labResponse = LabUserHelper.GetAdfsUser(FederationProvider.AdfsV2, true);
            await RunHappyPathTestAsync(labResponse).ConfigureAwait(false);
>>>>>>> 142333e2
        }

        #endregion

        [TestMethod]
        public async Task AcquireTokenWithManagedUsernameIncorrectPasswordAsync()
        {
            var labResponse = LabUserHelper.GetDefaultUser();
            var user = labResponse.User;

            SecureString incorrectSecurePassword = new SecureString();
            incorrectSecurePassword.AppendChar('x');
            incorrectSecurePassword.MakeReadOnly();

            PublicClientApplication msalPublicClient = new PublicClientApplication(labResponse.AppId, _authority);

            try
            {
                var result =
                     await msalPublicClient.AcquireTokenByUsernamePasswordAsync(_scopes, user.Upn, incorrectSecurePassword)
                     .ConfigureAwait(false);
            }
            catch (MsalServiceException ex)
            {
                Assert.IsTrue(!string.IsNullOrWhiteSpace(ex.CorrelationId));
                Assert.AreEqual(400, ex.StatusCode);
                Assert.AreEqual("invalid_grant", ex.ErrorCode);
                Assert.IsTrue(ex.Message.StartsWith("AADSTS50126: Invalid username or password"));

                return;
            }

            Assert.Fail("Bad exception or no exception thrown");
        }

        [TestMethod]
        public void AcquireTokenWithFederatedUsernameIncorrectPassword()
        {
            UserQuery query = new UserQuery
            {
                FederationProvider = FederationProvider.AdfsV4,
                IsMamUser = false,
                IsMfaUser = false,
                IsFederatedUser = false
            };

            var labResponse = LabUserHelper.GetLabUserData(query);
            var user = labResponse.User;

            SecureString incorrectSecurePassword = new SecureString();
            incorrectSecurePassword.AppendChar('x');
            incorrectSecurePassword.MakeReadOnly();

            PublicClientApplication msalPublicClient = new PublicClientApplication(labResponse.AppId, _authority);

            var result = Assert.ThrowsExceptionAsync<MsalException>(async () =>
<<<<<<< HEAD
                 await msalPublicClient.AcquireTokenByUsernamePasswordAsync(Scopes, user.Upn, incorrectSecurePassword).ConfigureAwait(false));
        }

=======
                 await msalPublicClient.AcquireTokenByUsernamePasswordAsync(_scopes, user.Upn, incorrectSecurePassword).ConfigureAwait(false));
        }

        private async Task RunHappyPathTestAsync(LabResponse labResponse)
        {
            var user = labResponse.User;

            SecureString securePassword = new NetworkCredential("", user.Password).SecurePassword;

            PublicClientApplication msalPublicClient = new PublicClientApplication(labResponse.AppId, _authority);

            //AuthenticationResult authResult = await msalPublicClient.AcquireTokenByUsernamePasswordAsync(Scopes, user.Upn, securePassword).ConfigureAwait(false);
            AuthenticationResult authResult = await msalPublicClient.AcquireTokenByUsernamePasswordAsync(_scopes, user.Upn, securePassword).ConfigureAwait(false);

            Assert.IsNotNull(authResult);
            Assert.IsNotNull(authResult.AccessToken);
            Assert.IsNotNull(authResult.IdToken);
            Assert.AreEqual(user.Upn, authResult.Account.Username);
            // If test fails with "user needs to consent to the application, do an interactive request" error,
            // Do the following: 
            // 1) Add in code to pull the user's password before creating the SecureString, and put a breakpoint there.
            // string password = ((LabUser)user).GetPassword();
            // 2) Using the MSAL Desktop app, make sure the ClientId matches the one used in integration testing.
            // 3) Do the interactive sign-in with the MSAL Desktop app with the username and password from step 1.
            // 4) After successful log-in, remove the password line you added in with step 1, and run the integration test again.
        }
>>>>>>> 142333e2
    }
}
#endif<|MERGE_RESOLUTION|>--- conflicted
+++ resolved
@@ -1,235 +1,212 @@
-//------------------------------------------------------------------------------
-//
-// Copyright (c) Microsoft Corporation.
-// All rights reserved.
-//
-// This code is licensed under the MIT License.
-//
-// Permission is hereby granted, free of charge, to any person obtaining a copy
-// of this software and associated documentation files(the "Software"), to deal
-// in the Software without restriction, including without limitation the rights
-// to use, copy, modify, merge, publish, distribute, sublicense, and / or sell
-// copies of the Software, and to permit persons to whom the Software is
-// furnished to do so, subject to the following conditions :
-//
-// The above copyright notice and this permission notice shall be included in
-// all copies or substantial portions of the Software.
-//
-// THE SOFTWARE IS PROVIDED "AS IS", WITHOUT WARRANTY OF ANY KIND, EXPRESS OR
-// IMPLIED, INCLUDING BUT NOT LIMITED TO THE WARRANTIES OF MERCHANTABILITY,
-// FITNESS FOR A PARTICULAR PURPOSE AND NONINFRINGEMENT.IN NO EVENT SHALL THE
-// AUTHORS OR COPYRIGHT HOLDERS BE LIABLE FOR ANY CLAIM, DAMAGES OR OTHER
-// LIABILITY, WHETHER IN AN ACTION OF CONTRACT, TORT OR OTHERWISE, ARISING FROM,
-// OUT OF OR IN CONNECTION WITH THE SOFTWARE OR THE USE OR OTHER DEALINGS IN
-// THE SOFTWARE.
-//
-//------------------------------------------------------------------------------
-#if !WINDOWS_APP && !ANDROID && !iOS // U/P not available on UWP, Android and iOS
-using System.Globalization;
-using System.Net;
-using System.Security;
-using System.Threading.Tasks;
-using Microsoft.Identity.Client;
-using Microsoft.Identity.Test.Common;
-using Microsoft.Identity.Test.LabInfrastructure;
-using Microsoft.Identity.Test.Unit;
-using Microsoft.VisualStudio.TestTools.UnitTesting;
-
-namespace Microsoft.Identity.Test.Integration.HeadlessTests
-{
-    // Note: these tests require permission to a KeyVault Microsoft account; 
-    // Please ignore them if you are not a Microsoft FTE, they will run as part of the CI build
-    [TestClass]
-    public class UsernamePasswordIntegrationTests
-    {
-        private const string _authority = "https://login.microsoftonline.com/organizations/";
-        private static readonly string[] _scopes = { "User.Read" };
-
-        [ClassInitialize]
-        public static void ClassInitialize(TestContext context)
-        {
-            ServicePointManager.SecurityProtocol = SecurityProtocolType.Tls12;
+﻿//------------------------------------------------------------------------------
+//
+// Copyright (c) Microsoft Corporation.
+// All rights reserved.
+//
+// This code is licensed under the MIT License.
+//
+// Permission is hereby granted, free of charge, to any person obtaining a copy
+// of this software and associated documentation files(the "Software"), to deal
+// in the Software without restriction, including without limitation the rights
+// to use, copy, modify, merge, publish, distribute, sublicense, and / or sell
+// copies of the Software, and to permit persons to whom the Software is
+// furnished to do so, subject to the following conditions :
+//
+// The above copyright notice and this permission notice shall be included in
+// all copies or substantial portions of the Software.
+//
+// THE SOFTWARE IS PROVIDED "AS IS", WITHOUT WARRANTY OF ANY KIND, EXPRESS OR
+// IMPLIED, INCLUDING BUT NOT LIMITED TO THE WARRANTIES OF MERCHANTABILITY,
+// FITNESS FOR A PARTICULAR PURPOSE AND NONINFRINGEMENT.IN NO EVENT SHALL THE
+// AUTHORS OR COPYRIGHT HOLDERS BE LIABLE FOR ANY CLAIM, DAMAGES OR OTHER
+// LIABILITY, WHETHER IN AN ACTION OF CONTRACT, TORT OR OTHERWISE, ARISING FROM,
+// OUT OF OR IN CONNECTION WITH THE SOFTWARE OR THE USE OR OTHER DEALINGS IN
+// THE SOFTWARE.
+//
+//------------------------------------------------------------------------------
+#if !WINDOWS_APP && !ANDROID && !iOS // U/P not available on UWP, Android and iOS
+using System.Globalization;
+using System.Net;
+using System.Security;
+using System.Threading.Tasks;
+using Microsoft.Identity.Client;
+using Microsoft.Identity.Test.Common;
+using Microsoft.Identity.Test.LabInfrastructure;
+using Microsoft.Identity.Test.Unit;
+using Microsoft.VisualStudio.TestTools.UnitTesting;
+
+namespace Microsoft.Identity.Test.Integration.HeadlessTests
+{
+    // Note: these tests require permission to a KeyVault Microsoft account; 
+    // Please ignore them if you are not a Microsoft FTE, they will run as part of the CI build
+    [TestClass]
+    public class UsernamePasswordIntegrationTests
+    {
+        private const string _authority = "https://login.microsoftonline.com/organizations/";
+        private static readonly string[] _scopes = { "User.Read" };
+
+        [ClassInitialize]
+        public static void ClassInitialize(TestContext context)
+        {
+            ServicePointManager.SecurityProtocol = SecurityProtocolType.Tls12;
+        }
+
+        [TestInitialize]
+        public void TestInitialize()
+        {
+            TestCommon.ResetStateAndInitMsal();
+        }
+
+        #region Happy Path Tests
+        [TestMethod]
+        public async Task ROPC_AAD_Async()
+        {
+            var labResponse = LabUserHelper.GetDefaultUser();
+            await RunHappyPathTestAsync(labResponse).ConfigureAwait(false);
+        }
+
+        [TestMethod]
+        public async Task ROPC_ADFSv4Federated_Async()
+        {
+            var labResponse = LabUserHelper.GetAdfsUser(FederationProvider.AdfsV4, true);
+            await RunHappyPathTestAsync(labResponse).ConfigureAwait(false);
+        }
+
+        [TestMethod]
+        public async Task ROPC_ADFSv4Managed_Async()
+        {
+            var labResponse = LabUserHelper.GetAdfsUser(FederationProvider.AdfsV4, false);
+            await RunHappyPathTestAsync(labResponse).ConfigureAwait(false);
+        }
+
+        [TestMethod]
+        public async Task ROPC_ADFSv3Federated_Async()
+        {
+            var labResponse = LabUserHelper.GetAdfsUser(FederationProvider.AdfsV3, true);
+            await RunHappyPathTestAsync(labResponse).ConfigureAwait(false);
+        }
+
+        [TestMethod]
+        public async Task ROPC_ADFSv3Managed_Async()
+        {
+            var labResponse = LabUserHelper.GetAdfsUser(FederationProvider.AdfsV3, false);
+            await RunHappyPathTestAsync(labResponse).ConfigureAwait(false);
+        }
+
+		[TestMethod]
+        public async Task ROPC_ADFSv2Fderated_Async()
+        {
+            var labResponse = LabUserHelper.GetAdfsUser(FederationProvider.AdfsV2, true);
+            await RunHappyPathTestAsync(labResponse).ConfigureAwait(false);
+        }
+
+        [TestMethod]
+        [TestCategory("UsernamePasswordIntegrationTests")]
+        public async Task AcquireTokenFromAdfsUsernamePasswordAsync()
+        {
+            UserQuery query = new UserQuery
+            {
+                FederationProvider = FederationProvider.ADFSv2019,
+                IsMamUser = false,
+                IsMfaUser = false,
+                IsFederatedUser = true
+            };
+
+            LabResponse labResponse = LabUserHelper.GetLabUserData(query);
+
+
+            var user = labResponse.User;
+
+            SecureString securePassword = new NetworkCredential("", LabUserHelper.GetUserPassword(user)).SecurePassword;
+
+            PublicClientApplication msalPublicClient = new PublicClientApplication(Adfs2019LabConstants.PublicClientId, Adfs2019LabConstants.Authority);
+            AuthenticationResult authResult = await msalPublicClient.AcquireTokenByUsernamePasswordAsync(_scopes, user.Upn, securePassword).ConfigureAwait(false);
+            Assert.IsNotNull(authResult);
+            Assert.IsNotNull(authResult.AccessToken);
+            Assert.IsNotNull(authResult.IdToken);
+        }
+
+        #endregion
+
+        [TestMethod]
+        public async Task AcquireTokenWithManagedUsernameIncorrectPasswordAsync()
+        {
+            var labResponse = LabUserHelper.GetDefaultUser();
+            var user = labResponse.User;
+
+            SecureString incorrectSecurePassword = new SecureString();
+            incorrectSecurePassword.AppendChar('x');
+            incorrectSecurePassword.MakeReadOnly();
+
+            PublicClientApplication msalPublicClient = new PublicClientApplication(labResponse.AppId, _authority);
+
+            try
+            {
+                var result =
+                     await msalPublicClient.AcquireTokenByUsernamePasswordAsync(_scopes, user.Upn, incorrectSecurePassword)
+                     .ConfigureAwait(false);
+            }
+            catch (MsalServiceException ex)
+            {
+                Assert.IsTrue(!string.IsNullOrWhiteSpace(ex.CorrelationId));
+                Assert.AreEqual(400, ex.StatusCode);
+                Assert.AreEqual("invalid_grant", ex.ErrorCode);
+                Assert.IsTrue(ex.Message.StartsWith("AADSTS50126: Invalid username or password"));
+
+                return;
+            }
+
+            Assert.Fail("Bad exception or no exception thrown");
+        }
+
+        [TestMethod]
+        public void AcquireTokenWithFederatedUsernameIncorrectPassword()
+        {
+            UserQuery query = new UserQuery
+            {
+                FederationProvider = FederationProvider.AdfsV4,
+                IsMamUser = false,
+                IsMfaUser = false,
+                IsFederatedUser = false
+            };
+
+            var labResponse = LabUserHelper.GetLabUserData(query);
+            var user = labResponse.User;
+
+            SecureString incorrectSecurePassword = new SecureString();
+            incorrectSecurePassword.AppendChar('x');
+            incorrectSecurePassword.MakeReadOnly();
+
+            PublicClientApplication msalPublicClient = new PublicClientApplication(labResponse.AppId, _authority);
+
+            var result = Assert.ThrowsExceptionAsync<MsalException>(async () =>
+                 await msalPublicClient.AcquireTokenByUsernamePasswordAsync(_scopes, user.Upn, incorrectSecurePassword).ConfigureAwait(false));
         }
 
-        [TestInitialize]
-        public void TestInitialize()
-        {
-            TestCommon.ResetStateAndInitMsal();
-        }
-
-        #region Happy Path Tests
-        [TestMethod]
-        public async Task ROPC_AAD_Async()
-        {
-            var labResponse = LabUserHelper.GetDefaultUser();
-            await RunHappyPathTestAsync(labResponse).ConfigureAwait(false);
-        }
-
-        [TestMethod]
-        public async Task ROPC_ADFSv4Federated_Async()
-        {
-            var labResponse = LabUserHelper.GetAdfsUser(FederationProvider.AdfsV4, true);
-            await RunHappyPathTestAsync(labResponse).ConfigureAwait(false);
-        }
-
-        [TestMethod]
-        public async Task ROPC_ADFSv4Managed_Async()
-        {
-            var labResponse = LabUserHelper.GetAdfsUser(FederationProvider.AdfsV4, false);
-            await RunHappyPathTestAsync(labResponse).ConfigureAwait(false);
-        }
-
-        [TestMethod]
-        public async Task ROPC_ADFSv3Federated_Async()
-        {
-            var labResponse = LabUserHelper.GetAdfsUser(FederationProvider.AdfsV3, true);
-            await RunHappyPathTestAsync(labResponse).ConfigureAwait(false);
-        }
-
-        [TestMethod]
-        public async Task ROPC_ADFSv3Managed_Async()
-        {
-            var labResponse = LabUserHelper.GetAdfsUser(FederationProvider.AdfsV3, false);
-            await RunHappyPathTestAsync(labResponse).ConfigureAwait(false);
-        }
-
-<<<<<<< HEAD
-            PublicClientApplication msalPublicClient = new PublicClientApplication(ClientId, Authority);
-            AuthenticationResult authResult = await msalPublicClient.AcquireTokenByUsernamePasswordAsync(Scopes, user.Upn, securePassword).ConfigureAwait(false);
-            Assert.IsNotNull(authResult);
-            Assert.IsNotNull(authResult.AccessToken);
-            Assert.IsNotNull(authResult.IdToken);
-            Assert.AreEqual(user.Upn, authResult.Account.Username);
-            // If test fails with "user needs to consent to the application, do an interactive request" error,
-            // Do the following: 
-            // 1) Add in code to pull the user's password before creating the SecureString, and put a breakpoint there.
-            // string password = ((LabUser)user).GetPassword();
-            // 2) Using the MSAL Desktop app, make sure the ClientId matches the one used in integration testing.
-            // 3) Do the interactive sign-in with the MSAL Desktop app with the username and password from step 1.
-            // 4) After successful log-in, remove the password line you added in with step 1, and run the integration test again.
-        }
-
-
-        [TestMethod]
-        [TestCategory("UsernamePasswordIntegrationTests")]
-        public async Task AcquireTokenFromAdfsUsernamePasswordAsync()
-        {
-            UserQuery query = new UserQuery
-            {
-                FederationProvider = FederationProvider.ADFSv2019,
-                IsMamUser = false,
-                IsMfaUser = false,
-                IsFederatedUser = true
-            };
-
-            LabResponse labResponse = LabUserHelper.GetLabUserData(query);
-
-
-            var user = labResponse.User;
-
-            SecureString securePassword = new NetworkCredential("", LabUserHelper.GetUserPassword(user)).SecurePassword;
-
-            PublicClientApplication msalPublicClient = new PublicClientApplication(Adfs2019LabConstants.PublicClientId, Adfs2019LabConstants.Authority);
-            AuthenticationResult authResult = await msalPublicClient.AcquireTokenByUsernamePasswordAsync(Scopes, user.Upn, securePassword).ConfigureAwait(false);
-            Assert.IsNotNull(authResult);
-            Assert.IsNotNull(authResult.AccessToken);
-            Assert.IsNotNull(authResult.IdToken);
-            Assert.AreEqual(user.Upn, authResult.Account.Username, true, CultureInfo.CurrentCulture);
-=======
-        [TestMethod]
-        public async Task ROPC_ADFSv2Fderated_Async()
-        {
-            var labResponse = LabUserHelper.GetAdfsUser(FederationProvider.AdfsV2, true);
-            await RunHappyPathTestAsync(labResponse).ConfigureAwait(false);
->>>>>>> 142333e2
-        }
-
-        #endregion
-
-        [TestMethod]
-        public async Task AcquireTokenWithManagedUsernameIncorrectPasswordAsync()
-        {
-            var labResponse = LabUserHelper.GetDefaultUser();
-            var user = labResponse.User;
-
-            SecureString incorrectSecurePassword = new SecureString();
-            incorrectSecurePassword.AppendChar('x');
-            incorrectSecurePassword.MakeReadOnly();
-
-            PublicClientApplication msalPublicClient = new PublicClientApplication(labResponse.AppId, _authority);
-
-            try
-            {
-                var result =
-                     await msalPublicClient.AcquireTokenByUsernamePasswordAsync(_scopes, user.Upn, incorrectSecurePassword)
-                     .ConfigureAwait(false);
-            }
-            catch (MsalServiceException ex)
-            {
-                Assert.IsTrue(!string.IsNullOrWhiteSpace(ex.CorrelationId));
-                Assert.AreEqual(400, ex.StatusCode);
-                Assert.AreEqual("invalid_grant", ex.ErrorCode);
-                Assert.IsTrue(ex.Message.StartsWith("AADSTS50126: Invalid username or password"));
-
-                return;
-            }
-
-            Assert.Fail("Bad exception or no exception thrown");
-        }
-
-        [TestMethod]
-        public void AcquireTokenWithFederatedUsernameIncorrectPassword()
-        {
-            UserQuery query = new UserQuery
-            {
-                FederationProvider = FederationProvider.AdfsV4,
-                IsMamUser = false,
-                IsMfaUser = false,
-                IsFederatedUser = false
-            };
-
-            var labResponse = LabUserHelper.GetLabUserData(query);
-            var user = labResponse.User;
-
-            SecureString incorrectSecurePassword = new SecureString();
-            incorrectSecurePassword.AppendChar('x');
-            incorrectSecurePassword.MakeReadOnly();
-
-            PublicClientApplication msalPublicClient = new PublicClientApplication(labResponse.AppId, _authority);
-
-            var result = Assert.ThrowsExceptionAsync<MsalException>(async () =>
-<<<<<<< HEAD
-                 await msalPublicClient.AcquireTokenByUsernamePasswordAsync(Scopes, user.Upn, incorrectSecurePassword).ConfigureAwait(false));
-        }
-
-=======
-                 await msalPublicClient.AcquireTokenByUsernamePasswordAsync(_scopes, user.Upn, incorrectSecurePassword).ConfigureAwait(false));
-        }
-
-        private async Task RunHappyPathTestAsync(LabResponse labResponse)
-        {
-            var user = labResponse.User;
-
-            SecureString securePassword = new NetworkCredential("", user.Password).SecurePassword;
-
-            PublicClientApplication msalPublicClient = new PublicClientApplication(labResponse.AppId, _authority);
-
-            //AuthenticationResult authResult = await msalPublicClient.AcquireTokenByUsernamePasswordAsync(Scopes, user.Upn, securePassword).ConfigureAwait(false);
-            AuthenticationResult authResult = await msalPublicClient.AcquireTokenByUsernamePasswordAsync(_scopes, user.Upn, securePassword).ConfigureAwait(false);
-
-            Assert.IsNotNull(authResult);
-            Assert.IsNotNull(authResult.AccessToken);
-            Assert.IsNotNull(authResult.IdToken);
-            Assert.AreEqual(user.Upn, authResult.Account.Username);
-            // If test fails with "user needs to consent to the application, do an interactive request" error,
-            // Do the following: 
-            // 1) Add in code to pull the user's password before creating the SecureString, and put a breakpoint there.
-            // string password = ((LabUser)user).GetPassword();
-            // 2) Using the MSAL Desktop app, make sure the ClientId matches the one used in integration testing.
-            // 3) Do the interactive sign-in with the MSAL Desktop app with the username and password from step 1.
-            // 4) After successful log-in, remove the password line you added in with step 1, and run the integration test again.
-        }
->>>>>>> 142333e2
-    }
-}
-#endif+        private async Task RunHappyPathTestAsync(LabResponse labResponse)
+        {
+            var user = labResponse.User;
+
+            SecureString securePassword = new NetworkCredential("", user.Password).SecurePassword;
+
+            PublicClientApplication msalPublicClient = new PublicClientApplication(labResponse.AppId, _authority);
+
+            //AuthenticationResult authResult = await msalPublicClient.AcquireTokenByUsernamePasswordAsync(Scopes, user.Upn, securePassword).ConfigureAwait(false);
+            AuthenticationResult authResult = await msalPublicClient.AcquireTokenByUsernamePasswordAsync(_scopes, user.Upn, securePassword).ConfigureAwait(false);
+
+            Assert.IsNotNull(authResult);
+            Assert.IsNotNull(authResult.AccessToken);
+            Assert.IsNotNull(authResult.IdToken);
+            Assert.AreEqual(user.Upn, authResult.Account.Username);
+            // If test fails with "user needs to consent to the application, do an interactive request" error,
+            // Do the following: 
+            // 1) Add in code to pull the user's password before creating the SecureString, and put a breakpoint there.
+            // string password = ((LabUser)user).GetPassword();
+            // 2) Using the MSAL Desktop app, make sure the ClientId matches the one used in integration testing.
+            // 3) Do the interactive sign-in with the MSAL Desktop app with the username and password from step 1.
+            // 4) After successful log-in, remove the password line you added in with step 1, and run the integration test again.
+        }
+
+    }
+}
+#endif