**/.vs/
**/bin/
**/obj/
**/packages/
**/TestResults/
!.nuget/NuGet.exe
**/ADAL.NET.sdf
**/.nuget/NuGet.Config
**/*.suo
src/ADAL.PCL.Android/ADAL.PCL.Android.csproj.bak
.DS_Store
*.userprefs
AppPackages
Microsoft.IdentityModel.Clients.ActiveDirectory.XML
*.htm
.nugetPackageRoot/

# Created by https://www.gitignore.io/api/visualstudio

### VisualStudio ###
## Ignore Visual Studio temporary files, build results, and
## files generated by popular Visual Studio add-ons.

# User-specific files
*.suo
*.user
*.userosscache
*.sln.docstates

# User-specific files (MonoDevelop/Xamarin Studio)
*.userprefs

# Build results
[Dd]ebug/
[Dd]ebugPublic/
[Rr]elease/
[Rr]eleases/
x64/
x86/
bld/
[Bb]in/
[Oo]bj/

# Visual Studio cache/options directory
.vs/
<<<<<<< HEAD
=======
# Visual Studio code directory
>>>>>>> fe6c9aba
.vscode/
# Uncomment if you have tasks that create the project's static files in wwwroot
#wwwroot/

# MSTest test Results
[Tt]est[Rr]esult*/
[Bb]uild[Ll]og.*

# NUNIT
*.VisualState.xml
TestResult.xml

# Build Results of an ATL Project
[Dd]ebugPS/
[Rr]eleasePS/
dlldata.c

# DNX
project.lock.json
artifacts/

*_i.c
*_p.c
*_i.h
*.ilk
*.meta
*.obj
*.pch
*.pdb
*.pgc
*.pgd
*.rsp
*.sbr
*.tlb
*.tli
*.tlh
*.tmp
*.tmp_proj
*.log
*.vspscc
*.vssscc
.builds
*.pidb
*.svclog
*.scc

# Chutzpah Test files
_Chutzpah*

# Visual C++ cache files
ipch/
*.aps
*.ncb
*.opensdf
*.sdf
*.cachefile

# Visual Studio profiler
*.psess
*.vsp
*.vspx

# TFS 2012 Local Workspace
$tf/

# Guidance Automation Toolkit
*.gpState

# ReSharper is a .NET coding add-in
_ReSharper*/
*.[Rr]e[Ss]harper
*.DotSettings.user

# JustCode is a .NET coding add-in
.JustCode

# TeamCity is a build add-in
_TeamCity*

# DotCover is a Code Coverage Tool
*.dotCover

# NCrunch
_NCrunch_*
.*crunch*.local.xml
nCrunchTemp_*

# MightyMoose
*.mm.*
AutoTest.Net/

# Web workbench (sass)
.sass-cache/

# Installshield output folder
[Ee]xpress/

# DocProject is a documentation generator add-in
DocProject/buildhelp/
DocProject/Help/*.HxT
DocProject/Help/*.HxC
DocProject/Help/*.hhc
DocProject/Help/*.hhk
DocProject/Help/*.hhp
DocProject/Help/Html2
DocProject/Help/html

# Click-Once directory
publish/

# Publish Web Output
*.[Pp]ublish.xml
*.azurePubxml
# TODO: Comment the next line if you want to checkin your web deploy settings
# but database connection strings (with potential passwords) will be unencrypted
*.pubxml
*.publishproj

# NuGet Packages
*.nupkg
# The packages folder can be ignored because of Package Restore
**/packages/*
# except build/, which is used as an MSBuild target.
!**/packages/build/
# Uncomment if necessary however generally it will be regenerated when needed
#!**/packages/repositories.config

# Windows Azure Build Output
csx/
*.build.csdef

# Windows Store app package directory
AppPackages/

# Visual Studio cache files
# files ending in .cache can be ignored
*.[Cc]ache
# but keep track of directories ending in .cache
!*.[Cc]ache/

# Others
ClientBin/
[Ss]tyle[Cc]op.*
~$*
*~
*.dbmdl
*.dbproj.schemaview
*.publishsettings
node_modules/
orleans.codegen.cs

# RIA/Silverlight projects
Generated_Code/

# Backup & report files from converting an old project file
# to a newer Visual Studio version. Backup files are not needed
_UpgradeReport_Files/
Backup*/
UpgradeLog*.XML
UpgradeLog*.htm

# SQL Server files
*.mdf
*.ldf

# Business Intelligence projects
*.rdl.data
*.bim.layout
*.bim_*.settings

# Microsoft Fakes
FakesAssemblies/

# Node.js Tools for Visual Studio
.ntvs_analysis.dat

# Visual Studio 6 build log
*.plg

# Visual Studio 6 workspace options file
*.opt

# Visual Studio LightSwitch build output
**/*.HTMLClient/GeneratedArtifacts
**/*.DesktopClient/GeneratedArtifacts
**/*.DesktopClient/ModelManifest.xml
**/*.Server/GeneratedArtifacts
**/*.Server/ModelManifest.xml
_Pvt_Extensions

# NuGet V3 artifacts
*-packages.config
*.nuget.props
*.nuget.targets
project.lock.json
*.project.lock.json
package-lock.json
msal/tests/dev apps/XForms/XForms.UWP/BundleArtifacts/x86.txt

# ignore Xamarin.Android Resource.Designer.cs files
**/[Rr]esources/[Rr]esource.[Dd]esigner.cs
**/*.Droid/**/[Rr]esource.[Dd]esigner.cs
**/*.Android/**/[Rr]esource.[Dd]esigner.cs
**/Android/**/[Rr]esource.[Dd]esigner.cs
**/Droid/**/[Rr]esource.[Dd]esigner.cs

/msal/src/Microsoft.Identity.Client/docfx_project
/msal/src/Microsoft.Identity.Client/_api
/tests/CacheCompat/CommonCache.Test.MsalJava/target
/tests/CacheCompat/CommonCache.Test.MsalPython/Properties/launchSettings.json
/tests/CacheCompat/CommonCache.Test.MsalNode/**/package-lock.json
**/package-lock.json<|MERGE_RESOLUTION|>--- conflicted
+++ resolved
@@ -43,10 +43,7 @@
 
 # Visual Studio cache/options directory
 .vs/
-<<<<<<< HEAD
-=======
 # Visual Studio code directory
->>>>>>> fe6c9aba
 .vscode/
 # Uncomment if you have tasks that create the project's static files in wwwroot
 #wwwroot/
