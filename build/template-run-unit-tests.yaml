# template-run-unit-tests.yaml
# Run all unit tests across the LibsAndSamples.sln project

parameters:
  BuildConfiguration: 'debug'

steps:

- task: VSTest@2
  displayName: 'Run unit tests (.NET FX)'
  condition: and(succeeded(), eq(variables['RunTests'], 'true'))
  inputs:
    testSelector: 'testAssemblies'
    testAssemblyVer2: '**\Microsoft.Identity.Test.Unit\bin\**\net4*\Microsoft.Identity.Test.Unit.dll'
    searchFolder: '$(System.DefaultWorkingDirectory)'
    runInParallel: true
    codeCoverageEnabled: true
    failOnMinTestsNotRun: true
    minimumExpectedTests: '1'

- task: VSTest@2
  displayName: 'Run unit tests (.NET CORE)'
  condition: and(succeeded(), eq(variables['RunTests'], 'true'))
  inputs:
    testSelector: 'testAssemblies'
    testAssemblyVer2: '**\Microsoft.Identity.Test.Unit\bin\**\netcore*\Microsoft.Identity.Test.Unit.dll'
    searchFolder: '$(System.DefaultWorkingDirectory)'
    runInParallel: true
    codeCoverageEnabled: true
    failOnMinTestsNotRun: true
<<<<<<< HEAD
    minimumExpectedTests: '1'

- task: VSTest@2
  displayName: 'Run unit tests (NET5-WIN)'
  condition: and(succeeded(), eq(variables['RunTests'], 'true'))
  inputs:
    testSelector: 'testAssemblies'
    testAssemblyVer2: '**\Microsoft.Identity.Test.Unit\bin\**\net5.0-windows10.0.17763.0\Microsoft.Identity.Test.Unit.dll'
    searchFolder: '$(System.DefaultWorkingDirectory)'
    runInParallel: true
    codeCoverageEnabled: true
    failOnMinTestsNotRun: true

# install python and run cache tests
- task: stevedower.python.PythonScript.PythonScript@1
  displayName: 'Update PIP'
  condition: and(succeeded(), eq(variables['RunTests'], 'true'))
  inputs:
    arguments: '-m pip install --upgrade pip'

- task: stevedower.python.PythonScript.PythonScript@1
  displayName: 'Install MSAL.Python PIP'
  condition: and(succeeded(), eq(variables['RunTests'], 'true'))
  inputs:
    arguments: '-m pip install msal'

- task: VSTest@2
  displayName: 'Run cache compat tests'
  condition: and(succeeded(), eq(variables['RunTests'], 'true'))
  inputs:
    testSelector: 'testAssemblies'
    testAssemblyVer2: '**\CacheCompat\CommonCache.Test.Unit\bin\**\CommonCache.Test.Unit.dll'
    searchFolder: '$(System.DefaultWorkingDirectory)'
    codeCoverageEnabled: true
    failOnMinTestsNotRun: true
=======
>>>>>>> 0dfa2c98
    minimumExpectedTests: '1'<|MERGE_RESOLUTION|>--- conflicted
+++ resolved
@@ -28,7 +28,6 @@
     runInParallel: true
     codeCoverageEnabled: true
     failOnMinTestsNotRun: true
-<<<<<<< HEAD
     minimumExpectedTests: '1'
 
 - task: VSTest@2
@@ -41,29 +40,4 @@
     runInParallel: true
     codeCoverageEnabled: true
     failOnMinTestsNotRun: true
-
-# install python and run cache tests
-- task: stevedower.python.PythonScript.PythonScript@1
-  displayName: 'Update PIP'
-  condition: and(succeeded(), eq(variables['RunTests'], 'true'))
-  inputs:
-    arguments: '-m pip install --upgrade pip'
-
-- task: stevedower.python.PythonScript.PythonScript@1
-  displayName: 'Install MSAL.Python PIP'
-  condition: and(succeeded(), eq(variables['RunTests'], 'true'))
-  inputs:
-    arguments: '-m pip install msal'
-
-- task: VSTest@2
-  displayName: 'Run cache compat tests'
-  condition: and(succeeded(), eq(variables['RunTests'], 'true'))
-  inputs:
-    testSelector: 'testAssemblies'
-    testAssemblyVer2: '**\CacheCompat\CommonCache.Test.Unit\bin\**\CommonCache.Test.Unit.dll'
-    searchFolder: '$(System.DefaultWorkingDirectory)'
-    codeCoverageEnabled: true
-    failOnMinTestsNotRun: true
-=======
->>>>>>> 0dfa2c98
     minimumExpectedTests: '1'