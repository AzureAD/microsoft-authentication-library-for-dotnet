$ErrorActionPreference = "Stop"

function ExitOnError
{
    if ($LastExitCode -ne 0) {
        # Force the PS script to exit with an error code
        $host.SetShouldExit($LastExitCode)
        exit $LastExitCode
    }
}

function Log([String] $message)
{
    Write-Host $message -Foreground Green
}

$scriptPath = split-path -parent $MyInvocation.MyCommand.Definition
$sourcePath = split-path -parent $scriptPath

$configuration = "Release"

<<<<<<< HEAD
$rootPath = (Resolve-Path .).Path
$artifacts = Join-Path $rootPath "artifacts"

=======
$isAppVeyor = Test-Path -Path env:\APPVEYOR

if ($isAppVeyor)
{
	exit 0
}
>>>>>>> 8bd75ad1

$rootPath = (Resolve-Path .).Path
$artifacts = Join-Path $rootPath "artifacts"

# Restoring the test project will restore the product project packages too
Log ("Restoring NuGet packages...")
msbuild "$sourcePath\tests\Test.MSAL.NET.Unit\Test.MSAL.NET.Unit.csproj" /m /t:restore /p:Configuration=$configuration
ExitOnError

Log ("Building product code...")
msbuild "$sourcePath\src\Microsoft.Identity.Client\Microsoft.Identity.Client.csproj" /m /t:build /p:Configuration=$configuration /p:TreatWarningsAsErrors=true
ExitOnError

Log("Building tests...")
msbuild "$sourcePath\tests\Test.MSAL.NET.Unit\Test.MSAL.NET.Unit.csproj" /m /t:build /p:Configuration=$configuration /p:TreatWarningsAsErrors=true
ExitOnError


#Log("Building Packages")
#msbuild "$sourcePath\src\Microsoft.Identity.Client\Microsoft.Identity.Client.csproj" /t:pack /p:Configuration=$configuration /p:PackageOutputPath=$artifacts /p:NoPackageAnalysis=true /p:NuGetBuildTasksPackTargets="workaround"
#ExitOnError<|MERGE_RESOLUTION|>--- conflicted
+++ resolved
@@ -19,19 +19,6 @@
 
 $configuration = "Release"
 
-<<<<<<< HEAD
-$rootPath = (Resolve-Path .).Path
-$artifacts = Join-Path $rootPath "artifacts"
-
-=======
-$isAppVeyor = Test-Path -Path env:\APPVEYOR
-
-if ($isAppVeyor)
-{
-	exit 0
-}
->>>>>>> 8bd75ad1
-
 $rootPath = (Resolve-Path .).Path
 $artifacts = Join-Path $rootPath "artifacts"
 
