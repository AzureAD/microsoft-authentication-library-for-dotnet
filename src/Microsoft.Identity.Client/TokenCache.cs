﻿//----------------------------------------------------------------------
//
// Copyright (c) Microsoft Corporation.
// All rights reserved.
//
// This code is licensed under the MIT License.
//
// Permission is hereby granted, free of charge, to any person obtaining a copy
// of this software and associated documentation files(the "Software"), to deal
// in the Software without restriction, including without limitation the rights
// to use, copy, modify, merge, publish, distribute, sublicense, and / or sell
// copies of the Software, and to permit persons to whom the Software is
// furnished to do so, subject to the following conditions :
//
// The above copyright notice and this permission notice shall be included in
// all copies or substantial portions of the Software.
//
// THE SOFTWARE IS PROVIDED "AS IS", WITHOUT WARRANTY OF ANY KIND, EXPRESS OR
// IMPLIED, INCLUDING BUT NOT LIMITED TO THE WARRANTIES OF MERCHANTABILITY,
// FITNESS FOR A PARTICULAR PURPOSE AND NONINFRINGEMENT.IN NO EVENT SHALL THE
// AUTHORS OR COPYRIGHT HOLDERS BE LIABLE FOR ANY CLAIM, DAMAGES OR OTHER
// LIABILITY, WHETHER IN AN ACTION OF CONTRACT, TORT OR OTHERWISE, ARISING FROM,
// OUT OF OR IN CONNECTION WITH THE SOFTWARE OR THE USE OR OTHER DEALINGS IN
// THE SOFTWARE.
//
//------------------------------------------------------------------------------

using System;
using System.Collections.Generic;
using System.Globalization;
using System.Linq;
using Microsoft.Identity.Client.Internal;
using Microsoft.Identity.Client.Internal.Cache;
using Microsoft.Identity.Client.Internal.Instance;
using Microsoft.Identity.Client.Internal.OAuth2;
using Microsoft.Identity.Client.Internal.Requests;

namespace Microsoft.Identity.Client
{
    /// <summary>
    /// Token cache class used by <see cref="ConfidentialClientApplication"/> and <see cref="PublicClientApplication"/> to store access and refresh tokens.
    /// </summary>
    public sealed class TokenCache
    {
        private const int DefaultExpirationBufferInMinutes = 5;

        internal readonly TokenCacheAccessor TokenCacheAccessor = new TokenCacheAccessor();

        internal  RequestContext RequestContext { get; set; }

        /// <summary>
        /// Notification for certain token cache interactions during token acquisition.
        /// </summary>
        /// <param name="args">Arguments related to the cache item impacted</param>
        public delegate void TokenCacheNotification(TokenCacheNotificationArgs args);

        internal readonly object LockObject = new object();
        private volatile bool _hasStateChanged;

        internal string ClientId { get; set; }

        /// <summary>
        /// Notification method called before any library method accesses the cache.
        /// </summary>
        internal TokenCacheNotification BeforeAccess { get; set; }

        /// <summary>
        /// Notification method called before any library method writes to the cache. This notification can be used to reload
        /// the cache state from a row in database and lock that row. That database row can then be unlocked in
        /// <see cref="AfterAccess" /> notification.
        /// </summary>
        internal TokenCacheNotification BeforeWrite { get; set; }

        /// <summary>
        /// Notification method called after any library method accesses the cache.
        /// </summary>
        internal TokenCacheNotification AfterAccess { get; set; }

        /// <summary>
        /// Gets or sets the flag indicating whether cache state has changed.
        /// MSAL methods set this flag after any change.
        /// Caller application should reset the flag after serializing and persisting the state of the cache.
        /// </summary>
        public bool HasStateChanged
        {
            get { return _hasStateChanged; }
            set { _hasStateChanged = value; }
        }

        internal void OnAfterAccess(TokenCacheNotificationArgs args)
        {
            AfterAccess?.Invoke(args);
        }

        internal void OnBeforeAccess(TokenCacheNotificationArgs args)
        {
            BeforeAccess?.Invoke(args);
        }

        internal void OnBeforeWrite(TokenCacheNotificationArgs args)
        {
            HasStateChanged = true;
            BeforeWrite?.Invoke(args);
        }

        internal AccessTokenCacheItem SaveAccessAndRefreshToken(AuthenticationRequestParameters requestParams,
            TokenResponse response)
        {
            lock (LockObject)
            {
                try
                {
                    // create the access token cache item
                    AccessTokenCacheItem accessTokenCacheItem =
                        new AccessTokenCacheItem(requestParams.Authority.CanonicalAuthority, requestParams.ClientId,
                            response)
                        { UserAssertionHash = requestParams.UserAssertion?.AssertionHash };

                    TokenCacheNotificationArgs args = new TokenCacheNotificationArgs
                    {
                        TokenCache = this,
                        ClientId = ClientId,
                        User = accessTokenCacheItem.User
                    };

                    HasStateChanged = true;
                    OnBeforeAccess(args);
                    OnBeforeWrite(args);

                    //delete all cache entries with intersecting scopes.
                    //this should not happen but we have this as a safe guard
                    //against multiple matches.
                    IList<AccessTokenCacheItem> accessTokenItemList = new List<AccessTokenCacheItem>();
                    foreach (var accessTokenString in TokenCacheAccessor.GetAllAccessTokensAsString())
                    {
                        AccessTokenCacheItem accessTokenItem = JsonHelper.DeserializeFromJson<AccessTokenCacheItem>(accessTokenString);
                        if (accessTokenItem.ClientId.Equals(ClientId) &&
                            accessTokenItem.Authority.Equals(requestParams.Authority.CanonicalAuthority) &&
                            accessTokenItem.ScopeSet.ScopeIntersects(accessTokenCacheItem.ScopeSet))
                        {
                            accessTokenItemList.Add(accessTokenItem);
                        }
                    }
#if DESKTOP || NETSTANDARD1_3
// if there is no credential then it is user flow
// and not a client credential flow.
                if (!requestParams.HasCredential)
#endif
                    {
                        //filter by home_oid of the user instead
                        accessTokenItemList =
                            accessTokenItemList.Where(
                                    item => item.GetUserIdentifier().Equals(accessTokenCacheItem.GetUserIdentifier()))
                                .ToList();
                    }

                    foreach (var cacheItem in accessTokenItemList)
                    {
                        TokenCacheAccessor.DeleteAccessToken(cacheItem.GetAccessTokenItemKey().ToString());
                    }

                    TokenCacheAccessor.SaveAccessToken(accessTokenCacheItem.GetAccessTokenItemKey().ToString(),
                        JsonHelper.SerializeToJson(accessTokenCacheItem));

                    // if server returns the refresh token back, save it in the cache.
                    if (response.RefreshToken != null)
                    {
                        // create the refresh token cache item
                        RefreshTokenCacheItem refreshTokenCacheItem = new RefreshTokenCacheItem(requestParams.Authority.Host, 
                            requestParams.ClientId,
                            response);
                        TokenCacheAccessor.SaveRefreshToken(refreshTokenCacheItem.GetRefreshTokenItemKey().ToString(),
                            JsonHelper.SerializeToJson(refreshTokenCacheItem));
                    }
                    OnAfterAccess(args);

                    return accessTokenCacheItem;
                }
                finally
                {
                    HasStateChanged = false;
                }
            }
        }

        internal AccessTokenCacheItem FindAccessToken(AuthenticationRequestParameters requestParam)
        {
            lock (LockObject)
            {
                AccessTokenCacheItem accessTokenCacheItem = null;
                TokenCacheNotificationArgs args = new TokenCacheNotificationArgs
                {
                    TokenCache = this,
                    ClientId = ClientId,
                    User = requestParam.User
                };

                OnBeforeAccess(args);
                //filtered by client id.
                ICollection<AccessTokenCacheItem> tokenCacheItems = GetAllAccessTokensForClient();
                OnAfterAccess(args);

                // this is OBO flow. match the cache entry with assertion hash,
                // Authority, ScopeSet and client Id.
                if (requestParam.UserAssertion != null)
                {
                    tokenCacheItems =
                        tokenCacheItems.Where(
                                item =>
                                    !string.IsNullOrEmpty(item.UserAssertionHash) &&
                                    item.UserAssertionHash.Equals(requestParam.UserAssertion.AssertionHash))
                            .ToList();
                }
                else
                {
#if DESKTOP || NETSTANDARD1_3
                    // if there is no credential then it is user flow
                    // and not a client credential flow.
                    if (!requestParam.HasCredential)
#endif
                    {
                        //filter by identifier of the user instead
                        tokenCacheItems =
                            tokenCacheItems
                                .Where(item => item.GetUserIdentifier().Equals(requestParam.User?.Identifier))
                                .ToList();
                    }
                }

                //no match found after initial filtering
                if (!tokenCacheItems.Any())
                {
<<<<<<< HEAD
                    RequestContext.Logger.Info(string.Format(CultureInfo.InvariantCulture, "Access Token not found"));
=======
>>>>>>> 48517d1f
                    return null;
                }

                IEnumerable<AccessTokenCacheItem> filteredItems =
                    tokenCacheItems.Where(
                            item =>
                                item.ScopeSet.ScopeContains(requestParam.Scope))
                        .ToList();
                //no authority passed
                if (requestParam.Authority == null)
                {
                    //if only one cached token found
                    if (filteredItems.Count() == 1)
                    {
                        accessTokenCacheItem = filteredItems.First();
                        requestParam.Authority =
                            Authority.CreateAuthority(accessTokenCacheItem.Authority, requestParam.ValidateAuthority);
                    }
                    else if (filteredItems.Count() > 1)
                    {
                        //more than 1 match found
                        //TODO: log PII for authorities found.
                        throw new MsalClientException(MsalClientException.MultipleTokensMatchedError,
                            MsalErrorMessage.MultipleTokensMatched);
                    }
                    else
                    {
                        //no match found. check if there was a single authority used
                        IEnumerable<string> authorityList = tokenCacheItems.Select(tci => tci.Authority).Distinct();
                        if (authorityList.Count() > 1)
                        {
                            throw new MsalClientException(MsalClientException.MultipleTokensMatchedError,
                                "Multiple authorities found in the cache. Pass in authority in the API overload.");
                        }

                        requestParam.Authority =
                            Authority.CreateAuthority(authorityList.First(), requestParam.ValidateAuthority);
                    }
                }
                else
                {
                    //authority was passed in the API
                    filteredItems =
                        filteredItems.Where(
                                item =>
                                    item.Authority.Equals(requestParam.Authority.CanonicalAuthority))
                            .ToList();
                    
                    //no match
                    if (!filteredItems.Any())
                    {
                        // TODO: log access token not found
                        return null;
                    }

                    //if only one cached token found
                    if (filteredItems.Count() == 1)
                    {
                        accessTokenCacheItem = filteredItems.First();
                    }
                    else
                    {
                        //more than 1 match found
                        //TODO: log PII for authorities found.
                        throw new MsalClientException(MsalClientException.MultipleTokensMatchedError,
                            MsalErrorMessage.MultipleTokensMatched);
                    }
                }

                if (accessTokenCacheItem != null && accessTokenCacheItem.ExpiresOn >
                    DateTime.UtcNow + TimeSpan.FromMinutes(DefaultExpirationBufferInMinutes))
                {
                    return accessTokenCacheItem;
                }
                
                RequestContext.Logger.Info(string.Format(CultureInfo.InvariantCulture,
                    "The Access Token found is expired."));
                return null;
            }
        }

        internal RefreshTokenCacheItem FindRefreshToken(AuthenticationRequestParameters requestParam)
        {
            lock (LockObject)
            {
                if (requestParam.Authority == null)
                {
                    return null;
                }

                RefreshTokenCacheKey key = new RefreshTokenCacheKey(
                    requestParam.Authority.Host, requestParam.ClientId,
                    requestParam.User?.Identifier);
                TokenCacheNotificationArgs args = new TokenCacheNotificationArgs
                {
                    TokenCache = this,
                    ClientId = ClientId,
                    User = requestParam.User
                };

                OnBeforeAccess(args);
                RefreshTokenCacheItem refreshTokenCacheItem = JsonHelper.DeserializeFromJson<RefreshTokenCacheItem>(TokenCacheAccessor.GetRefreshToken(key.ToString()));
                OnAfterAccess(args);
                return refreshTokenCacheItem;
            }
        }

        internal void DeleteRefreshToken(RefreshTokenCacheItem refreshTokenCacheItem)
        {
            lock (LockObject)
            {
                try
                {
                    TokenCacheNotificationArgs args = new TokenCacheNotificationArgs
                    {
                        TokenCache = this,
                        ClientId = ClientId,
                        User = refreshTokenCacheItem.User
                    };

                    OnBeforeAccess(args);
                    OnBeforeWrite(args);
                    TokenCacheAccessor.DeleteRefreshToken(refreshTokenCacheItem.GetRefreshTokenItemKey().ToString());
                    OnAfterAccess(args);
                }
                finally
                {
                    HasStateChanged = false;
                }
            }
        }

        internal void DeleteAccessToken(AccessTokenCacheItem accessTokenCacheItem)
        {
            lock (LockObject)
            {
                try
                {
                    TokenCacheNotificationArgs args = new TokenCacheNotificationArgs
                    {
                        TokenCache = this,
                        ClientId = ClientId,
                        User = accessTokenCacheItem.User
                    };

                    OnBeforeAccess(args);
                    OnBeforeWrite(args);
                    TokenCacheAccessor.DeleteAccessToken(accessTokenCacheItem.GetAccessTokenItemKey().ToString());
                    OnAfterAccess(args);
                }
                finally
                {
                    HasStateChanged = false;
                }
            }
        }

        internal ICollection<User> GetUsers(string environment)
        {
            lock (LockObject)
            {
                TokenCacheNotificationArgs args = new TokenCacheNotificationArgs
                {
                    TokenCache = this,
                    ClientId = ClientId,
                    User = null
                };

                OnBeforeAccess(args);
                ICollection<RefreshTokenCacheItem> tokenCacheItems = GetAllRefreshTokensForClient();
                OnAfterAccess(args);

                IDictionary<string, User> allUsers = new Dictionary<string, User>();
                foreach (RefreshTokenCacheItem item in tokenCacheItems)
                {
                    if (environment.Equals(
                        item.Environment, StringComparison.OrdinalIgnoreCase))
                    {
                        User user = new User(item.User);
                        allUsers[item.GetUserIdentifier()] = user;
                    }
                }

                return allUsers.Values;
            }
        }

        internal ICollection<RefreshTokenCacheItem> GetAllRefreshTokensForClient()
        {
            lock (LockObject)
            {
                ICollection<RefreshTokenCacheItem> allRefreshTokens = new List<RefreshTokenCacheItem>();
                foreach (var refreshTokenString in TokenCacheAccessor.GetAllRefreshTokensAsString())
                {
                    RefreshTokenCacheItem refreshTokenCacheItem = JsonHelper.DeserializeFromJson<RefreshTokenCacheItem>(refreshTokenString);
                    if (refreshTokenCacheItem.ClientId.Equals(ClientId))
                    {
                        allRefreshTokens.Add(refreshTokenCacheItem);
                    }
                }

                return allRefreshTokens;
            }
        }

        internal ICollection<AccessTokenCacheItem> GetAllAccessTokensForClient()
        {
            lock (LockObject)
            {
                ICollection<AccessTokenCacheItem> allAccessTokens = new List<AccessTokenCacheItem>();
                foreach (var accessTokenString in TokenCacheAccessor.GetAllAccessTokensAsString())
                {
                    AccessTokenCacheItem accessTokenCacheItem = JsonHelper.DeserializeFromJson<AccessTokenCacheItem>(accessTokenString);
                    if (accessTokenCacheItem.ClientId.Equals(ClientId))
                    {
                        allAccessTokens.Add(accessTokenCacheItem);
                    }
                }

                return allAccessTokens;
            }
        }

        internal void Remove(IUser user)
        {
            lock (LockObject)
            {
                try
                {
                    TokenCacheNotificationArgs args = new TokenCacheNotificationArgs
                    {
                        TokenCache = this,
                        ClientId = ClientId,
                        User = null
                    };

                    OnBeforeAccess(args);
                    OnBeforeWrite(args);
                    IList<RefreshTokenCacheItem> allRefreshTokens = GetAllRefreshTokensForClient()
                        .Where(item => item.GetUserIdentifier().Equals(user.Identifier))
                        .ToList();
                    foreach (RefreshTokenCacheItem refreshTokenCacheItem in allRefreshTokens)
                    {
                        TokenCacheAccessor.DeleteRefreshToken(refreshTokenCacheItem.GetRefreshTokenItemKey().ToString());
                    }

                    IList<AccessTokenCacheItem> allAccessTokens = GetAllAccessTokensForClient()
                        .Where(item => item.GetUserIdentifier().Equals(user.Identifier))
                        .ToList();

                    foreach (AccessTokenCacheItem accessTokenCacheItem in allAccessTokens)
                    {
                        TokenCacheAccessor.DeleteAccessToken(accessTokenCacheItem.GetAccessTokenItemKey().ToString());
                    }

                    OnAfterAccess(args);
                }
                finally
                {
                    HasStateChanged = false;
                }
            }
        }

        internal ICollection<string> GetAllAccessTokenCacheItems()
        {
            // this method is called by serialize and does not require
            // delegates because serialize itself is called from delegates
            lock (LockObject)
            {
                ICollection<string> allTokens =
                    TokenCacheAccessor.GetAllAccessTokensAsString();
                return allTokens;
            }
        }

        internal ICollection<string> GetAllRefreshTokenCacheItems()
        {
            // this method is called by serialize and does not require
            // delegates because serialize itself is called from delegates
            lock (LockObject)
            {
                ICollection<string> allTokens =
                    TokenCacheAccessor.GetAllRefreshTokensAsString();
                return allTokens;
            }
        }

        internal void AddAccessTokenCacheItem(AccessTokenCacheItem accessTokenCacheItem)
        {
            // this method is called by serialize and does not require
            // delegates because serialize itself is called from delegates
            lock (LockObject)
            {
                TokenCacheAccessor.SaveAccessToken(accessTokenCacheItem.GetAccessTokenItemKey().ToString(), JsonHelper.SerializeToJson(accessTokenCacheItem));
            }
        }

        internal void AddRefreshTokenCacheItem(RefreshTokenCacheItem refreshTokenCacheItem)
        {
            // this method is called by serialize and does not require
            // delegates because serialize itself is called from delegates
            lock (LockObject)
            {
                TokenCacheAccessor.SaveRefreshToken(refreshTokenCacheItem.GetRefreshTokenItemKey().ToString(), JsonHelper.SerializeToJson(refreshTokenCacheItem));
            }
        }

        internal void ClearCache()
        {
            lock (LockObject)
            {
                try
                {
                    TokenCacheNotificationArgs args = new TokenCacheNotificationArgs
                    {
                        TokenCache = this,
                        ClientId = ClientId,
                        User = null
                    };

                    OnBeforeAccess(args);
                    OnBeforeWrite(args);

                    var allAccessTokenKeys = TokenCacheAccessor.GetAllAccessTokenKeys();
                    foreach (var key in allAccessTokenKeys)
                    {
                        TokenCacheAccessor.DeleteAccessToken(key);
                    }

                    var allRefreshTokenKeys = TokenCacheAccessor.GetAllRefreshTokenKeys();
                    foreach (var key in allRefreshTokenKeys)
                    {
                        TokenCacheAccessor.DeleteRefreshToken(key);
                    }

                    OnAfterAccess(args);
                }
                finally
                {
                    HasStateChanged = false;
                }
            }
        }
    }
}<|MERGE_RESOLUTION|>--- conflicted
+++ resolved
@@ -230,10 +230,6 @@
                 //no match found after initial filtering
                 if (!tokenCacheItems.Any())
                 {
-<<<<<<< HEAD
-                    RequestContext.Logger.Info(string.Format(CultureInfo.InvariantCulture, "Access Token not found"));
-=======
->>>>>>> 48517d1f
                     return null;
                 }
 
