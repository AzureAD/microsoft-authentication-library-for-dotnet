--- conflicted
+++ resolved
@@ -1,1287 +1,1277 @@
-﻿//----------------------------------------------------------------------
-//
-// Copyright (c) Microsoft Corporation.
-// All rights reserved.
-//
-// This code is licensed under the MIT License.
-//
-// Permission is hereby granted, free of charge, to any person obtaining a copy
-// of this software and associated documentation files(the "Software"), to deal
-// in the Software without restriction, including without limitation the rights
-// to use, copy, modify, merge, publish, distribute, sublicense, and / or sell
-// copies of the Software, and to permit persons to whom the Software is
-// furnished to do so, subject to the following conditions :
-//
-// The above copyright notice and this permission notice shall be included in
-// all copies or substantial portions of the Software.
-//
-// THE SOFTWARE IS PROVIDED "AS IS", WITHOUT WARRANTY OF ANY KIND, EXPRESS OR
-// IMPLIED, INCLUDING BUT NOT LIMITED TO THE WARRANTIES OF MERCHANTABILITY,
-// FITNESS FOR A PARTICULAR PURPOSE AND NONINFRINGEMENT.IN NO EVENT SHALL THE
-// AUTHORS OR COPYRIGHT HOLDERS BE LIABLE FOR ANY CLAIM, DAMAGES OR OTHER
-// LIABILITY, WHETHER IN AN ACTION OF CONTRACT, TORT OR OTHERWISE, ARISING FROM,
-// OUT OF OR IN CONNECTION WITH THE SOFTWARE OR THE USE OR OTHER DEALINGS IN
-// THE SOFTWARE.
-//
-//------------------------------------------------------------------------------
-
-using Microsoft.Identity.Client.Cache;
-using Microsoft.Identity.Client.Cache.Items;
-using Microsoft.Identity.Client.Cache.Keys;
-using Microsoft.Identity.Client.Core;
-using Microsoft.Identity.Client.Exceptions;
-using Microsoft.Identity.Client.Instance;
-using Microsoft.Identity.Client.Internal.Requests;
-using Microsoft.Identity.Client.OAuth2;
-using Microsoft.Identity.Client.PlatformsCommon.Factories;
-using Microsoft.Identity.Client.PlatformsCommon.Interfaces;
-using Microsoft.Identity.Client.TelemetryCore;
-using Microsoft.Identity.Client.Utils;
-using System;
-using System.Collections.Generic;
-using System.Globalization;
-using System.Linq;
-using System.Threading.Tasks;
-
-namespace Microsoft.Identity.Client
-{
-#if !DESKTOP && !NET_CORE
-#pragma warning disable CS1574 // XML comment has cref attribute that could not be resolved
-#endif
-    /// <summary>
-    /// Token cache storing access and refresh tokens for accounts
-    /// This class is used in the constructors of <see cref="PublicClientApplication"/> and <see cref="ConfidentialClientApplication"/>.
-    /// In the case of ConfidentialClientApplication, two instances are used, one for the user token cache, and one for the application
-    /// token cache (in the case of applications using the client credential flows).
-    /// </summary>
-    public sealed class TokenCache : ITokenCacheInternal
-#pragma warning restore CS1574 // XML comment has cref attribute that could not be resolved
-    {
-        internal const string NullPreferredUsernameDisplayLabel = "Missing from the token response";
-        private const string MicrosoftLogin = "login.microsoftonline.com";
-
-        private ICoreLogger _logger => ServiceBundle.DefaultLogger;
-
-        private readonly ITokenCacheBlobStorage _defaultTokenCacheBlobStorage;
-        private TokenCacheCallback _userConfiguredBeforeAccess;
-        private TokenCacheCallback _userConfiguredAfterAccess;
-        private TokenCacheCallback _userConfiguredBeforeWrite;
-
-        internal IServiceBundle ServiceBundle { get; private set; }
-
-        private const int DefaultExpirationBufferInMinutes = 5;
-
-        private readonly ITokenCacheAccessor _accessor;
-        internal ILegacyCachePersistence LegacyCachePersistence { get; private set; }
-
-        ITokenCacheAccessor ITokenCacheInternal.Accessor => _accessor;
-        ILegacyCachePersistence ITokenCacheInternal.LegacyPersistence => LegacyCachePersistence;
-
-
-        /// <summary>
-        /// Constructor of a token cache. This constructor is left for compatibility with MSAL 2.x.
-        /// The recommended way to get a cache is by using <see cref="IClientApplicationBase.UserTokenCache"/>
-        /// and <c>IConfidentialClientApplication.AppTokenCache</c> once the app is created.
-        /// </summary>
-        public TokenCache()
-        {
-            ServiceBundle = null;
-            var proxy = PlatformProxyFactory.CreatePlatformProxy(null);
-            _accessor = proxy.CreateTokenCacheAccessor();
-            _defaultTokenCacheBlobStorage = proxy.CreateTokenCacheBlobStorage();
-            LegacyCachePersistence = proxy.CreateLegacyCachePersistence();
-        }
-
-        internal TokenCache(IServiceBundle serviceBundle) : this()
-        {
-            SetServiceBundle(serviceBundle);
-        }
-
-        internal void SetServiceBundle(IServiceBundle serviceBundle)
-        {
-            ServiceBundle = serviceBundle;
-#if iOS
-            SetIosKeychainSecurityGroup(ServiceBundle.Config.IosKeychainSecurityGroup);
-#endif // iOS
-        }
-
-        /// <summary>
-        /// This method is so we can inject test ILegacyCachePersistence...
-        /// </summary>
-        /// <param name="serviceBundle"></param>
-        /// <param name="legacyCachePersistenceForTest"></param>
-        internal TokenCache(IServiceBundle serviceBundle, ILegacyCachePersistence legacyCachePersistenceForTest)
-        {
-            ServiceBundle = serviceBundle;
-            _accessor = ServiceBundle.PlatformProxy.CreateTokenCacheAccessor();
-            LegacyCachePersistence = legacyCachePersistenceForTest;
-            _defaultTokenCacheBlobStorage = ServiceBundle.PlatformProxy.CreateTokenCacheBlobStorage();
-        }
-
-        /// <summary>
-        /// Notification for certain token cache interactions during token acquisition. This delegate is
-        /// used in particular to provide a custom token cache serialization
-        /// </summary>
-        /// <param name="args">Arguments related to the cache item impacted</param>
-        [Obsolete("Use Microsoft.Identity.Client.TokenCacheCallback instead. See https://aka.msa/msal-net-3x-cache-breaking-change", true)]
-        public delegate void TokenCacheNotification(TokenCacheNotificationArgs args);
-
-        internal readonly object LockObject = new object();
-
-        object ITokenCacheInternal.LockObject => LockObject;
-
-        private volatile bool _hasStateChanged;
-
-        internal string ClientId => ServiceBundle.Config.ClientId;
-
-        /// <summary>
-        /// Notification method called before any library method accesses the cache.
-        /// </summary>
-        internal TokenCacheCallback BeforeAccess
-        {
-            get => UserHasConfiguredBlobSerialization() ?
-                    _userConfiguredBeforeAccess :
-                    _defaultTokenCacheBlobStorage.OnBeforeAccess;
-            set => _userConfiguredBeforeAccess = value;
-        }
-
-        /// <summary>
-        /// Notification method called before any library method writes to the cache. This notification can be used to reload
-        /// the cache state from a row in database and lock that row. That database row can then be unlocked in the
-        /// <see cref="AfterAccess"/>notification.
-        /// </summary>
-        internal TokenCacheCallback BeforeWrite
-        {
-            get => UserHasConfiguredBlobSerialization() ?
-                    _userConfiguredBeforeWrite :
-                    _defaultTokenCacheBlobStorage.OnBeforeWrite;
-            set => _userConfiguredBeforeWrite = value;
-        }
-
-        /// <summary>
-        /// Notification method called after any library method accesses the cache.
-        /// </summary>
-        internal TokenCacheCallback AfterAccess
-        {
-            get => UserHasConfiguredBlobSerialization() ?
-                    _userConfiguredAfterAccess :
-                    _defaultTokenCacheBlobStorage.OnAfterAccess;
-            set => _userConfiguredAfterAccess = value;
-        }
-
-        /// <summary>
-        /// Gets or sets the flag indicating whether the state of the cache has changed.
-        /// MSAL methods set this flag after any change.
-        /// Caller applications should reset the flag after serializing and persisting the state of the cache.
-        /// </summary>
-        [Obsolete("Please use the equivalent flag TokenCacheNotificationArgs.HasStateChanged, " +
-        "which indicates if the operation triggering the notification is modifying the cache or not." +
-        " Setting the flag is not required.")]
-        public bool HasStateChanged
-        {
-            get => _hasStateChanged;
-            set => _hasStateChanged = value;
-        }
-
-        internal void OnAfterAccess(TokenCacheNotificationArgs args)
-        {
-            AfterAccess?.Invoke(args);
-        }
-
-        internal void OnBeforeAccess(TokenCacheNotificationArgs args)
-        {
-            BeforeAccess?.Invoke(args);
-        }
-
-        internal void OnBeforeWrite(TokenCacheNotificationArgs args)
-        {
-#pragma warning disable CS0618 // Type or member is obsolete, but preserve old behavior until it is deleted
-            HasStateChanged = true;
-#pragma warning restore CS0618 // Type or member is obsolete
-            args.HasStateChanged = true;
-            BeforeWrite?.Invoke(args);
-        }
-
-        Tuple<MsalAccessTokenCacheItem, MsalIdTokenCacheItem> ITokenCacheInternal.SaveAccessAndRefreshToken(
-            AuthenticationRequestParameters requestParams,
-            MsalTokenResponse response)
-        {
-            // todo: could we look into modifying this to take tenantId to reduce the dependency on IValidatedAuthoritiesCache?
-            var tenantId = Authority.CreateAuthority(ServiceBundle, requestParams.TenantUpdatedCanonicalAuthority)
-                .GetTenantId();
-
-            IdToken idToken = IdToken.Parse(response.IdToken);
-
-            string subject = idToken?.Subject;
-
-            if (idToken != null && string.IsNullOrEmpty(subject))
-            {
-                requestParams.RequestContext.Logger.Warning("Subject not present in Id token");
-            }
-
-            // The preferred_username value cannot be null or empty in order to comply with the ADAL/MSAL Unified cache schema.
-            // It will be set to "preferred_username not in idtoken"
-            var preferredUsername = !string.IsNullOrWhiteSpace(idToken?.PreferredUsername) ? idToken.PreferredUsername : NullPreferredUsernameDisplayLabel;
-
-            var instanceDiscoveryMetadataEntry = GetCachedAuthorityMetaData(requestParams.TenantUpdatedCanonicalAuthority);
-
-            var environmentAliases = GetEnvironmentAliases(requestParams.TenantUpdatedCanonicalAuthority,
-                instanceDiscoveryMetadataEntry);
-
-            var preferredEnvironmentHost = GetPreferredEnvironmentHost(requestParams.AuthorityInfo.Host,
-                instanceDiscoveryMetadataEntry);
-
-            bool isAdfsAuthority = requestParams.AuthorityInfo.AuthorityType == AppConfig.AuthorityType.Adfs;
-
-            var msalAccessTokenCacheItem =
-                new MsalAccessTokenCacheItem(preferredEnvironmentHost, requestParams.ClientId, response, tenantId, subject)
-                {
-                    UserAssertionHash = requestParams.UserAssertion?.AssertionHash,
-                    IsAdfs = isAdfsAuthority
-                };
-
-            MsalRefreshTokenCacheItem msalRefreshTokenCacheItem = null;
-
-            MsalIdTokenCacheItem msalIdTokenCacheItem = null;
-            if (idToken != null)
-            {
-                msalIdTokenCacheItem = new MsalIdTokenCacheItem(preferredEnvironmentHost, requestParams.ClientId, response, tenantId, subject)
-                {
-                    IsAdfs = isAdfsAuthority
-                };
-            }
-
-            lock (LockObject)
-            {
-                try
-                {
-
-                    Account account = null;
-                    string username = isAdfsAuthority ? idToken?.Upn : preferredUsername;
-                    if (msalAccessTokenCacheItem.HomeAccountId != null)
-                    {
-                        account = new Account(
-                                          msalAccessTokenCacheItem.HomeAccountId,
-                                          username,
-                                          preferredEnvironmentHost);               
-                    }
-                    var args = new TokenCacheNotificationArgs
-                    {
-                        TokenCache = this,
-                        ClientId = ClientId,
-                        Account = account,
-                        HasStateChanged = true
-                    };
-
-#pragma warning disable CS0618 // Type or member is obsolete
-                    HasStateChanged = true;
-#pragma warning restore CS0618 // Type or member is obsolete
-
-                    OnBeforeAccess(args);
-                    try
-                    {
-                        OnBeforeWrite(args);
-
-                        DeleteAccessTokensWithIntersectingScopes(requestParams, environmentAliases, tenantId,
-                            msalAccessTokenCacheItem.ScopeSet, msalAccessTokenCacheItem.HomeAccountId);
-
-                        _accessor.SaveAccessToken(msalAccessTokenCacheItem);
-
-                        if (idToken != null)
-                        {
-                            _accessor.SaveIdToken(msalIdTokenCacheItem);
-
-                            var msalAccountCacheItem = new MsalAccountCacheItem(preferredEnvironmentHost, response, preferredUsername, tenantId);
-
-                            _accessor.SaveAccount(msalAccountCacheItem);
-                        }
-
-<<<<<<< HEAD
-                    // if server returns the refresh token back, save it in the cache.
-                    if (response.RefreshToken != null)
-                    {
-                        msalRefreshTokenCacheItem = new MsalRefreshTokenCacheItem(preferredEnvironmentHost, requestParams.ClientId, response, subject);
-                        requestParams.RequestContext.Logger.Info("Saving RT in cache...");
-                        _accessor.SaveRefreshToken(msalRefreshTokenCacheItem);
-                    }
-=======
-                        // if server returns the refresh token back, save it in the cache.
-                        if (response.RefreshToken != null)
-                        {
-                            msalRefreshTokenCacheItem = new MsalRefreshTokenCacheItem(preferredEnvironmentHost, requestParams.ClientId, response);
-                            requestParams.RequestContext.Logger.Info("Saving RT in cache...");
-                            _accessor.SaveRefreshToken(msalRefreshTokenCacheItem);
-                        }
->>>>>>> 142333e2
-
-                        // save RT in ADAL cache for public clients
-                        // do not save RT in ADAL cache for MSAL B2C scenarios
-                        if (!requestParams.IsClientCredentialRequest && !requestParams.AuthorityInfo.AuthorityType.Equals(AppConfig.AuthorityType.B2C))
-                        {
-                            CacheFallbackOperations.WriteAdalRefreshToken(
-                                _logger,
-                                LegacyCachePersistence,
-                                msalRefreshTokenCacheItem,
-                                msalIdTokenCacheItem,
-                                Authority.CreateAuthorityUriWithHost(requestParams.TenantUpdatedCanonicalAuthority, preferredEnvironmentHost),
-                                msalIdTokenCacheItem.IdToken.ObjectId, response.Scope);
-                        }
-
-                    }
-                    finally
-                    {
-                        OnAfterAccess(args);
-                    }
-
-                    return Tuple.Create(msalAccessTokenCacheItem, msalIdTokenCacheItem);
-                }
-                finally
-                {
-#pragma warning disable CS0618 // Type or member is obsolete
-                    HasStateChanged = false;
-#pragma warning restore CS0618 // Type or member is obsolete
-                }
-            }
-        }
-
-        private void DeleteAccessTokensWithIntersectingScopes(AuthenticationRequestParameters requestParams,
-           ISet<string> environmentAliases, string tenantId, SortedSet<string> scopeSet, string homeAccountId)
-        {
-            // delete all cache entries with intersecting scopes.
-            // this should not happen but we have this as a safe guard
-            // against multiple matches.
-            requestParams.RequestContext.Logger.Info("Looking for scopes for the authority in the cache which intersect with " +
-                      requestParams.Scope.AsSingleString());
-            IList<MsalAccessTokenCacheItem> accessTokenItemList = new List<MsalAccessTokenCacheItem>();
-            foreach (var accessToken in _accessor.GetAllAccessTokens())
-            {
-                if (accessToken.ClientId.Equals(ClientId, StringComparison.OrdinalIgnoreCase) &&
-                    environmentAliases.Contains(accessToken.Environment) &&
-                    (accessToken.IsAdfs ||
-                    accessToken.TenantId.Equals(tenantId, StringComparison.OrdinalIgnoreCase)) &&
-                    accessToken.ScopeSet.Overlaps(scopeSet))
-                {
-                    requestParams.RequestContext.Logger.Verbose("Intersecting scopes found - " + accessToken.NormalizedScopes);
-                    accessTokenItemList.Add(accessToken);
-                }
-            }
-
-            requestParams.RequestContext.Logger.Info("Intersecting scope entries count - " + accessTokenItemList.Count);
-
-            if (!requestParams.IsClientCredentialRequest)
-            {
-                // filter by identifier of the user instead
-                accessTokenItemList =
-                    accessTokenItemList.Where(
-                            item => item.HomeAccountId.Equals(homeAccountId, StringComparison.OrdinalIgnoreCase))
-                        .ToList();
-                requestParams.RequestContext.Logger.Info("Matching entries after filtering by user - " + accessTokenItemList.Count);
-            }
-
-            foreach (var cacheItem in accessTokenItemList)
-            {
-                _accessor.DeleteAccessToken(cacheItem.GetKey());
-            }
-        }
-
-        async Task<MsalAccessTokenCacheItem> ITokenCacheInternal.FindAccessTokenAsync(AuthenticationRequestParameters requestParams)
-        {
-            ISet<string> environmentAliases = new HashSet<string>(StringComparer.OrdinalIgnoreCase);
-            string preferredEnvironmentAlias = null;
-
-            if (requestParams.AuthorityInfo != null)
-            {
-                var instanceDiscoveryMetadataEntry = await GetCachedOrDiscoverAuthorityMetaDataAsync(
-                    requestParams.AuthorityInfo.CanonicalAuthority,
-                    requestParams.RequestContext).ConfigureAwait(false);
-
-                environmentAliases.UnionWith
-                    (GetEnvironmentAliases(requestParams.AuthorityInfo.CanonicalAuthority, instanceDiscoveryMetadataEntry));
-
-                    if(requestParams.AuthorityInfo.AuthorityType == AppConfig.AuthorityType.Adfs)
-                    {
-                        preferredEnvironmentAlias = requestParams.AuthorityInfo.CanonicalAuthority;
-                    }
-                    else if (requestParams.AuthorityInfo.AuthorityType != AppConfig.AuthorityType.B2C)
-                    {
-                        preferredEnvironmentAlias = instanceDiscoveryMetadataEntry.PreferredCache;
-                    }
-            }
-
-            // no authority passed
-            if (environmentAliases.Count == 0)
-            {
-                requestParams.RequestContext.Logger.Warning("No authority provided. Skipping cache lookup ");
-                return null;
-            }
-
-            lock (LockObject)
-            {
-                requestParams.RequestContext.Logger.Info("Looking up access token in the cache.");
-                MsalAccessTokenCacheItem msalAccessTokenCacheItem;
-                TokenCacheNotificationArgs args = new TokenCacheNotificationArgs
-                {
-                    TokenCache = this,
-                    ClientId = ClientId,
-                    Account = requestParams.Account
-                };
-
-                List<MsalAccessTokenCacheItem> tokenCacheItems;
-
-                OnBeforeAccess(args);
-                try
-                {
-                    // filtered by client id.
-                    tokenCacheItems = ((ITokenCacheInternal)this).GetAllAccessTokens(true).ToList();
-                }
-                finally
-                {
-                    OnAfterAccess(args);
-                }
-
-                // this is OBO flow. match the cache entry with assertion hash,
-                // Authority, ScopeSet and client Id.
-                if (requestParams.UserAssertion != null)
-                {
-                    requestParams.RequestContext.Logger.Info("Filtering by user assertion...");
-                    tokenCacheItems =
-                        tokenCacheItems.Where(
-                                item =>
-                                    !string.IsNullOrEmpty(item.UserAssertionHash) &&
-                                    item.UserAssertionHash.Equals(requestParams.UserAssertion.AssertionHash, StringComparison.OrdinalIgnoreCase))
-                            .ToList();
-                }
-                else
-                {
-                    if (!requestParams.IsClientCredentialRequest)
-                    {
-                        requestParams.RequestContext.Logger.Info("Filtering by user identifier...");
-                        // filter by identifier of the user instead
-                        tokenCacheItems =
-                            tokenCacheItems
-                                .Where(item => item.HomeAccountId.Equals(requestParams.Account?.HomeAccountId.Identifier, StringComparison.OrdinalIgnoreCase))
-                                .ToList();
-                    }
-
-                    tokenCacheItems = FilterToTenantIdSpecifiedByAuthenticationRequest(requestParams, tokenCacheItems).ToList();
-                }
-
-                // no match found after initial filtering
-                if (!tokenCacheItems.Any())
-                {
-                    requestParams.RequestContext.Logger.Info("No matching entry found for user or assertion");
-                    return null;
-                }
-
-                requestParams.RequestContext.Logger.Info("Matching entry count -" + tokenCacheItems.Count);
-
-                IEnumerable<MsalAccessTokenCacheItem> filteredItems =
-                    tokenCacheItems.Where(item => ScopeHelper.ScopeContains(item.ScopeSet, requestParams.Scope)).ToList();
-
-                requestParams.RequestContext.Logger.Info("Matching entry count after filtering by scopes - " + filteredItems.Count());
-
-                // filter by authority
-                var filteredByPreferredAlias =
-                    filteredItems.Where
-                    (item => item.Environment.Equals(preferredEnvironmentAlias, StringComparison.OrdinalIgnoreCase)).ToList();
-
-                if (filteredByPreferredAlias.Any())
-                {
-                    filteredItems = filteredByPreferredAlias;
-                }
-                else
-                {
-                    filteredItems = filteredItems.Where(
-                        item => environmentAliases.Contains(item.Environment) &&
-                                (item.IsAdfs || item.TenantId.Equals(requestParams.Authority.GetTenantId(), StringComparison.OrdinalIgnoreCase)));
-                }
-
-                // no match
-                if (!filteredItems.Any())
-                {
-                    requestParams.RequestContext.Logger.Info("No tokens found for matching authority, client_id, user and scopes.");
-                    return null;
-                }
-
-                // if only one cached token found
-                if (filteredItems.Count() == 1)
-                {
-                    msalAccessTokenCacheItem = filteredItems.First();
-                }
-                else
-                {
-                    requestParams.RequestContext.Logger.Error("Multiple tokens found for matching authority, client_id, user and scopes.");
-
-                    throw new MsalClientException(MsalClientException.MultipleTokensMatchedError,
-                        MsalErrorMessage.MultipleTokensMatched);
-                }
-
-                if (msalAccessTokenCacheItem != null)
-                {
-                    if (msalAccessTokenCacheItem.ExpiresOn >
-                        DateTime.UtcNow + TimeSpan.FromMinutes(DefaultExpirationBufferInMinutes))
-                    {
-                        requestParams.RequestContext.Logger.Info(
-                            "Access token is not expired. Returning the found cache entry. " +
-                            GetAccessTokenExpireLogMessageContent(msalAccessTokenCacheItem));
-                        return msalAccessTokenCacheItem;
-                    }
-
-                    if (ServiceBundle.Config.IsExtendedTokenLifetimeEnabled && msalAccessTokenCacheItem.ExtendedExpiresOn >
-                        DateTime.UtcNow + TimeSpan.FromMinutes(DefaultExpirationBufferInMinutes))
-                    {
-                        requestParams.RequestContext.Logger.Info(
-                            "Access token is expired.  IsExtendedLifeTimeEnabled=TRUE and ExtendedExpiresOn is not exceeded.  Returning the found cache entry. " +
-                            GetAccessTokenExpireLogMessageContent(msalAccessTokenCacheItem));
-
-                        msalAccessTokenCacheItem.IsExtendedLifeTimeToken = true;
-                        return msalAccessTokenCacheItem;
-                    }
-
-                    requestParams.RequestContext.Logger.Info(
-                        "Access token has expired or about to expire. " +
-                        GetAccessTokenExpireLogMessageContent(msalAccessTokenCacheItem));
-                }
-
-                return null;
-            }
-        }
-
-        private IEnumerable<MsalAccessTokenCacheItem> FilterToTenantIdSpecifiedByAuthenticationRequest(
-            AuthenticationRequestParameters requestParams, IEnumerable<MsalAccessTokenCacheItem> tokenCacheItems)
-        {
-            var items = tokenCacheItems.ToList();
-            if (items.ToList().Count <= 1)
-            {
-                return items;
-            }
-
-            requestParams.RequestContext.Logger.Info(
-                "Filtering by tenant specified in the authentication request parameters...");
-
-            var authorityCacheMatches = items.Where(
-                item => item.TenantId.Equals(
-                    requestParams.Authority.GetTenantId(),
-                    StringComparison.OrdinalIgnoreCase)).ToList();
-
-            return authorityCacheMatches;
-        }
-
-        private string GetAccessTokenExpireLogMessageContent(MsalAccessTokenCacheItem msalAccessTokenCacheItem)
-        {
-            return string.Format(
-                CultureInfo.InvariantCulture,
-                "[Current time ({0}) - Expiration Time ({1}) - Extended Expiration Time ({2})]",
-                DateTime.UtcNow,
-                msalAccessTokenCacheItem.ExpiresOn,
-                msalAccessTokenCacheItem.ExtendedExpiresOn);
-        }
-
-        async Task<MsalRefreshTokenCacheItem> ITokenCacheInternal.FindRefreshTokenAsync(AuthenticationRequestParameters requestParams)
-        {
-            using (ServiceBundle.TelemetryManager.CreateTelemetryHelper(requestParams.RequestContext.TelemetryRequestId, requestParams.RequestContext.ClientId,
-                new CacheEvent(CacheEvent.TokenCacheLookup) { TokenType = CacheEvent.TokenTypes.RT }))
-            {
-                return await FindRefreshTokenCommonAsync(requestParams).ConfigureAwait(false);
-            }
-        }
-
-        private async Task<MsalRefreshTokenCacheItem> FindRefreshTokenCommonAsync(AuthenticationRequestParameters requestParams)
-        {
-                if (requestParams.Authority == null)
-                {
-                    return null;
-                }
-
-                var instanceDiscoveryMetadataEntry = await GetCachedOrDiscoverAuthorityMetaDataAsync(requestParams.AuthorityInfo.CanonicalAuthority,
-                    requestParams.RequestContext).ConfigureAwait(false);
-
-                var environmentAliases = GetEnvironmentAliases(requestParams.AuthorityInfo.CanonicalAuthority,
-                    instanceDiscoveryMetadataEntry);
-
-                var preferredEnvironmentHost = GetPreferredEnvironmentHost(requestParams.AuthorityInfo.Host,
-                    instanceDiscoveryMetadataEntry);
-
-                lock (LockObject)
-                {
-                    requestParams.RequestContext.Logger.Info("Looking up refresh token in the cache..");
-
-                    TokenCacheNotificationArgs args = new TokenCacheNotificationArgs
-                    {
-                        TokenCache = this,
-                        ClientId = ClientId,
-                        Account = requestParams.Account
-                    };
-
-                    MsalRefreshTokenCacheKey key = new MsalRefreshTokenCacheKey(
-                        preferredEnvironmentHost, requestParams.ClientId, requestParams.Account?.HomeAccountId?.Identifier);
-
-                    OnBeforeAccess(args);
-                    try
-                    {
-                        MsalRefreshTokenCacheItem msalRefreshTokenCacheItem = _accessor.GetRefreshToken(key);
-
-                        // trying to find rt by authority aliases
-                        if (msalRefreshTokenCacheItem == null)
-                        {
-                            var refreshTokens = _accessor.GetAllRefreshTokens();
-
-                            foreach (var refreshToken in refreshTokens)
-                            {
-                                if (refreshToken.ClientId.Equals(requestParams.ClientId, StringComparison.OrdinalIgnoreCase) &&
-                                    environmentAliases.Contains(refreshToken.Environment) &&
-                                    requestParams.Account?.HomeAccountId?.Identifier == refreshToken.HomeAccountId)
-                                {
-                                    msalRefreshTokenCacheItem = refreshToken;
-                                    continue;
-                                }
-                            }
-                        }
-
-                        requestParams.RequestContext.Logger.Info("Refresh token found in the cache? - " + (msalRefreshTokenCacheItem != null));
-
-                        if (msalRefreshTokenCacheItem != null)
-                        {
-                            return msalRefreshTokenCacheItem;
-                        }
-
-                        requestParams.RequestContext.Logger.Info("Checking ADAL cache for matching RT");
-
-                        if (requestParams.Account == null)
-                        {
-                            return null;
-                        }
-                        return CacheFallbackOperations.GetAdalEntryForMsal(
-                            _logger,
-                            LegacyCachePersistence,
-                            preferredEnvironmentHost,
-                            environmentAliases,
-                            requestParams.ClientId,
-                            requestParams.LoginHint,
-                            requestParams.Account.HomeAccountId?.Identifier,
-                            null);
-                    }
-                    finally
-                    {
-                        OnAfterAccess(args);
-                    }
-                }
-        }
-
-        /// <inheritdoc />
-        public void SetIosKeychainSecurityGroup(string securityGroup)
-        {
-#if iOS
-            _accessor.SetiOSKeychainSecurityGroup(securityGroup);
-            (LegacyCachePersistence as Microsoft.Identity.Client.Platforms.iOS.iOSLegacyCachePersistence).SetKeychainSecurityGroup(securityGroup);
-#endif
-        }
-
-        MsalIdTokenCacheItem ITokenCacheInternal.GetIdTokenCacheItem(MsalIdTokenCacheKey msalIdTokenCacheKey, RequestContext requestContext)
-        {
-            lock (LockObject)
-            {
-                TokenCacheNotificationArgs args = new TokenCacheNotificationArgs
-                {
-                    TokenCache = this,
-                    ClientId = ClientId,
-                    Account = null
-                };
-
-                OnBeforeAccess(args);
-                try
-                {
-                    var idToken = _accessor.GetIdToken(msalIdTokenCacheKey);
-                    return idToken;
-                }
-                finally
-                {
-                    OnAfterAccess(args);
-                }
-            }
-        }
-
-        private async Task<InstanceDiscoveryMetadataEntry> GetCachedOrDiscoverAuthorityMetaDataAsync(
-            string authority,
-            RequestContext requestContext)
-        {
-            Uri authorityHost = new Uri(authority);
-            var authorityType = Authority.GetAuthorityType(authority);
-            if (authorityType == AppConfig.AuthorityType.Aad ||
-                authorityHost.Host.Equals(MicrosoftLogin, StringComparison.OrdinalIgnoreCase))
-            {
-                var instanceDiscoveryMetadata = await ServiceBundle.AadInstanceDiscovery.GetMetadataEntryAsync(
-                    new Uri(authority),
-                    requestContext).ConfigureAwait(false);
-                return instanceDiscoveryMetadata;
-            }
-
-            return null;
-        }
-
-        private InstanceDiscoveryMetadataEntry GetCachedAuthorityMetaData(string authority)
-        {
-            if (ServiceBundle?.AadInstanceDiscovery == null)
-            {
-                return null;
-            }
-
-            InstanceDiscoveryMetadataEntry instanceDiscoveryMetadata = null;
-            var authorityType = Authority.GetAuthorityType(authority);
-            if (authorityType == AppConfig.AuthorityType.Aad || authorityType == AppConfig.AuthorityType.B2C)
-            {
-                ServiceBundle.AadInstanceDiscovery.TryGetValue(new Uri(authority).Host, out instanceDiscoveryMetadata);
-            }
-            return instanceDiscoveryMetadata;
-        }
-
-        private ISet<string> GetEnvironmentAliases(string authority, InstanceDiscoveryMetadataEntry metadata)
-        {
-            ISet<string> environmentAliases = new HashSet<string>(StringComparer.OrdinalIgnoreCase)
-            {
-                new Uri(authority).Host
-            };
-
-            if (metadata != null)
-            {
-                foreach (string environmentAlias in metadata.Aliases ?? Enumerable.Empty<string>())
-                {
-                    environmentAliases.Add(environmentAlias);
-                }
-            }
-
-            return environmentAliases;
-        }
-
-        private string GetPreferredEnvironmentHost(string environmentHost, InstanceDiscoveryMetadataEntry metadata)
-        {
-            string preferredEnvironmentHost = environmentHost;
-
-            if (metadata != null)
-            {
-                preferredEnvironmentHost = metadata.PreferredCache;
-            }
-
-            return preferredEnvironmentHost;
-        }
-
-        IEnumerable<IAccount> ITokenCacheInternal.GetAccounts(string authority)
-        {
-            var environment = new Uri(authority).Host;
-            lock (LockObject)
-            {
-                TokenCacheNotificationArgs args = new TokenCacheNotificationArgs
-                {
-                    TokenCache = this,
-                    ClientId = ClientId,
-                    Account = null
-                };
-
-                IEnumerable<MsalRefreshTokenCacheItem> tokenCacheItems;
-                IEnumerable<MsalAccountCacheItem> accountCacheItems;
-                AdalUsersForMsalResult adalUsersResult;
-
-                OnBeforeAccess(args);
-                try
-                {
-                    tokenCacheItems = ((ITokenCacheInternal)this).GetAllRefreshTokens(true);
-                    accountCacheItems = ((ITokenCacheInternal)this).GetAllAccounts();
-                    adalUsersResult = CacheFallbackOperations.GetAllAdalUsersForMsal(_logger, LegacyCachePersistence, ClientId);
-                }
-                finally
-                {
-                    OnAfterAccess(args);
-                }
-
-                IDictionary<string, Account> clientInfoToAccountMap = new Dictionary<string, Account>();
-                foreach (MsalRefreshTokenCacheItem rtItem in tokenCacheItems)
-                {
-                    foreach (MsalAccountCacheItem account in accountCacheItems)
-                    {
-                        if (rtItem.HomeAccountId.Equals(account.HomeAccountId, StringComparison.OrdinalIgnoreCase))
-                        {
-                            clientInfoToAccountMap[rtItem.HomeAccountId] = new Account
-                                (account.HomeAccountId, account.PreferredUsername, environment);
-                            break;
-                        }
-                    }
-                }
-
-                Dictionary<string, AdalUserInfo> clientInfoToAdalUserMap = adalUsersResult.ClientInfoUsers;
-                List<AdalUserInfo> adalUsersWithoutClientInfo = adalUsersResult.UsersWithoutClientInfo;
-
-                foreach (KeyValuePair<string, AdalUserInfo> pair in clientInfoToAdalUserMap)
-                {
-                    ClientInfo clientInfo = ClientInfo.CreateFromJson(pair.Key);
-                    string accountIdentifier = clientInfo.ToAccountIdentifier();
-
-                    if (!clientInfoToAccountMap.ContainsKey(accountIdentifier))
-                    {
-                        clientInfoToAccountMap[accountIdentifier] = new Account(
-                             accountIdentifier, pair.Value.DisplayableId, environment);
-                    }
-                }
-
-                var accounts = new List<IAccount>(clientInfoToAccountMap.Values);
-                List<string> uniqueUserNames = clientInfoToAccountMap.Values.Select(o => o.Username).Distinct().ToList();
-
-                foreach (AdalUserInfo user in adalUsersWithoutClientInfo)
-                {
-                    if (!string.IsNullOrEmpty(user.DisplayableId) && !uniqueUserNames.Contains(user.DisplayableId))
-                    {
-                        accounts.Add(new Account(null, user.DisplayableId, environment));
-                        uniqueUserNames.Add(user.DisplayableId);
-                    }
-                }
-                return accounts.AsEnumerable();
-            }
-        }
-
-        IEnumerable<MsalRefreshTokenCacheItem> ITokenCacheInternal.GetAllRefreshTokens(bool filterByClientId)
-        {
-            lock (LockObject)
-            {
-                var refreshTokens = _accessor.GetAllRefreshTokens();
-                return filterByClientId
-                    ? refreshTokens.Where(x => x.ClientId.Equals(ClientId, StringComparison.OrdinalIgnoreCase))
-                    : refreshTokens;
-            }
-        }
-
-        IEnumerable<MsalAccessTokenCacheItem> ITokenCacheInternal.GetAllAccessTokens(bool filterByClientId)
-        {
-            lock (LockObject)
-            {
-                var accessTokens = _accessor.GetAllAccessTokens();
-                return filterByClientId
-                    ? accessTokens.Where(x => x.ClientId.Equals(ClientId, StringComparison.OrdinalIgnoreCase))
-                    : accessTokens;
-            }
-        }
-
-        IEnumerable<MsalIdTokenCacheItem> ITokenCacheInternal.GetAllIdTokens(bool filterByClientId)
-        {
-            lock (LockObject)
-            {
-                var idTokens = _accessor.GetAllIdTokens();
-                return filterByClientId
-                    ? idTokens.Where(x => x.ClientId.Equals(ClientId, StringComparison.OrdinalIgnoreCase))
-                    : idTokens;
-            }
-        }
-
-        IEnumerable<MsalAccountCacheItem> ITokenCacheInternal.GetAllAccounts()
-        {
-            lock (LockObject)
-            {
-                return _accessor.GetAllAccounts();
-            }
-        }
-
-        void ITokenCacheInternal.RemoveAccount(IAccount account, RequestContext requestContext)
-        {
-            lock (LockObject)
-            {
-                requestContext.Logger.Info("Removing user from cache..");
-
-                try
-                {
-                    TokenCacheNotificationArgs args = new TokenCacheNotificationArgs
-                    {
-                        TokenCache = this,
-                        ClientId = ClientId,
-                        Account = account,
-                        HasStateChanged = true
-                    };
-
-                    OnBeforeAccess(args);
-                    try
-                    {
-                        OnBeforeWrite(args);
-
-                        ((ITokenCacheInternal)this).RemoveMsalAccount(account, requestContext);
-                        RemoveAdalUser(account);
-                    }
-                    finally
-                    {
-                        OnAfterAccess(args);
-                    }
-                }
-                finally
-                {
-#pragma warning disable CS0618 // Type or member is obsolete
-                    HasStateChanged = false;
-#pragma warning restore CS0618 // Type or member is obsolete
-                }
-            }
-        }
-
-        void ITokenCacheInternal.RemoveMsalAccount(IAccount account, RequestContext requestContext)
-        {
-            if (account.HomeAccountId == null)
-            {
-                // adalv3 account
-                return;
-            }
-            var allRefreshTokens = ((ITokenCacheInternal)this).GetAllRefreshTokens(true)
-                .Where(item => item.HomeAccountId.Equals(account.HomeAccountId.Identifier, StringComparison.OrdinalIgnoreCase))
-                .ToList();
-
-            foreach (MsalRefreshTokenCacheItem refreshTokenCacheItem in allRefreshTokens)
-            {
-                _accessor.DeleteRefreshToken(refreshTokenCacheItem.GetKey());
-            }
-
-            requestContext.Logger.Info("Deleted refresh token count - " + allRefreshTokens.Count);
-            IList<MsalAccessTokenCacheItem> allAccessTokens = ((ITokenCacheInternal)this).GetAllAccessTokens(true)
-                .Where(item => item.HomeAccountId.Equals(account.HomeAccountId.Identifier, StringComparison.OrdinalIgnoreCase))
-                .ToList();
-            foreach (MsalAccessTokenCacheItem accessTokenCacheItem in allAccessTokens)
-            {
-                _accessor.DeleteAccessToken(accessTokenCacheItem.GetKey());
-            }
-
-            requestContext.Logger.Info("Deleted access token count - " + allAccessTokens.Count);
-
-            var allIdTokens = ((ITokenCacheInternal)this).GetAllIdTokens(true)
-                .Where(item => item.HomeAccountId.Equals(account.HomeAccountId.Identifier, StringComparison.OrdinalIgnoreCase))
-                .ToList();
-            foreach (MsalIdTokenCacheItem idTokenCacheItem in allIdTokens)
-            {
-                _accessor.DeleteIdToken(idTokenCacheItem.GetKey());
-            }
-
-            requestContext.Logger.Info("Deleted Id token count - " + allIdTokens.Count);
-        }
-
-        internal void RemoveAdalUser(IAccount account)
-        {
-            CacheFallbackOperations.RemoveAdalUser(
-                _logger,
-                LegacyCachePersistence,
-                ClientId,
-                account.Username,
-                account.HomeAccountId.Identifier);
-        }
-
-        void ITokenCacheInternal.Clear()
-        {
-            lock (LockObject)
-            {
-                TokenCacheNotificationArgs args = new TokenCacheNotificationArgs
-                {
-                    TokenCache = this,
-                    ClientId = ClientId,
-                    Account = null,
-                    HasStateChanged = true
-                };
-
-                OnBeforeAccess(args);
-                try
-                {
-                    OnBeforeWrite(args);
-
-                    ((ITokenCacheInternal)this).ClearMsalCache();
-                    ((ITokenCacheInternal)this).ClearAdalCache();
-                }
-                finally
-                {
-                    OnAfterAccess(args);
-#pragma warning disable CS0618 // Type or member is obsolete
-                    HasStateChanged = false;
-#pragma warning restore CS0618 // Type or member is obsolete
-                }
-            }
-        }
-
-        void ITokenCacheInternal.ClearAdalCache()
-        {
-            IDictionary<AdalTokenCacheKey, AdalResultWrapper> dictionary = AdalCacheOperations.Deserialize(_logger, LegacyCachePersistence.LoadCache());
-            dictionary.Clear();
-            LegacyCachePersistence.WriteCache(AdalCacheOperations.Serialize(_logger, dictionary));
-        }
-
-        void ITokenCacheInternal.ClearMsalCache()
-        {
-            _accessor.Clear();
-        }
-
-        private bool UserHasConfiguredBlobSerialization()
-        {
-            return _userConfiguredBeforeAccess != null ||
-                _userConfiguredBeforeAccess != null ||
-                _userConfiguredBeforeWrite != null;
-        }
-
-#if !ANDROID_BUILDTIME && !iOS_BUILDTIME 
-
-        /// <summary>
-        /// Sets a delegate to be notified before any library method accesses the cache. This gives an option to the
-        /// delegate to deserialize a cache entry for the application and accounts specified in the <see cref="TokenCacheNotificationArgs"/>.
-        /// See https://aka.ms/msal-net-token-cache-serialization
-        /// </summary>
-        /// <param name="beforeAccess">Delegate set in order to handle the cache deserialiation</param>
-        /// <remarks>In the case where the delegate is used to deserialize the cache, it might
-        /// want to call <see cref="Deserialize(byte[])"/></remarks>
-        public void SetBeforeAccess(TokenCacheCallback beforeAccess)
-        {
-            GuardOnMobilePlatforms();
-            BeforeAccess = beforeAccess;
-        }
-
-        /// <summary>
-        /// Sets a delegate to be notified after any library method accesses the cache. This gives an option to the
-        /// delegate to serialize a cache entry for the application and accounts specified in the <see cref="TokenCacheNotificationArgs"/>.
-        /// See https://aka.ms/msal-net-token-cache-serialization
-        /// </summary>
-        /// <param name="afterAccess">Delegate set in order to handle the cache serialization in the case where the <see cref="TokenCache.HasStateChanged"/>
-        /// member of the cache is <c>true</c></param>
-        /// <remarks>In the case where the delegate is used to serialize the cache entierely (not just a row), it might
-        /// want to call <see cref="Serialize()"/></remarks>
-        public void SetAfterAccess(TokenCacheCallback afterAccess)
-        {
-            GuardOnMobilePlatforms();
-            AfterAccess = afterAccess;
-        }
-
-        /// <summary>
-        /// Sets a delegate called before any library method writes to the cache. This gives an option to the delegate
-        /// to reload the cache state from a row in database and lock that row. That database row can then be unlocked in the delegate
-        /// registered with <see cref="SetAfterAccess(TokenCacheCallback)"/>
-        /// </summary>
-        /// <param name="beforeWrite">Delegate set in order to prepare the cache serialization</param>
-        public void SetBeforeWrite(TokenCacheCallback beforeWrite)
-        {
-            GuardOnMobilePlatforms();
-            BeforeWrite = beforeWrite;
-        }
-
-        /// <summary>
-        /// Serializes the entire token cache in both the ADAL V3 and unified cache formats.
-        /// </summary>
-        /// <returns>Serialized token cache <see cref="CacheData"/></returns>
-        /// <remarks>
-        /// <see cref="SerializeMsalV3"/>/<see cref="DeserializeMsalV3"/> is compatible with other MSAL libraries such as MSAL for Python and MSAL for Java.
-        /// </remarks>
-        [Obsolete("This is expected to be removed in MSAL.NET v3 and ADAL.NET v5. We recommend using SerializeMsalV3/DeserializeMsalV3. Read more: https://aka.ms/msal-net-3x-cache-breaking-change", false)]
-        public CacheData SerializeUnifiedAndAdalCache()
-        {
-            GuardOnMobilePlatforms();
-            // reads the underlying in-memory dictionary and dumps out the content as a JSON
-            lock (LockObject)
-            {
-                var serializedUnifiedCache = Serialize();
-                var serializeAdalCache = LegacyCachePersistence.LoadCache();
-
-                return new CacheData()
-                {
-                    AdalV3State = serializeAdalCache,
-                    UnifiedState = serializedUnifiedCache
-                };
-            }
-        }
-
-        /// <summary>
-        /// Deserializes the token cache from a serialization blob in both format (ADAL V3 format, and unified cache format)
-        /// </summary>
-        /// <param name="cacheData">Array of bytes containing serialize cache data</param>
-        /// <remarks>
-        /// <see cref="SerializeMsalV3"/>/<see cref="DeserializeMsalV3"/> is compatible with other MSAL libraries such as MSAL for Python and MSAL for Java.
-        /// </remarks>
-        [Obsolete("This is expected to be removed in MSAL.NET v3 and ADAL.NET v5. We recommend using SerializeMsalV3/DeserializeMsalV3. Read more: https://aka.ms/msal-net-3x-cache-breaking-change", false)]
-        public void DeserializeUnifiedAndAdalCache(CacheData cacheData)
-        {
-            GuardOnMobilePlatforms();
-            lock (LockObject)
-            {
-                Deserialize(cacheData.UnifiedState);
-                LegacyCachePersistence.WriteCache(cacheData.AdalV3State);
-            }
-        }
-
-        /// <summary>
-        /// Serializes using the <see cref="SerializeMsalV2"/> serializer.
-        /// Obsolete: Please use specialized Serialization methods.
-        /// <see cref="SerializeMsalV2"/> replaces <see cref="Serialize"/>. 
-        /// <see cref="SerializeMsalV3"/>/<see cref="DeserializeMsalV3"/> Is our recommended way of serializing/deserializing.
-        /// <see cref="SerializeAdalV3"/> For interoperability with ADAL.NET v3.
-        /// </summary>
-        /// <returns>array of bytes, <see cref="SerializeMsalV2"/></returns>
-        /// <remarks>
-        /// <see cref="SerializeMsalV3"/>/<see cref="DeserializeMsalV3"/> is compatible with other MSAL libraries such as MSAL for Python and MSAL for Java.
-        /// </remarks>
-        [Obsolete("This is expected to be removed in MSAL.NET v3 and ADAL.NET v5. We recommend using SerializeMsalV3/DeserializeMsalV3. Read more: https://aka.ms/msal-net-3x-cache-breaking-change", false)]
-        public byte[] Serialize()
-        {
-            return SerializeMsalV2();
-        }
-
-        /// <summary>
-        /// Deserializes the token cache from a serialization blob in the unified cache format
-        /// Obsolete: Please use specialized Deserialization methods.
-        /// <see cref="DeserializeMsalV2"/> replaces <see cref="Deserialize"/> 
-        /// <see cref="SerializeMsalV3"/>/<see cref="DeserializeMsalV3"/> Is our recommended way of serializing/deserializing.
-        /// <see cref="DeserializeAdalV3"/> For interoperability with ADAL.NET v3
-        /// </summary>
-        /// <param name="msalV2State">Array of bytes containing serialized MSAL.NET V2 cache data</param>
-        /// <remarks>
-        /// <see cref="SerializeMsalV3"/>/<see cref="DeserializeMsalV3"/> is compatible with other MSAL libraries such as MSAL for Python and MSAL for Java.
-        /// <paramref name="msalV2State"/>Is a Json blob containing access tokens, refresh tokens, id tokens and accounts information.
-        /// </remarks>
-        [Obsolete("This is expected to be removed in MSAL.NET v3 and ADAL.NET v5. We recommend using SerializeMsalV3/DeserializeMsalV3. Read more: https://aka.ms/msal-net-3x-cache-breaking-change", false)]
-        public void Deserialize(byte[] msalV2State)
-        {
-            DeserializeMsalV2(msalV2State);
-        }
-
-        /// <summary>
-        /// Serializes the token cache to the ADAL.NET 3.x cache format.
-        /// If you need to maintain SSO between an application using ADAL 3.x or MSAL 2.x and this application using MSAL 3.x,
-        /// you might also want to serialize and deserialize with <see cref="SerializeAdalV3"/>/<see cref="DeserializeAdalV3"/> or <see cref="SerializeMsalV2"/>/<see cref="DeserializeMsalV2"/>, 
-        /// otherwise just use <see cref="SerializeMsalV3"/>/<see cref="DeserializeMsalV3"/>. 
-        /// </summary>
-        /// <returns>array of bytes containing the serialized ADAL.NET V3 cache data</returns>
-        /// <remarks>
-        /// <see cref="SerializeMsalV3"/>/<see cref="DeserializeMsalV3"/> is compatible with other MSAL libraries such as MSAL for Python and MSAL for Java.
-        /// </remarks>
-        public byte[] SerializeAdalV3()
-        {
-            GuardOnMobilePlatforms();
-
-            lock (LockObject)
-            {
-                return LegacyCachePersistence.LoadCache();
-            }
-        }
-
-        /// <summary>
-        /// Deserializes the token cache to the ADAL.NET 3.x cache format.
-        /// If you need to maintain SSO between an application using ADAL 3.x or MSAL 2.x and this application using MSAL 3.x,
-        /// you might also want to serialize and deserialize with <see cref="SerializeAdalV3"/>/<see cref="DeserializeAdalV3"/> or <see cref="SerializeMsalV2"/>/<see cref="DeserializeMsalV2"/>, 
-        /// otherwise just use <see cref="SerializeMsalV3"/>/<see cref="DeserializeMsalV3"/>. 
-        /// </summary>
-        /// <param name="adalV3State">Array of bytes containing serialized Adal.NET V3 cache data</param>
-        /// <remarks>
-        /// <see cref="SerializeMsalV3"/>/<see cref="DeserializeMsalV3"/> is compatible with other MSAL libraries such as MSAL for Python and MSAL for Java.
-        /// </remarks>
-        public void DeserializeAdalV3(byte[] adalV3State)
-        {
-            GuardOnMobilePlatforms();
-
-            lock (LockObject)
-            {
-                LegacyCachePersistence.WriteCache(adalV3State);
-            }
-        }
-
-        /// <summary>
-        /// Serializes the token cache to the MSAL.NET 2.x unified cache format, which is compatible with ADAL.NET v4 and other MSAL.NET v2 applications.
-        /// If you need to maintain SSO between an application using ADAL 3.x or MSAL 2.x and this application using MSAL 3.x,
-        /// you might also want to serialize and deserialize with <see cref="SerializeAdalV3"/>/<see cref="DeserializeAdalV3"/> or <see cref="SerializeMsalV2"/>/<see cref="DeserializeMsalV2"/>, 
-        /// otherwise just use <see cref="SerializeMsalV3"/>/<see cref="DeserializeMsalV3"/>. 
-        /// </summary>
-        /// <returns>array of bytes containing the serialized MsalV2 cache</returns>
-        /// <remarks>
-        /// <see cref="SerializeMsalV3"/>/<see cref="DeserializeMsalV3"/> is compatible with other MSAL libraries such as MSAL for Python and MSAL for Java.
-        /// </remarks>
-        public byte[] SerializeMsalV2()
-        {
-            GuardOnMobilePlatforms();
-            // reads the underlying in-memory dictionary and dumps out the content as a JSON
-            lock (LockObject)
-            {
-                return new TokenCacheDictionarySerializer(_accessor).Serialize();
-            }
-        }
-
-        /// <summary>
-        /// Deserializes the token cache to the MSAL.NET 2.x unified cache format, which is compatible with ADAL.NET v4 and other MSAL.NET v2 applications.
-        /// If you need to maintain SSO between an application using ADAL 3.x or MSAL 2.x and this application using MSAL 3.x,
-        /// you might also want to serialize and deserialize with <see cref="SerializeAdalV3"/>/<see cref="DeserializeAdalV3"/> or <see cref="SerializeMsalV2"/>/<see cref="DeserializeMsalV2"/>, 
-        /// otherwise just use <see cref="SerializeMsalV3"/>/<see cref="DeserializeMsalV3"/>. 
-        /// </summary>
-        /// <param name="msalV2State">Array of bytes containing serialized MsalV2 cache data</param>
-        /// <remarks>
-        /// <paramref name="msalV2State"/>Is a Json blob containing access tokens, refresh tokens, id tokens and accounts information.
-        /// </remarks>
-        /// <remarks>
-        /// <see cref="SerializeMsalV3"/>/<see cref="DeserializeMsalV3"/> is compatible with other MSAL libraries such as MSAL for Python and MSAL for Java.
-        /// </remarks>
-        public void DeserializeMsalV2(byte[] msalV2State)
-        {
-            GuardOnMobilePlatforms();
-
-            if (msalV2State == null || msalV2State.Length == 0)
-            {
-                return;
-            }
-
-            lock (LockObject)
-            {
-                new TokenCacheDictionarySerializer(_accessor).Deserialize(msalV2State);
-            }
-        }
-
-        /// <summary>
-        /// Serializes the token cache, in the MSAL.NET V3 cache format.
-        /// If you need to maintain SSO between an application using ADAL 3.x or MSAL 2.x and this application using MSAL 3.x,
-        /// you might also want to serialize and deserialize with <see cref="SerializeAdalV3"/>/<see cref="DeserializeAdalV3"/> or <see cref="SerializeMsalV2"/>/<see cref="DeserializeMsalV2"/>, 
-        /// otherwise just use <see cref="SerializeMsalV3"/>/<see cref="DeserializeMsalV3"/>. 
-        /// </summary>
-        /// <returns>Byte stream representation of the cache</returns>
-        /// <remarks>
-        /// <see cref="SerializeMsalV3"/>/<see cref="DeserializeMsalV3"/> is compatible with other MSAL libraries such as MSAL for Python and MSAL for Java.
-        /// </remarks>
-        public byte[] SerializeMsalV3()
-        {
-            GuardOnMobilePlatforms();
-
-            lock (LockObject)
-            {
-                return new TokenCacheJsonSerializer(_accessor).Serialize();
-            }
-        }
-
-        /// <summary>
-        /// De-serializes from the MSAL.NET V3 cache format.
-        /// If you need to maintain SSO between an application using ADAL 3.x or MSAL 2.x and this application using MSAL 3.x,
-        /// you might also want to serialize and deserialize with <see cref="SerializeAdalV3"/>/<see cref="DeserializeAdalV3"/> or <see cref="SerializeMsalV2"/>/<see cref="DeserializeMsalV2"/>, 
-        /// otherwise just use <see cref="SerializeMsalV3"/>/<see cref="DeserializeMsalV3"/>. 
-        /// </summary>
-        /// <param name="msalV3State">Byte stream representation of the cache</param>
-        /// <remarks>
-        /// This format is compatible with other MSAL libraries such as MSAL for Python and MSAL for Java.
-        /// </remarks>
-        /// <remarks>
-        /// <see cref="SerializeMsalV3"/>/<see cref="DeserializeMsalV3"/> is compatible with other MSAL libraries such as MSAL for Python and MSAL for Java.
-        /// </remarks>
-        public void DeserializeMsalV3(byte[] msalV3State)
-        {
-            GuardOnMobilePlatforms();
-
-            if (msalV3State == null || msalV3State.Length == 0)
-            {
-                return;
-            }
-
-            lock (LockObject)
-            {
-                new TokenCacheJsonSerializer(_accessor).Deserialize(msalV3State);
-            }
-        }
-
-
-
-        private static void GuardOnMobilePlatforms()
-        {
-#if ANDROID || iOS
-        throw new PlatformNotSupportedException("You should not use these TokenCache methods object on mobile platforms. " +
-            "They meant to allow applications to define their own storage strategy on .net desktop and non-mobile platforms such as .net core. " +
-            "On mobile platforms, a secure and performant storage mechanism is implemeted by MSAL. " +
-            "For more details about custom token cache serialization, visit https://aka.ms/msal-net-serialization");
-#endif
-        }
-#endif // !ANDROID_BUILDTIME && !iOS_BUILDTIME
-
-    }
-}+﻿//----------------------------------------------------------------------
+//
+// Copyright (c) Microsoft Corporation.
+// All rights reserved.
+//
+// This code is licensed under the MIT License.
+//
+// Permission is hereby granted, free of charge, to any person obtaining a copy
+// of this software and associated documentation files(the "Software"), to deal
+// in the Software without restriction, including without limitation the rights
+// to use, copy, modify, merge, publish, distribute, sublicense, and / or sell
+// copies of the Software, and to permit persons to whom the Software is
+// furnished to do so, subject to the following conditions :
+//
+// The above copyright notice and this permission notice shall be included in
+// all copies or substantial portions of the Software.
+//
+// THE SOFTWARE IS PROVIDED "AS IS", WITHOUT WARRANTY OF ANY KIND, EXPRESS OR
+// IMPLIED, INCLUDING BUT NOT LIMITED TO THE WARRANTIES OF MERCHANTABILITY,
+// FITNESS FOR A PARTICULAR PURPOSE AND NONINFRINGEMENT.IN NO EVENT SHALL THE
+// AUTHORS OR COPYRIGHT HOLDERS BE LIABLE FOR ANY CLAIM, DAMAGES OR OTHER
+// LIABILITY, WHETHER IN AN ACTION OF CONTRACT, TORT OR OTHERWISE, ARISING FROM,
+// OUT OF OR IN CONNECTION WITH THE SOFTWARE OR THE USE OR OTHER DEALINGS IN
+// THE SOFTWARE.
+//
+//------------------------------------------------------------------------------
+
+using Microsoft.Identity.Client.Cache;
+using Microsoft.Identity.Client.Cache.Items;
+using Microsoft.Identity.Client.Cache.Keys;
+using Microsoft.Identity.Client.Core;
+using Microsoft.Identity.Client.Exceptions;
+using Microsoft.Identity.Client.Instance;
+using Microsoft.Identity.Client.Internal.Requests;
+using Microsoft.Identity.Client.OAuth2;
+using Microsoft.Identity.Client.PlatformsCommon.Factories;
+using Microsoft.Identity.Client.PlatformsCommon.Interfaces;
+using Microsoft.Identity.Client.TelemetryCore;
+using Microsoft.Identity.Client.Utils;
+using System;
+using System.Collections.Generic;
+using System.Globalization;
+using System.Linq;
+using System.Threading.Tasks;
+
+namespace Microsoft.Identity.Client
+{
+#if !DESKTOP && !NET_CORE
+#pragma warning disable CS1574 // XML comment has cref attribute that could not be resolved
+#endif
+    /// <summary>
+    /// Token cache storing access and refresh tokens for accounts
+    /// This class is used in the constructors of <see cref="PublicClientApplication"/> and <see cref="ConfidentialClientApplication"/>.
+    /// In the case of ConfidentialClientApplication, two instances are used, one for the user token cache, and one for the application
+    /// token cache (in the case of applications using the client credential flows).
+    /// </summary>
+    public sealed class TokenCache : ITokenCacheInternal
+#pragma warning restore CS1574 // XML comment has cref attribute that could not be resolved
+    {
+        internal const string NullPreferredUsernameDisplayLabel = "Missing from the token response";
+        private const string MicrosoftLogin = "login.microsoftonline.com";
+
+        private ICoreLogger _logger => ServiceBundle.DefaultLogger;
+
+        private readonly ITokenCacheBlobStorage _defaultTokenCacheBlobStorage;
+        private TokenCacheCallback _userConfiguredBeforeAccess;
+        private TokenCacheCallback _userConfiguredAfterAccess;
+        private TokenCacheCallback _userConfiguredBeforeWrite;
+
+        internal IServiceBundle ServiceBundle { get; private set; }
+
+        private const int DefaultExpirationBufferInMinutes = 5;
+
+        private readonly ITokenCacheAccessor _accessor;
+        internal ILegacyCachePersistence LegacyCachePersistence { get; private set; }
+
+        ITokenCacheAccessor ITokenCacheInternal.Accessor => _accessor;
+        ILegacyCachePersistence ITokenCacheInternal.LegacyPersistence => LegacyCachePersistence;
+
+
+        /// <summary>
+        /// Constructor of a token cache. This constructor is left for compatibility with MSAL 2.x.
+        /// The recommended way to get a cache is by using <see cref="IClientApplicationBase.UserTokenCache"/>
+        /// and <c>IConfidentialClientApplication.AppTokenCache</c> once the app is created.
+        /// </summary>
+        public TokenCache()
+        {
+            ServiceBundle = null;
+            var proxy = PlatformProxyFactory.CreatePlatformProxy(null);
+            _accessor = proxy.CreateTokenCacheAccessor();
+            _defaultTokenCacheBlobStorage = proxy.CreateTokenCacheBlobStorage();
+            LegacyCachePersistence = proxy.CreateLegacyCachePersistence();
+        }
+
+        internal TokenCache(IServiceBundle serviceBundle) : this()
+        {
+            SetServiceBundle(serviceBundle);
+        }
+
+        internal void SetServiceBundle(IServiceBundle serviceBundle)
+        {
+            ServiceBundle = serviceBundle;
+#if iOS
+            SetIosKeychainSecurityGroup(ServiceBundle.Config.IosKeychainSecurityGroup);
+#endif // iOS
+        }
+
+        /// <summary>
+        /// This method is so we can inject test ILegacyCachePersistence...
+        /// </summary>
+        /// <param name="serviceBundle"></param>
+        /// <param name="legacyCachePersistenceForTest"></param>
+        internal TokenCache(IServiceBundle serviceBundle, ILegacyCachePersistence legacyCachePersistenceForTest)
+        {
+            ServiceBundle = serviceBundle;
+            _accessor = ServiceBundle.PlatformProxy.CreateTokenCacheAccessor();
+            LegacyCachePersistence = legacyCachePersistenceForTest;
+            _defaultTokenCacheBlobStorage = ServiceBundle.PlatformProxy.CreateTokenCacheBlobStorage();
+        }
+
+        /// <summary>
+        /// Notification for certain token cache interactions during token acquisition. This delegate is
+        /// used in particular to provide a custom token cache serialization
+        /// </summary>
+        /// <param name="args">Arguments related to the cache item impacted</param>
+        [Obsolete("Use Microsoft.Identity.Client.TokenCacheCallback instead. See https://aka.msa/msal-net-3x-cache-breaking-change", true)]
+        public delegate void TokenCacheNotification(TokenCacheNotificationArgs args);
+
+        internal readonly object LockObject = new object();
+
+        object ITokenCacheInternal.LockObject => LockObject;
+
+        private volatile bool _hasStateChanged;
+
+        internal string ClientId => ServiceBundle.Config.ClientId;
+
+        /// <summary>
+        /// Notification method called before any library method accesses the cache.
+        /// </summary>
+        internal TokenCacheCallback BeforeAccess
+        {
+            get => UserHasConfiguredBlobSerialization() ?
+                    _userConfiguredBeforeAccess :
+                    _defaultTokenCacheBlobStorage.OnBeforeAccess;
+            set => _userConfiguredBeforeAccess = value;
+        }
+
+        /// <summary>
+        /// Notification method called before any library method writes to the cache. This notification can be used to reload
+        /// the cache state from a row in database and lock that row. That database row can then be unlocked in the
+        /// <see cref="AfterAccess"/>notification.
+        /// </summary>
+        internal TokenCacheCallback BeforeWrite
+        {
+            get => UserHasConfiguredBlobSerialization() ?
+                    _userConfiguredBeforeWrite :
+                    _defaultTokenCacheBlobStorage.OnBeforeWrite;
+            set => _userConfiguredBeforeWrite = value;
+        }
+
+        /// <summary>
+        /// Notification method called after any library method accesses the cache.
+        /// </summary>
+        internal TokenCacheCallback AfterAccess
+        {
+            get => UserHasConfiguredBlobSerialization() ?
+                    _userConfiguredAfterAccess :
+                    _defaultTokenCacheBlobStorage.OnAfterAccess;
+            set => _userConfiguredAfterAccess = value;
+        }
+
+        /// <summary>
+        /// Gets or sets the flag indicating whether the state of the cache has changed.
+        /// MSAL methods set this flag after any change.
+        /// Caller applications should reset the flag after serializing and persisting the state of the cache.
+        /// </summary>
+        [Obsolete("Please use the equivalent flag TokenCacheNotificationArgs.HasStateChanged, " +
+        "which indicates if the operation triggering the notification is modifying the cache or not." +
+        " Setting the flag is not required.")]
+        public bool HasStateChanged
+        {
+            get => _hasStateChanged;
+            set => _hasStateChanged = value;
+        }
+
+        internal void OnAfterAccess(TokenCacheNotificationArgs args)
+        {
+            AfterAccess?.Invoke(args);
+        }
+
+        internal void OnBeforeAccess(TokenCacheNotificationArgs args)
+        {
+            BeforeAccess?.Invoke(args);
+        }
+
+        internal void OnBeforeWrite(TokenCacheNotificationArgs args)
+        {
+#pragma warning disable CS0618 // Type or member is obsolete, but preserve old behavior until it is deleted
+            HasStateChanged = true;
+#pragma warning restore CS0618 // Type or member is obsolete
+            args.HasStateChanged = true;
+            BeforeWrite?.Invoke(args);
+        }
+
+        Tuple<MsalAccessTokenCacheItem, MsalIdTokenCacheItem> ITokenCacheInternal.SaveAccessAndRefreshToken(
+            AuthenticationRequestParameters requestParams,
+            MsalTokenResponse response)
+        {
+            // todo: could we look into modifying this to take tenantId to reduce the dependency on IValidatedAuthoritiesCache?
+            var tenantId = Authority.CreateAuthority(ServiceBundle, requestParams.TenantUpdatedCanonicalAuthority)
+                .GetTenantId();
+
+            IdToken idToken = IdToken.Parse(response.IdToken);
+
+            string subject = idToken?.Subject;
+
+            if (idToken != null && string.IsNullOrEmpty(subject))
+            {
+                requestParams.RequestContext.Logger.Warning("Subject not present in Id token");
+            }
+
+            // The preferred_username value cannot be null or empty in order to comply with the ADAL/MSAL Unified cache schema.
+            // It will be set to "preferred_username not in idtoken"
+            var preferredUsername = !string.IsNullOrWhiteSpace(idToken?.PreferredUsername) ? idToken.PreferredUsername : NullPreferredUsernameDisplayLabel;
+
+            var instanceDiscoveryMetadataEntry = GetCachedAuthorityMetaData(requestParams.TenantUpdatedCanonicalAuthority);
+
+            var environmentAliases = GetEnvironmentAliases(requestParams.TenantUpdatedCanonicalAuthority,
+                instanceDiscoveryMetadataEntry);
+
+            var preferredEnvironmentHost = GetPreferredEnvironmentHost(requestParams.AuthorityInfo.Host,
+                instanceDiscoveryMetadataEntry);
+
+            bool isAdfsAuthority = requestParams.AuthorityInfo.AuthorityType == AppConfig.AuthorityType.Adfs;
+
+            var msalAccessTokenCacheItem =
+                new MsalAccessTokenCacheItem(preferredEnvironmentHost, requestParams.ClientId, response, tenantId, subject)
+                {
+                    UserAssertionHash = requestParams.UserAssertion?.AssertionHash,
+                    IsAdfs = isAdfsAuthority
+                };
+
+            MsalRefreshTokenCacheItem msalRefreshTokenCacheItem = null;
+
+            MsalIdTokenCacheItem msalIdTokenCacheItem = null;
+            if (idToken != null)
+            {
+                msalIdTokenCacheItem = new MsalIdTokenCacheItem(preferredEnvironmentHost, requestParams.ClientId, response, tenantId, subject)
+                {
+                    IsAdfs = isAdfsAuthority
+                };
+            }
+
+            lock (LockObject)
+            {
+                try
+                {
+
+                    Account account = null;
+                    string username = isAdfsAuthority ? idToken?.Upn : preferredUsername;
+                    if (msalAccessTokenCacheItem.HomeAccountId != null)
+                    {
+                        account = new Account(
+                                          msalAccessTokenCacheItem.HomeAccountId,
+                                          username,
+                                          preferredEnvironmentHost);               
+                    }
+                    var args = new TokenCacheNotificationArgs
+                    {
+                        TokenCache = this,
+                        ClientId = ClientId,
+                        Account = account,
+                        HasStateChanged = true
+                    };
+
+#pragma warning disable CS0618 // Type or member is obsolete
+                    HasStateChanged = true;
+#pragma warning restore CS0618 // Type or member is obsolete
+
+                    OnBeforeAccess(args);
+                    try
+                    {
+                        OnBeforeWrite(args);
+
+                        DeleteAccessTokensWithIntersectingScopes(requestParams, environmentAliases, tenantId,
+                            msalAccessTokenCacheItem.ScopeSet, msalAccessTokenCacheItem.HomeAccountId);
+
+                        _accessor.SaveAccessToken(msalAccessTokenCacheItem);
+
+                        if (idToken != null)
+                        {
+                            _accessor.SaveIdToken(msalIdTokenCacheItem);
+
+                            var msalAccountCacheItem = new MsalAccountCacheItem(preferredEnvironmentHost, response, preferredUsername, tenantId);
+
+                            _accessor.SaveAccount(msalAccountCacheItem);
+                        }
+
+                        // if server returns the refresh token back, save it in the cache.
+                        if (response.RefreshToken != null)
+                        {
+                            msalRefreshTokenCacheItem = new MsalRefreshTokenCacheItem(preferredEnvironmentHost, requestParams.ClientId, response);
+                            requestParams.RequestContext.Logger.Info("Saving RT in cache...");
+                            _accessor.SaveRefreshToken(msalRefreshTokenCacheItem);
+                        }
+
+                        // save RT in ADAL cache for public clients
+                        // do not save RT in ADAL cache for MSAL B2C scenarios
+                        if (!requestParams.IsClientCredentialRequest && !requestParams.AuthorityInfo.AuthorityType.Equals(AppConfig.AuthorityType.B2C))
+                        {
+                            CacheFallbackOperations.WriteAdalRefreshToken(
+                                _logger,
+                                LegacyCachePersistence,
+                                msalRefreshTokenCacheItem,
+                                msalIdTokenCacheItem,
+                                Authority.CreateAuthorityUriWithHost(requestParams.TenantUpdatedCanonicalAuthority, preferredEnvironmentHost),
+                                msalIdTokenCacheItem.IdToken.ObjectId, response.Scope);
+                        }
+
+                    }
+                    finally
+                    {
+                        OnAfterAccess(args);
+                    }
+
+                    return Tuple.Create(msalAccessTokenCacheItem, msalIdTokenCacheItem);
+                }
+                finally
+                {
+#pragma warning disable CS0618 // Type or member is obsolete
+                    HasStateChanged = false;
+#pragma warning restore CS0618 // Type or member is obsolete
+                }
+            }
+        }
+
+        private void DeleteAccessTokensWithIntersectingScopes(AuthenticationRequestParameters requestParams,
+           ISet<string> environmentAliases, string tenantId, SortedSet<string> scopeSet, string homeAccountId)
+        {
+            // delete all cache entries with intersecting scopes.
+            // this should not happen but we have this as a safe guard
+            // against multiple matches.
+            requestParams.RequestContext.Logger.Info("Looking for scopes for the authority in the cache which intersect with " +
+                      requestParams.Scope.AsSingleString());
+            IList<MsalAccessTokenCacheItem> accessTokenItemList = new List<MsalAccessTokenCacheItem>();
+            foreach (var accessToken in _accessor.GetAllAccessTokens())
+            {
+                if (accessToken.ClientId.Equals(ClientId, StringComparison.OrdinalIgnoreCase) &&
+                    environmentAliases.Contains(accessToken.Environment) &&
+                    (accessToken.IsAdfs ||
+                    accessToken.TenantId.Equals(tenantId, StringComparison.OrdinalIgnoreCase)) &&
+                    accessToken.ScopeSet.Overlaps(scopeSet))
+                {
+                    requestParams.RequestContext.Logger.Verbose("Intersecting scopes found - " + accessToken.NormalizedScopes);
+                    accessTokenItemList.Add(accessToken);
+                }
+            }
+
+            requestParams.RequestContext.Logger.Info("Intersecting scope entries count - " + accessTokenItemList.Count);
+
+            if (!requestParams.IsClientCredentialRequest)
+            {
+                // filter by identifier of the user instead
+                accessTokenItemList =
+                    accessTokenItemList.Where(
+                            item => item.HomeAccountId.Equals(homeAccountId, StringComparison.OrdinalIgnoreCase))
+                        .ToList();
+                requestParams.RequestContext.Logger.Info("Matching entries after filtering by user - " + accessTokenItemList.Count);
+            }
+
+            foreach (var cacheItem in accessTokenItemList)
+            {
+                _accessor.DeleteAccessToken(cacheItem.GetKey());
+            }
+        }
+
+        async Task<MsalAccessTokenCacheItem> ITokenCacheInternal.FindAccessTokenAsync(AuthenticationRequestParameters requestParams)
+        {
+            ISet<string> environmentAliases = new HashSet<string>(StringComparer.OrdinalIgnoreCase);
+            string preferredEnvironmentAlias = null;
+
+            if (requestParams.AuthorityInfo != null)
+            {
+                var instanceDiscoveryMetadataEntry = await GetCachedOrDiscoverAuthorityMetaDataAsync(
+                    requestParams.AuthorityInfo.CanonicalAuthority,
+                    requestParams.RequestContext).ConfigureAwait(false);
+
+                environmentAliases.UnionWith
+                    (GetEnvironmentAliases(requestParams.AuthorityInfo.CanonicalAuthority, instanceDiscoveryMetadataEntry));
+
+                    if(requestParams.AuthorityInfo.AuthorityType == AppConfig.AuthorityType.Adfs)
+                    {
+                        preferredEnvironmentAlias = requestParams.AuthorityInfo.CanonicalAuthority;
+                    }
+                    else if (requestParams.AuthorityInfo.AuthorityType != AppConfig.AuthorityType.B2C)
+                    {
+                        preferredEnvironmentAlias = instanceDiscoveryMetadataEntry.PreferredCache;
+                    }
+            }
+
+            // no authority passed
+            if (environmentAliases.Count == 0)
+            {
+                requestParams.RequestContext.Logger.Warning("No authority provided. Skipping cache lookup ");
+                return null;
+            }
+
+            lock (LockObject)
+            {
+                requestParams.RequestContext.Logger.Info("Looking up access token in the cache.");
+                MsalAccessTokenCacheItem msalAccessTokenCacheItem;
+                TokenCacheNotificationArgs args = new TokenCacheNotificationArgs
+                {
+                    TokenCache = this,
+                    ClientId = ClientId,
+                    Account = requestParams.Account
+                };
+
+                List<MsalAccessTokenCacheItem> tokenCacheItems;
+
+                OnBeforeAccess(args);
+                try
+                {
+                    // filtered by client id.
+                    tokenCacheItems = ((ITokenCacheInternal)this).GetAllAccessTokens(true).ToList();
+                }
+                finally
+                {
+                    OnAfterAccess(args);
+                }
+
+                // this is OBO flow. match the cache entry with assertion hash,
+                // Authority, ScopeSet and client Id.
+                if (requestParams.UserAssertion != null)
+                {
+                    requestParams.RequestContext.Logger.Info("Filtering by user assertion...");
+                    tokenCacheItems =
+                        tokenCacheItems.Where(
+                                item =>
+                                    !string.IsNullOrEmpty(item.UserAssertionHash) &&
+                                    item.UserAssertionHash.Equals(requestParams.UserAssertion.AssertionHash, StringComparison.OrdinalIgnoreCase))
+                            .ToList();
+                }
+                else
+                {
+                    if (!requestParams.IsClientCredentialRequest)
+                    {
+                        requestParams.RequestContext.Logger.Info("Filtering by user identifier...");
+                        // filter by identifier of the user instead
+                        tokenCacheItems =
+                            tokenCacheItems
+                                .Where(item => item.HomeAccountId.Equals(requestParams.Account?.HomeAccountId.Identifier, StringComparison.OrdinalIgnoreCase))
+                                .ToList();
+                    }
+
+                    tokenCacheItems = FilterToTenantIdSpecifiedByAuthenticationRequest(requestParams, tokenCacheItems).ToList();
+                }
+
+                // no match found after initial filtering
+                if (!tokenCacheItems.Any())
+                {
+                    requestParams.RequestContext.Logger.Info("No matching entry found for user or assertion");
+                    return null;
+                }
+
+                requestParams.RequestContext.Logger.Info("Matching entry count -" + tokenCacheItems.Count);
+
+                IEnumerable<MsalAccessTokenCacheItem> filteredItems =
+                    tokenCacheItems.Where(item => ScopeHelper.ScopeContains(item.ScopeSet, requestParams.Scope)).ToList();
+
+                requestParams.RequestContext.Logger.Info("Matching entry count after filtering by scopes - " + filteredItems.Count());
+
+                // filter by authority
+                var filteredByPreferredAlias =
+                    filteredItems.Where
+                    (item => item.Environment.Equals(preferredEnvironmentAlias, StringComparison.OrdinalIgnoreCase)).ToList();
+
+                if (filteredByPreferredAlias.Any())
+                {
+                    filteredItems = filteredByPreferredAlias;
+                }
+                else
+                {
+                    filteredItems = filteredItems.Where(
+                        item => environmentAliases.Contains(item.Environment) &&
+                                (item.IsAdfs || item.TenantId.Equals(requestParams.Authority.GetTenantId(), StringComparison.OrdinalIgnoreCase)));
+                }
+
+                // no match
+                if (!filteredItems.Any())
+                {
+                    requestParams.RequestContext.Logger.Info("No tokens found for matching authority, client_id, user and scopes.");
+                    return null;
+                }
+
+                // if only one cached token found
+                if (filteredItems.Count() == 1)
+                {
+                    msalAccessTokenCacheItem = filteredItems.First();
+                }
+                else
+                {
+                    requestParams.RequestContext.Logger.Error("Multiple tokens found for matching authority, client_id, user and scopes.");
+
+                    throw new MsalClientException(MsalClientException.MultipleTokensMatchedError,
+                        MsalErrorMessage.MultipleTokensMatched);
+                }
+
+                if (msalAccessTokenCacheItem != null)
+                {
+                    if (msalAccessTokenCacheItem.ExpiresOn >
+                        DateTime.UtcNow + TimeSpan.FromMinutes(DefaultExpirationBufferInMinutes))
+                    {
+                        requestParams.RequestContext.Logger.Info(
+                            "Access token is not expired. Returning the found cache entry. " +
+                            GetAccessTokenExpireLogMessageContent(msalAccessTokenCacheItem));
+                        return msalAccessTokenCacheItem;
+                    }
+
+                    if (ServiceBundle.Config.IsExtendedTokenLifetimeEnabled && msalAccessTokenCacheItem.ExtendedExpiresOn >
+                        DateTime.UtcNow + TimeSpan.FromMinutes(DefaultExpirationBufferInMinutes))
+                    {
+                        requestParams.RequestContext.Logger.Info(
+                            "Access token is expired.  IsExtendedLifeTimeEnabled=TRUE and ExtendedExpiresOn is not exceeded.  Returning the found cache entry. " +
+                            GetAccessTokenExpireLogMessageContent(msalAccessTokenCacheItem));
+
+                        msalAccessTokenCacheItem.IsExtendedLifeTimeToken = true;
+                        return msalAccessTokenCacheItem;
+                    }
+
+                    requestParams.RequestContext.Logger.Info(
+                        "Access token has expired or about to expire. " +
+                        GetAccessTokenExpireLogMessageContent(msalAccessTokenCacheItem));
+                }
+
+                return null;
+            }
+        }
+
+        private IEnumerable<MsalAccessTokenCacheItem> FilterToTenantIdSpecifiedByAuthenticationRequest(
+            AuthenticationRequestParameters requestParams, IEnumerable<MsalAccessTokenCacheItem> tokenCacheItems)
+        {
+            var items = tokenCacheItems.ToList();
+            if (items.ToList().Count <= 1)
+            {
+                return items;
+            }
+
+            requestParams.RequestContext.Logger.Info(
+                "Filtering by tenant specified in the authentication request parameters...");
+
+            var authorityCacheMatches = items.Where(
+                item => item.TenantId.Equals(
+                    requestParams.Authority.GetTenantId(),
+                    StringComparison.OrdinalIgnoreCase)).ToList();
+
+            return authorityCacheMatches;
+        }
+
+        private string GetAccessTokenExpireLogMessageContent(MsalAccessTokenCacheItem msalAccessTokenCacheItem)
+        {
+            return string.Format(
+                CultureInfo.InvariantCulture,
+                "[Current time ({0}) - Expiration Time ({1}) - Extended Expiration Time ({2})]",
+                DateTime.UtcNow,
+                msalAccessTokenCacheItem.ExpiresOn,
+                msalAccessTokenCacheItem.ExtendedExpiresOn);
+        }
+
+        async Task<MsalRefreshTokenCacheItem> ITokenCacheInternal.FindRefreshTokenAsync(AuthenticationRequestParameters requestParams)
+        {
+            using (ServiceBundle.TelemetryManager.CreateTelemetryHelper(requestParams.RequestContext.TelemetryRequestId, requestParams.RequestContext.ClientId,
+                new CacheEvent(CacheEvent.TokenCacheLookup) { TokenType = CacheEvent.TokenTypes.RT }))
+            {
+                return await FindRefreshTokenCommonAsync(requestParams).ConfigureAwait(false);
+            }
+        }
+
+        private async Task<MsalRefreshTokenCacheItem> FindRefreshTokenCommonAsync(AuthenticationRequestParameters requestParams)
+        {
+                if (requestParams.Authority == null)
+                {
+                    return null;
+                }
+
+                var instanceDiscoveryMetadataEntry = await GetCachedOrDiscoverAuthorityMetaDataAsync(requestParams.AuthorityInfo.CanonicalAuthority,
+                    requestParams.RequestContext).ConfigureAwait(false);
+
+                var environmentAliases = GetEnvironmentAliases(requestParams.AuthorityInfo.CanonicalAuthority,
+                    instanceDiscoveryMetadataEntry);
+
+                var preferredEnvironmentHost = GetPreferredEnvironmentHost(requestParams.AuthorityInfo.Host,
+                    instanceDiscoveryMetadataEntry);
+
+                lock (LockObject)
+                {
+                    requestParams.RequestContext.Logger.Info("Looking up refresh token in the cache..");
+
+                    TokenCacheNotificationArgs args = new TokenCacheNotificationArgs
+                    {
+                        TokenCache = this,
+                        ClientId = ClientId,
+                        Account = requestParams.Account
+                    };
+
+                    MsalRefreshTokenCacheKey key = new MsalRefreshTokenCacheKey(
+                        preferredEnvironmentHost, requestParams.ClientId, requestParams.Account?.HomeAccountId?.Identifier);
+
+                    OnBeforeAccess(args);
+                    try
+                    {
+                        MsalRefreshTokenCacheItem msalRefreshTokenCacheItem = _accessor.GetRefreshToken(key);
+
+                        // trying to find rt by authority aliases
+                        if (msalRefreshTokenCacheItem == null)
+                        {
+                            var refreshTokens = _accessor.GetAllRefreshTokens();
+
+                            foreach (var refreshToken in refreshTokens)
+                            {
+                                if (refreshToken.ClientId.Equals(requestParams.ClientId, StringComparison.OrdinalIgnoreCase) &&
+                                    environmentAliases.Contains(refreshToken.Environment) &&
+                                    requestParams.Account?.HomeAccountId?.Identifier == refreshToken.HomeAccountId)
+                                {
+                                    msalRefreshTokenCacheItem = refreshToken;
+                                    continue;
+                                }
+                            }
+                        }
+
+                        requestParams.RequestContext.Logger.Info("Refresh token found in the cache? - " + (msalRefreshTokenCacheItem != null));
+
+                        if (msalRefreshTokenCacheItem != null)
+                        {
+                            return msalRefreshTokenCacheItem;
+                        }
+
+                        requestParams.RequestContext.Logger.Info("Checking ADAL cache for matching RT");
+
+                        if (requestParams.Account == null)
+                        {
+                            return null;
+                        }
+                        return CacheFallbackOperations.GetAdalEntryForMsal(
+                            _logger,
+                            LegacyCachePersistence,
+                            preferredEnvironmentHost,
+                            environmentAliases,
+                            requestParams.ClientId,
+                            requestParams.LoginHint,
+                            requestParams.Account.HomeAccountId?.Identifier,
+                            null);
+                    }
+                    finally
+                    {
+                        OnAfterAccess(args);
+                    }
+                }
+        }
+
+        /// <inheritdoc />
+        public void SetIosKeychainSecurityGroup(string securityGroup)
+        {
+#if iOS
+            _accessor.SetiOSKeychainSecurityGroup(securityGroup);
+            (LegacyCachePersistence as Microsoft.Identity.Client.Platforms.iOS.iOSLegacyCachePersistence).SetKeychainSecurityGroup(securityGroup);
+#endif
+        }
+
+        MsalIdTokenCacheItem ITokenCacheInternal.GetIdTokenCacheItem(MsalIdTokenCacheKey msalIdTokenCacheKey, RequestContext requestContext)
+        {
+            lock (LockObject)
+            {
+                TokenCacheNotificationArgs args = new TokenCacheNotificationArgs
+                {
+                    TokenCache = this,
+                    ClientId = ClientId,
+                    Account = null
+                };
+
+                OnBeforeAccess(args);
+                try
+                {
+                    var idToken = _accessor.GetIdToken(msalIdTokenCacheKey);
+                    return idToken;
+                }
+                finally
+                {
+                    OnAfterAccess(args);
+                }
+            }
+        }
+
+        private async Task<InstanceDiscoveryMetadataEntry> GetCachedOrDiscoverAuthorityMetaDataAsync(
+            string authority,
+            RequestContext requestContext)
+        {
+            Uri authorityHost = new Uri(authority);
+            var authorityType = Authority.GetAuthorityType(authority);
+            if (authorityType == AppConfig.AuthorityType.Aad ||
+                authorityHost.Host.Equals(MicrosoftLogin, StringComparison.OrdinalIgnoreCase))
+            {
+                var instanceDiscoveryMetadata = await ServiceBundle.AadInstanceDiscovery.GetMetadataEntryAsync(
+                    new Uri(authority),
+                    requestContext).ConfigureAwait(false);
+                return instanceDiscoveryMetadata;
+            }
+
+            return null;
+        }
+
+        private InstanceDiscoveryMetadataEntry GetCachedAuthorityMetaData(string authority)
+        {
+            if (ServiceBundle?.AadInstanceDiscovery == null)
+            {
+                return null;
+            }
+
+            InstanceDiscoveryMetadataEntry instanceDiscoveryMetadata = null;
+            var authorityType = Authority.GetAuthorityType(authority);
+            if (authorityType == AppConfig.AuthorityType.Aad || authorityType == AppConfig.AuthorityType.B2C)
+            {
+                ServiceBundle.AadInstanceDiscovery.TryGetValue(new Uri(authority).Host, out instanceDiscoveryMetadata);
+            }
+            return instanceDiscoveryMetadata;
+        }
+
+        private ISet<string> GetEnvironmentAliases(string authority, InstanceDiscoveryMetadataEntry metadata)
+        {
+            ISet<string> environmentAliases = new HashSet<string>(StringComparer.OrdinalIgnoreCase)
+            {
+                new Uri(authority).Host
+            };
+
+            if (metadata != null)
+            {
+                foreach (string environmentAlias in metadata.Aliases ?? Enumerable.Empty<string>())
+                {
+                    environmentAliases.Add(environmentAlias);
+                }
+            }
+
+            return environmentAliases;
+        }
+
+        private string GetPreferredEnvironmentHost(string environmentHost, InstanceDiscoveryMetadataEntry metadata)
+        {
+            string preferredEnvironmentHost = environmentHost;
+
+            if (metadata != null)
+            {
+                preferredEnvironmentHost = metadata.PreferredCache;
+            }
+
+            return preferredEnvironmentHost;
+        }
+
+        IEnumerable<IAccount> ITokenCacheInternal.GetAccounts(string authority)
+        {
+            var environment = new Uri(authority).Host;
+            lock (LockObject)
+            {
+                TokenCacheNotificationArgs args = new TokenCacheNotificationArgs
+                {
+                    TokenCache = this,
+                    ClientId = ClientId,
+                    Account = null
+                };
+
+                IEnumerable<MsalRefreshTokenCacheItem> tokenCacheItems;
+                IEnumerable<MsalAccountCacheItem> accountCacheItems;
+                AdalUsersForMsalResult adalUsersResult;
+
+                OnBeforeAccess(args);
+                try
+                {
+                    tokenCacheItems = ((ITokenCacheInternal)this).GetAllRefreshTokens(true);
+                    accountCacheItems = ((ITokenCacheInternal)this).GetAllAccounts();
+                    adalUsersResult = CacheFallbackOperations.GetAllAdalUsersForMsal(_logger, LegacyCachePersistence, ClientId);
+                }
+                finally
+                {
+                    OnAfterAccess(args);
+                }
+
+                IDictionary<string, Account> clientInfoToAccountMap = new Dictionary<string, Account>();
+                foreach (MsalRefreshTokenCacheItem rtItem in tokenCacheItems)
+                {
+                    foreach (MsalAccountCacheItem account in accountCacheItems)
+                    {
+                        if (rtItem.HomeAccountId.Equals(account.HomeAccountId, StringComparison.OrdinalIgnoreCase))
+                        {
+                            clientInfoToAccountMap[rtItem.HomeAccountId] = new Account
+                                (account.HomeAccountId, account.PreferredUsername, environment);
+                            break;
+                        }
+                    }
+                }
+
+                Dictionary<string, AdalUserInfo> clientInfoToAdalUserMap = adalUsersResult.ClientInfoUsers;
+                List<AdalUserInfo> adalUsersWithoutClientInfo = adalUsersResult.UsersWithoutClientInfo;
+
+                foreach (KeyValuePair<string, AdalUserInfo> pair in clientInfoToAdalUserMap)
+                {
+                    ClientInfo clientInfo = ClientInfo.CreateFromJson(pair.Key);
+                    string accountIdentifier = clientInfo.ToAccountIdentifier();
+
+                    if (!clientInfoToAccountMap.ContainsKey(accountIdentifier))
+                    {
+                        clientInfoToAccountMap[accountIdentifier] = new Account(
+                             accountIdentifier, pair.Value.DisplayableId, environment);
+                    }
+                }
+
+                var accounts = new List<IAccount>(clientInfoToAccountMap.Values);
+                List<string> uniqueUserNames = clientInfoToAccountMap.Values.Select(o => o.Username).Distinct().ToList();
+
+                foreach (AdalUserInfo user in adalUsersWithoutClientInfo)
+                {
+                    if (!string.IsNullOrEmpty(user.DisplayableId) && !uniqueUserNames.Contains(user.DisplayableId))
+                    {
+                        accounts.Add(new Account(null, user.DisplayableId, environment));
+                        uniqueUserNames.Add(user.DisplayableId);
+                    }
+                }
+                return accounts.AsEnumerable();
+            }
+        }
+
+        IEnumerable<MsalRefreshTokenCacheItem> ITokenCacheInternal.GetAllRefreshTokens(bool filterByClientId)
+        {
+            lock (LockObject)
+            {
+                var refreshTokens = _accessor.GetAllRefreshTokens();
+                return filterByClientId
+                    ? refreshTokens.Where(x => x.ClientId.Equals(ClientId, StringComparison.OrdinalIgnoreCase))
+                    : refreshTokens;
+            }
+        }
+
+        IEnumerable<MsalAccessTokenCacheItem> ITokenCacheInternal.GetAllAccessTokens(bool filterByClientId)
+        {
+            lock (LockObject)
+            {
+                var accessTokens = _accessor.GetAllAccessTokens();
+                return filterByClientId
+                    ? accessTokens.Where(x => x.ClientId.Equals(ClientId, StringComparison.OrdinalIgnoreCase))
+                    : accessTokens;
+            }
+        }
+
+        IEnumerable<MsalIdTokenCacheItem> ITokenCacheInternal.GetAllIdTokens(bool filterByClientId)
+        {
+            lock (LockObject)
+            {
+                var idTokens = _accessor.GetAllIdTokens();
+                return filterByClientId
+                    ? idTokens.Where(x => x.ClientId.Equals(ClientId, StringComparison.OrdinalIgnoreCase))
+                    : idTokens;
+            }
+        }
+
+        IEnumerable<MsalAccountCacheItem> ITokenCacheInternal.GetAllAccounts()
+        {
+            lock (LockObject)
+            {
+                return _accessor.GetAllAccounts();
+            }
+        }
+
+        void ITokenCacheInternal.RemoveAccount(IAccount account, RequestContext requestContext)
+        {
+            lock (LockObject)
+            {
+                requestContext.Logger.Info("Removing user from cache..");
+
+                try
+                {
+                    TokenCacheNotificationArgs args = new TokenCacheNotificationArgs
+                    {
+                        TokenCache = this,
+                        ClientId = ClientId,
+                        Account = account,
+                        HasStateChanged = true
+                    };
+
+                    OnBeforeAccess(args);
+                    try
+                    {
+                        OnBeforeWrite(args);
+
+                        ((ITokenCacheInternal)this).RemoveMsalAccount(account, requestContext);
+                        RemoveAdalUser(account);
+                    }
+                    finally
+                    {
+                        OnAfterAccess(args);
+                    }
+                }
+                finally
+                {
+#pragma warning disable CS0618 // Type or member is obsolete
+                    HasStateChanged = false;
+#pragma warning restore CS0618 // Type or member is obsolete
+                }
+            }
+        }
+
+        void ITokenCacheInternal.RemoveMsalAccount(IAccount account, RequestContext requestContext)
+        {
+            if (account.HomeAccountId == null)
+            {
+                // adalv3 account
+                return;
+            }
+            var allRefreshTokens = ((ITokenCacheInternal)this).GetAllRefreshTokens(true)
+                .Where(item => item.HomeAccountId.Equals(account.HomeAccountId.Identifier, StringComparison.OrdinalIgnoreCase))
+                .ToList();
+
+            foreach (MsalRefreshTokenCacheItem refreshTokenCacheItem in allRefreshTokens)
+            {
+                _accessor.DeleteRefreshToken(refreshTokenCacheItem.GetKey());
+            }
+
+            requestContext.Logger.Info("Deleted refresh token count - " + allRefreshTokens.Count);
+            IList<MsalAccessTokenCacheItem> allAccessTokens = ((ITokenCacheInternal)this).GetAllAccessTokens(true)
+                .Where(item => item.HomeAccountId.Equals(account.HomeAccountId.Identifier, StringComparison.OrdinalIgnoreCase))
+                .ToList();
+            foreach (MsalAccessTokenCacheItem accessTokenCacheItem in allAccessTokens)
+            {
+                _accessor.DeleteAccessToken(accessTokenCacheItem.GetKey());
+            }
+
+            requestContext.Logger.Info("Deleted access token count - " + allAccessTokens.Count);
+
+            var allIdTokens = ((ITokenCacheInternal)this).GetAllIdTokens(true)
+                .Where(item => item.HomeAccountId.Equals(account.HomeAccountId.Identifier, StringComparison.OrdinalIgnoreCase))
+                .ToList();
+            foreach (MsalIdTokenCacheItem idTokenCacheItem in allIdTokens)
+            {
+                _accessor.DeleteIdToken(idTokenCacheItem.GetKey());
+            }
+
+            requestContext.Logger.Info("Deleted Id token count - " + allIdTokens.Count);
+        }
+
+        internal void RemoveAdalUser(IAccount account)
+        {
+            CacheFallbackOperations.RemoveAdalUser(
+                _logger,
+                LegacyCachePersistence,
+                ClientId,
+                account.Username,
+                account.HomeAccountId.Identifier);
+        }
+
+        void ITokenCacheInternal.Clear()
+        {
+            lock (LockObject)
+            {
+                TokenCacheNotificationArgs args = new TokenCacheNotificationArgs
+                {
+                    TokenCache = this,
+                    ClientId = ClientId,
+                    Account = null,
+                    HasStateChanged = true
+                };
+
+                OnBeforeAccess(args);
+                try
+                {
+                    OnBeforeWrite(args);
+
+                    ((ITokenCacheInternal)this).ClearMsalCache();
+                    ((ITokenCacheInternal)this).ClearAdalCache();
+                }
+                finally
+                {
+                    OnAfterAccess(args);
+#pragma warning disable CS0618 // Type or member is obsolete
+                    HasStateChanged = false;
+#pragma warning restore CS0618 // Type or member is obsolete
+                }
+            }
+        }
+
+        void ITokenCacheInternal.ClearAdalCache()
+        {
+            IDictionary<AdalTokenCacheKey, AdalResultWrapper> dictionary = AdalCacheOperations.Deserialize(_logger, LegacyCachePersistence.LoadCache());
+            dictionary.Clear();
+            LegacyCachePersistence.WriteCache(AdalCacheOperations.Serialize(_logger, dictionary));
+        }
+
+        void ITokenCacheInternal.ClearMsalCache()
+        {
+            _accessor.Clear();
+        }
+
+        private bool UserHasConfiguredBlobSerialization()
+        {
+            return _userConfiguredBeforeAccess != null ||
+                _userConfiguredBeforeAccess != null ||
+                _userConfiguredBeforeWrite != null;
+        }
+
+#if !ANDROID_BUILDTIME && !iOS_BUILDTIME 
+
+        /// <summary>
+        /// Sets a delegate to be notified before any library method accesses the cache. This gives an option to the
+        /// delegate to deserialize a cache entry for the application and accounts specified in the <see cref="TokenCacheNotificationArgs"/>.
+        /// See https://aka.ms/msal-net-token-cache-serialization
+        /// </summary>
+        /// <param name="beforeAccess">Delegate set in order to handle the cache deserialiation</param>
+        /// <remarks>In the case where the delegate is used to deserialize the cache, it might
+        /// want to call <see cref="Deserialize(byte[])"/></remarks>
+        public void SetBeforeAccess(TokenCacheCallback beforeAccess)
+        {
+            GuardOnMobilePlatforms();
+            BeforeAccess = beforeAccess;
+        }
+
+        /// <summary>
+        /// Sets a delegate to be notified after any library method accesses the cache. This gives an option to the
+        /// delegate to serialize a cache entry for the application and accounts specified in the <see cref="TokenCacheNotificationArgs"/>.
+        /// See https://aka.ms/msal-net-token-cache-serialization
+        /// </summary>
+        /// <param name="afterAccess">Delegate set in order to handle the cache serialization in the case where the <see cref="TokenCache.HasStateChanged"/>
+        /// member of the cache is <c>true</c></param>
+        /// <remarks>In the case where the delegate is used to serialize the cache entierely (not just a row), it might
+        /// want to call <see cref="Serialize()"/></remarks>
+        public void SetAfterAccess(TokenCacheCallback afterAccess)
+        {
+            GuardOnMobilePlatforms();
+            AfterAccess = afterAccess;
+        }
+
+        /// <summary>
+        /// Sets a delegate called before any library method writes to the cache. This gives an option to the delegate
+        /// to reload the cache state from a row in database and lock that row. That database row can then be unlocked in the delegate
+        /// registered with <see cref="SetAfterAccess(TokenCacheCallback)"/>
+        /// </summary>
+        /// <param name="beforeWrite">Delegate set in order to prepare the cache serialization</param>
+        public void SetBeforeWrite(TokenCacheCallback beforeWrite)
+        {
+            GuardOnMobilePlatforms();
+            BeforeWrite = beforeWrite;
+        }
+
+        /// <summary>
+        /// Serializes the entire token cache in both the ADAL V3 and unified cache formats.
+        /// </summary>
+        /// <returns>Serialized token cache <see cref="CacheData"/></returns>
+        /// <remarks>
+        /// <see cref="SerializeMsalV3"/>/<see cref="DeserializeMsalV3"/> is compatible with other MSAL libraries such as MSAL for Python and MSAL for Java.
+        /// </remarks>
+        [Obsolete("This is expected to be removed in MSAL.NET v3 and ADAL.NET v5. We recommend using SerializeMsalV3/DeserializeMsalV3. Read more: https://aka.ms/msal-net-3x-cache-breaking-change", false)]
+        public CacheData SerializeUnifiedAndAdalCache()
+        {
+            GuardOnMobilePlatforms();
+            // reads the underlying in-memory dictionary and dumps out the content as a JSON
+            lock (LockObject)
+            {
+                var serializedUnifiedCache = Serialize();
+                var serializeAdalCache = LegacyCachePersistence.LoadCache();
+
+                return new CacheData()
+                {
+                    AdalV3State = serializeAdalCache,
+                    UnifiedState = serializedUnifiedCache
+                };
+            }
+        }
+
+        /// <summary>
+        /// Deserializes the token cache from a serialization blob in both format (ADAL V3 format, and unified cache format)
+        /// </summary>
+        /// <param name="cacheData">Array of bytes containing serialize cache data</param>
+        /// <remarks>
+        /// <see cref="SerializeMsalV3"/>/<see cref="DeserializeMsalV3"/> is compatible with other MSAL libraries such as MSAL for Python and MSAL for Java.
+        /// </remarks>
+        [Obsolete("This is expected to be removed in MSAL.NET v3 and ADAL.NET v5. We recommend using SerializeMsalV3/DeserializeMsalV3. Read more: https://aka.ms/msal-net-3x-cache-breaking-change", false)]
+        public void DeserializeUnifiedAndAdalCache(CacheData cacheData)
+        {
+            GuardOnMobilePlatforms();
+            lock (LockObject)
+            {
+                Deserialize(cacheData.UnifiedState);
+                LegacyCachePersistence.WriteCache(cacheData.AdalV3State);
+            }
+        }
+
+        /// <summary>
+        /// Serializes using the <see cref="SerializeMsalV2"/> serializer.
+        /// Obsolete: Please use specialized Serialization methods.
+        /// <see cref="SerializeMsalV2"/> replaces <see cref="Serialize"/>. 
+        /// <see cref="SerializeMsalV3"/>/<see cref="DeserializeMsalV3"/> Is our recommended way of serializing/deserializing.
+        /// <see cref="SerializeAdalV3"/> For interoperability with ADAL.NET v3.
+        /// </summary>
+        /// <returns>array of bytes, <see cref="SerializeMsalV2"/></returns>
+        /// <remarks>
+        /// <see cref="SerializeMsalV3"/>/<see cref="DeserializeMsalV3"/> is compatible with other MSAL libraries such as MSAL for Python and MSAL for Java.
+        /// </remarks>
+        [Obsolete("This is expected to be removed in MSAL.NET v3 and ADAL.NET v5. We recommend using SerializeMsalV3/DeserializeMsalV3. Read more: https://aka.ms/msal-net-3x-cache-breaking-change", false)]
+        public byte[] Serialize()
+        {
+            return SerializeMsalV2();
+        }
+
+        /// <summary>
+        /// Deserializes the token cache from a serialization blob in the unified cache format
+        /// Obsolete: Please use specialized Deserialization methods.
+        /// <see cref="DeserializeMsalV2"/> replaces <see cref="Deserialize"/> 
+        /// <see cref="SerializeMsalV3"/>/<see cref="DeserializeMsalV3"/> Is our recommended way of serializing/deserializing.
+        /// <see cref="DeserializeAdalV3"/> For interoperability with ADAL.NET v3
+        /// </summary>
+        /// <param name="msalV2State">Array of bytes containing serialized MSAL.NET V2 cache data</param>
+        /// <remarks>
+        /// <see cref="SerializeMsalV3"/>/<see cref="DeserializeMsalV3"/> is compatible with other MSAL libraries such as MSAL for Python and MSAL for Java.
+        /// <paramref name="msalV2State"/>Is a Json blob containing access tokens, refresh tokens, id tokens and accounts information.
+        /// </remarks>
+        [Obsolete("This is expected to be removed in MSAL.NET v3 and ADAL.NET v5. We recommend using SerializeMsalV3/DeserializeMsalV3. Read more: https://aka.ms/msal-net-3x-cache-breaking-change", false)]
+        public void Deserialize(byte[] msalV2State)
+        {
+            DeserializeMsalV2(msalV2State);
+        }
+
+        /// <summary>
+        /// Serializes the token cache to the ADAL.NET 3.x cache format.
+        /// If you need to maintain SSO between an application using ADAL 3.x or MSAL 2.x and this application using MSAL 3.x,
+        /// you might also want to serialize and deserialize with <see cref="SerializeAdalV3"/>/<see cref="DeserializeAdalV3"/> or <see cref="SerializeMsalV2"/>/<see cref="DeserializeMsalV2"/>, 
+        /// otherwise just use <see cref="SerializeMsalV3"/>/<see cref="DeserializeMsalV3"/>. 
+        /// </summary>
+        /// <returns>array of bytes containing the serialized ADAL.NET V3 cache data</returns>
+        /// <remarks>
+        /// <see cref="SerializeMsalV3"/>/<see cref="DeserializeMsalV3"/> is compatible with other MSAL libraries such as MSAL for Python and MSAL for Java.
+        /// </remarks>
+        public byte[] SerializeAdalV3()
+        {
+            GuardOnMobilePlatforms();
+
+            lock (LockObject)
+            {
+                return LegacyCachePersistence.LoadCache();
+            }
+        }
+
+        /// <summary>
+        /// Deserializes the token cache to the ADAL.NET 3.x cache format.
+        /// If you need to maintain SSO between an application using ADAL 3.x or MSAL 2.x and this application using MSAL 3.x,
+        /// you might also want to serialize and deserialize with <see cref="SerializeAdalV3"/>/<see cref="DeserializeAdalV3"/> or <see cref="SerializeMsalV2"/>/<see cref="DeserializeMsalV2"/>, 
+        /// otherwise just use <see cref="SerializeMsalV3"/>/<see cref="DeserializeMsalV3"/>. 
+        /// </summary>
+        /// <param name="adalV3State">Array of bytes containing serialized Adal.NET V3 cache data</param>
+        /// <remarks>
+        /// <see cref="SerializeMsalV3"/>/<see cref="DeserializeMsalV3"/> is compatible with other MSAL libraries such as MSAL for Python and MSAL for Java.
+        /// </remarks>
+        public void DeserializeAdalV3(byte[] adalV3State)
+        {
+            GuardOnMobilePlatforms();
+
+            lock (LockObject)
+            {
+                LegacyCachePersistence.WriteCache(adalV3State);
+            }
+        }
+
+        /// <summary>
+        /// Serializes the token cache to the MSAL.NET 2.x unified cache format, which is compatible with ADAL.NET v4 and other MSAL.NET v2 applications.
+        /// If you need to maintain SSO between an application using ADAL 3.x or MSAL 2.x and this application using MSAL 3.x,
+        /// you might also want to serialize and deserialize with <see cref="SerializeAdalV3"/>/<see cref="DeserializeAdalV3"/> or <see cref="SerializeMsalV2"/>/<see cref="DeserializeMsalV2"/>, 
+        /// otherwise just use <see cref="SerializeMsalV3"/>/<see cref="DeserializeMsalV3"/>. 
+        /// </summary>
+        /// <returns>array of bytes containing the serialized MsalV2 cache</returns>
+        /// <remarks>
+        /// <see cref="SerializeMsalV3"/>/<see cref="DeserializeMsalV3"/> is compatible with other MSAL libraries such as MSAL for Python and MSAL for Java.
+        /// </remarks>
+        public byte[] SerializeMsalV2()
+        {
+            GuardOnMobilePlatforms();
+            // reads the underlying in-memory dictionary and dumps out the content as a JSON
+            lock (LockObject)
+            {
+                return new TokenCacheDictionarySerializer(_accessor).Serialize();
+            }
+        }
+
+        /// <summary>
+        /// Deserializes the token cache to the MSAL.NET 2.x unified cache format, which is compatible with ADAL.NET v4 and other MSAL.NET v2 applications.
+        /// If you need to maintain SSO between an application using ADAL 3.x or MSAL 2.x and this application using MSAL 3.x,
+        /// you might also want to serialize and deserialize with <see cref="SerializeAdalV3"/>/<see cref="DeserializeAdalV3"/> or <see cref="SerializeMsalV2"/>/<see cref="DeserializeMsalV2"/>, 
+        /// otherwise just use <see cref="SerializeMsalV3"/>/<see cref="DeserializeMsalV3"/>. 
+        /// </summary>
+        /// <param name="msalV2State">Array of bytes containing serialized MsalV2 cache data</param>
+        /// <remarks>
+        /// <paramref name="msalV2State"/>Is a Json blob containing access tokens, refresh tokens, id tokens and accounts information.
+        /// </remarks>
+        /// <remarks>
+        /// <see cref="SerializeMsalV3"/>/<see cref="DeserializeMsalV3"/> is compatible with other MSAL libraries such as MSAL for Python and MSAL for Java.
+        /// </remarks>
+        public void DeserializeMsalV2(byte[] msalV2State)
+        {
+            GuardOnMobilePlatforms();
+
+            if (msalV2State == null || msalV2State.Length == 0)
+            {
+                return;
+            }
+
+            lock (LockObject)
+            {
+                new TokenCacheDictionarySerializer(_accessor).Deserialize(msalV2State);
+            }
+        }
+
+        /// <summary>
+        /// Serializes the token cache, in the MSAL.NET V3 cache format.
+        /// If you need to maintain SSO between an application using ADAL 3.x or MSAL 2.x and this application using MSAL 3.x,
+        /// you might also want to serialize and deserialize with <see cref="SerializeAdalV3"/>/<see cref="DeserializeAdalV3"/> or <see cref="SerializeMsalV2"/>/<see cref="DeserializeMsalV2"/>, 
+        /// otherwise just use <see cref="SerializeMsalV3"/>/<see cref="DeserializeMsalV3"/>. 
+        /// </summary>
+        /// <returns>Byte stream representation of the cache</returns>
+        /// <remarks>
+        /// <see cref="SerializeMsalV3"/>/<see cref="DeserializeMsalV3"/> is compatible with other MSAL libraries such as MSAL for Python and MSAL for Java.
+        /// </remarks>
+        public byte[] SerializeMsalV3()
+        {
+            GuardOnMobilePlatforms();
+
+            lock (LockObject)
+            {
+                return new TokenCacheJsonSerializer(_accessor).Serialize();
+            }
+        }
+
+        /// <summary>
+        /// De-serializes from the MSAL.NET V3 cache format.
+        /// If you need to maintain SSO between an application using ADAL 3.x or MSAL 2.x and this application using MSAL 3.x,
+        /// you might also want to serialize and deserialize with <see cref="SerializeAdalV3"/>/<see cref="DeserializeAdalV3"/> or <see cref="SerializeMsalV2"/>/<see cref="DeserializeMsalV2"/>, 
+        /// otherwise just use <see cref="SerializeMsalV3"/>/<see cref="DeserializeMsalV3"/>. 
+        /// </summary>
+        /// <param name="msalV3State">Byte stream representation of the cache</param>
+        /// <remarks>
+        /// This format is compatible with other MSAL libraries such as MSAL for Python and MSAL for Java.
+        /// </remarks>
+        /// <remarks>
+        /// <see cref="SerializeMsalV3"/>/<see cref="DeserializeMsalV3"/> is compatible with other MSAL libraries such as MSAL for Python and MSAL for Java.
+        /// </remarks>
+        public void DeserializeMsalV3(byte[] msalV3State)
+        {
+            GuardOnMobilePlatforms();
+
+            if (msalV3State == null || msalV3State.Length == 0)
+            {
+                return;
+            }
+
+            lock (LockObject)
+            {
+                new TokenCacheJsonSerializer(_accessor).Deserialize(msalV3State);
+            }
+        }
+
+
+
+        private static void GuardOnMobilePlatforms()
+        {
+#if ANDROID || iOS
+        throw new PlatformNotSupportedException("You should not use these TokenCache methods object on mobile platforms. " +
+            "They meant to allow applications to define their own storage strategy on .net desktop and non-mobile platforms such as .net core. " +
+            "On mobile platforms, a secure and performant storage mechanism is implemeted by MSAL. " +
+            "For more details about custom token cache serialization, visit https://aka.ms/msal-net-serialization");
+#endif
+        }
+#endif // !ANDROID_BUILDTIME && !iOS_BUILDTIME
+
+    }
+}