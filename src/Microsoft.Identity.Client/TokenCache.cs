--- conflicted
+++ resolved
@@ -240,14 +240,8 @@
                 
                 if (tokenCacheItems.Count > 1)
                 {
-<<<<<<< HEAD
-                    RequestContext.Logger.Info(string.Format(CultureInfo.InvariantCulture, "Multiple Access Tokens found. Not sure" +
-                                                                                           "which one to use."));
-                    return null;
-=======
                     //TODO: log PII for authorities found.
                     throw new MsalClientException(MsalClientException.MultipleTokensMatchedError, MsalErrorMessage.MultipleTokensMatched);
->>>>>>> f272c6f0
                 }
 
                 AccessTokenCacheItem accessTokenCacheItem = tokenCacheItems.First();
