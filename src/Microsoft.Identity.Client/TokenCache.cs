﻿// Copyright (c) Microsoft Corporation. All rights reserved.
// Licensed under the MIT License.

using System;
using System.Collections.Generic;
using System.Globalization;
using System.Linq;
using System.Threading;
using System.Threading.Tasks;
using Microsoft.Identity.Client.Cache;
using Microsoft.Identity.Client.Cache.Items;
using Microsoft.Identity.Client.Core;
using Microsoft.Identity.Client.Instance;
using Microsoft.Identity.Client.Internal.Requests;
using Microsoft.Identity.Client.PlatformsCommon.Factories;
using Microsoft.Identity.Client.PlatformsCommon.Interfaces;
using Microsoft.Identity.Client.Utils;

namespace Microsoft.Identity.Client
{
#if !DESKTOP && !NET_CORE
#pragma warning disable CS1574 // XML comment has cref attribute that could not be resolved
#endif
    /// <summary>
    /// Token cache storing access and refresh tokens for accounts
    /// This class is used in the constructors of <see cref="PublicClientApplication"/> and <see cref="ConfidentialClientApplication"/>.
    /// In the case of ConfidentialClientApplication, two instances are used, one for the user token cache, and one for the application
    /// token cache (in the case of applications using the client credential flows).
    /// </summary>
    public sealed partial class TokenCache : ITokenCacheInternal
#pragma warning restore CS1574 // XML comment has cref attribute that could not be resolved
    {
        internal const string NullPreferredUsernameDisplayLabel = "Missing from the token response";
        private const string AzurePublicEnv = "login.microsoftonline.com";
        private const int DefaultExpirationBufferInMinutes = 5;

        private readonly ITokenCacheBlobStorage _defaultTokenCacheBlobStorage;
        private readonly IFeatureFlags _featureFlags;
        private readonly ITokenCacheAccessor _accessor;
        private volatile bool _hasStateChanged;

        private ICoreLogger Logger => ServiceBundle.DefaultLogger;

        internal IServiceBundle ServiceBundle { get; }
        internal ILegacyCachePersistence LegacyCachePersistence { get; }
        internal readonly SemaphoreSlim _semaphoreSlim = new SemaphoreSlim(1, 1);
        internal string ClientId => ServiceBundle.Config.ClientId;

        ITokenCacheAccessor ITokenCacheInternal.Accessor => _accessor;
        ILegacyCachePersistence ITokenCacheInternal.LegacyPersistence => LegacyCachePersistence;
        SemaphoreSlim ITokenCacheInternal.Semaphore => _semaphoreSlim;

        /// <summary>
        /// Constructor of a token cache. This constructor is left for compatibility with MSAL 2.x.
        /// The recommended way to get a cache is by using <see cref="IClientApplicationBase.UserTokenCache"/>
        /// and <c>IConfidentialClientApplication.AppTokenCache</c> once the app is created.
        /// </summary>
        public TokenCache() : this((IServiceBundle)null)
        {
        }

        internal TokenCache(IServiceBundle serviceBundle)
        {
            var proxy = serviceBundle?.PlatformProxy ?? PlatformProxyFactory.CreatePlatformProxy(null);
            _accessor = proxy.CreateTokenCacheAccessor();
            _featureFlags = proxy.GetFeatureFlags();
            _defaultTokenCacheBlobStorage = proxy.CreateTokenCacheBlobStorage();

            if (_defaultTokenCacheBlobStorage != null)
            {
                BeforeAccess = _defaultTokenCacheBlobStorage.OnBeforeAccess;
                AfterAccess = _defaultTokenCacheBlobStorage.OnAfterAccess;
                BeforeWrite = _defaultTokenCacheBlobStorage.OnBeforeWrite;
                AsyncBeforeAccess = null;
                AsyncAfterAccess = null;
                AsyncBeforeWrite = null;
            }

            LegacyCachePersistence = proxy.CreateLegacyCachePersistence();

#if iOS
            SetIosKeychainSecurityGroup(serviceBundle.Config.IosKeychainSecurityGroup);
#endif // iOS

            // Must happen last, this code can access things like _accessor and such above.
            ServiceBundle = serviceBundle;
        }

        /// <summary>
        /// This method is so we can inject test ILegacyCachePersistence...
        /// </summary>
        /// <param name="serviceBundle"></param>
        /// <param name="legacyCachePersistenceForTest"></param>
        internal TokenCache(IServiceBundle serviceBundle, ILegacyCachePersistence legacyCachePersistenceForTest)
            : this(serviceBundle)
        {
            LegacyCachePersistence = legacyCachePersistenceForTest;
        }

        /// <inheritdoc />
        public void SetIosKeychainSecurityGroup(string securityGroup)
        {
#if iOS
            _accessor.SetiOSKeychainSecurityGroup(securityGroup);
            (LegacyCachePersistence as Microsoft.Identity.Client.Platforms.iOS.iOSLegacyCachePersistence).SetKeychainSecurityGroup(securityGroup);
#endif
        }

        private void UpdateAppMetadata(string clientId, string environment, string familyId)
        {
            if (_featureFlags.IsFociEnabled)
            {
                var metadataCacheItem = new MsalAppMetadataCacheItem(clientId, environment, familyId);
                _accessor.SaveAppMetadata(metadataCacheItem);
            }
        }

        private void DeleteAccessTokensWithIntersectingScopes(
            AuthenticationRequestParameters requestParams,
            ISet<string> environmentAliases,
            string tenantId,
            SortedSet<string> scopeSet,
            string homeAccountId)
        {
            // delete all cache entries with intersecting scopes.
            // this should not happen but we have this as a safe guard
            // against multiple matches.
            requestParams.RequestContext.Logger.Info("Looking for scopes for the authority in the cache which intersect with " +
                      requestParams.Scope.AsSingleString());
            IList<MsalAccessTokenCacheItem> accessTokenItemList = new List<MsalAccessTokenCacheItem>();
            foreach (var accessToken in _accessor.GetAllAccessTokens())
            {
                if (accessToken.ClientId.Equals(ClientId, StringComparison.OrdinalIgnoreCase) &&
                    environmentAliases.Contains(accessToken.Environment) &&
                    accessToken.TenantId.Equals(tenantId, StringComparison.OrdinalIgnoreCase) &&
                    accessToken.ScopeSet.Overlaps(scopeSet))
                {
                    requestParams.RequestContext.Logger.Verbose("Intersecting scopes found - " + accessToken.NormalizedScopes);
                    accessTokenItemList.Add(accessToken);
                }
            }

            requestParams.RequestContext.Logger.Info("Intersecting scope entries count - " + accessTokenItemList.Count);

            if (!requestParams.IsClientCredentialRequest)
            {
                // filter by identifier of the user instead
                accessTokenItemList =
                    accessTokenItemList.Where(
                            item => item.HomeAccountId.Equals(homeAccountId, StringComparison.OrdinalIgnoreCase))
                        .ToList();
                requestParams.RequestContext.Logger.Info("Matching entries after filtering by user - " + accessTokenItemList.Count);
            }

            foreach (var cacheItem in accessTokenItemList)
            {
                _accessor.DeleteAccessToken(cacheItem.GetKey());
            }
        }

<<<<<<< HEAD
        private IEnumerable<MsalAccessTokenCacheItem> FilterToTenantIdSpecifiedByAuthenticationRequest(
            AuthenticationRequestParameters requestParams,
            IEnumerable<MsalAccessTokenCacheItem> tokenCacheItems)
=======
        async Task<MsalAccessTokenCacheItem> ITokenCacheInternal.FindAccessTokenAsync(AuthenticationRequestParameters requestParams)
        {
            ISet<string> environmentAliases = new HashSet<string>(StringComparer.OrdinalIgnoreCase);
            string preferredEnvironmentAlias = null;

            if (requestParams.AuthorityInfo != null)
            {
                var instanceDiscoveryMetadataEntry = await GetCachedOrDiscoverAuthorityMetaDataAsync(
                    requestParams.AuthorityInfo.CanonicalAuthority,
                    requestParams.RequestContext).ConfigureAwait(false);

                environmentAliases.UnionWith
                    (GetEnvironmentAliases(requestParams.AuthorityInfo.CanonicalAuthority, instanceDiscoveryMetadataEntry));

                if (requestParams.AuthorityInfo.AuthorityType != AuthorityType.B2C)
                {
                    preferredEnvironmentAlias = instanceDiscoveryMetadataEntry.PreferredCache;
                }
            }

            // no authority passed
            if (environmentAliases.Count == 0)
            {
                requestParams.RequestContext.Logger.Warning("No authority provided. Skipping cache lookup ");
                return null;
            }

            lock (LockObject)
            {
                requestParams.RequestContext.Logger.Info("Looking up access token in the cache.");
                MsalAccessTokenCacheItem msalAccessTokenCacheItem;
                TokenCacheNotificationArgs args = new TokenCacheNotificationArgs
                {
                    TokenCache = this,
                    ClientId = ClientId,
                    Account = requestParams.Account
                };

                List<MsalAccessTokenCacheItem> tokenCacheItems;

                OnBeforeAccess(args);
                try
                {
                    // filtered by client id.
                    tokenCacheItems = ((ITokenCacheInternal)this).GetAllAccessTokens(true).ToList();
                }
                finally
                {
                    OnAfterAccess(args);
                }

                tokenCacheItems = FilterByHomeAccountTenantOrAssertion(requestParams, tokenCacheItems);

                // no match found after initial filtering
                if (!tokenCacheItems.Any())
                {
                    requestParams.RequestContext.Logger.Info("No matching entry found for user or assertion");
                    return null;
                }

                requestParams.RequestContext.Logger.Info("Matching entry count -" + tokenCacheItems.Count);

                IEnumerable<MsalAccessTokenCacheItem> filteredItems =
                    tokenCacheItems.Where(item => ScopeHelper.ScopeContains(item.ScopeSet, requestParams.Scope)).ToList();

                requestParams.RequestContext.Logger.Info("Matching entry count after filtering by scopes - " + filteredItems.Count());

                // filter by authority
                var filteredByPreferredAlias =
                    filteredItems.Where
                    (item => item.Environment.Equals(preferredEnvironmentAlias, StringComparison.OrdinalIgnoreCase)).ToList();

                if (filteredByPreferredAlias.Any())
                {
                    filteredItems = filteredByPreferredAlias;
                }
                else
                {
                    filteredItems = filteredItems.Where(
                        item => environmentAliases.Contains(item.Environment) &&
                        item.TenantId.Equals(requestParams.Authority.GetTenantId(), StringComparison.OrdinalIgnoreCase));
                }

                // no match
                if (!filteredItems.Any())
                {
                    requestParams.RequestContext.Logger.Info("No tokens found for matching authority, client_id, user and scopes.");
                    return null;
                }

                // if only one cached token found
                if (filteredItems.Count() == 1)
                {
                    msalAccessTokenCacheItem = filteredItems.First();
                }
                else
                {
                    requestParams.RequestContext.Logger.Error("Multiple tokens found for matching authority, client_id, user and scopes.");

                    throw new MsalClientException(
                        MsalError.MultipleTokensMatchedError,
                        MsalErrorMessage.MultipleTokensMatched);
                }

                if (msalAccessTokenCacheItem != null)
                {
                    if (msalAccessTokenCacheItem.ExpiresOn >
                        DateTime.UtcNow + TimeSpan.FromMinutes(DefaultExpirationBufferInMinutes))
                    {
                        requestParams.RequestContext.Logger.Info(
                            "Access token is not expired. Returning the found cache entry. " +
                            GetAccessTokenExpireLogMessageContent(msalAccessTokenCacheItem));
                        return msalAccessTokenCacheItem;
                    }

                    if (ServiceBundle.Config.IsExtendedTokenLifetimeEnabled && msalAccessTokenCacheItem.ExtendedExpiresOn >
                        DateTime.UtcNow + TimeSpan.FromMinutes(DefaultExpirationBufferInMinutes))
                    {
                        requestParams.RequestContext.Logger.Info(
                            "Access token is expired.  IsExtendedLifeTimeEnabled=TRUE and ExtendedExpiresOn is not exceeded.  Returning the found cache entry. " +
                            GetAccessTokenExpireLogMessageContent(msalAccessTokenCacheItem));

                        msalAccessTokenCacheItem.IsExtendedLifeTimeToken = true;
                        return msalAccessTokenCacheItem;
                    }

                    requestParams.RequestContext.Logger.Info(
                        "Access token has expired or about to expire. " +
                        GetAccessTokenExpireLogMessageContent(msalAccessTokenCacheItem));
                }

                return null;
            }
        }

        private static List<MsalAccessTokenCacheItem> FilterByHomeAccountTenantOrAssertion(AuthenticationRequestParameters requestParams, List<MsalAccessTokenCacheItem> tokenCacheItems)
>>>>>>> 9e0f57b5
        {
            // this is OBO flow. match the cache entry with assertion hash,
            // Authority, ScopeSet and client Id.
            if (requestParams.UserAssertion != null)
            {
                return tokenCacheItems.FilterWithLogging(item =>
                                !string.IsNullOrEmpty(item.UserAssertionHash) &&
                                item.UserAssertionHash.Equals(requestParams.UserAssertion.AssertionHash, StringComparison.OrdinalIgnoreCase),
                                requestParams.RequestContext.Logger,
                                "Filtering by user assertion id");
            }

            if (!requestParams.IsClientCredentialRequest)
            {
                tokenCacheItems = tokenCacheItems.FilterWithLogging(item => item.HomeAccountId.Equals(
                                requestParams.Account?.HomeAccountId?.Identifier, StringComparison.OrdinalIgnoreCase),
                                requestParams.RequestContext.Logger,
                                "Filtering by home account id");

                string tenantId = requestParams.Authority.GetTenantId();

                requestParams.RequestContext.Logger.Info($"Tenant id: {tenantId}");
                tokenCacheItems = tokenCacheItems.FilterWithLogging(item => item.TenantId.Equals(
                               tenantId, StringComparison.OrdinalIgnoreCase),
                                requestParams.RequestContext.Logger,
                                "Filtering by tenant id");
            }

            return tokenCacheItems;

        }

        private string GetAccessTokenExpireLogMessageContent(MsalAccessTokenCacheItem msalAccessTokenCacheItem)
        {
            return string.Format(
                CultureInfo.InvariantCulture,
                "[Current time ({0}) - Expiration Time ({1}) - Extended Expiration Time ({2})]",
                DateTime.UtcNow,
                msalAccessTokenCacheItem.ExpiresOn,
                msalAccessTokenCacheItem.ExtendedExpiresOn);
        }

        // TODO: TokenCache should not be responsible for knowing when to do instance dicovery or not
        // there should be an InstanceDiscoveryManager that encapsulates all the logic
        private async Task<InstanceDiscoveryMetadataEntry> GetCachedOrDiscoverAuthorityMetaDataAsync(
            string authority,
            RequestContext requestContext)
        {
            if (SupportsInstanceDicovery(authority))
            {
                var instanceDiscoveryMetadata = await ServiceBundle.AadInstanceDiscovery.GetMetadataEntryAsync(
                    new Uri(authority),
                    requestContext).ConfigureAwait(false);
                return instanceDiscoveryMetadata;
            }

            return null;
        }

        private bool SupportsInstanceDicovery(string authority)
        {
            var authorityType = Authority.GetAuthorityType(authority);
            return authorityType == AuthorityType.Aad ||
                // TODO: Not all discovery logic checks for this condition, this is a bug simialar to
                // https://github.com/AzureAD/microsoft-authentication-library-for-dotnet/issues/1037
                (authorityType == AuthorityType.B2C &&
                    Authority.GetEnviroment(authority).Equals(AzurePublicEnv));
        }

        private InstanceDiscoveryMetadataEntry GetCachedAuthorityMetaData(string authority)
        {
            if (ServiceBundle?.AadInstanceDiscovery == null)
            {
                return null;
            }

            InstanceDiscoveryMetadataEntry instanceDiscoveryMetadata = null;
            var authorityType = Authority.GetAuthorityType(authority);
            if (authorityType == AuthorityType.Aad || authorityType == AuthorityType.B2C)
            {
                ServiceBundle.AadInstanceDiscovery.TryGetValue(new Uri(authority).Host, out instanceDiscoveryMetadata);
            }
            return instanceDiscoveryMetadata;
        }

        private ISet<string> GetEnvironmentAliases(string authority, InstanceDiscoveryMetadataEntry metadata)
        {
            ISet<string> environmentAliases = new HashSet<string>(StringComparer.OrdinalIgnoreCase)
            {
                new Uri(authority).Host
            };

            if (metadata != null)
            {
                foreach (string environmentAlias in metadata.Aliases ?? Enumerable.Empty<string>())
                {
                    environmentAliases.Add(environmentAlias);
                }
            }

            return environmentAliases;
        }

        private string GetPreferredEnvironmentHost(string environmentHost, InstanceDiscoveryMetadataEntry metadata)
        {
            string preferredEnvironmentHost = environmentHost;

            if (metadata != null)
            {
                preferredEnvironmentHost = metadata.PreferredCache;
            }

            return preferredEnvironmentHost;
        }

        private bool RtMatchesAccount(MsalRefreshTokenCacheItem rtItem, MsalAccountCacheItem account)
        {
            bool homeAccIdMatch = rtItem.HomeAccountId.Equals(account.HomeAccountId, StringComparison.OrdinalIgnoreCase);
            bool clientIdMatch =
                rtItem.IsFRT || // Cannot filter by client ID if the RT can be used by multiple clients
                rtItem.ClientId.Equals(ClientId, StringComparison.OrdinalIgnoreCase);

            return homeAccIdMatch && clientIdMatch;
        }

        /// <summary>
        /// Tries to get the env aliases of the authority for selecting accounts.
        /// This can be done without network discovery if all the accounts belong to known envs.
        /// If the list becomes stale (i.e. new env is introduced), GetAccounts will perform InstanceDiscovery
        /// The list of known envs should not be used in any other scenario!
        /// </summary>
        private async Task<IEnumerable<string>> GetEnvAliasesTryAvoidNetworkCallAsync(
            string authority,
            ISet<string> msalEnvs,
            ISet<string> adalEnvs,
            RequestContext requestContext)
        {
            var knownAadAliases = new List<HashSet<string>>()
            {
                new HashSet<string>(new[] { AzurePublicEnv, "login.windows.net", "login.microsoft.com", "sts.windows.net" }),
                new HashSet<string>(new[] { "login.partner.microsoftonline.cn", "login.chinacloudapi.cn" }),
                new HashSet<string>(new[] { "login.microsoftonline.de" }),
                new HashSet<string>(new[] { "login.microsoftonline.us", "login.usgovcloudapi.net" }),
                new HashSet<string>(new[] { "login-us.microsoftonline.com" }),
            };

            var envFromRequest = Authority.GetEnviroment(authority);
            var aliases = knownAadAliases
                .FirstOrDefault(cloudAliases => cloudAliases.ContainsOrdinalIgnoreCase(envFromRequest));

            bool canAvoidInstanceDiscovery =
                 aliases != null &&
                 (msalEnvs?.All(env => aliases.ContainsOrdinalIgnoreCase(env)) ?? true) &&
                 (adalEnvs?.All(env => aliases.ContainsOrdinalIgnoreCase(env)) ?? true);

            if (canAvoidInstanceDiscovery)
            {
                return await Task.FromResult(aliases).ConfigureAwait(false);
            }

            var instanceDiscoveryResult = await GetCachedOrDiscoverAuthorityMetaDataAsync(authority, requestContext)
                .ConfigureAwait(false);

            return instanceDiscoveryResult?.Aliases ?? new[] { envFromRequest };
        }

        private static List<IAccount> UpdateWithAdalAccounts(
            string envFromRequest,
            IEnumerable<string> envAliases,
            AdalUsersForMsal adalUsers,
            IDictionary<string, Account> clientInfoToAccountMap)
        {
            var accounts = new List<IAccount>();

            foreach (KeyValuePair<string, AdalUserInfo> pair in adalUsers.GetUsersWithClientInfo(envAliases))
            {
                var clientInfo = ClientInfo.CreateFromJson(pair.Key);
                string accountIdentifier = clientInfo.ToAccountIdentifier();

                if (!clientInfoToAccountMap.ContainsKey(accountIdentifier))
                {
                    clientInfoToAccountMap[accountIdentifier] = new Account(
                            accountIdentifier, pair.Value.DisplayableId, envFromRequest);
                }
            }

            accounts.AddRange(clientInfoToAccountMap.Values);
            var uniqueUserNames = clientInfoToAccountMap.Values.Select(o => o.Username).Distinct().ToList();

            foreach (AdalUserInfo user in adalUsers.GetUsersWithoutClientInfo(envAliases))
            {
                if (!string.IsNullOrEmpty(user.DisplayableId) && !uniqueUserNames.Contains(user.DisplayableId))
                {
                    accounts.Add(new Account(null, user.DisplayableId, envFromRequest));
                    uniqueUserNames.Add(user.DisplayableId);
                }
            }

            return accounts;
        }

        private IEnumerable<MsalRefreshTokenCacheItem> GetAllRefreshTokensWithNoLocks(bool filterByClientId)
        {
            var refreshTokens = _accessor.GetAllRefreshTokens();
            return filterByClientId
                ? refreshTokens.Where(x => x.ClientId.Equals(ClientId, StringComparison.OrdinalIgnoreCase))
                : refreshTokens;
        }


        private IEnumerable<MsalAccessTokenCacheItem> GetAllAccessTokensWithNoLocks(bool filterByClientId)
        {
            var accessTokens = _accessor.GetAllAccessTokens();
            return filterByClientId
                ? accessTokens.Where(x => x.ClientId.Equals(ClientId, StringComparison.OrdinalIgnoreCase))
                : accessTokens;
        }

        private IEnumerable<MsalIdTokenCacheItem> GetAllIdTokensWithNoLocks(bool filterByClientId)
        {
            var idTokens = _accessor.GetAllIdTokens();
            return filterByClientId
                ? idTokens.Where(x => x.ClientId.Equals(ClientId, StringComparison.OrdinalIgnoreCase))
                : idTokens;
        }

        private static bool FrtExists(List<MsalRefreshTokenCacheItem> allRefreshTokens)
        {
            return allRefreshTokens.Any(rt => rt.IsFRT);
        }

        private void RemoveAdalUser(IAccount account)
        {
            CacheFallbackOperations.RemoveAdalUser(
                Logger,
                LegacyCachePersistence,
                ClientId,
                account.Username,
                account.HomeAccountId?.Identifier);
        }
<<<<<<< HEAD
=======

        void ITokenCacheInternal.Clear()
        {
            lock (LockObject)
            {
                TokenCacheNotificationArgs args = new TokenCacheNotificationArgs
                {
                    TokenCache = this,
                    ClientId = ClientId,
                    Account = null,
                    HasStateChanged = true
                };

                OnBeforeAccess(args);
                try
                {
                    OnBeforeWrite(args);

                    ((ITokenCacheInternal)this).ClearMsalCache();
                    ((ITokenCacheInternal)this).ClearAdalCache();
                }
                finally
                {
                    OnAfterAccess(args);
#pragma warning disable CS0618 // Type or member is obsolete
                    HasStateChanged = false;
#pragma warning restore CS0618 // Type or member is obsolete
                }
            }
        }

        void ITokenCacheInternal.ClearAdalCache()
        {
            IDictionary<AdalTokenCacheKey, AdalResultWrapper> dictionary = AdalCacheOperations.Deserialize(_logger, LegacyCachePersistence.LoadCache());
            dictionary.Clear();
            LegacyCachePersistence.WriteCache(AdalCacheOperations.Serialize(_logger, dictionary));
        }

        void ITokenCacheInternal.ClearMsalCache()
        {
            _accessor.Clear();
        }

        #endregion

        #region Serialization

        private bool UserHasConfiguredBlobSerialization()
        {
            return _userConfiguredBeforeAccess != null ||
                _userConfiguredBeforeAccess != null ||
                _userConfiguredBeforeWrite != null;
        }

#if !ANDROID_BUILDTIME && !iOS_BUILDTIME

        // Unkown token cache data support for forwards compatibility.
        private IDictionary<string, JToken> _unknownNodes;

        /// <summary>
        /// Sets a delegate to be notified before any library method accesses the cache. This gives an option to the
        /// delegate to deserialize a cache entry for the application and accounts specified in the <see cref="TokenCacheNotificationArgs"/>.
        /// See https://aka.ms/msal-net-token-cache-serialization
        /// </summary>
        /// <param name="beforeAccess">Delegate set in order to handle the cache deserialiation</param>
        /// <remarks>In the case where the delegate is used to deserialize the cache, it might
        /// want to call <see cref="Deserialize(byte[])"/></remarks>
        public void SetBeforeAccess(TokenCacheCallback beforeAccess)
        {
            GuardOnMobilePlatforms();
            BeforeAccess = beforeAccess;
        }

        /// <summary>
        /// Sets a delegate to be notified after any library method accesses the cache. This gives an option to the
        /// delegate to serialize a cache entry for the application and accounts specified in the <see cref="TokenCacheNotificationArgs"/>.
        /// See https://aka.ms/msal-net-token-cache-serialization
        /// </summary>
        /// <param name="afterAccess">Delegate set in order to handle the cache serialization in the case where the <see cref="TokenCache.HasStateChanged"/>
        /// member of the cache is <c>true</c></param>
        /// <remarks>In the case where the delegate is used to serialize the cache entierely (not just a row), it might
        /// want to call <see cref="Serialize()"/></remarks>
        public void SetAfterAccess(TokenCacheCallback afterAccess)
        {
            GuardOnMobilePlatforms();
            AfterAccess = afterAccess;
        }

        /// <summary>
        /// Sets a delegate called before any library method writes to the cache. This gives an option to the delegate
        /// to reload the cache state from a row in database and lock that row. That database row can then be unlocked in the delegate
        /// registered with <see cref="SetAfterAccess(TokenCacheCallback)"/>
        /// </summary>
        /// <param name="beforeWrite">Delegate set in order to prepare the cache serialization</param>
        public void SetBeforeWrite(TokenCacheCallback beforeWrite)
        {
            GuardOnMobilePlatforms();
            BeforeWrite = beforeWrite;
        }

        /// <summary>
        /// Serializes the entire token cache in both the ADAL V3 and unified cache formats.
        /// </summary>
        /// <returns>Serialized token cache <see cref="CacheData"/></returns>
        /// <remarks>
        /// <see cref="SerializeMsalV3"/>/<see cref="DeserializeMsalV3"/> is compatible with other MSAL libraries such as MSAL for Python and MSAL for Java.
        /// </remarks>
        [Obsolete("This is expected to be removed in MSAL.NET v3 and ADAL.NET v5. We recommend using SerializeMsalV3/DeserializeMsalV3. Read more: https://aka.ms/msal-net-3x-cache-breaking-change", false)]
        public CacheData SerializeUnifiedAndAdalCache()
        {
            GuardOnMobilePlatforms();
            // reads the underlying in-memory dictionary and dumps out the content as a JSON
            lock (LockObject)
            {
                var serializedUnifiedCache = Serialize();
                var serializeAdalCache = LegacyCachePersistence.LoadCache();

                return new CacheData()
                {
                    AdalV3State = serializeAdalCache,
                    UnifiedState = serializedUnifiedCache
                };
            }
        }

        /// <summary>
        /// Deserializes the token cache from a serialization blob in both format (ADAL V3 format, and unified cache format)
        /// </summary>
        /// <param name="cacheData">Array of bytes containing serialize cache data</param>
        /// <remarks>
        /// <see cref="SerializeMsalV3"/>/<see cref="DeserializeMsalV3"/> is compatible with other MSAL libraries such as MSAL for Python and MSAL for Java.
        /// </remarks>
        [Obsolete("This is expected to be removed in MSAL.NET v3 and ADAL.NET v5. We recommend using SerializeMsalV3/DeserializeMsalV3. Read more: https://aka.ms/msal-net-3x-cache-breaking-change", false)]
        public void DeserializeUnifiedAndAdalCache(CacheData cacheData)
        {
            GuardOnMobilePlatforms();
            lock (LockObject)
            {
                Deserialize(cacheData.UnifiedState);
                LegacyCachePersistence.WriteCache(cacheData.AdalV3State);
            }
        }

        /// <summary>
        /// Serializes using the <see cref="SerializeMsalV2"/> serializer.
        /// Obsolete: Please use specialized Serialization methods.
        /// <see cref="SerializeMsalV2"/> replaces <see cref="Serialize"/>.
        /// <see cref="SerializeMsalV3"/>/<see cref="DeserializeMsalV3"/> Is our recommended way of serializing/deserializing.
        /// <see cref="SerializeAdalV3"/> For interoperability with ADAL.NET v3.
        /// </summary>
        /// <returns>array of bytes, <see cref="SerializeMsalV2"/></returns>
        /// <remarks>
        /// <see cref="SerializeMsalV3"/>/<see cref="DeserializeMsalV3"/> is compatible with other MSAL libraries such as MSAL for Python and MSAL for Java.
        /// </remarks>
        [Obsolete("This is expected to be removed in MSAL.NET v3 and ADAL.NET v5. We recommend using SerializeMsalV3/DeserializeMsalV3. Read more: https://aka.ms/msal-net-3x-cache-breaking-change", false)]
        public byte[] Serialize()
        {
            return SerializeMsalV2();
        }

        /// <summary>
        /// Deserializes the token cache from a serialization blob in the unified cache format
        /// Obsolete: Please use specialized Deserialization methods.
        /// <see cref="DeserializeMsalV2"/> replaces <see cref="Deserialize"/>
        /// <see cref="SerializeMsalV3"/>/<see cref="DeserializeMsalV3"/> Is our recommended way of serializing/deserializing.
        /// <see cref="DeserializeAdalV3"/> For interoperability with ADAL.NET v3
        /// </summary>
        /// <param name="msalV2State">Array of bytes containing serialized MSAL.NET V2 cache data</param>
        /// <remarks>
        /// <see cref="SerializeMsalV3"/>/<see cref="DeserializeMsalV3"/> is compatible with other MSAL libraries such as MSAL for Python and MSAL for Java.
        /// <paramref name="msalV2State"/>Is a Json blob containing access tokens, refresh tokens, id tokens and accounts information.
        /// </remarks>
        [Obsolete("This is expected to be removed in MSAL.NET v3 and ADAL.NET v5. We recommend using SerializeMsalV3/DeserializeMsalV3. Read more: https://aka.ms/msal-net-3x-cache-breaking-change", false)]
        public void Deserialize(byte[] msalV2State)
        {
            DeserializeMsalV2(msalV2State);
        }

        /// <summary>
        /// Serializes the token cache to the ADAL.NET 3.x cache format.
        /// If you need to maintain SSO between an application using ADAL 3.x or MSAL 2.x and this application using MSAL 3.x,
        /// you might also want to serialize and deserialize with <see cref="SerializeAdalV3"/>/<see cref="DeserializeAdalV3"/> or <see cref="SerializeMsalV2"/>/<see cref="DeserializeMsalV2"/>,
        /// otherwise just use <see cref="SerializeMsalV3"/>/<see cref="DeserializeMsalV3"/>.
        /// </summary>
        /// <returns>array of bytes containing the serialized ADAL.NET V3 cache data</returns>
        /// <remarks>
        /// <see cref="SerializeMsalV3"/>/<see cref="DeserializeMsalV3"/> is compatible with other MSAL libraries such as MSAL for Python and MSAL for Java.
        /// </remarks>
        public byte[] SerializeAdalV3()
        {
            GuardOnMobilePlatforms();

            lock (LockObject)
            {
                return LegacyCachePersistence.LoadCache();
            }
        }

        /// <summary>
        /// Deserializes the token cache to the ADAL.NET 3.x cache format.
        /// If you need to maintain SSO between an application using ADAL 3.x or MSAL 2.x and this application using MSAL 3.x,
        /// you might also want to serialize and deserialize with <see cref="SerializeAdalV3"/>/<see cref="DeserializeAdalV3"/> or <see cref="SerializeMsalV2"/>/<see cref="DeserializeMsalV2"/>,
        /// otherwise just use <see cref="SerializeMsalV3"/>/<see cref="DeserializeMsalV3"/>.
        /// </summary>
        /// <param name="adalV3State">Array of bytes containing serialized Adal.NET V3 cache data</param>
        /// <remarks>
        /// <see cref="SerializeMsalV3"/>/<see cref="DeserializeMsalV3"/> is compatible with other MSAL libraries such as MSAL for Python and MSAL for Java.
        /// </remarks>
        public void DeserializeAdalV3(byte[] adalV3State)
        {
            GuardOnMobilePlatforms();

            lock (LockObject)
            {
                LegacyCachePersistence.WriteCache(adalV3State);
            }
        }

        /// <summary>
        /// Serializes the token cache to the MSAL.NET 2.x unified cache format, which is compatible with ADAL.NET v4 and other MSAL.NET v2 applications.
        /// If you need to maintain SSO between an application using ADAL 3.x or MSAL 2.x and this application using MSAL 3.x,
        /// you might also want to serialize and deserialize with <see cref="SerializeAdalV3"/>/<see cref="DeserializeAdalV3"/> or <see cref="SerializeMsalV2"/>/<see cref="DeserializeMsalV2"/>,
        /// otherwise just use <see cref="SerializeMsalV3"/>/<see cref="DeserializeMsalV3"/>.
        /// </summary>
        /// <returns>array of bytes containing the serialized MsalV2 cache</returns>
        /// <remarks>
        /// <see cref="SerializeMsalV3"/>/<see cref="DeserializeMsalV3"/> is compatible with other MSAL libraries such as MSAL for Python and MSAL for Java.
        /// </remarks>
        public byte[] SerializeMsalV2()
        {
            GuardOnMobilePlatforms();
            // reads the underlying in-memory dictionary and dumps out the content as a JSON
            lock (LockObject)
            {
                return new TokenCacheDictionarySerializer(_accessor).Serialize(_unknownNodes);
            }
        }

        /// <summary>
        /// Deserializes the token cache to the MSAL.NET 2.x unified cache format, which is compatible with ADAL.NET v4 and other MSAL.NET v2 applications.
        /// If you need to maintain SSO between an application using ADAL 3.x or MSAL 2.x and this application using MSAL 3.x,
        /// you might also want to serialize and deserialize with <see cref="SerializeAdalV3"/>/<see cref="DeserializeAdalV3"/> or <see cref="SerializeMsalV2"/>/<see cref="DeserializeMsalV2"/>,
        /// otherwise just use <see cref="SerializeMsalV3"/>/<see cref="DeserializeMsalV3"/>.
        /// </summary>
        /// <param name="msalV2State">Array of bytes containing serialized MsalV2 cache data</param>
        /// <remarks>
        /// <paramref name="msalV2State"/>Is a Json blob containing access tokens, refresh tokens, id tokens and accounts information.
        /// </remarks>
        /// <remarks>
        /// <see cref="SerializeMsalV3"/>/<see cref="DeserializeMsalV3"/> is compatible with other MSAL libraries such as MSAL for Python and MSAL for Java.
        /// </remarks>
        public void DeserializeMsalV2(byte[] msalV2State)
        {
            GuardOnMobilePlatforms();

            if (msalV2State == null || msalV2State.Length == 0)
            {
                return;
            }

            lock (LockObject)
            {
                _unknownNodes = new TokenCacheDictionarySerializer(_accessor).Deserialize(msalV2State, false);
            }
        }

        /// <summary>
        /// Serializes the token cache, in the MSAL.NET V3 cache format.
        /// If you need to maintain SSO between an application using ADAL 3.x or MSAL 2.x and this application using MSAL 3.x,
        /// you might also want to serialize and deserialize with <see cref="SerializeAdalV3"/>/<see cref="DeserializeAdalV3"/> or <see cref="SerializeMsalV2"/>/<see cref="DeserializeMsalV2"/>,
        /// otherwise just use <see cref="SerializeMsalV3"/>/<see cref="DeserializeMsalV3"/>.
        /// </summary>
        /// <returns>Byte stream representation of the cache</returns>
        /// <remarks>
        /// <see cref="SerializeMsalV3"/>/<see cref="DeserializeMsalV3"/> is compatible with other MSAL libraries such as MSAL for Python and MSAL for Java.
        /// </remarks>
        public byte[] SerializeMsalV3()
        {
            GuardOnMobilePlatforms();

            lock (LockObject)
            {
                return new TokenCacheJsonSerializer(_accessor).Serialize(_unknownNodes);
            }
        }

        /// <summary>
        /// De-serializes from the MSAL.NET V3 cache format.
        /// If you need to maintain SSO between an application using ADAL 3.x or MSAL 2.x and this application using MSAL 3.x,
        /// you might also want to serialize and deserialize with <see cref="SerializeAdalV3"/>/<see cref="DeserializeAdalV3"/> or <see cref="SerializeMsalV2"/>/<see cref="DeserializeMsalV2"/>,
        /// otherwise just use <see cref="SerializeMsalV3"/>/<see cref="DeserializeMsalV3"/>.
        /// </summary>
        /// <param name="msalV3State">Byte stream representation of the cache</param>
        /// <param name="shouldClearExistingCache">Set to true to clear MSAL cache contents.  Defaults to false.</param>
        /// <remarks>
        /// This format is compatible with other MSAL libraries such as MSAL for Python and MSAL for Java.
        /// </remarks>
        /// <remarks>
        /// <see cref="SerializeMsalV3"/>/<see cref="DeserializeMsalV3"/> is compatible with other MSAL libraries such as MSAL for Python and MSAL for Java.
        /// </remarks>
        public void DeserializeMsalV3(byte[] msalV3State, bool shouldClearExistingCache = false)
        {
            GuardOnMobilePlatforms();

            if (msalV3State == null || msalV3State.Length == 0)
            {
                return;
            }

            lock (LockObject)
            {
                _unknownNodes = new TokenCacheJsonSerializer(_accessor).Deserialize(msalV3State, shouldClearExistingCache);
            }
        }

        private static void GuardOnMobilePlatforms()
        {
#if ANDROID || iOS
        throw new PlatformNotSupportedException("You should not use these TokenCache methods object on mobile platforms. " +
            "They meant to allow applications to define their own storage strategy on .net desktop and non-mobile platforms such as .net core. " +
            "On mobile platforms, a secure and performant storage mechanism is implemeted by MSAL. " +
            "For more details about custom token cache serialization, visit https://aka.ms/msal-net-serialization");
#endif
        }

#endif // !ANDROID_BUILDTIME && !iOS_BUILDTIME
        #endregion
>>>>>>> 9e0f57b5
    }
}<|MERGE_RESOLUTION|>--- conflicted
+++ resolved
@@ -158,148 +158,7 @@
             }
         }
 
-<<<<<<< HEAD
-        private IEnumerable<MsalAccessTokenCacheItem> FilterToTenantIdSpecifiedByAuthenticationRequest(
-            AuthenticationRequestParameters requestParams,
-            IEnumerable<MsalAccessTokenCacheItem> tokenCacheItems)
-=======
-        async Task<MsalAccessTokenCacheItem> ITokenCacheInternal.FindAccessTokenAsync(AuthenticationRequestParameters requestParams)
-        {
-            ISet<string> environmentAliases = new HashSet<string>(StringComparer.OrdinalIgnoreCase);
-            string preferredEnvironmentAlias = null;
-
-            if (requestParams.AuthorityInfo != null)
-            {
-                var instanceDiscoveryMetadataEntry = await GetCachedOrDiscoverAuthorityMetaDataAsync(
-                    requestParams.AuthorityInfo.CanonicalAuthority,
-                    requestParams.RequestContext).ConfigureAwait(false);
-
-                environmentAliases.UnionWith
-                    (GetEnvironmentAliases(requestParams.AuthorityInfo.CanonicalAuthority, instanceDiscoveryMetadataEntry));
-
-                if (requestParams.AuthorityInfo.AuthorityType != AuthorityType.B2C)
-                {
-                    preferredEnvironmentAlias = instanceDiscoveryMetadataEntry.PreferredCache;
-                }
-            }
-
-            // no authority passed
-            if (environmentAliases.Count == 0)
-            {
-                requestParams.RequestContext.Logger.Warning("No authority provided. Skipping cache lookup ");
-                return null;
-            }
-
-            lock (LockObject)
-            {
-                requestParams.RequestContext.Logger.Info("Looking up access token in the cache.");
-                MsalAccessTokenCacheItem msalAccessTokenCacheItem;
-                TokenCacheNotificationArgs args = new TokenCacheNotificationArgs
-                {
-                    TokenCache = this,
-                    ClientId = ClientId,
-                    Account = requestParams.Account
-                };
-
-                List<MsalAccessTokenCacheItem> tokenCacheItems;
-
-                OnBeforeAccess(args);
-                try
-                {
-                    // filtered by client id.
-                    tokenCacheItems = ((ITokenCacheInternal)this).GetAllAccessTokens(true).ToList();
-                }
-                finally
-                {
-                    OnAfterAccess(args);
-                }
-
-                tokenCacheItems = FilterByHomeAccountTenantOrAssertion(requestParams, tokenCacheItems);
-
-                // no match found after initial filtering
-                if (!tokenCacheItems.Any())
-                {
-                    requestParams.RequestContext.Logger.Info("No matching entry found for user or assertion");
-                    return null;
-                }
-
-                requestParams.RequestContext.Logger.Info("Matching entry count -" + tokenCacheItems.Count);
-
-                IEnumerable<MsalAccessTokenCacheItem> filteredItems =
-                    tokenCacheItems.Where(item => ScopeHelper.ScopeContains(item.ScopeSet, requestParams.Scope)).ToList();
-
-                requestParams.RequestContext.Logger.Info("Matching entry count after filtering by scopes - " + filteredItems.Count());
-
-                // filter by authority
-                var filteredByPreferredAlias =
-                    filteredItems.Where
-                    (item => item.Environment.Equals(preferredEnvironmentAlias, StringComparison.OrdinalIgnoreCase)).ToList();
-
-                if (filteredByPreferredAlias.Any())
-                {
-                    filteredItems = filteredByPreferredAlias;
-                }
-                else
-                {
-                    filteredItems = filteredItems.Where(
-                        item => environmentAliases.Contains(item.Environment) &&
-                        item.TenantId.Equals(requestParams.Authority.GetTenantId(), StringComparison.OrdinalIgnoreCase));
-                }
-
-                // no match
-                if (!filteredItems.Any())
-                {
-                    requestParams.RequestContext.Logger.Info("No tokens found for matching authority, client_id, user and scopes.");
-                    return null;
-                }
-
-                // if only one cached token found
-                if (filteredItems.Count() == 1)
-                {
-                    msalAccessTokenCacheItem = filteredItems.First();
-                }
-                else
-                {
-                    requestParams.RequestContext.Logger.Error("Multiple tokens found for matching authority, client_id, user and scopes.");
-
-                    throw new MsalClientException(
-                        MsalError.MultipleTokensMatchedError,
-                        MsalErrorMessage.MultipleTokensMatched);
-                }
-
-                if (msalAccessTokenCacheItem != null)
-                {
-                    if (msalAccessTokenCacheItem.ExpiresOn >
-                        DateTime.UtcNow + TimeSpan.FromMinutes(DefaultExpirationBufferInMinutes))
-                    {
-                        requestParams.RequestContext.Logger.Info(
-                            "Access token is not expired. Returning the found cache entry. " +
-                            GetAccessTokenExpireLogMessageContent(msalAccessTokenCacheItem));
-                        return msalAccessTokenCacheItem;
-                    }
-
-                    if (ServiceBundle.Config.IsExtendedTokenLifetimeEnabled && msalAccessTokenCacheItem.ExtendedExpiresOn >
-                        DateTime.UtcNow + TimeSpan.FromMinutes(DefaultExpirationBufferInMinutes))
-                    {
-                        requestParams.RequestContext.Logger.Info(
-                            "Access token is expired.  IsExtendedLifeTimeEnabled=TRUE and ExtendedExpiresOn is not exceeded.  Returning the found cache entry. " +
-                            GetAccessTokenExpireLogMessageContent(msalAccessTokenCacheItem));
-
-                        msalAccessTokenCacheItem.IsExtendedLifeTimeToken = true;
-                        return msalAccessTokenCacheItem;
-                    }
-
-                    requestParams.RequestContext.Logger.Info(
-                        "Access token has expired or about to expire. " +
-                        GetAccessTokenExpireLogMessageContent(msalAccessTokenCacheItem));
-                }
-
-                return null;
-            }
-        }
-
         private static List<MsalAccessTokenCacheItem> FilterByHomeAccountTenantOrAssertion(AuthenticationRequestParameters requestParams, List<MsalAccessTokenCacheItem> tokenCacheItems)
->>>>>>> 9e0f57b5
         {
             // this is OBO flow. match the cache entry with assertion hash,
             // Authority, ScopeSet and client Id.
@@ -540,335 +399,5 @@
                 account.Username,
                 account.HomeAccountId?.Identifier);
         }
-<<<<<<< HEAD
-=======
-
-        void ITokenCacheInternal.Clear()
-        {
-            lock (LockObject)
-            {
-                TokenCacheNotificationArgs args = new TokenCacheNotificationArgs
-                {
-                    TokenCache = this,
-                    ClientId = ClientId,
-                    Account = null,
-                    HasStateChanged = true
-                };
-
-                OnBeforeAccess(args);
-                try
-                {
-                    OnBeforeWrite(args);
-
-                    ((ITokenCacheInternal)this).ClearMsalCache();
-                    ((ITokenCacheInternal)this).ClearAdalCache();
-                }
-                finally
-                {
-                    OnAfterAccess(args);
-#pragma warning disable CS0618 // Type or member is obsolete
-                    HasStateChanged = false;
-#pragma warning restore CS0618 // Type or member is obsolete
-                }
-            }
-        }
-
-        void ITokenCacheInternal.ClearAdalCache()
-        {
-            IDictionary<AdalTokenCacheKey, AdalResultWrapper> dictionary = AdalCacheOperations.Deserialize(_logger, LegacyCachePersistence.LoadCache());
-            dictionary.Clear();
-            LegacyCachePersistence.WriteCache(AdalCacheOperations.Serialize(_logger, dictionary));
-        }
-
-        void ITokenCacheInternal.ClearMsalCache()
-        {
-            _accessor.Clear();
-        }
-
-        #endregion
-
-        #region Serialization
-
-        private bool UserHasConfiguredBlobSerialization()
-        {
-            return _userConfiguredBeforeAccess != null ||
-                _userConfiguredBeforeAccess != null ||
-                _userConfiguredBeforeWrite != null;
-        }
-
-#if !ANDROID_BUILDTIME && !iOS_BUILDTIME
-
-        // Unkown token cache data support for forwards compatibility.
-        private IDictionary<string, JToken> _unknownNodes;
-
-        /// <summary>
-        /// Sets a delegate to be notified before any library method accesses the cache. This gives an option to the
-        /// delegate to deserialize a cache entry for the application and accounts specified in the <see cref="TokenCacheNotificationArgs"/>.
-        /// See https://aka.ms/msal-net-token-cache-serialization
-        /// </summary>
-        /// <param name="beforeAccess">Delegate set in order to handle the cache deserialiation</param>
-        /// <remarks>In the case where the delegate is used to deserialize the cache, it might
-        /// want to call <see cref="Deserialize(byte[])"/></remarks>
-        public void SetBeforeAccess(TokenCacheCallback beforeAccess)
-        {
-            GuardOnMobilePlatforms();
-            BeforeAccess = beforeAccess;
-        }
-
-        /// <summary>
-        /// Sets a delegate to be notified after any library method accesses the cache. This gives an option to the
-        /// delegate to serialize a cache entry for the application and accounts specified in the <see cref="TokenCacheNotificationArgs"/>.
-        /// See https://aka.ms/msal-net-token-cache-serialization
-        /// </summary>
-        /// <param name="afterAccess">Delegate set in order to handle the cache serialization in the case where the <see cref="TokenCache.HasStateChanged"/>
-        /// member of the cache is <c>true</c></param>
-        /// <remarks>In the case where the delegate is used to serialize the cache entierely (not just a row), it might
-        /// want to call <see cref="Serialize()"/></remarks>
-        public void SetAfterAccess(TokenCacheCallback afterAccess)
-        {
-            GuardOnMobilePlatforms();
-            AfterAccess = afterAccess;
-        }
-
-        /// <summary>
-        /// Sets a delegate called before any library method writes to the cache. This gives an option to the delegate
-        /// to reload the cache state from a row in database and lock that row. That database row can then be unlocked in the delegate
-        /// registered with <see cref="SetAfterAccess(TokenCacheCallback)"/>
-        /// </summary>
-        /// <param name="beforeWrite">Delegate set in order to prepare the cache serialization</param>
-        public void SetBeforeWrite(TokenCacheCallback beforeWrite)
-        {
-            GuardOnMobilePlatforms();
-            BeforeWrite = beforeWrite;
-        }
-
-        /// <summary>
-        /// Serializes the entire token cache in both the ADAL V3 and unified cache formats.
-        /// </summary>
-        /// <returns>Serialized token cache <see cref="CacheData"/></returns>
-        /// <remarks>
-        /// <see cref="SerializeMsalV3"/>/<see cref="DeserializeMsalV3"/> is compatible with other MSAL libraries such as MSAL for Python and MSAL for Java.
-        /// </remarks>
-        [Obsolete("This is expected to be removed in MSAL.NET v3 and ADAL.NET v5. We recommend using SerializeMsalV3/DeserializeMsalV3. Read more: https://aka.ms/msal-net-3x-cache-breaking-change", false)]
-        public CacheData SerializeUnifiedAndAdalCache()
-        {
-            GuardOnMobilePlatforms();
-            // reads the underlying in-memory dictionary and dumps out the content as a JSON
-            lock (LockObject)
-            {
-                var serializedUnifiedCache = Serialize();
-                var serializeAdalCache = LegacyCachePersistence.LoadCache();
-
-                return new CacheData()
-                {
-                    AdalV3State = serializeAdalCache,
-                    UnifiedState = serializedUnifiedCache
-                };
-            }
-        }
-
-        /// <summary>
-        /// Deserializes the token cache from a serialization blob in both format (ADAL V3 format, and unified cache format)
-        /// </summary>
-        /// <param name="cacheData">Array of bytes containing serialize cache data</param>
-        /// <remarks>
-        /// <see cref="SerializeMsalV3"/>/<see cref="DeserializeMsalV3"/> is compatible with other MSAL libraries such as MSAL for Python and MSAL for Java.
-        /// </remarks>
-        [Obsolete("This is expected to be removed in MSAL.NET v3 and ADAL.NET v5. We recommend using SerializeMsalV3/DeserializeMsalV3. Read more: https://aka.ms/msal-net-3x-cache-breaking-change", false)]
-        public void DeserializeUnifiedAndAdalCache(CacheData cacheData)
-        {
-            GuardOnMobilePlatforms();
-            lock (LockObject)
-            {
-                Deserialize(cacheData.UnifiedState);
-                LegacyCachePersistence.WriteCache(cacheData.AdalV3State);
-            }
-        }
-
-        /// <summary>
-        /// Serializes using the <see cref="SerializeMsalV2"/> serializer.
-        /// Obsolete: Please use specialized Serialization methods.
-        /// <see cref="SerializeMsalV2"/> replaces <see cref="Serialize"/>.
-        /// <see cref="SerializeMsalV3"/>/<see cref="DeserializeMsalV3"/> Is our recommended way of serializing/deserializing.
-        /// <see cref="SerializeAdalV3"/> For interoperability with ADAL.NET v3.
-        /// </summary>
-        /// <returns>array of bytes, <see cref="SerializeMsalV2"/></returns>
-        /// <remarks>
-        /// <see cref="SerializeMsalV3"/>/<see cref="DeserializeMsalV3"/> is compatible with other MSAL libraries such as MSAL for Python and MSAL for Java.
-        /// </remarks>
-        [Obsolete("This is expected to be removed in MSAL.NET v3 and ADAL.NET v5. We recommend using SerializeMsalV3/DeserializeMsalV3. Read more: https://aka.ms/msal-net-3x-cache-breaking-change", false)]
-        public byte[] Serialize()
-        {
-            return SerializeMsalV2();
-        }
-
-        /// <summary>
-        /// Deserializes the token cache from a serialization blob in the unified cache format
-        /// Obsolete: Please use specialized Deserialization methods.
-        /// <see cref="DeserializeMsalV2"/> replaces <see cref="Deserialize"/>
-        /// <see cref="SerializeMsalV3"/>/<see cref="DeserializeMsalV3"/> Is our recommended way of serializing/deserializing.
-        /// <see cref="DeserializeAdalV3"/> For interoperability with ADAL.NET v3
-        /// </summary>
-        /// <param name="msalV2State">Array of bytes containing serialized MSAL.NET V2 cache data</param>
-        /// <remarks>
-        /// <see cref="SerializeMsalV3"/>/<see cref="DeserializeMsalV3"/> is compatible with other MSAL libraries such as MSAL for Python and MSAL for Java.
-        /// <paramref name="msalV2State"/>Is a Json blob containing access tokens, refresh tokens, id tokens and accounts information.
-        /// </remarks>
-        [Obsolete("This is expected to be removed in MSAL.NET v3 and ADAL.NET v5. We recommend using SerializeMsalV3/DeserializeMsalV3. Read more: https://aka.ms/msal-net-3x-cache-breaking-change", false)]
-        public void Deserialize(byte[] msalV2State)
-        {
-            DeserializeMsalV2(msalV2State);
-        }
-
-        /// <summary>
-        /// Serializes the token cache to the ADAL.NET 3.x cache format.
-        /// If you need to maintain SSO between an application using ADAL 3.x or MSAL 2.x and this application using MSAL 3.x,
-        /// you might also want to serialize and deserialize with <see cref="SerializeAdalV3"/>/<see cref="DeserializeAdalV3"/> or <see cref="SerializeMsalV2"/>/<see cref="DeserializeMsalV2"/>,
-        /// otherwise just use <see cref="SerializeMsalV3"/>/<see cref="DeserializeMsalV3"/>.
-        /// </summary>
-        /// <returns>array of bytes containing the serialized ADAL.NET V3 cache data</returns>
-        /// <remarks>
-        /// <see cref="SerializeMsalV3"/>/<see cref="DeserializeMsalV3"/> is compatible with other MSAL libraries such as MSAL for Python and MSAL for Java.
-        /// </remarks>
-        public byte[] SerializeAdalV3()
-        {
-            GuardOnMobilePlatforms();
-
-            lock (LockObject)
-            {
-                return LegacyCachePersistence.LoadCache();
-            }
-        }
-
-        /// <summary>
-        /// Deserializes the token cache to the ADAL.NET 3.x cache format.
-        /// If you need to maintain SSO between an application using ADAL 3.x or MSAL 2.x and this application using MSAL 3.x,
-        /// you might also want to serialize and deserialize with <see cref="SerializeAdalV3"/>/<see cref="DeserializeAdalV3"/> or <see cref="SerializeMsalV2"/>/<see cref="DeserializeMsalV2"/>,
-        /// otherwise just use <see cref="SerializeMsalV3"/>/<see cref="DeserializeMsalV3"/>.
-        /// </summary>
-        /// <param name="adalV3State">Array of bytes containing serialized Adal.NET V3 cache data</param>
-        /// <remarks>
-        /// <see cref="SerializeMsalV3"/>/<see cref="DeserializeMsalV3"/> is compatible with other MSAL libraries such as MSAL for Python and MSAL for Java.
-        /// </remarks>
-        public void DeserializeAdalV3(byte[] adalV3State)
-        {
-            GuardOnMobilePlatforms();
-
-            lock (LockObject)
-            {
-                LegacyCachePersistence.WriteCache(adalV3State);
-            }
-        }
-
-        /// <summary>
-        /// Serializes the token cache to the MSAL.NET 2.x unified cache format, which is compatible with ADAL.NET v4 and other MSAL.NET v2 applications.
-        /// If you need to maintain SSO between an application using ADAL 3.x or MSAL 2.x and this application using MSAL 3.x,
-        /// you might also want to serialize and deserialize with <see cref="SerializeAdalV3"/>/<see cref="DeserializeAdalV3"/> or <see cref="SerializeMsalV2"/>/<see cref="DeserializeMsalV2"/>,
-        /// otherwise just use <see cref="SerializeMsalV3"/>/<see cref="DeserializeMsalV3"/>.
-        /// </summary>
-        /// <returns>array of bytes containing the serialized MsalV2 cache</returns>
-        /// <remarks>
-        /// <see cref="SerializeMsalV3"/>/<see cref="DeserializeMsalV3"/> is compatible with other MSAL libraries such as MSAL for Python and MSAL for Java.
-        /// </remarks>
-        public byte[] SerializeMsalV2()
-        {
-            GuardOnMobilePlatforms();
-            // reads the underlying in-memory dictionary and dumps out the content as a JSON
-            lock (LockObject)
-            {
-                return new TokenCacheDictionarySerializer(_accessor).Serialize(_unknownNodes);
-            }
-        }
-
-        /// <summary>
-        /// Deserializes the token cache to the MSAL.NET 2.x unified cache format, which is compatible with ADAL.NET v4 and other MSAL.NET v2 applications.
-        /// If you need to maintain SSO between an application using ADAL 3.x or MSAL 2.x and this application using MSAL 3.x,
-        /// you might also want to serialize and deserialize with <see cref="SerializeAdalV3"/>/<see cref="DeserializeAdalV3"/> or <see cref="SerializeMsalV2"/>/<see cref="DeserializeMsalV2"/>,
-        /// otherwise just use <see cref="SerializeMsalV3"/>/<see cref="DeserializeMsalV3"/>.
-        /// </summary>
-        /// <param name="msalV2State">Array of bytes containing serialized MsalV2 cache data</param>
-        /// <remarks>
-        /// <paramref name="msalV2State"/>Is a Json blob containing access tokens, refresh tokens, id tokens and accounts information.
-        /// </remarks>
-        /// <remarks>
-        /// <see cref="SerializeMsalV3"/>/<see cref="DeserializeMsalV3"/> is compatible with other MSAL libraries such as MSAL for Python and MSAL for Java.
-        /// </remarks>
-        public void DeserializeMsalV2(byte[] msalV2State)
-        {
-            GuardOnMobilePlatforms();
-
-            if (msalV2State == null || msalV2State.Length == 0)
-            {
-                return;
-            }
-
-            lock (LockObject)
-            {
-                _unknownNodes = new TokenCacheDictionarySerializer(_accessor).Deserialize(msalV2State, false);
-            }
-        }
-
-        /// <summary>
-        /// Serializes the token cache, in the MSAL.NET V3 cache format.
-        /// If you need to maintain SSO between an application using ADAL 3.x or MSAL 2.x and this application using MSAL 3.x,
-        /// you might also want to serialize and deserialize with <see cref="SerializeAdalV3"/>/<see cref="DeserializeAdalV3"/> or <see cref="SerializeMsalV2"/>/<see cref="DeserializeMsalV2"/>,
-        /// otherwise just use <see cref="SerializeMsalV3"/>/<see cref="DeserializeMsalV3"/>.
-        /// </summary>
-        /// <returns>Byte stream representation of the cache</returns>
-        /// <remarks>
-        /// <see cref="SerializeMsalV3"/>/<see cref="DeserializeMsalV3"/> is compatible with other MSAL libraries such as MSAL for Python and MSAL for Java.
-        /// </remarks>
-        public byte[] SerializeMsalV3()
-        {
-            GuardOnMobilePlatforms();
-
-            lock (LockObject)
-            {
-                return new TokenCacheJsonSerializer(_accessor).Serialize(_unknownNodes);
-            }
-        }
-
-        /// <summary>
-        /// De-serializes from the MSAL.NET V3 cache format.
-        /// If you need to maintain SSO between an application using ADAL 3.x or MSAL 2.x and this application using MSAL 3.x,
-        /// you might also want to serialize and deserialize with <see cref="SerializeAdalV3"/>/<see cref="DeserializeAdalV3"/> or <see cref="SerializeMsalV2"/>/<see cref="DeserializeMsalV2"/>,
-        /// otherwise just use <see cref="SerializeMsalV3"/>/<see cref="DeserializeMsalV3"/>.
-        /// </summary>
-        /// <param name="msalV3State">Byte stream representation of the cache</param>
-        /// <param name="shouldClearExistingCache">Set to true to clear MSAL cache contents.  Defaults to false.</param>
-        /// <remarks>
-        /// This format is compatible with other MSAL libraries such as MSAL for Python and MSAL for Java.
-        /// </remarks>
-        /// <remarks>
-        /// <see cref="SerializeMsalV3"/>/<see cref="DeserializeMsalV3"/> is compatible with other MSAL libraries such as MSAL for Python and MSAL for Java.
-        /// </remarks>
-        public void DeserializeMsalV3(byte[] msalV3State, bool shouldClearExistingCache = false)
-        {
-            GuardOnMobilePlatforms();
-
-            if (msalV3State == null || msalV3State.Length == 0)
-            {
-                return;
-            }
-
-            lock (LockObject)
-            {
-                _unknownNodes = new TokenCacheJsonSerializer(_accessor).Deserialize(msalV3State, shouldClearExistingCache);
-            }
-        }
-
-        private static void GuardOnMobilePlatforms()
-        {
-#if ANDROID || iOS
-        throw new PlatformNotSupportedException("You should not use these TokenCache methods object on mobile platforms. " +
-            "They meant to allow applications to define their own storage strategy on .net desktop and non-mobile platforms such as .net core. " +
-            "On mobile platforms, a secure and performant storage mechanism is implemeted by MSAL. " +
-            "For more details about custom token cache serialization, visit https://aka.ms/msal-net-serialization");
-#endif
-        }
-
-#endif // !ANDROID_BUILDTIME && !iOS_BUILDTIME
-        #endregion
->>>>>>> 9e0f57b5
     }
 }