--- conflicted
+++ resolved
@@ -100,24 +100,12 @@
             set
             {
                 _userTokenCache = value;
-<<<<<<< HEAD
-                _userTokenCache.ClientId = ClientId;
-            }
-        }
-
-        /// <summary>
-        /// Gets or sets correlation Id which would be sent to the service with the next request.
-        /// Correlation Id is to be used for diagnostics purposes.
-        /// </summary>
-        public Guid CorrelationId { get; set; }
-=======
                 if (_userTokenCache != null)
                 {
                     _userTokenCache.ClientId = ClientId;
                 }
             }
         }
->>>>>>> 97117016
         
         /// <summary>
         /// Gets a value indicating whether address validation is ON or OFF.
