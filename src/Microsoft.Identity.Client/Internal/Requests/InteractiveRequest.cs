--- conflicted
+++ resolved
@@ -83,15 +83,6 @@
             this._webUi = webUI;
             this._uiOptions = uiOptions;
             this.LoadFromCache = false; //no cache lookup and refresh for interactive.
-
-<<<<<<< HEAD
-            if (string.IsNullOrWhiteSpace(loginHint) && _uiOptions == UiOptions.ActAsCurrentUser)
-            {
-                throw new ArgumentException(MsalErrorMessage.LoginHintNullForUiOption, "loginHint");
-            }
-=======
-            PlatformPlugin.BrokerHelper.PlatformParameters = authenticationRequestParameters.PlatformParameters;
->>>>>>> 5b78560d
         }
 
         internal override async Task PreTokenRequest()
