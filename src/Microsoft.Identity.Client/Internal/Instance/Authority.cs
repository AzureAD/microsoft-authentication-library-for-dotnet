﻿//----------------------------------------------------------------------
//
// Copyright (c) Microsoft Corporation.
// All rights reserved.
//
// This code is licensed under the MIT License.
//
// Permission is hereby granted, free of charge, to any person obtaining a copy
// of this software and associated documentation files(the "Software"), to deal
// in the Software without restriction, including without limitation the rights
// to use, copy, modify, merge, publish, distribute, sublicense, and / or sell
// copies of the Software, and to permit persons to whom the Software is
// furnished to do so, subject to the following conditions :
//
// The above copyright notice and this permission notice shall be included in
// all copies or substantial portions of the Software.
//
// THE SOFTWARE IS PROVIDED "AS IS", WITHOUT WARRANTY OF ANY KIND, EXPRESS OR
// IMPLIED, INCLUDING BUT NOT LIMITED TO THE WARRANTIES OF MERCHANTABILITY,
// FITNESS FOR A PARTICULAR PURPOSE AND NONINFRINGEMENT.IN NO EVENT SHALL THE
// AUTHORS OR COPYRIGHT HOLDERS BE LIABLE FOR ANY CLAIM, DAMAGES OR OTHER
// LIABILITY, WHETHER IN AN ACTION OF CONTRACT, TORT OR OTHERWISE, ARISING FROM,
// OUT OF OR IN CONNECTION WITH THE SOFTWARE OR THE USE OR OTHER DEALINGS IN
// THE SOFTWARE.
//
//------------------------------------------------------------------------------

using System;
using System.Collections.Concurrent;
using System.Collections.Generic;
using System.Globalization;
using System.Linq;
using System.Net.Http;
using System.Text.RegularExpressions;
using System.Threading.Tasks;
using Microsoft.Identity.Client.Internal.OAuth2;

namespace Microsoft.Identity.Client.Internal.Instance
{
    internal enum AuthorityType
    {
        Aad,
        Adfs,
        B2C
    }

    internal abstract class Authority
    {
        private static readonly HashSet<string> TenantlessTenantNames =
            new HashSet<string>(new[] {"common", "organizations"});
        private bool _resolved;

        internal static readonly ConcurrentDictionary<string, Authority> ValidatedAuthorities =
            new ConcurrentDictionary<string, Authority>();

<<<<<<< HEAD
        protected abstract Task<string> GetOpenIdConfigurationEndpointAsync(string userPrincipalName, RequestContext requestContext);
=======
	    private static readonly string RequiredAuthorityUriScheme = "https";

	    protected abstract Task<string> GetOpenIdConfigurationEndpointAsync(string userPrincipalName, RequestContext requestContext);
>>>>>>> c2be1cb0

        public static Authority CreateAuthority(string authority, bool validateAuthority)
        {
            return CreateInstance(authority, validateAuthority);
        }

        protected Authority(string authority, bool validateAuthority)
        {
            UriBuilder authorityUri = new UriBuilder(authority);
            Host = authorityUri.Host;
            string[] pathSegments = authorityUri.Uri.AbsolutePath.Substring(1).Split(new[] { '/' }, StringSplitOptions.RemoveEmptyEntries);

            CanonicalAuthority = string.Format(CultureInfo.InvariantCulture, "https://{0}/{1}/", authorityUri.Uri.Authority,
                pathSegments[0]);
            ValidateAuthority = validateAuthority;
        }

        public AuthorityType AuthorityType { get; set; }

        public string CanonicalAuthority { get; set; }

        public bool ValidateAuthority { get; set; }

        public bool IsTenantless { get; set; }

        public string AuthorizationEndpoint { get; set; }

        public string TokenEndpoint { get; set; }

        public string EndSessionEndpoint { get; set; }

        public string SelfSignedJwtAudience { get; set; }

        public string Host { get; set; }

        public static void ValidateAsUri(string authority)
        {
            if (string.IsNullOrWhiteSpace(authority))
            {
                throw new ArgumentNullException(nameof(authority));
            }

            if (!Uri.IsWellFormedUriString(authority, UriKind.Absolute))
            {
                throw new ArgumentException(MsalErrorMessage.AuthorityInvalidUriFormat, nameof(authority));
            }
            
            var authorityUri = new Uri(authority);
            if (authorityUri.Scheme != Authority.RequiredAuthorityUriScheme)
            {
                throw new ArgumentException(MsalErrorMessage.AuthorityUriInsecure, nameof(authority));
            }

            string path = authorityUri.AbsolutePath.Substring(1);
            if (string.IsNullOrWhiteSpace(path))
            {
                throw new ArgumentException(MsalErrorMessage.AuthorityUriInvalidPath, nameof(authority));
            }

            string[] pathSegments = authorityUri.AbsolutePath.Substring(1).Split('/');
            if (pathSegments == null || pathSegments.Length == 0)
            {
                throw new ArgumentException(MsalErrorMessage.AuthorityUriInvalidPath);
            }
        }

        private static Authority CreateInstance(string authority, bool validateAuthority)
        {
            authority = CanonicalizeUri(authority);
            ValidateAsUri(authority);
            string[] pathSegments = new Uri(authority).AbsolutePath.Substring(1).Split('/');
            bool isAdfsAuthority = string.Compare(pathSegments[0], "adfs", StringComparison.OrdinalIgnoreCase) == 0;
            bool isB2CAuthority = string.Compare(pathSegments[0], B2CAuthority.Prefix, StringComparison.OrdinalIgnoreCase) == 0;

            if (isAdfsAuthority)
            {
                throw new MsalException(MsalError.InvalidAuthorityType, "ADFS is not a supported authority");
            }

            if (isB2CAuthority)
            {
                return new B2CAuthority(authority, validateAuthority);
            }

            return new AadAuthority(authority, validateAuthority);
        }

        public async Task ResolveEndpointsAsync(string userPrincipalName, RequestContext requestContext)
        {
            var msg = "Resolving authority endpoints... Already resolved? - " + _resolved;
            requestContext.Logger.Info(msg);
            requestContext.Logger.InfoPii(msg);

            if (!_resolved)
            {
                var authorityUri = new Uri(CanonicalAuthority);
                string host = authorityUri.Authority;
                string path = authorityUri.AbsolutePath.Substring(1);
                string tenant = path.Substring(0, path.IndexOf("/", StringComparison.Ordinal));
                IsTenantless = TenantlessTenantNames.Contains(tenant.ToLowerInvariant());
                // create log message
                msg = "Is Authority tenantless? - " + IsTenantless;
                requestContext.Logger.Info(msg);
                requestContext.Logger.InfoPii(msg);

                if (ExistsInValidatedAuthorityCache(userPrincipalName))
                {
                    msg = "Authority found in validated authority cache";
                    requestContext.Logger.Info(msg);
                    requestContext.Logger.InfoPii(msg);
                    Authority authority = ValidatedAuthorities[CanonicalAuthority];
                    AuthorityType = authority.AuthorityType;
                    CanonicalAuthority = authority.CanonicalAuthority;
                    ValidateAuthority = authority.ValidateAuthority;
                    IsTenantless = authority.IsTenantless;
                    AuthorizationEndpoint = authority.AuthorizationEndpoint;
                    TokenEndpoint = authority.TokenEndpoint;
                    EndSessionEndpoint = authority.EndSessionEndpoint;
                    SelfSignedJwtAudience = authority.SelfSignedJwtAudience;

                    return;
                }

                string openIdConfigurationEndpoint =
                    await
                        GetOpenIdConfigurationEndpointAsync(userPrincipalName, requestContext)
                            .ConfigureAwait(false);

                //discover endpoints via openid-configuration
                TenantDiscoveryResponse edr =
                    await DiscoverEndpointsAsync(openIdConfigurationEndpoint, requestContext).ConfigureAwait(false);

                if (string.IsNullOrEmpty(edr.AuthorizationEndpoint))
                {
                    throw new MsalClientException(MsalClientException.TenantDiscoveryFailedError,
                        "Authorize endpoint was not found in the openid configuration");
                }

                if (string.IsNullOrEmpty(edr.TokenEndpoint))
                {
                    throw new MsalClientException(MsalClientException.TenantDiscoveryFailedError,
                        "Token endpoint was not found in the openid configuration");
                }

                if (string.IsNullOrEmpty(edr.Issuer))
                {
                    throw new MsalClientException(MsalClientException.TenantDiscoveryFailedError,
                        "Issuer was not found in the openid configuration");
                }

                AuthorizationEndpoint = edr.AuthorizationEndpoint.Replace("{tenant}", tenant);
                TokenEndpoint = edr.TokenEndpoint.Replace("{tenant}", tenant);
                SelfSignedJwtAudience = edr.Issuer.Replace("{tenant}", tenant);

                _resolved = true;

                AddToValidatedAuthorities(userPrincipalName);
            }
        }

        protected abstract bool ExistsInValidatedAuthorityCache(string userPrincipalName);

        protected abstract void AddToValidatedAuthorities(string userPrincipalName);

        protected abstract string GetDefaultOpenIdConfigurationEndpoint();

        private async Task<TenantDiscoveryResponse> DiscoverEndpointsAsync(string openIdConfigurationEndpoint,
            RequestContext requestContext)
        {
            OAuth2Client client = new OAuth2Client();
            return
                await
                    client.ExecuteRequestAsync<TenantDiscoveryResponse>(new Uri(openIdConfigurationEndpoint),
                        HttpMethod.Get, requestContext).ConfigureAwait(false);
        }

        public static string UpdateTenantId(string authority, string replacementTenantId)
        {
            Uri authUri = new Uri(authority);
            string[] pathSegments = authUri.AbsolutePath.Substring(1).Split(new[] { '/' }, StringSplitOptions.RemoveEmptyEntries);

            if (TenantlessTenantNames.Contains(pathSegments[0]) && !string.IsNullOrWhiteSpace(replacementTenantId))
            {
                return string.Format(CultureInfo.InvariantCulture, "https://{0}/{1}/", authUri.Authority,
                    replacementTenantId);
            }

            return authority;
        }

        public static string CanonicalizeUri(string uri)
        {
            if (!string.IsNullOrWhiteSpace(uri) && !uri.EndsWith("/", StringComparison.OrdinalIgnoreCase))
            {
                uri = uri + "/";
            }

            return uri.ToLowerInvariant();
        }
    }
}<|MERGE_RESOLUTION|>--- conflicted
+++ resolved
@@ -53,13 +53,9 @@
         internal static readonly ConcurrentDictionary<string, Authority> ValidatedAuthorities =
             new ConcurrentDictionary<string, Authority>();
 
-<<<<<<< HEAD
-        protected abstract Task<string> GetOpenIdConfigurationEndpointAsync(string userPrincipalName, RequestContext requestContext);
-=======
 	    private static readonly string RequiredAuthorityUriScheme = "https";
 
 	    protected abstract Task<string> GetOpenIdConfigurationEndpointAsync(string userPrincipalName, RequestContext requestContext);
->>>>>>> c2be1cb0
 
         public static Authority CreateAuthority(string authority, bool validateAuthority)
         {
