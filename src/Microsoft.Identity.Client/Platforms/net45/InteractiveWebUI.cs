﻿//----------------------------------------------------------------------
//
// Copyright (c) Microsoft Corporation.
// All rights reserved.
//
// This code is licensed under the MIT License.
//
// Permission is hereby granted, free of charge, to any person obtaining a copy
// of this software and associated documentation files(the "Software"), to deal
// in the Software without restriction, including without limitation the rights
// to use, copy, modify, merge, publish, distribute, sublicense, and / or sell
// copies of the Software, and to permit persons to whom the Software is
// furnished to do so, subject to the following conditions :
//
// The above copyright notice and this permission notice shall be included in
// all copies or substantial portions of the Software.
//
// THE SOFTWARE IS PROVIDED "AS IS", WITHOUT WARRANTY OF ANY KIND, EXPRESS OR
// IMPLIED, INCLUDING BUT NOT LIMITED TO THE WARRANTIES OF MERCHANTABILITY,
// FITNESS FOR A PARTICULAR PURPOSE AND NONINFRINGEMENT.IN NO EVENT SHALL THE
// AUTHORS OR COPYRIGHT HOLDERS BE LIABLE FOR ANY CLAIM, DAMAGES OR OTHER
// LIABILITY, WHETHER IN AN ACTION OF CONTRACT, TORT OR OTHERWISE, ARISING FROM,
// OUT OF OR IN CONNECTION WITH THE SOFTWARE OR THE USE OR OTHER DEALINGS IN
// THE SOFTWARE.
//
//------------------------------------------------------------------------------

using Microsoft.Identity.Client.Internal;

namespace Microsoft.Identity.Client
{
    internal class InteractiveWebUI : WebUI
    {
        private WindowsFormsWebAuthenticationDialog dialog;

        public InteractiveWebUI(RequestContext requestContext)
        {
            RequestContext = requestContext;
        }

        private RequestContext RequestContext { get; }

        protected override AuthorizationResult OnAuthenticate()
        {
            AuthorizationResult result;

<<<<<<< HEAD
            using (dialog = new WindowsFormsWebAuthenticationDialog(this.OwnerWindow) {RequestContext = this.RequestContext})
=======
            using (dialog = new WindowsFormsWebAuthenticationDialog(this.OwnerWindow, RequestContext))
>>>>>>> c3be1aae
            {
                result = dialog.AuthenticateAAD(this.RequestUri, this.CallbackUri);
            }

            return result;
        }
    }
}<|MERGE_RESOLUTION|>--- conflicted
+++ resolved
@@ -1,4 +1,4 @@
-﻿//----------------------------------------------------------------------
+//----------------------------------------------------------------------
 //
 // Copyright (c) Microsoft Corporation.
 // All rights reserved.
@@ -44,11 +44,7 @@
         {
             AuthorizationResult result;
 
-<<<<<<< HEAD
             using (dialog = new WindowsFormsWebAuthenticationDialog(this.OwnerWindow) {RequestContext = this.RequestContext})
-=======
-            using (dialog = new WindowsFormsWebAuthenticationDialog(this.OwnerWindow, RequestContext))
->>>>>>> c3be1aae
             {
                 result = dialog.AuthenticateAAD(this.RequestUri, this.CallbackUri);
             }
