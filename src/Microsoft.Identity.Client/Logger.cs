--- conflicted
+++ resolved
@@ -223,27 +223,16 @@
                 ? string.Empty
                 : " - " + CorrelationId;
 
-<<<<<<< HEAD
-            string osMsalIdParameter = null;
-            if (MsalIdHelper.GetMsalIdParameters().ContainsKey(MsalIdParameter.OS))
-            {
-                osMsalIdParameter = MsalIdHelper.GetMsalIdParameters()[MsalIdParameter.OS];
-=======
             string os = "N/A";
             if (MsalIdHelper.GetMsalIdParameters().ContainsKey(MsalIdParameter.OS))
             {
                 os = MsalIdHelper.GetMsalIdParameters()[MsalIdParameter.OS];
->>>>>>> 88afb8aa
             }
 
             string log = string.Format(CultureInfo.InvariantCulture, "MSAL {0} {1} {2} [{3}{4}] {5}",
                 MsalIdHelper.GetMsalVersion(),
                 PlatformPlugin.PlatformInformation.GetOperatingSystem(),
-<<<<<<< HEAD
-                osMsalIdParameter, DateTime.UtcNow, correlationId, logMessage);
-=======
                 os, DateTime.UtcNow, correlationId, logMessage);
->>>>>>> 88afb8aa
 
             if (DefaultLoggingEnabled)
             {
