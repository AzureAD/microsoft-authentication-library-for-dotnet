﻿//------------------------------------------------------------------------------
//
// Copyright (c) Microsoft Corporation.
// All rights reserved.
//
// This code is licensed under the MIT License.
//
// Permission is hereby granted, free of charge, to any person obtaining a copy
// of this software and associated documentation files(the "Software"), to deal
// in the Software without restriction, including without limitation the rights
// to use, copy, modify, merge, publish, distribute, sublicense, and / or sell
// copies of the Software, and to permit persons to whom the Software is
// furnished to do so, subject to the following conditions :
//
// The above copyright notice and this permission notice shall be included in
// all copies or substantial portions of the Software.
//
// THE SOFTWARE IS PROVIDED "AS IS", WITHOUT WARRANTY OF ANY KIND, EXPRESS OR
// IMPLIED, INCLUDING BUT NOT LIMITED TO THE WARRANTIES OF MERCHANTABILITY,
// FITNESS FOR A PARTICULAR PURPOSE AND NONINFRINGEMENT.IN NO EVENT SHALL THE
// AUTHORS OR COPYRIGHT HOLDERS BE LIABLE FOR ANY CLAIM, DAMAGES OR OTHER
// LIABILITY, WHETHER IN AN ACTION OF CONTRACT, TORT OR OTHERWISE, ARISING FROM,
// OUT OF OR IN CONNECTION WITH THE SOFTWARE OR THE USE OR OTHER DEALINGS IN
// THE SOFTWARE.
//
//------------------------------------------------------------------------------

using System;
using System.Globalization;
using Microsoft.Identity.Client.Internal;

namespace Microsoft.Identity.Client
{
    // A delegate type for processing a log message:
    public delegate void LogCallback(Logger.LogLevel level, string message, bool containsPii);

    /// <summary>
    /// MSAL Logger
    /// </summary>
    public sealed class Logger
    {
        /// <summary>
        /// MSAL Log Levels
        /// </summary>
        public enum LogLevel
        {
            /// <summary>
            /// Error Log level
            /// </summary>
            Error = 0,

            /// <summary>
            /// Warning Log level
            /// </summary>
            Warning = 1,

            /// <summary>
            /// Information Log level
            /// </summary>
            Info = 2,

            /// <summary>
            /// Verbose Log level
            /// </summary>
            Verbose = 3
        }

        internal Logger(Guid correlationId)
        {
            CorrelationId = correlationId;
        }

        private Guid CorrelationId { get; set; }

        private static readonly object LockObj = new object();

        private static volatile LogCallback _logCallback;
        /// <summary>
        /// Callback instance
        /// </summary>
        public static LogCallback LogCallback
        {
            set
            {
                lock (LockObj)
                {
                    if (_logCallback != null)
                    {
<<<<<<< HEAD
                        throw new Exception("MSAL logging callback can only be set once per process and" +
                                                   " should never change once set.");
=======
                        throw new Exception("MSAL logging delegate can only be set once per process and" +
                                            "should never change once set.");
>>>>>>> 48517d1f
                    }

                    _logCallback = value;
                }
            }
        }

        /// <summary>
        /// The default log level is set to info.
        /// </summary>
        public static LogLevel Level { get; set; } = LogLevel.Info;

        /// <summary>
        /// Pii logging default is set to false
        /// </summary>
        public static bool PiiLoggingEnabled { get; set; } = false;

        internal static void ExecuteCallback(Logger.LogLevel level, string message, bool containsPii)
        {
            lock (LockObj)
            {
                _logCallback?.Invoke(level, message, containsPii);
            }
        }

        #region LogMessages
        /// <summary>
        /// Method for error logging
        /// </summary>
        public void Error(string message)
        {
            LogMessage(message, LogLevel.Error, false);
        }

        /// <summary>
        /// Method for error logging of Pii 
        /// </summary>
        public void ErrorPii(string message)
        {
            LogMessage(message, LogLevel.Error, true);
        }

        /// <summary>
        /// Method for warning logging
        /// </summary>
        public void Warning(string message)
        {
            LogMessage(message, LogLevel.Warning, false);
        }

        /// <summary>
        /// Method for warning logging of Pii 
        /// </summary>
        public void WarningPii(string message)
        {
            LogMessage(message, LogLevel.Warning, true);
        }

        /// <summary>
        /// Method for information logging
        /// </summary>
        public void Info(string message)
        {
            LogMessage(message, LogLevel.Info, false);
        }

        /// <summary>
        /// Method for information logging for Pii
        /// </summary>
        public void InfoPii(string message)
        {
            LogMessage(message, LogLevel.Info, true);
        }

        /// <summary>
        /// Method for verbose logging
        /// </summary>
        public void Verbose(string message)
        {
            LogMessage(message, LogLevel.Verbose, false);
        }

        /// <summary>
        /// Method for verbose logging for Pii
        /// </summary>
        public void VerbosePii(string message)
        {
            LogMessage(message, LogLevel.Verbose, true);
        }

        /// <summary>
        /// Method for error exception logging
        /// </summary>
        public void Error(Exception ex)
        {
            Error(ex.ToString());
        }

        /// <summary>
        /// Method for error exception logging for Pii
        /// </summary>
        public void ErrorPii(Exception ex)
        {
            ErrorPii(ex.ToString());
        }

        #endregion

        private void LogMessage(string logMessage, LogLevel logLevel, bool containsPii)
        {
            if ((logLevel > Level) || (!PiiLoggingEnabled && containsPii))
            {
                return;
            }

            //format log message;
            string correlationId = (CorrelationId.Equals(Guid.Empty))
                ? string.Empty
                : " - " + CorrelationId.ToString();

            string log = string.Format(CultureInfo.InvariantCulture, "MSAL {0} {1} {2} [{3}{4}] {5}",
                MsalIdHelper.GetMsalVersion(),
                PlatformPlugin.PlatformInformation.GetOperatingSystem(),
                MsalIdParameter.OS, DateTime.UtcNow, correlationId, logMessage);

            PlatformPlugin.LogMessage(logLevel, log);

            ExecuteCallback(logLevel, log, containsPii);
        }
    }
}<|MERGE_RESOLUTION|>--- conflicted
+++ resolved
@@ -86,13 +86,8 @@
                 {
                     if (_logCallback != null)
                     {
-<<<<<<< HEAD
                         throw new Exception("MSAL logging callback can only be set once per process and" +
                                                    " should never change once set.");
-=======
-                        throw new Exception("MSAL logging delegate can only be set once per process and" +
-                                            "should never change once set.");
->>>>>>> 48517d1f
                     }
 
                     _logCallback = value;
