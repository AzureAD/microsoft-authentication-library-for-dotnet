﻿// Copyright (c) Microsoft Corporation. All rights reserved.
// Licensed under the MIT License.

using Microsoft.Identity.Client.Cache;
using Microsoft.Identity.Client.Cache.Items;
using Microsoft.Identity.Client.Cache.Keys;
using Microsoft.Identity.Client.Core;
using Microsoft.Identity.Client.Instance;
using Microsoft.Identity.Client.Internal.Requests;
using Microsoft.Identity.Client.TelemetryCore.Internal.Events;
using Microsoft.Identity.Client.OAuth2;
using Microsoft.Identity.Client.Utils;
using System;
using System.Collections.Generic;
using System.Linq;
using System.Threading.Tasks;
using Microsoft.Identity.Client.Instance.Discovery;
using Microsoft.Identity.Client.TelemetryCore.Internal;

namespace Microsoft.Identity.Client
{
    public sealed partial class TokenCache : ITokenCacheInternal
    {
        async Task<Tuple<MsalAccessTokenCacheItem, MsalIdTokenCacheItem>> ITokenCacheInternal.SaveTokenResponseAsync(
            AuthenticationRequestParameters requestParams,
            MsalTokenResponse response)
        {
            var tenantId = Authority
                .CreateAuthority(ServiceBundle, requestParams.TenantUpdatedCanonicalAuthority)
                .GetTenantId();

            bool isAdfsAuthority = requestParams.AuthorityInfo.AuthorityType == AuthorityType.Adfs;

            IdToken idToken = IdToken.Parse(response.IdToken);

            string subject = idToken?.Subject;

            if (idToken != null && string.IsNullOrEmpty(subject))
            {
                requestParams.RequestContext.Logger.Warning("Subject not present in Id token");
            }

            string preferredUsername;

            // The preferred_username value cannot be null or empty in order to comply with the ADAL/MSAL Unified cache schema.
            // It will be set to "preferred_username not in idtoken"
            if (idToken == null)
            {
                preferredUsername = NullPreferredUsernameDisplayLabel;
            }
            else if (string.IsNullOrWhiteSpace(idToken.PreferredUsername))
            {
                if (isAdfsAuthority)
                {
                    //The direct to adfs scenario does not return preferred_username in the id token so it needs to be set to the upn
                    preferredUsername = !string.IsNullOrEmpty(idToken.Upn)
                        ? idToken.Upn
                        : NullPreferredUsernameDisplayLabel;
                }
                else
                {
                    preferredUsername = NullPreferredUsernameDisplayLabel;
                }
            }
            else
            {
                preferredUsername = idToken.PreferredUsername;
            }

            // Do a full instance discovery when saving tokens (if not cached),
            // so that the PreferredNetwork environment is up to date.
            var instanceDiscoveryMetadata = await ServiceBundle.InstanceDiscoveryManager
                                .GetMetadataEntryAsync(
                                    requestParams.TenantUpdatedCanonicalAuthority,
                                    requestParams.RequestContext)
                                .ConfigureAwait(false);

            var msalAccessTokenCacheItem =
                new MsalAccessTokenCacheItem(
                    instanceDiscoveryMetadata.PreferredCache,
                    requestParams.ClientId,
                    response,
                    tenantId,
                    subject)
                {
                    UserAssertionHash = requestParams.UserAssertion?.AssertionHash,
                    IsAdfs = isAdfsAuthority
                };

            MsalRefreshTokenCacheItem msalRefreshTokenCacheItem = null;
            MsalIdTokenCacheItem msalIdTokenCacheItem = null;
            if (idToken != null)
            {
                msalIdTokenCacheItem = new MsalIdTokenCacheItem(
                    instanceDiscoveryMetadata.PreferredCache,
                    requestParams.ClientId,
                    response,
                    tenantId,
                    subject)
                {
                    IsAdfs = isAdfsAuthority
                };
            }

            await _semaphoreSlim.WaitAsync().ConfigureAwait(false);
            try
            {
                try
                {
                    Account account = null;
                    string username = isAdfsAuthority ? idToken?.Upn : preferredUsername;
                    if (msalAccessTokenCacheItem.HomeAccountId != null)
                    {
                        account = new Account(
                                          msalAccessTokenCacheItem.HomeAccountId,
                                          username,
                                          instanceDiscoveryMetadata.PreferredCache);
                    }
                    var args = new TokenCacheNotificationArgs(this, ClientId, account, true);

#pragma warning disable CS0618 // Type or member is obsolete
                    HasStateChanged = true;
#pragma warning restore CS0618 // Type or member is obsolete

                    await (this as ITokenCacheInternal).OnBeforeAccessAsync(args).ConfigureAwait(false);
                    try
                    {
                        await (this as ITokenCacheInternal).OnBeforeWriteAsync(args).ConfigureAwait(false);

                        DeleteAccessTokensWithIntersectingScopes(
                            requestParams,
                            instanceDiscoveryMetadata.Aliases,
                            tenantId,
                            msalAccessTokenCacheItem.ScopeSet,
                            msalAccessTokenCacheItem.HomeAccountId);

                        _accessor.SaveAccessToken(msalAccessTokenCacheItem);

                        if (idToken != null)
                        {
                            _accessor.SaveIdToken(msalIdTokenCacheItem);
                            var msalAccountCacheItem = new MsalAccountCacheItem(
                                instanceDiscoveryMetadata.PreferredCache,
                                response,
                                preferredUsername,
                                tenantId);

                            //The ADFS direct scenario does not return client info so the home account id is acquired from the subject
                            if (isAdfsAuthority && String.IsNullOrEmpty(msalAccountCacheItem.HomeAccountId))
                            {
                                msalAccountCacheItem.HomeAccountId = idToken.Subject;
                            }

                            _accessor.SaveAccount(msalAccountCacheItem);
                        }

                        // if server returns the refresh token back, save it in the cache.
                        if (response.RefreshToken != null)
                        {
                            msalRefreshTokenCacheItem = new MsalRefreshTokenCacheItem(
                                instanceDiscoveryMetadata.PreferredCache,
                                requestParams.ClientId,
                                response,
                                subject);

                            if (!_featureFlags.IsFociEnabled)
                            {
                                msalRefreshTokenCacheItem.FamilyId = null;
                            }

                            requestParams.RequestContext.Logger.Info("Saving RT in cache...");
                            _accessor.SaveRefreshToken(msalRefreshTokenCacheItem);
                        }

                        UpdateAppMetadata(requestParams.ClientId, instanceDiscoveryMetadata.PreferredCache, response.FamilyId);

                        // save RT in ADAL cache for public clients
                        // do not save RT in ADAL cache for MSAL B2C scenarios
                        if (!requestParams.IsClientCredentialRequest && !requestParams.AuthorityInfo.AuthorityType.Equals(AuthorityType.B2C))
                        {
                            CacheFallbackOperations.WriteAdalRefreshToken(
                                Logger,
                                LegacyCachePersistence,
                                msalRefreshTokenCacheItem,
                                msalIdTokenCacheItem,
                                Authority.CreateAuthorityWithEnvironment(
                                    requestParams.TenantUpdatedCanonicalAuthority,
                                    instanceDiscoveryMetadata.PreferredCache),
                                msalIdTokenCacheItem.IdToken.ObjectId, response.Scope);
                        }

                    }
                    finally
                    {
                        await (this as ITokenCacheInternal).OnAfterAccessAsync(args).ConfigureAwait(false);
                    }

                    return Tuple.Create(msalAccessTokenCacheItem, msalIdTokenCacheItem);
                }
                finally
                {
#pragma warning disable CS0618 // Type or member is obsolete
                    HasStateChanged = false;
#pragma warning restore CS0618 // Type or member is obsolete
                }
            }
            finally
            {
                _semaphoreSlim.Release();
            }
        }

        async Task<MsalAccessTokenCacheItem> ITokenCacheInternal.FindAccessTokenAsync(AuthenticationRequestParameters requestParams)
        {
            // no authority passed
            if (requestParams?.AuthorityInfo?.CanonicalAuthority == null)
            {
                requestParams.RequestContext.Logger.Warning("No authority provided. Skipping cache lookup ");
                return null;
            }

            requestParams.RequestContext.Logger.Info("Looking up access token in the cache.");
            IEnumerable<MsalAccessTokenCacheItem> tokenCacheItems = GetAllAccessTokensWithNoLocks(true);

            tokenCacheItems = FilterByHomeAccountTenantOrAssertion(requestParams, tokenCacheItems);

            // no match found after initial filtering
            if (!tokenCacheItems.Any())
            {
                requestParams.RequestContext.Logger.Info("No matching entry found for user or assertion");
                return null;
            }

            requestParams.RequestContext.Logger.Info("Matching entry count -" + tokenCacheItems.Count());

            IEnumerable<MsalAccessTokenCacheItem> filteredItems =
                tokenCacheItems.Where(item => ScopeHelper.ScopeContains(item.ScopeSet, requestParams.Scope));

            requestParams.RequestContext.Logger.Info("Matching entry count after filtering by scopes - " + filteredItems.Count());

            // at this point we need env aliases, try to get them without a discovery call
            var instanceMetadata = await ServiceBundle.InstanceDiscoveryManager.GetMetadataEntryTryAvoidNetworkAsync(
                                     requestParams.AuthorityInfo.CanonicalAuthority,
                                     filteredItems.Select(at => at.Environment),  // if all environments are known, a network call can be avoided
                                     requestParams.RequestContext)
                            .ConfigureAwait(false);

            // filter by authority
            var filteredByPreferredAlias = filteredItems.Where(
                at => at.Environment.Equals(instanceMetadata.PreferredCache, StringComparison.OrdinalIgnoreCase));

            if (filteredByPreferredAlias.Any())
            {
                filteredItems = filteredByPreferredAlias;
            }
            else
            {
                filteredItems = filteredItems.Where(
                    item => instanceMetadata.Aliases.Contains(item.Environment) &&
                    (item.IsAdfs || item.TenantId.Equals(requestParams.Authority.GetTenantId(), StringComparison.OrdinalIgnoreCase)));
            }

            // no match
            if (!filteredItems.Any())
            {
                requestParams.RequestContext.Logger.Info("No tokens found for matching authority, client_id, user and scopes.");
                return null;
            }

            MsalAccessTokenCacheItem msalAccessTokenCacheItem;

            // if only one cached token found
            if (filteredItems.Count() == 1)
            {
                msalAccessTokenCacheItem = filteredItems.First();
            }
            else
            {
                requestParams.RequestContext.Logger.Error("Multiple tokens found for matching authority, client_id, user and scopes.");

                throw new MsalClientException(
                    MsalError.MultipleTokensMatchedError,
                    MsalErrorMessage.MultipleTokensMatched);
            }

            if (msalAccessTokenCacheItem != null)
            {
                if (msalAccessTokenCacheItem.ExpiresOn >
                    DateTime.UtcNow + TimeSpan.FromMinutes(DefaultExpirationBufferInMinutes))
                {
                    requestParams.RequestContext.Logger.Info(
                        "Access token is not expired. Returning the found cache entry. " +
                        GetAccessTokenExpireLogMessageContent(msalAccessTokenCacheItem));
                    return msalAccessTokenCacheItem;
                }

                if (ServiceBundle.Config.IsExtendedTokenLifetimeEnabled && msalAccessTokenCacheItem.ExtendedExpiresOn >
                    DateTime.UtcNow + TimeSpan.FromMinutes(DefaultExpirationBufferInMinutes))
                {
                    requestParams.RequestContext.Logger.Info(
                        "Access token is expired.  IsExtendedLifeTimeEnabled=TRUE and ExtendedExpiresOn is not exceeded.  Returning the found cache entry. " +
                        GetAccessTokenExpireLogMessageContent(msalAccessTokenCacheItem));

                    msalAccessTokenCacheItem.IsExtendedLifeTimeToken = true;
                    return msalAccessTokenCacheItem;
                }

                requestParams.RequestContext.Logger.Info(
                    "Access token has expired or about to expire. " +
                    GetAccessTokenExpireLogMessageContent(msalAccessTokenCacheItem));
            }

            return null;
        }

        async Task<MsalRefreshTokenCacheItem> ITokenCacheInternal.FindRefreshTokenAsync(
            AuthenticationRequestParameters requestParams,
            string familyId)
        {
            if (requestParams.Authority == null)
                return null;

            IEnumerable<MsalRefreshTokenCacheItem> allRts = _accessor.GetAllRefreshTokens();

            var metadata =
                await ServiceBundle.InstanceDiscoveryManager.GetMetadataEntryTryAvoidNetworkAsync(
                    requestParams.AuthorityInfo.CanonicalAuthority,
                    allRts.Select(rt => rt.Environment),  // if all environments are known, a network call can be avoided
                    requestParams.RequestContext)
                .ConfigureAwait(false);
            var aliases = metadata.Aliases;

            IEnumerable<MsalRefreshTokenCacheKey> candidateRtKeys = aliases.Select(
                    al => new MsalRefreshTokenCacheKey(
                        al,
                        requestParams.ClientId,
                        requestParams.Account?.HomeAccountId?.Identifier,
                        familyId));

            MsalRefreshTokenCacheItem candidateRt = allRts.FirstOrDefault(
                rt => candidateRtKeys.Any(
                    candidateKey => object.Equals(rt.GetKey(), candidateKey)));

            requestParams.RequestContext.Logger.Info("Refresh token found in the cache? - " + (candidateRt != null));

            if (candidateRt != null)
                return candidateRt;

            requestParams.RequestContext.Logger.Info("Checking ADAL cache for matching RT");

            string upn = string.IsNullOrWhiteSpace(requestParams.LoginHint)
                ? requestParams.Account?.Username
                : requestParams.LoginHint;

            // ADAL legacy cache does not store FRTs
            if (requestParams.Account != null && string.IsNullOrEmpty(familyId))
            {
                return CacheFallbackOperations.GetAdalEntryForMsal(
                    Logger,
                    LegacyCachePersistence,
                    metadata.PreferredCache,
                    aliases,
                    requestParams.ClientId,
                    upn,
                    requestParams.Account.HomeAccountId?.Identifier);
            }

            return null;
        }

        async Task<bool?> ITokenCacheInternal.IsFociMemberAsync(AuthenticationRequestParameters requestParams, string familyId)
        {
            var logger = requestParams.RequestContext.Logger;
            if (requestParams?.AuthorityInfo?.CanonicalAuthority == null)
            {
                logger.Warning("No authority details, can't check app metadata. Returning unknown");
                return null;
            }

            IEnumerable<MsalAppMetadataCacheItem> allAppMetadata = _accessor.GetAllAppMetadata();

            var instanceMetadata = await ServiceBundle.InstanceDiscoveryManager.GetMetadataEntryTryAvoidNetworkAsync(
                    requestParams.AuthorityInfo.CanonicalAuthority,
                    allAppMetadata.Select(m => m.Environment),
                    requestParams.RequestContext)
                .ConfigureAwait(false);

            var appMetadata =
                instanceMetadata.Aliases
                .Select(env => _accessor.GetAppMetadata(new MsalAppMetadataCacheKey(ClientId, env)))
                .FirstOrDefault(item => item != null);

            // From a FOCI perspective, an app has 3 states - in the family, not in the family or unknown
            // Unknown is a valid state, where we never fetched tokens for that app or when we used an older
            // version of MSAL which did not record app metadata.
            if (appMetadata == null)
            {
                logger.Warning("No app metadata found. Returning unknown");
                return null;
            }

            return appMetadata.FamilyId == familyId;
        }

        MsalIdTokenCacheItem ITokenCacheInternal.GetIdTokenCacheItem(MsalIdTokenCacheKey msalIdTokenCacheKey)
        {
<<<<<<< HEAD
            var cacheEvent = new CacheEvent(
                CacheEvent.TokenCacheLookup,
                telemetryId)
            {
                TokenType = type
            };

            using (ServiceBundle.TelemetryManager.CreateTelemetryHelper(cacheEvent))
            {
                TokenCacheNotificationArgs args = new TokenCacheNotificationArgs(this, ClientId, account, false);
                await _semaphoreSlim.WaitAsync().ConfigureAwait(false);
                try
                {
                    await OnBeforeAccessAsync(args).ConfigureAwait(false);

                    loadingAction();

                    await OnAfterAccessAsync(args).ConfigureAwait(false);
                }
                finally
                {
                    _semaphoreSlim.Release();
                }
            }
        }

        // TODO: no telemetry
        async Task<MsalIdTokenCacheItem> ITokenCacheInternal.GetIdTokenCacheItemAsync(MsalIdTokenCacheKey msalIdTokenCacheKey, RequestContext requestContext)
        {
            await _semaphoreSlim.WaitAsync().ConfigureAwait(false);
            try
            {
                TokenCacheNotificationArgs args = new TokenCacheNotificationArgs(this, ClientId, null, false);

                await OnBeforeAccessAsync(args).ConfigureAwait(false);
                try
                {
                    var idToken = _accessor.GetIdToken(msalIdTokenCacheKey);
                    return idToken;
                }
                finally
                {
                    await OnAfterAccessAsync(args).ConfigureAwait(false);
                }
            }
            finally
            {
                _semaphoreSlim.Release();
            }
=======
            var idToken = _accessor.GetIdToken(msalIdTokenCacheKey);
            return idToken;
>>>>>>> 5e24fd94
        }

        /// <remarks>
        /// Get accounts should not make a network call, if possible. This can be achieved if
        /// all the environments in the token cache are known to MSAL, as MSAL keeps a list of
        /// known environments in <see cref="KnownMetadataProvider"/>
        /// </remarks>
        async Task<IEnumerable<IAccount>> ITokenCacheInternal.GetAccountsAsync(string authority, RequestContext requestContext)
        {
            var environment = Authority.GetEnviroment(authority);
            bool filterByClientId = !_featureFlags.IsFociEnabled;

            IEnumerable<MsalRefreshTokenCacheItem> rtCacheItems = GetAllRefreshTokensWithNoLocks(filterByClientId);
            IEnumerable<MsalAccountCacheItem> accountCacheItems = _accessor.GetAllAccounts();

            AdalUsersForMsal adalUsersResult = CacheFallbackOperations.GetAllAdalUsersForMsal(
                Logger,
                LegacyCachePersistence,
                ClientId);

            // Multi-cloud support - must filter by env.
<<<<<<< HEAD
            // Avoid making a discovery
=======
>>>>>>> 5e24fd94
            ISet<string> allEnvironmentsInCache = new HashSet<string>(
                accountCacheItems.Select(aci => aci.Environment),
                StringComparer.OrdinalIgnoreCase);
            allEnvironmentsInCache.UnionWith(rtCacheItems.Select(rt => rt.Environment));
            allEnvironmentsInCache.UnionWith(adalUsersResult.GetAdalUserEnviroments());

            var instanceMetadata = await ServiceBundle.InstanceDiscoveryManager.GetMetadataEntryTryAvoidNetworkAsync(
                authority,
                allEnvironmentsInCache,
                requestContext).ConfigureAwait(false);

            rtCacheItems = rtCacheItems.Where(rt => instanceMetadata.Aliases.ContainsOrdinalIgnoreCase(rt.Environment));
            accountCacheItems = accountCacheItems.Where(acc => instanceMetadata.Aliases.ContainsOrdinalIgnoreCase(acc.Environment));

            IDictionary<string, Account> clientInfoToAccountMap = new Dictionary<string, Account>();
            foreach (MsalRefreshTokenCacheItem rtItem in rtCacheItems)
            {
                foreach (MsalAccountCacheItem account in accountCacheItems)
                {
                    if (RtMatchesAccount(rtItem, account))
                    {
                        clientInfoToAccountMap[rtItem.HomeAccountId] = new Account(
                            account.HomeAccountId,
                            account.PreferredUsername,
                            environment);  // Preserve the env passed in by the user

                        break;
                    }
                }
            }

            IEnumerable<IAccount> accounts = UpdateWithAdalAccounts(
                environment,
                instanceMetadata.Aliases,
                adalUsersResult,
                clientInfoToAccountMap);

            return accounts;
        }

        async Task<IEnumerable<MsalRefreshTokenCacheItem>> ITokenCacheInternal.GetAllRefreshTokensAsync(bool filterByClientId)
        {
            await _semaphoreSlim.WaitAsync().ConfigureAwait(false);
            try
            {
                return GetAllRefreshTokensWithNoLocks(filterByClientId);
            }
            finally
            {
                _semaphoreSlim.Release();
            }
        }

        async Task<IEnumerable<MsalAccessTokenCacheItem>> ITokenCacheInternal.GetAllAccessTokensAsync(bool filterByClientId)
        {
            await _semaphoreSlim.WaitAsync().ConfigureAwait(false);
            try
            {
                return GetAllAccessTokensWithNoLocks(filterByClientId);
            }
            finally
            {
                _semaphoreSlim.Release();
            }
        }

        async Task<IEnumerable<MsalIdTokenCacheItem>> ITokenCacheInternal.GetAllIdTokensAsync(bool filterByClientId)
        {
            await _semaphoreSlim.WaitAsync().ConfigureAwait(false);
            try
            {
                return GetAllIdTokensWithNoLocks(filterByClientId);
            }
            finally
            {
                _semaphoreSlim.Release();
            }
        }

        async Task<IEnumerable<MsalAccountCacheItem>> ITokenCacheInternal.GetAllAccountsAsync()
        {
            await _semaphoreSlim.WaitAsync().ConfigureAwait(false);
            try
            {
                return _accessor.GetAllAccounts();
            }
            finally
            {
                _semaphoreSlim.Release();
            }
        }

        async Task ITokenCacheInternal.RemoveAccountAsync(IAccount account, RequestContext requestContext)
        {
            await _semaphoreSlim.WaitAsync().ConfigureAwait(false);
            try
            {
                requestContext.Logger.Info("Removing user from cache..");

                try
                {
                    var args = new TokenCacheNotificationArgs(this, ClientId, account, true);

                    await (this as ITokenCacheInternal).OnBeforeAccessAsync(args).ConfigureAwait(false);
                    try
                    {
                        await (this as ITokenCacheInternal).OnBeforeWriteAsync(args).ConfigureAwait(false);

                        ((ITokenCacheInternal)this).RemoveMsalAccountWithNoLocks(account, requestContext);
                        RemoveAdalUser(account);
                    }
                    finally
                    {
                        await (this as ITokenCacheInternal).OnAfterAccessAsync(args).ConfigureAwait(false);
                    }
                }
                finally
                {
#pragma warning disable CS0618 // Type or member is obsolete
                    HasStateChanged = false;
#pragma warning restore CS0618 // Type or member is obsolete
                }
            }
            finally
            {
                _semaphoreSlim.Release();
            }
        }

        void ITokenCacheInternal.RemoveMsalAccountWithNoLocks(IAccount account, RequestContext requestContext)
        {
            if (account.HomeAccountId == null)
            {
                // adalv3 account
                return;
            }

            var allRefreshTokens = GetAllRefreshTokensWithNoLocks(false)
                .Where(item => item.HomeAccountId.Equals(account.HomeAccountId.Identifier, StringComparison.OrdinalIgnoreCase))
                .ToList();

            // To maintain backward compatiblity with other MSALs, filter all credentials by clientID if
            // Foci is disabled or if an FRT is not present
            bool filterByClientId = !_featureFlags.IsFociEnabled || !FrtExists(allRefreshTokens);

            // Delete all credentials associated with this IAccount
            var refreshTokensToDelete = filterByClientId ?
                allRefreshTokens.Where(x => x.ClientId.Equals(ClientId, StringComparison.OrdinalIgnoreCase)) :
                allRefreshTokens;

            foreach (MsalRefreshTokenCacheItem refreshTokenCacheItem in refreshTokensToDelete)
            {
                _accessor.DeleteRefreshToken(refreshTokenCacheItem.GetKey());
            }

            requestContext.Logger.Info("Deleted refresh token count - " + allRefreshTokens.Count);
            IList<MsalAccessTokenCacheItem> allAccessTokens = GetAllAccessTokensWithNoLocks(filterByClientId)
                .Where(item => item.HomeAccountId.Equals(account.HomeAccountId.Identifier, StringComparison.OrdinalIgnoreCase))
                .ToList();
            foreach (MsalAccessTokenCacheItem accessTokenCacheItem in allAccessTokens)
            {
                _accessor.DeleteAccessToken(accessTokenCacheItem.GetKey());
            }

            requestContext.Logger.Info("Deleted access token count - " + allAccessTokens.Count);

            var allIdTokens = GetAllIdTokensWithNoLocks(filterByClientId)
                .Where(item => item.HomeAccountId.Equals(account.HomeAccountId.Identifier, StringComparison.OrdinalIgnoreCase))
                .ToList();
            foreach (MsalIdTokenCacheItem idTokenCacheItem in allIdTokens)
            {
                _accessor.DeleteIdToken(idTokenCacheItem.GetKey());
            }

            requestContext.Logger.Info("Deleted Id token count - " + allIdTokens.Count);

            _accessor.GetAllAccounts()
                .Where(item => item.HomeAccountId.Equals(account.HomeAccountId.Identifier, StringComparison.OrdinalIgnoreCase) &&
                               item.PreferredUsername.Equals(account.Username, StringComparison.OrdinalIgnoreCase))
                .ToList()
                .ForEach(accItem => _accessor.DeleteAccount(accItem.GetKey()));
        }

        async Task ITokenCacheInternal.ClearAsync()
        {
            await _semaphoreSlim.WaitAsync().ConfigureAwait(false);
            try
            {
                TokenCacheNotificationArgs args = new TokenCacheNotificationArgs(this, ClientId, null, true);

                await (this as ITokenCacheInternal).OnBeforeAccessAsync(args).ConfigureAwait(false);
                try
                {
                    await (this as ITokenCacheInternal).OnBeforeWriteAsync(args).ConfigureAwait(false);

                    ((ITokenCacheInternal)this).ClearMsalCache();
                    ((ITokenCacheInternal)this).ClearAdalCache();
                }
                finally
                {
                    await (this as ITokenCacheInternal).OnAfterAccessAsync(args).ConfigureAwait(false);
#pragma warning disable CS0618 // Type or member is obsolete
                    HasStateChanged = false;
#pragma warning restore CS0618 // Type or member is obsolete
                }
            }
            finally
            {
                _semaphoreSlim.Release();
            }
        }

        void ITokenCacheInternal.ClearAdalCache()
        {
            IDictionary<AdalTokenCacheKey, AdalResultWrapper> dictionary = AdalCacheOperations.Deserialize(Logger, LegacyCachePersistence.LoadCache());
            dictionary.Clear();
            LegacyCachePersistence.WriteCache(AdalCacheOperations.Serialize(Logger, dictionary));
        }

        void ITokenCacheInternal.ClearMsalCache()
        {
            _accessor.Clear();
        }
    }
}
<|MERGE_RESOLUTION|>--- conflicted
+++ resolved
@@ -404,60 +404,8 @@
 
         MsalIdTokenCacheItem ITokenCacheInternal.GetIdTokenCacheItem(MsalIdTokenCacheKey msalIdTokenCacheKey)
         {
-<<<<<<< HEAD
-            var cacheEvent = new CacheEvent(
-                CacheEvent.TokenCacheLookup,
-                telemetryId)
-            {
-                TokenType = type
-            };
-
-            using (ServiceBundle.TelemetryManager.CreateTelemetryHelper(cacheEvent))
-            {
-                TokenCacheNotificationArgs args = new TokenCacheNotificationArgs(this, ClientId, account, false);
-                await _semaphoreSlim.WaitAsync().ConfigureAwait(false);
-                try
-                {
-                    await OnBeforeAccessAsync(args).ConfigureAwait(false);
-
-                    loadingAction();
-
-                    await OnAfterAccessAsync(args).ConfigureAwait(false);
-                }
-                finally
-                {
-                    _semaphoreSlim.Release();
-                }
-            }
-        }
-
-        // TODO: no telemetry
-        async Task<MsalIdTokenCacheItem> ITokenCacheInternal.GetIdTokenCacheItemAsync(MsalIdTokenCacheKey msalIdTokenCacheKey, RequestContext requestContext)
-        {
-            await _semaphoreSlim.WaitAsync().ConfigureAwait(false);
-            try
-            {
-                TokenCacheNotificationArgs args = new TokenCacheNotificationArgs(this, ClientId, null, false);
-
-                await OnBeforeAccessAsync(args).ConfigureAwait(false);
-                try
-                {
-                    var idToken = _accessor.GetIdToken(msalIdTokenCacheKey);
-                    return idToken;
-                }
-                finally
-                {
-                    await OnAfterAccessAsync(args).ConfigureAwait(false);
-                }
-            }
-            finally
-            {
-                _semaphoreSlim.Release();
-            }
-=======
             var idToken = _accessor.GetIdToken(msalIdTokenCacheKey);
             return idToken;
->>>>>>> 5e24fd94
         }
 
         /// <remarks>
@@ -479,10 +427,6 @@
                 ClientId);
 
             // Multi-cloud support - must filter by env.
-<<<<<<< HEAD
-            // Avoid making a discovery
-=======
->>>>>>> 5e24fd94
             ISet<string> allEnvironmentsInCache = new HashSet<string>(
                 accountCacheItems.Select(aci => aci.Environment),
                 StringComparer.OrdinalIgnoreCase);
