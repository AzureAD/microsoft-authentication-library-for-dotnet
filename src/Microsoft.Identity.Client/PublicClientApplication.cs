--- conflicted
+++ resolved
@@ -364,11 +364,7 @@
         }
 
         private async Task<AuthenticationResult> AcquireTokenCommonAsync(Authority authority, IEnumerable<string> scope,
-<<<<<<< HEAD
-            IEnumerable<string> additionalScope, User user, UIBehavior behavior, string extraQueryParameters, UIParent parent)
-=======
-            IEnumerable<string> additionalScope, IUser user, UIBehavior behavior, string extraQueryParameters)
->>>>>>> b039b1f4
+            IEnumerable<string> additionalScope, IUser user, UIBehavior behavior, string extraQueryParameters, UIParent parent)
         {
 
             var requestParams = CreateRequestParameters(authority, scope, user, UserTokenCache);
@@ -380,12 +376,8 @@
             return await handler.RunAsync().ConfigureAwait(false);
         }
 
-<<<<<<< HEAD
         internal override AuthenticationRequestParameters CreateRequestParameters(Authority authority,
-            IEnumerable<string> scope, User user, TokenCache cache)
-=======
-        internal override AuthenticationRequestParameters CreateRequestParameters(Authority authority, IEnumerable<string> scope, IUser user, TokenCache cache)
->>>>>>> b039b1f4
+            IEnumerable<string> scope, IUser user, TokenCache cache)
         {
             AuthenticationRequestParameters parameters = base.CreateRequestParameters(authority, scope, user, cache);
             parameters.ClientId = ClientId;
