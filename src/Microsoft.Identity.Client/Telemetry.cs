--- conflicted
+++ resolved
@@ -80,25 +80,18 @@
    //         _receiver = r;
    //     }
 
-<<<<<<< HEAD
-   //     void ITelemetryReceiver.HandleTelemetryEvents(List<Dictionary<string, string>> events)
-   //     {
-   //         _receiver?.Invoke(events);
-   //     }
-=======
-        /// <summary>
-        ///     Checks if a delegate has been registered as a receiver
-        /// </summary>
-        public bool HasRegisteredReceiver()
-        {
-            return _receiver != null;
-        }
+        // /// <summary>
+        // ///     Checks if a delegate has been registered as a receiver
+        // /// </summary>
+        // public bool HasRegisteredReceiver()
+        // {
+        //     return _receiver != null;
+        // }
 
-        void ITelemetryReceiver.HandleTelemetryEvents(List<Dictionary<string, string>> events)
-        {
-            _receiver?.Invoke(events);
-        }
->>>>>>> 3cfd9a15
+        // void ITelemetryReceiver.HandleTelemetryEvents(List<Dictionary<string, string>> events)
+        // {
+        //     _receiver?.Invoke(events);
+        // }
 
    //     bool ITelemetryReceiver.OnlySendFailureTelemetry
    //     {
