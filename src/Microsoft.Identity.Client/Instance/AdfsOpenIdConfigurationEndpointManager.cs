﻿// Copyright (c) Microsoft Corporation. All rights reserved.
// Licensed under the MIT License.

using System;
using System.Globalization;
using System.Linq;
using System.Net;
using System.Net.Http;
using System.Threading.Tasks;
using Microsoft.Identity.Client.Core;
using Microsoft.Identity.Client.OAuth2;

namespace Microsoft.Identity.Client.Instance
{
    internal class AdfsOpenIdConfigurationEndpointManager : IOpenIdConfigurationEndpointManager
    {
        private readonly IServiceBundle _serviceBundle;

        public AdfsOpenIdConfigurationEndpointManager(IServiceBundle serviceBundle)
        {
            _serviceBundle = serviceBundle;
        }

        public async Task<string> ValidateAuthorityAndGetOpenIdDiscoveryEndpointAsync(
            AuthorityInfo authorityInfo,
            string userPrincipalName,
            RequestContext requestContext)
        {
            if (authorityInfo.ValidateAuthority)
            {
<<<<<<< HEAD
                string resource = string.Format(CultureInfo.InvariantCulture, "https://{0}", authorityInfo.Host);
                string webFingerUrl = Constants.FormatAdfsWebFingerUrl(authorityInfo.Host, resource);
             
=======
                DrsMetadataResponse drsResponse = await GetMetadataFromEnrollmentServerAsync(userPrincipalName, requestContext)
                                      .ConfigureAwait(false);

                if (drsResponse.IdentityProviderService?.PassiveAuthEndpoint == null)
                {
                    throw new MsalServiceException(
                        MsalError.MissingPassiveAuthEndpoint,
                        MsalErrorMessage.CannotFindTheAuthEndpont)
                    {
                        OAuth2Response = drsResponse
                    };
                }

                string resource = string.Format(CultureInfo.InvariantCulture, authorityInfo.CanonicalAuthority);
                string webFingerUrl = Constants.FormatAdfsWebFingerUrl(
                    drsResponse.IdentityProviderService.PassiveAuthEndpoint.Host,
                    resource);
>>>>>>> 9e62d330

                var httpResponse = await _serviceBundle.HttpManager.SendGetAsync(new Uri(webFingerUrl), null, requestContext)
                                                       .ConfigureAwait(false);

                if (httpResponse.StatusCode != HttpStatusCode.OK)
                {
                    throw new MsalServiceException(
                        MsalError.InvalidAuthority,
                        MsalErrorMessage.AuthorityValidationFailed)
                    {
                        HttpResponse = httpResponse
                    };
                }

                AdfsWebFingerResponse wfr = OAuth2Client.CreateResponse<AdfsWebFingerResponse>(httpResponse, requestContext, false);
                if (wfr.Links.FirstOrDefault(
                        a => a.Rel.Equals(Constants.DefaultRealm, StringComparison.OrdinalIgnoreCase) &&
                             a.Href.Equals(resource)) == null)
                {
                    throw new MsalClientException(
                        MsalError.InvalidAuthority,
                        MsalErrorMessage.InvalidAuthorityOpenId);
                }
            }

            return authorityInfo.CanonicalAuthority + Constants.WellKnownOpenIdConfigurationPath;
        }

    }
}<|MERGE_RESOLUTION|>--- conflicted
+++ resolved
@@ -28,29 +28,9 @@
         {
             if (authorityInfo.ValidateAuthority)
             {
-<<<<<<< HEAD
                 string resource = string.Format(CultureInfo.InvariantCulture, "https://{0}", authorityInfo.Host);
                 string webFingerUrl = Constants.FormatAdfsWebFingerUrl(authorityInfo.Host, resource);
              
-=======
-                DrsMetadataResponse drsResponse = await GetMetadataFromEnrollmentServerAsync(userPrincipalName, requestContext)
-                                      .ConfigureAwait(false);
-
-                if (drsResponse.IdentityProviderService?.PassiveAuthEndpoint == null)
-                {
-                    throw new MsalServiceException(
-                        MsalError.MissingPassiveAuthEndpoint,
-                        MsalErrorMessage.CannotFindTheAuthEndpont)
-                    {
-                        OAuth2Response = drsResponse
-                    };
-                }
-
-                string resource = string.Format(CultureInfo.InvariantCulture, authorityInfo.CanonicalAuthority);
-                string webFingerUrl = Constants.FormatAdfsWebFingerUrl(
-                    drsResponse.IdentityProviderService.PassiveAuthEndpoint.Host,
-                    resource);
->>>>>>> 9e62d330
 
                 var httpResponse = await _serviceBundle.HttpManager.SendGetAsync(new Uri(webFingerUrl), null, requestContext)
                                                        .ConfigureAwait(false);
