--- conflicted
+++ resolved
@@ -1,356 +1,162 @@
-<<<<<<< HEAD
-﻿// ------------------------------------------------------------------------------
-// 
-// Copyright (c) Microsoft Corporation.
-// All rights reserved.
-// 
-// This code is licensed under the MIT License.
-// 
-// Permission is hereby granted, free of charge, to any person obtaining a copy
-// of this software and associated documentation files(the "Software"), to deal
-// in the Software without restriction, including without limitation the rights
-// to use, copy, modify, merge, publish, distribute, sublicense, and / or sell
-// copies of the Software, and to permit persons to whom the Software is
-// furnished to do so, subject to the following conditions :
-// 
-// The above copyright notice and this permission notice shall be included in
-// all copies or substantial portions of the Software.
-// 
-// THE SOFTWARE IS PROVIDED "AS IS", WITHOUT WARRANTY OF ANY KIND, EXPRESS OR
-// IMPLIED, INCLUDING BUT NOT LIMITED TO THE WARRANTIES OF MERCHANTABILITY,
-// FITNESS FOR A PARTICULAR PURPOSE AND NONINFRINGEMENT.IN NO EVENT SHALL THE
-// AUTHORS OR COPYRIGHT HOLDERS BE LIABLE FOR ANY CLAIM, DAMAGES OR OTHER
-// LIABILITY, WHETHER IN AN ACTION OF CONTRACT, TORT OR OTHERWISE, ARISING FROM,
-// OUT OF OR IN CONNECTION WITH THE SOFTWARE OR THE USE OR OTHER DEALINGS IN
-// THE SOFTWARE.
-// 
-// ------------------------------------------------------------------------------
-
-using System;
-using System.Collections.Concurrent;
-using System.Collections.Generic;
-using System.Net.Http;
-using System.Threading.Tasks;
-using Microsoft.Identity.Client.AppConfig;
-using Microsoft.Identity.Client.Core;
-using Microsoft.Identity.Client.Exceptions;
-using Microsoft.Identity.Client.OAuth2;
-
-namespace Microsoft.Identity.Client.Instance
-{
-    internal class AuthorityEndpointResolutionManager : IAuthorityEndpointResolutionManager
-    {
-        private static readonly ConcurrentDictionary<string, AuthorityEndpointCacheEntry> EndpointCacheEntries =
-            new ConcurrentDictionary<string, AuthorityEndpointCacheEntry>();
-
-        private readonly IServiceBundle _serviceBundle;
-
-        public AuthorityEndpointResolutionManager(IServiceBundle serviceBundle, bool shouldClearCache = true)
-        {
-            _serviceBundle = serviceBundle;
-            if (shouldClearCache)
-            {
-                EndpointCacheEntries.Clear();
-            }
-        }
-
-        public async Task<AuthorityEndpoints> ResolveEndpointsAsync(
-            AuthorityInfo authorityInfo,
-            string userPrincipalName,
-            RequestContext requestContext)
-        {
-            if (TryGetCacheValue(authorityInfo, userPrincipalName, out var endpoints))
-            {
-                requestContext.Logger.Info("Resolving authority endpoints... Already resolved? - TRUE");
-                return endpoints;
-            }
-
-            requestContext.Logger.Info("Resolving authority endpoints... Already resolved? - FALSE");
-
-            var authorityUri = new Uri(authorityInfo.CanonicalAuthority);
-            string path = authorityUri.AbsolutePath.Substring(1);
-            string tenant = path.Substring(0, path.IndexOf("/", StringComparison.Ordinal));
-            bool isTenantless = Authority.TenantlessTenantNames.Contains(tenant.ToLowerInvariant());
-
-            // TODO: where is the value in this log message?  we have a bunch of code supporting printing just this out...
-            requestContext.Logger.Info("Is Authority tenantless? - " + isTenantless);
-
-            var endpointManager = OpenIdConfigurationEndpointManagerFactory.Create(authorityInfo, _serviceBundle);
-
-            string openIdConfigurationEndpoint = await endpointManager.GetOpenIdConfigurationEndpointAsync(
-                                                     authorityInfo,
-                                                     userPrincipalName,
-                                                     requestContext).ConfigureAwait(false);
-
-            // Discover endpoints via openid-configuration
-            var edr = await DiscoverEndpointsAsync(openIdConfigurationEndpoint, requestContext).ConfigureAwait(false);
-
-            if (string.IsNullOrEmpty(edr.AuthorizationEndpoint))
-            {
-                throw MsalExceptionFactory.GetClientException(
-                    MsalError.TenantDiscoveryFailedError,
-                    "Authorize endpoint was not found in the openid configuration");
-            }
-
-            if (string.IsNullOrEmpty(edr.TokenEndpoint))
-            {
-                throw MsalExceptionFactory.GetClientException(
-                    MsalError.TenantDiscoveryFailedError,
-                    "Token endpoint was not found in the openid configuration");
-            }
-
-            if (string.IsNullOrEmpty(edr.Issuer))
-            {
-                throw MsalExceptionFactory.GetClientException(
-                    MsalError.TenantDiscoveryFailedError,
-                    "Issuer was not found in the openid configuration");
-            }
-
-            endpoints = new AuthorityEndpoints(
-                edr.AuthorizationEndpoint.Replace("{tenant}", tenant),
-                edr.TokenEndpoint.Replace("{tenant}", tenant),
-                edr.Issuer.Replace("{tenant}", tenant));
-
-            Add(authorityInfo, userPrincipalName, endpoints);
-            return endpoints;
-        }
-
-        private bool TryGetCacheValue(AuthorityInfo authorityInfo, string userPrincipalName, out AuthorityEndpoints endpoints)
-        {
-            endpoints = null;
-
-            if (!EndpointCacheEntries.TryGetValue(authorityInfo.CanonicalAuthority, out var cacheEntry))
-            {
-                return false;
-            }
-
-            if (authorityInfo.AuthorityType != AuthorityType.Adfs)
-            {
-                endpoints = cacheEntry.Endpoints;
-                return true;
-            }
-
-            if (!cacheEntry.ValidForDomainsList.Contains(AdfsUpnHelper.GetDomainFromUpn(userPrincipalName)))
-            {
-                return false;
-            }
-
-            endpoints = cacheEntry.Endpoints;
-            return true;
-        }
-
-        private void Add(AuthorityInfo authorityInfo, string userPrincipalName, AuthorityEndpoints endpoints)
-        {
-            var updatedCacheEntry = new AuthorityEndpointCacheEntry(endpoints);
-
-            if (authorityInfo.AuthorityType == AuthorityType.Adfs)
-            {
-                // Since we're here, we've made a call to the backend.  We want to ensure we're caching
-                // the latest values from the server.
-                if (EndpointCacheEntries.TryGetValue(authorityInfo.CanonicalAuthority, out var cacheEntry))
-                {
-                    foreach (string s in cacheEntry.ValidForDomainsList)
-                    {
-                        updatedCacheEntry.ValidForDomainsList.Add(s);
-                    }
-                }
-
-                if(!string.IsNullOrEmpty(userPrincipalName))
-                {
-                    updatedCacheEntry.ValidForDomainsList.Add(AdfsUpnHelper.GetDomainFromUpn(userPrincipalName));
-                }    
-            }
-
-            EndpointCacheEntries.TryAdd(authorityInfo.CanonicalAuthority, updatedCacheEntry);
-        }
-
-        private async Task<TenantDiscoveryResponse> DiscoverEndpointsAsync(
-            string openIdConfigurationEndpoint,
-            RequestContext requestContext)
-        {
-            var client = new OAuth2Client(requestContext.Logger, _serviceBundle.HttpManager, _serviceBundle.TelemetryManager);
-            return await client.ExecuteRequestAsync<TenantDiscoveryResponse>(
-                       new Uri(openIdConfigurationEndpoint),
-                       HttpMethod.Get,
-                       requestContext).ConfigureAwait(false);
-        }
-
-        private class AuthorityEndpointCacheEntry
-        {
-            public AuthorityEndpointCacheEntry(AuthorityEndpoints endpoints)
-            {
-                Endpoints = endpoints;
-            }
-
-            public AuthorityEndpoints Endpoints { get; }
-            public HashSet<string> ValidForDomainsList { get; } = new HashSet<string>();
-        }
-    }
-=======
-﻿// Copyright (c) Microsoft Corporation. All rights reserved.
-// Licensed under the MIT License.
-
-using System;
-using System.Collections.Concurrent;
-using System.Collections.Generic;
-using System.Net.Http;
-using System.Threading.Tasks;
-using Microsoft.Identity.Client.Core;
-using Microsoft.Identity.Client.OAuth2;
-
-namespace Microsoft.Identity.Client.Instance
-{
-    internal class AuthorityEndpointResolutionManager : IAuthorityEndpointResolutionManager
-    {
-        private static readonly ConcurrentDictionary<string, AuthorityEndpointCacheEntry> s_endpointCacheEntries =
-            new ConcurrentDictionary<string, AuthorityEndpointCacheEntry>();
-
-        private readonly IServiceBundle _serviceBundle;
-
-        public AuthorityEndpointResolutionManager(IServiceBundle serviceBundle, bool shouldClearCache = true)
-        {
-            _serviceBundle = serviceBundle;
-            if (shouldClearCache)
-            {
-                s_endpointCacheEntries.Clear();
-            }
-        }
-
-        public async Task<AuthorityEndpoints> ResolveEndpointsAsync(
-            AuthorityInfo authorityInfo,
-            string userPrincipalName,
-            RequestContext requestContext)
-        {
-            if (authorityInfo.AuthorityType == AuthorityType.Adfs && string.IsNullOrEmpty(userPrincipalName))
-            {
-                throw new MsalClientException(
-                    MsalError.UpnRequired,
-                    MsalErrorMessage.UpnRequiredForAuthroityValidation);
-            }
-
-            if (TryGetCacheValue(authorityInfo, userPrincipalName, out var endpoints))
-            {
-                requestContext.Logger.Info("Resolving authority endpoints... Already resolved? - TRUE");
-                return endpoints;
-            }
-
-            requestContext.Logger.Info("Resolving authority endpoints... Already resolved? - FALSE");
-
-            var authorityUri = new Uri(authorityInfo.CanonicalAuthority);
-            string path = authorityUri.AbsolutePath.Substring(1);
-            string tenant = path.Substring(0, path.IndexOf("/", StringComparison.Ordinal));
-            bool isTenantless = Authority.TenantlessTenantNames.Contains(tenant);
-
-            // TODO: where is the value in this log message?  we have a bunch of code supporting printing just this out...
-            requestContext.Logger.Info("Is Authority tenantless? - " + isTenantless);
-
-            var endpointManager = OpenIdConfigurationEndpointManagerFactory.Create(authorityInfo, _serviceBundle);
-
-            string openIdConfigurationEndpoint = await endpointManager.ValidateAuthorityAndGetOpenIdDiscoveryEndpointAsync(
-                                                     authorityInfo,
-                                                     userPrincipalName,
-                                                     requestContext).ConfigureAwait(false);
-
-            // Discover endpoints via openid-configuration
-            var edr = await DiscoverEndpointsAsync(openIdConfigurationEndpoint, requestContext).ConfigureAwait(false);
-
-            if (string.IsNullOrEmpty(edr.AuthorizationEndpoint))
-            {
-                throw new MsalClientException(
-                    MsalError.TenantDiscoveryFailedError,
-                    "Authorize endpoint was not found in the openid configuration");
-            }
-
-            if (string.IsNullOrEmpty(edr.TokenEndpoint))
-            {
-                throw new MsalClientException(
-                    MsalError.TenantDiscoveryFailedError,
-                    "Token endpoint was not found in the openid configuration");
-            }
-
-            if (string.IsNullOrEmpty(edr.Issuer))
-            {
-                throw new MsalClientException(
-                    MsalError.TenantDiscoveryFailedError,
-                    "Issuer was not found in the openid configuration");
-            }
-
-            endpoints = new AuthorityEndpoints(
-                edr.AuthorizationEndpoint.Replace("{tenant}", tenant),
-                edr.TokenEndpoint.Replace("{tenant}", tenant),
-                edr.Issuer.Replace("{tenant}", tenant));
-
-            Add(authorityInfo, userPrincipalName, endpoints);
-            return endpoints;
-        }
-
-        private bool TryGetCacheValue(AuthorityInfo authorityInfo, string userPrincipalName, out AuthorityEndpoints endpoints)
-        {
-            endpoints = null;
-
-            if (!s_endpointCacheEntries.TryGetValue(authorityInfo.CanonicalAuthority, out var cacheEntry))
-            {
-                return false;
-            }
-
-            if (authorityInfo.AuthorityType != AuthorityType.Adfs)
-            {
-                endpoints = cacheEntry.Endpoints;
-                return true;
-            }
-
-            if (!cacheEntry.ValidForDomainsList.Contains(AdfsUpnHelper.GetDomainFromUpn(userPrincipalName)))
-            {
-                return false;
-            }
-
-            endpoints = cacheEntry.Endpoints;
-            return true;
-        }
-
-        private void Add(AuthorityInfo authorityInfo, string userPrincipalName, AuthorityEndpoints endpoints)
-        {
-            var updatedCacheEntry = new AuthorityEndpointCacheEntry(endpoints);
-
-            if (authorityInfo.AuthorityType == AuthorityType.Adfs)
-            {
-                // Since we're here, we've made a call to the backend.  We want to ensure we're caching
-                // the latest values from the server.
-                if (s_endpointCacheEntries.TryGetValue(authorityInfo.CanonicalAuthority, out var cacheEntry))
-                {
-                    foreach (string s in cacheEntry.ValidForDomainsList)
-                    {
-                        updatedCacheEntry.ValidForDomainsList.Add(s);
-                    }
-                }
-
-                updatedCacheEntry.ValidForDomainsList.Add(AdfsUpnHelper.GetDomainFromUpn(userPrincipalName));
-            }
-
-            s_endpointCacheEntries.TryAdd(authorityInfo.CanonicalAuthority, updatedCacheEntry);
-        }
-
-        private async Task<TenantDiscoveryResponse> DiscoverEndpointsAsync(
-            string openIdConfigurationEndpoint,
-            RequestContext requestContext)
-        {
-            var client = new OAuth2Client(requestContext.Logger, _serviceBundle.HttpManager, _serviceBundle.TelemetryManager);
-            return await client.ExecuteRequestAsync<TenantDiscoveryResponse>(
-                       new Uri(openIdConfigurationEndpoint),
-                       HttpMethod.Get,
-                       requestContext).ConfigureAwait(false);
-        }
-
-        private class AuthorityEndpointCacheEntry
-        {
-            public AuthorityEndpointCacheEntry(AuthorityEndpoints endpoints)
-            {
-                Endpoints = endpoints;
-            }
-
-            public AuthorityEndpoints Endpoints { get; }
-            public HashSet<string> ValidForDomainsList { get; } = new HashSet<string>();
-        }
-    }
->>>>>>> 9e62d330
-}+// Copyright (c) Microsoft Corporation. All rights reserved.
+// Licensed under the MIT License.
+
+using System;
+using System.Collections.Concurrent;
+using System.Collections.Generic;
+using System.Net.Http;
+using System.Threading.Tasks;
+using Microsoft.Identity.Client.Core;
+using Microsoft.Identity.Client.OAuth2;
+
+namespace Microsoft.Identity.Client.Instance
+{
+    internal class AuthorityEndpointResolutionManager : IAuthorityEndpointResolutionManager
+    {
+        private static readonly ConcurrentDictionary<string, AuthorityEndpointCacheEntry> s_endpointCacheEntries =
+            new ConcurrentDictionary<string, AuthorityEndpointCacheEntry>();
+
+        private readonly IServiceBundle _serviceBundle;
+
+        public AuthorityEndpointResolutionManager(IServiceBundle serviceBundle, bool shouldClearCache = true)
+        {
+            _serviceBundle = serviceBundle;
+            if (shouldClearCache)
+            {
+                s_endpointCacheEntries.Clear();
+            }
+        }
+
+        public async Task<AuthorityEndpoints> ResolveEndpointsAsync(
+            AuthorityInfo authorityInfo,
+            string userPrincipalName,
+            RequestContext requestContext)
+        {
+            if (TryGetCacheValue(authorityInfo, userPrincipalName, out var endpoints))
+            {
+                requestContext.Logger.Info("Resolving authority endpoints... Already resolved? - TRUE");
+                return endpoints;
+            }
+
+            requestContext.Logger.Info("Resolving authority endpoints... Already resolved? - FALSE");
+
+            var authorityUri = new Uri(authorityInfo.CanonicalAuthority);
+            string path = authorityUri.AbsolutePath.Substring(1);
+            string tenant = path.Substring(0, path.IndexOf("/", StringComparison.Ordinal));
+            bool isTenantless = Authority.TenantlessTenantNames.Contains(tenant);
+
+            // TODO: where is the value in this log message?  we have a bunch of code supporting printing just this out...
+            requestContext.Logger.Info("Is Authority tenantless? - " + isTenantless);
+
+            var endpointManager = OpenIdConfigurationEndpointManagerFactory.Create(authorityInfo, _serviceBundle);
+
+            string openIdConfigurationEndpoint = await endpointManager.ValidateAuthorityAndGetOpenIdDiscoveryEndpointAsync(
+                                                     authorityInfo,
+                                                     userPrincipalName,
+                                                     requestContext).ConfigureAwait(false);
+
+            // Discover endpoints via openid-configuration
+            var edr = await DiscoverEndpointsAsync(openIdConfigurationEndpoint, requestContext).ConfigureAwait(false);
+
+            if (string.IsNullOrEmpty(edr.AuthorizationEndpoint))
+            {
+                throw new MsalClientException(
+                    MsalError.TenantDiscoveryFailedError,
+                    "Authorize endpoint was not found in the openid configuration");
+            }
+
+            if (string.IsNullOrEmpty(edr.TokenEndpoint))
+            {
+                throw new MsalClientException(
+                    MsalError.TenantDiscoveryFailedError,
+                    "Token endpoint was not found in the openid configuration");
+            }
+
+            if (string.IsNullOrEmpty(edr.Issuer))
+            {
+                throw new MsalClientException(
+                    MsalError.TenantDiscoveryFailedError,
+                    "Issuer was not found in the openid configuration");
+            }
+
+            endpoints = new AuthorityEndpoints(
+                edr.AuthorizationEndpoint.Replace("{tenant}", tenant),
+                edr.TokenEndpoint.Replace("{tenant}", tenant),
+                edr.Issuer.Replace("{tenant}", tenant));
+
+            Add(authorityInfo, userPrincipalName, endpoints);
+            return endpoints;
+        }
+
+        private bool TryGetCacheValue(AuthorityInfo authorityInfo, string userPrincipalName, out AuthorityEndpoints endpoints)
+        {
+            endpoints = null;
+
+            if (!s_endpointCacheEntries.TryGetValue(authorityInfo.CanonicalAuthority, out var cacheEntry))
+            {
+                return false;
+            }
+
+            if (authorityInfo.AuthorityType != AuthorityType.Adfs)
+            {
+                endpoints = cacheEntry.Endpoints;
+                return true;
+            }
+
+            if (!cacheEntry.ValidForDomainsList.Contains(AdfsUpnHelper.GetDomainFromUpn(userPrincipalName)))
+            {
+                return false;
+            }
+
+            endpoints = cacheEntry.Endpoints;
+            return true;
+        }
+
+        private void Add(AuthorityInfo authorityInfo, string userPrincipalName, AuthorityEndpoints endpoints)
+        {
+            var updatedCacheEntry = new AuthorityEndpointCacheEntry(endpoints);
+
+            if (authorityInfo.AuthorityType == AuthorityType.Adfs)
+            {
+                // Since we're here, we've made a call to the backend.  We want to ensure we're caching
+                // the latest values from the server.
+                if (s_endpointCacheEntries.TryGetValue(authorityInfo.CanonicalAuthority, out var cacheEntry))
+                {
+                    foreach (string s in cacheEntry.ValidForDomainsList)
+                    {
+                        updatedCacheEntry.ValidForDomainsList.Add(s);
+                    }
+                }
+
+                if(!string.IsNullOrEmpty(userPrincipalName))
+                {
+                    updatedCacheEntry.ValidForDomainsList.Add(AdfsUpnHelper.GetDomainFromUpn(userPrincipalName));
+                }    
+            }
+
+            s_endpointCacheEntries.TryAdd(authorityInfo.CanonicalAuthority, updatedCacheEntry);
+        }
+
+        private async Task<TenantDiscoveryResponse> DiscoverEndpointsAsync(
+            string openIdConfigurationEndpoint,
+            RequestContext requestContext)
+        {
+            var client = new OAuth2Client(requestContext.Logger, _serviceBundle.HttpManager, _serviceBundle.TelemetryManager);
+            return await client.ExecuteRequestAsync<TenantDiscoveryResponse>(
+                       new Uri(openIdConfigurationEndpoint),
+                       HttpMethod.Get,
+                       requestContext).ConfigureAwait(false);
+        }
+
+        private class AuthorityEndpointCacheEntry
+        {
+            public AuthorityEndpointCacheEntry(AuthorityEndpoints endpoints)
+            {
+                Endpoints = endpoints;
+            }
+
+            public AuthorityEndpoints Endpoints { get; }
+            public HashSet<string> ValidForDomainsList { get; } = new HashSet<string>();
+        }
+    }
+}