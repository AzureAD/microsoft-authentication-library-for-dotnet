﻿// Copyright (c) Microsoft Corporation. All rights reserved.
// Licensed under the MIT License.

using System;
using System.Collections.Generic;
using System.Threading.Tasks;
using Microsoft.Identity.Client.Core;

namespace Microsoft.Identity.Client.Instance
{
    internal abstract class Authority
    {
        internal static readonly HashSet<string> TenantlessTenantNames = new HashSet<string>(
            new[]
            {
                "common",
                "organizations",
                "consumers"
            },
            StringComparer.OrdinalIgnoreCase);

        protected Authority(IServiceBundle serviceBundle, AuthorityInfo authorityInfo)
        {
            ServiceBundle = serviceBundle;
            AuthorityInfo = authorityInfo;
        }

        public AuthorityInfo AuthorityInfo { get; }

        protected IServiceBundle ServiceBundle { get; }

        public static Authority CreateAuthorityWithOverride(IServiceBundle serviceBundle, AuthorityInfo authorityInfo)
        {
            switch (authorityInfo.AuthorityType)
            {
            case AuthorityType.Adfs:
<<<<<<< HEAD
                return new AdfsAuthority(serviceBundle, authorityInfo);
=======
                throw new MsalClientException(
                    MsalError.InvalidAuthorityType,
                    "ADFS is not a supported authority");
>>>>>>> 9e62d330

            case AuthorityType.B2C:
                CheckB2CAuthorityHost(serviceBundle, authorityInfo);
                return new B2CAuthority(serviceBundle, authorityInfo);

            case AuthorityType.Aad:
                return new AadAuthority(serviceBundle, authorityInfo);

            default:
                throw new MsalClientException(
                    MsalError.InvalidAuthorityType,
                    "Unsupported authority type");
            }
        }

        public static Authority CreateAuthority(IServiceBundle serviceBundle, string authority, bool validateAuthority = false)
        {
            return CreateAuthorityWithOverride(
                serviceBundle,
                AuthorityInfo.FromAuthorityUri(authority, validateAuthority));
        }

        public static Authority CreateAuthority(IServiceBundle serviceBundle)
        {
            return CreateAuthorityWithOverride(serviceBundle, serviceBundle.Config.AuthorityInfo);
        }

        internal virtual Task UpdateCanonicalAuthorityAsync(RequestContext requestContext)
        {
            return Task.FromResult(0);
        }

        internal static string GetFirstPathSegment(string authority)
        {
            var uri = new Uri(authority);
            if (uri.Segments.Length > 1)
            {
                return uri.Segments[1].TrimEnd('/');
            }
            return string.Empty;
        }

        internal static AuthorityType GetAuthorityType(string authority)
        {
            string firstPathSegment = GetFirstPathSegment(authority);

            if (string.Equals(firstPathSegment, "adfs", StringComparison.OrdinalIgnoreCase))
            {
                return AuthorityType.Adfs;
            }
            else if (string.Equals(firstPathSegment, B2CAuthority.Prefix, StringComparison.OrdinalIgnoreCase))
            {
                return AuthorityType.B2C;
            }
            else
            {
                return AuthorityType.Aad;
            }
        }

        internal abstract string GetTenantId();

        internal abstract void UpdateTenantId(string tenantId);

        internal bool IsTenantless
        {
            get
            {
                string tenantId = GetTenantId();
                return TenantlessTenantNames.Contains(tenantId);
            }
        }

        internal static string CreateAuthorityUriWithHost(string authority, string host)
        {
            var uriBuilder = new UriBuilder(authority)
            {
                Host = host
            };

            return uriBuilder.Uri.AbsoluteUri;
        }

        private static void CheckB2CAuthorityHost(IServiceBundle serviceBundle, AuthorityInfo authorityInfo)
        {
            if (serviceBundle.Config.AuthorityInfo.Host != authorityInfo.Host)
            {
                throw new MsalClientException(MsalError.B2CAuthorityHostMismatch, MsalErrorMessage.B2CAuthorityHostMisMatch);
            }
        }

        internal static string GetEnviroment(string authority)
        {
            return new Uri(authority).Host;
        }
    }
}<|MERGE_RESOLUTION|>--- conflicted
+++ resolved
@@ -34,13 +34,7 @@
             switch (authorityInfo.AuthorityType)
             {
             case AuthorityType.Adfs:
-<<<<<<< HEAD
                 return new AdfsAuthority(serviceBundle, authorityInfo);
-=======
-                throw new MsalClientException(
-                    MsalError.InvalidAuthorityType,
-                    "ADFS is not a supported authority");
->>>>>>> 9e62d330
 
             case AuthorityType.B2C:
                 CheckB2CAuthorityHost(serviceBundle, authorityInfo);
