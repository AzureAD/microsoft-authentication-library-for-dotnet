--- conflicted
+++ resolved
@@ -274,10 +274,7 @@
 
         public const string MsalExceptionFailedToParse = "Attempted to deserialize an MsalException but the type was unknown.";
 
-<<<<<<< HEAD
         public const string MatsAndTelemetryCallbackCannotBeConfiguredSimultaneously = "MATS cannot be configured at the same time as a TelemetryCallback is provided.  These are mututally exclusive.";
-=======
         public const string AkaMsmsalnet3BreakingChanges = "See https://aka.ms/msal-net-3-breaking-changes";
->>>>>>> 0044cb1d
     }
 }