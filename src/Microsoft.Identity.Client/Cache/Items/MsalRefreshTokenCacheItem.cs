﻿// Copyright (c) Microsoft Corporation. All rights reserved.
// Licensed under the MIT License.

using System.Runtime.Serialization;
using Microsoft.Identity.Client.Cache.Keys;
using Microsoft.Identity.Client.OAuth2;
using Microsoft.Identity.Client.Utils;
using Microsoft.Identity.Json.Linq;

namespace Microsoft.Identity.Client.Cache.Items
{
    internal class MsalRefreshTokenCacheItem : MsalCredentialCacheItemBase
    {
        internal MsalRefreshTokenCacheItem()
        {
            CredentialType = StorageJsonValues.CredentialTypeRefreshToken;
        }
<<<<<<< HEAD
        internal MsalRefreshTokenCacheItem(string environment, string clientId, MsalTokenResponse response, string userId=null) :
            this(environment, clientId, response.RefreshToken, response.ClientInfo, userId)
=======

        internal MsalRefreshTokenCacheItem(
            string environment,
            string clientId,
            MsalTokenResponse response)
            : this(environment, clientId, response.RefreshToken, response.ClientInfo, response.FamilyId)
>>>>>>> 9e62d330
        {
        }


        internal MsalRefreshTokenCacheItem(
            string environment,
            string clientId,
            string secret,
            string rawClientInfo,
<<<<<<< HEAD
            string userId = null)
=======
            string familyId = null)
>>>>>>> 9e62d330
            : this()
        {
            ClientId = clientId;
            Environment = environment;
            Secret = secret;
            RawClientInfo = rawClientInfo;
            FamilyId = familyId;

            //Adfs does not send back client info, so HomeAccountId must be explicitly set
            HomeAccountId = userId;
            InitUserIdentifier();
        }

        /// <summary>
        /// Optional. A value here means the token in an FRT.
        /// </summary>
        public string FamilyId { get; set; }

        /// <summary>
        /// Family Refresh Tokens, can be used for all clients part of the family
        /// </summary>
        public bool IsFRT => !string.IsNullOrEmpty(FamilyId);

        internal MsalRefreshTokenCacheKey GetKey()
        {
            return new MsalRefreshTokenCacheKey(Environment, ClientId, HomeAccountId, FamilyId);
        }

        internal static MsalRefreshTokenCacheItem FromJsonString(string json)
        {
            if (string.IsNullOrWhiteSpace(json))
            {
                return null;
            }

            return FromJObject(JObject.Parse(json));
        }

        internal static MsalRefreshTokenCacheItem FromJObject(JObject j)
        {
            var item = new MsalRefreshTokenCacheItem();
            item.FamilyId = JsonUtils.ExtractExistingOrEmptyString(j, StorageJsonKeys.FamilyId);

            item.PopulateFieldsFromJObject(j);

            return item;
        }

        internal override JObject ToJObject()
        {
            var json = base.ToJObject();

            json[StorageJsonKeys.FamilyId] = FamilyId;

            return json;
        }

        internal string ToJsonString()
        {
            return ToJObject().ToString();
        }
    }
}<|MERGE_RESOLUTION|>--- conflicted
+++ resolved
@@ -15,17 +15,13 @@
         {
             CredentialType = StorageJsonValues.CredentialTypeRefreshToken;
         }
-<<<<<<< HEAD
-        internal MsalRefreshTokenCacheItem(string environment, string clientId, MsalTokenResponse response, string userId=null) :
-            this(environment, clientId, response.RefreshToken, response.ClientInfo, userId)
-=======
 
         internal MsalRefreshTokenCacheItem(
             string environment,
             string clientId,
-            MsalTokenResponse response)
-            : this(environment, clientId, response.RefreshToken, response.ClientInfo, response.FamilyId)
->>>>>>> 9e62d330
+            MsalTokenResponse response,
+            string userId=null)
+            : this(environment, clientId, response.RefreshToken, response.ClientInfo, response.FamilyId, userId)
         {
         }
 
@@ -35,11 +31,8 @@
             string clientId,
             string secret,
             string rawClientInfo,
-<<<<<<< HEAD
+            string familyId = null,
             string userId = null)
-=======
-            string familyId = null)
->>>>>>> 9e62d330
             : this()
         {
             ClientId = clientId;
