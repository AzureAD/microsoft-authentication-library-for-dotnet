--- conflicted
+++ resolved
@@ -77,18 +77,13 @@
             HomeAccountId = userId;
             InitUserIdentifier();
         }
-
-<<<<<<< HEAD
-        [DataMember(Name = "realm")]
-        internal string TenantId { get; set; }
+
     
         internal bool IsAdfs { get; set; }
-=======
         internal string TenantId { get; set; }
->>>>>>> 67ac7d85
 
         internal string Authority =>
-                                    IsAdfs ? string.Format(CultureInfo.InvariantCulture, "https://{0}/{1}/", Environment, "adfs") :
+                                    IsAdfs ? string.Format(CultureInfo.InvariantCulture, "https://{0}/{1}/", Environment, "adfs") :
                                     string.Format(CultureInfo.InvariantCulture, "https://{0}/{1}/", Environment, TenantId ?? "common");
 
         internal IdToken IdToken => IdToken.Parse(Secret);
