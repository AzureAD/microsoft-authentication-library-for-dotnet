--- conflicted
+++ resolved
@@ -42,24 +42,13 @@
             CredentialType = StorageJsonValues.CredentialTypeAccessToken;
         }
 
-<<<<<<< HEAD
-        internal MsalAccessTokenCacheItem
-            (string environment, string clientId, MsalTokenResponse response, string tenantId, string userId=null) :
 
-            this(environment, clientId, response.TokenType, response.Scope,
-                 tenantId, response.AccessToken, response.AccessTokenExpiresOn, response.AccessTokenExtendedExpiresOn, response.ClientInfo, userId)
-        {
-        }
-
-        internal MsalAccessTokenCacheItem
-            (string environment, string clientId, string tokenType, string scopes,
-             string tenantId, string secret, DateTimeOffset accessTokenExpiresOn, DateTimeOffset accessTokenExtendedExpiresOn, string rawClientInfo, string userId=null) : this()
-=======
         internal MsalAccessTokenCacheItem(
             string environment,
             string clientId,
             MsalTokenResponse response,
-            string tenantId)
+            string tenantId,
+            string userId = null)
             : this(
                 environment,
                 clientId,
@@ -68,7 +57,8 @@
                 response.AccessToken,
                 response.AccessTokenExpiresOn,
                 response.AccessTokenExtendedExpiresOn,
-                response.ClientInfo)
+                response.ClientInfo,
+                userId)
         {
         }
 
@@ -80,9 +70,9 @@
             string secret,
             DateTimeOffset accessTokenExpiresOn,
             DateTimeOffset accessTokenExtendedExpiresOn,
-            string rawClientInfo)
+            string rawClientInfo,
+            string userId = null)
             : this()
->>>>>>> 67ac7d85
         {
             Environment = environment;
             ClientId = clientId;
@@ -109,20 +99,14 @@
         internal string ExpiresOnUnixTimestamp { get; set; }
         internal string ExtendedExpiresOnUnixTimestamp { get; set; }
         public string UserAssertionHash { get; set; }
+ 
 
-        internal string Authority =>
-            string.Format(CultureInfo.InvariantCulture, "https://{0}/{1}/", Environment, TenantId ?? "common");
-
-<<<<<<< HEAD
-        [DataMember(Name = "authority_type")]
         internal bool IsAdfs { get; set; }
 
         internal string Authority =>
-                                    IsAdfs ? string.Format(CultureInfo.InvariantCulture, "https://{0}/{1}/", Environment, "adfs") :
+                                    IsAdfs ? string.Format(CultureInfo.InvariantCulture, "https://{0}/{1}/", Environment, "adfs") :
                                     string.Format(CultureInfo.InvariantCulture, "https://{0}/{1}/", Environment, TenantId ?? "common");
 
-=======
->>>>>>> 67ac7d85
         internal SortedSet<string> ScopeSet => ScopeHelper.ConvertStringToLowercaseSortedSet(NormalizedScopes);
 
         internal DateTimeOffset ExpiresOn => CoreHelpers.UnixTimestampStringToDateTime(ExpiresOnUnixTimestamp);
