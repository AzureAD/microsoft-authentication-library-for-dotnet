﻿// Copyright (c) Microsoft Corporation. All rights reserved.
// Licensed under the MIT License.

using System;
using System.Collections.Generic;
using System.Diagnostics;
using System.Diagnostics.Tracing;
using System.Globalization;
using System.Linq;
using System.Text;
using System.Threading.Tasks;
using Microsoft.Identity.Client.AuthScheme.Bearer;
using Microsoft.Identity.Client.Cache;
using Microsoft.Identity.Client.Cache.Items;
using Microsoft.Identity.Client.Cache.Keys;
using Microsoft.Identity.Client.Core;
using Microsoft.Identity.Client.Instance;
using Microsoft.Identity.Client.Instance.Discovery;
using Microsoft.Identity.Client.Internal;
using Microsoft.Identity.Client.Internal.Requests;
using Microsoft.Identity.Client.OAuth2;
using Microsoft.Identity.Client.TelemetryCore.Internal.Events;
using Microsoft.Identity.Client.Utils;

namespace Microsoft.Identity.Client
{
    /// <summary>
    /// IMPORTANT: this class is performance critical; any changes must be benchmarked using Microsoft.Identity.Test.Performance.
    /// More information about how to test and what data to look for is in https://aka.ms/msal-net-performance-testing.
    /// </summary>
    public sealed partial class TokenCache : ITokenCacheInternal
    {
        #region SaveTokenResponse
        async Task<Tuple<MsalAccessTokenCacheItem, MsalIdTokenCacheItem, Account>> ITokenCacheInternal.SaveTokenResponseAsync(
            AuthenticationRequestParameters requestParams,
            MsalTokenResponse response)
        {
            var logger = requestParams.RequestContext.Logger;
            response.Log(logger, LogLevel.Verbose);

            MsalAccessTokenCacheItem msalAccessTokenCacheItem = null;
            MsalRefreshTokenCacheItem msalRefreshTokenCacheItem = null;
            MsalIdTokenCacheItem msalIdTokenCacheItem = null;
            MsalAccountCacheItem msalAccountCacheItem = null;

            IdToken idToken = IdToken.Parse(response.IdToken);
            if (idToken == null)
            {
                logger.Info("ID Token not present in response. ");
            }

            var tenantId = TokenResponseHelper.GetTenantId(idToken, requestParams);

            bool isAdfsAuthority = requestParams.AuthorityInfo.AuthorityType == AuthorityType.Adfs;
            bool isAadAuthority = requestParams.AuthorityInfo.AuthorityType == AuthorityType.Aad;
            string preferredUsername = TokenResponseHelper.GetPreferredUsernameFromIdToken(isAdfsAuthority, idToken);
            string username = isAdfsAuthority ? idToken?.Upn : preferredUsername;
            string homeAccountId = TokenResponseHelper.GetHomeAccountId(requestParams, response, idToken);
            string suggestedWebCacheKey = CacheKeyFactory.GetExternalCacheKeyFromResponse(requestParams, homeAccountId);

            // Do a full instance discovery when saving tokens (if not cached),
            // so that the PreferredNetwork environment is up to date.
            InstanceDiscoveryMetadataEntry instanceDiscoveryMetadata =
                await requestParams.AuthorityManager.GetInstanceDiscoveryEntryAsync().ConfigureAwait(false);

            #region Create Cache Objects
            if (!string.IsNullOrEmpty(response.AccessToken))
            {
                msalAccessTokenCacheItem =
                    new MsalAccessTokenCacheItem(
                        instanceDiscoveryMetadata.PreferredCache,
                        requestParams.AppConfig.ClientId,
                        response,
                        tenantId,
                        homeAccountId,
                        requestParams.AuthenticationScheme.KeyId,
                        CacheKeyFactory.GetOboKey(requestParams.LongRunningOboCacheKey, requestParams.UserAssertion));
            }

            if (!string.IsNullOrEmpty(response.RefreshToken))
            {
                Debug.Assert(
                    requestParams.ApiId != ApiEvent.ApiIds.AcquireTokenForClient,
                    "client_credentials flow should not receive a refresh token");

                msalRefreshTokenCacheItem = new MsalRefreshTokenCacheItem(
                                    instanceDiscoveryMetadata.PreferredCache,
                                    requestParams.AppConfig.ClientId,
                                    response,
                                    homeAccountId)
                {
                    OboCacheKey = CacheKeyFactory.GetOboKey(requestParams.LongRunningOboCacheKey, requestParams.UserAssertion),
                };

                if (!_featureFlags.IsFociEnabled)
                {
                    msalRefreshTokenCacheItem.FamilyId = null;
                }
            }

            Account account = null;
            if (idToken != null)
            {
                Debug.Assert(
                    requestParams.ApiId != ApiEvent.ApiIds.AcquireTokenForClient,
                    "client_credentials flow should not receive an ID token");

                msalIdTokenCacheItem = new MsalIdTokenCacheItem(
                    instanceDiscoveryMetadata.PreferredCache,
                    requestParams.AppConfig.ClientId,
                    response,
                    tenantId,
                    homeAccountId);

                Dictionary<string, string> wamAccountIds = TokenResponseHelper.GetWamAccountIds(requestParams, response);
                msalAccountCacheItem = new MsalAccountCacheItem(
                             instanceDiscoveryMetadata.PreferredCache,
                             response.ClientInfo,
                             homeAccountId,
                             idToken,
                             preferredUsername,
                             tenantId,
                             wamAccountIds);

                // Add the newly obtained id token to the list of profiles
                var tenantProfiles = await GetTenantProfilesAsync(requestParams, homeAccountId).ConfigureAwait(false);
                if (isAadAuthority && tenantProfiles != null)
                {
                    TenantProfile tenantProfile = new TenantProfile(msalIdTokenCacheItem);
                    tenantProfiles[msalIdTokenCacheItem.TenantId] = tenantProfile;
                }

                account = new Account(
                  homeAccountId,
                  username,
                  instanceDiscoveryMetadata.PreferredNetwork,
                  wamAccountIds,
                  tenantProfiles?.Values);
            }

            #endregion

            logger.Verbose($"[SaveTokenResponseAsync] Entering token cache semaphore. Count {_semaphoreSlim.GetCurrentCountLogMessage()}.");
            await _semaphoreSlim.WaitAsync(requestParams.RequestContext.UserCancellationToken).ConfigureAwait(false);
            logger.Verbose("[SaveTokenResponseAsync] Entered token cache semaphore. ");
            ITokenCacheInternal tokenCacheInternal = this;

            try
            {
#pragma warning disable CS0618 // Type or member is obsolete
                HasStateChanged = true;
#pragma warning restore CS0618 // Type or member is obsolete

                try
                {
                    if (tokenCacheInternal.IsAppSubscribedToSerializationEvents())
                    {
                        var args = new TokenCacheNotificationArgs(
                            tokenCache: this,
                            clientId: ClientId,
                            account: account,
                            hasStateChanged: true,
                            tokenCacheInternal.IsApplicationCache,
                            suggestedCacheKey: suggestedWebCacheKey,
                            hasTokens: tokenCacheInternal.HasTokensNoLocks(),
                            suggestedCacheExpiry: null,
                            cancellationToken: requestParams.RequestContext.UserCancellationToken,
<<<<<<< HEAD
                            correlationId: requestParams.RequestContext.CorrelationId,
                            msalIdentityLogger: requestParams.RequestContext.ExternalCacheLogger,
                            piiLoggingEnabled: requestParams.RequestContext.Logger.PiiLoggingEnabled);
=======
                            correlationId: requestParams.RequestContext.CorrelationId, 
                            requestScopes: requestParams.Scope,
                            requestTenantId: requestParams.AuthorityManager.OriginalAuthority.TenantId);
>>>>>>> 2d9afe46

                        Stopwatch sw = Stopwatch.StartNew();

                        await tokenCacheInternal.OnBeforeAccessAsync(args).ConfigureAwait(false);
                        await tokenCacheInternal.OnBeforeWriteAsync(args).ConfigureAwait(false);
                        requestParams.RequestContext.ApiEvent.DurationInCacheInMs += sw.ElapsedMilliseconds;
                    }

                    // Don't cache PoP access tokens from broker
                    if (msalAccessTokenCacheItem != null && !(response.TokenSource == TokenSource.Broker && response.TokenType == Constants.PoPAuthHeaderPrefix))
                    {
                        logger.Info("Saving AT in cache and removing overlapping ATs...");
                        DeleteAccessTokensWithIntersectingScopes(
                            requestParams,
                            instanceDiscoveryMetadata.Aliases,
                            tenantId,
                            msalAccessTokenCacheItem.ScopeSet,
                            msalAccessTokenCacheItem.HomeAccountId,
                            msalAccessTokenCacheItem.TokenType);

                        Accessor.SaveAccessToken(msalAccessTokenCacheItem);
                    }

                    if (idToken != null)
                    {
                        logger.Info("Saving Id Token and Account in cache ...");
                        Accessor.SaveIdToken(msalIdTokenCacheItem);
                        MergeWamAccountIds(msalAccountCacheItem);
                        Accessor.SaveAccount(msalAccountCacheItem);
                    }

                    // if server returns the refresh token back, save it in the cache.
                    if (msalRefreshTokenCacheItem != null)
                    {
                        logger.Info("Saving RT in cache...");
                        Accessor.SaveRefreshToken(msalRefreshTokenCacheItem);
                    }

                    UpdateAppMetadata(
                        requestParams.AppConfig.ClientId,
                        instanceDiscoveryMetadata.PreferredCache,
                        response.FamilyId);

                    SaveToLegacyAdalCache(
                        requestParams,
                        response,
                        msalRefreshTokenCacheItem,
                        msalIdTokenCacheItem,
                        tenantId,
                        instanceDiscoveryMetadata);
                }
                finally
                {
                    if (tokenCacheInternal.IsAppSubscribedToSerializationEvents())
                    {
                        DateTimeOffset? cacheExpiry = CalculateSuggestedCacheExpiry(Accessor, logger);

                        var args = new TokenCacheNotificationArgs(
                            tokenCache: this,
                            clientId: ClientId,
                            account: account,
                            hasStateChanged: true,
                            tokenCacheInternal.IsApplicationCache,
                            suggestedCacheKey: suggestedWebCacheKey,
                            hasTokens: tokenCacheInternal.HasTokensNoLocks(),
                            suggestedCacheExpiry: cacheExpiry,
                            cancellationToken: requestParams.RequestContext.UserCancellationToken,
<<<<<<< HEAD
                            correlationId: requestParams.RequestContext.CorrelationId,
                            msalIdentityLogger: requestParams.RequestContext.ExternalCacheLogger,
                            piiLoggingEnabled: requestParams.RequestContext.Logger.PiiLoggingEnabled);
=======
                            correlationId: requestParams.RequestContext.CorrelationId, 
                            requestScopes: requestParams.Scope,
                            requestTenantId: requestParams.AuthorityManager.OriginalAuthority.TenantId);

>>>>>>> 2d9afe46

                        Stopwatch sw = Stopwatch.StartNew();
                        await tokenCacheInternal.OnAfterAccessAsync(args).ConfigureAwait(false);
                        requestParams.RequestContext.ApiEvent.DurationInCacheInMs += sw.ElapsedMilliseconds;

                        DumpCacheToLogs(requestParams);

                    }
#pragma warning disable CS0618 // Type or member is obsolete
                    HasStateChanged = false;
#pragma warning restore CS0618 // Type or member is obsolete
                }

                return Tuple.Create(msalAccessTokenCacheItem, msalIdTokenCacheItem, account);
            }
            finally
            {
                _semaphoreSlim.Release();
                logger.Verbose("[SaveTokenResponseAsync] Released token cache semaphore. ");
            }
        }

        //This method pulls all of the access and refresh tokens from the cache and can therefore be very impactful on performance.
        //This will run on a background thread to mitigate this.
        private void DumpCacheToLogs(AuthenticationRequestParameters requestParameters)
        {

            if (requestParameters.RequestContext.Logger.IsLoggingEnabled(LogLevel.Verbose))
            {
                var accessTokenCacheItems = Accessor.GetAllAccessTokens();
                var refreshTokenCacheItems = Accessor.GetAllRefreshTokens();
                var accessTokenCacheKeys = accessTokenCacheItems.Take(10).Select(item => item.GetKey()).ToList();

                StringBuilder tokenCacheKeyDump = new StringBuilder();

                tokenCacheKeyDump.AppendLine($"Total number of access tokens in cache: {accessTokenCacheItems.Count}");
                tokenCacheKeyDump.AppendLine($"Total number of refresh tokens in cache: {refreshTokenCacheItems.Count}");

                tokenCacheKeyDump.AppendLine($"Token cache dump of the first {accessTokenCacheKeys.Count} cache keys.");
                foreach (var cacheKey in accessTokenCacheKeys)
                {
                    tokenCacheKeyDump.AppendLine($"AT Cache Key: {cacheKey.ToLogString(requestParameters.RequestContext.Logger.PiiLoggingEnabled)}");
                }

                requestParameters.RequestContext.Logger.Verbose(tokenCacheKeyDump.ToString());
            }
        }

        private bool IsLegacyAdalCacheEnabled(AuthenticationRequestParameters requestParams)
        {
            if (requestParams.IsClientCredentialRequest)
            {
                // client_credentials request. Only RTs are transferable between ADAL and MSAL
                return false;
            }

            if (ServiceBundle.PlatformProxy.LegacyCacheRequiresSerialization &&
               !(this as ITokenCacheInternal).IsExternalSerializationConfiguredByUser())
            {
                // serialization is not configured but is required
                return false;
            }

            if (!ServiceBundle.Config.LegacyCacheCompatibilityEnabled)
            {
                // disabled by app developer
                return false;
            }

            if (requestParams.AuthorityInfo.AuthorityType == AuthorityType.B2C)
            {
                // ADAL did not support B2C
                return false;
            }

            requestParams.RequestContext.Logger.Info("IsLegacyAdalCacheEnabled: yes");
            return true;
        }

        private void SaveToLegacyAdalCache(
            AuthenticationRequestParameters requestParams,
            MsalTokenResponse response,
            MsalRefreshTokenCacheItem msalRefreshTokenCacheItem,
            MsalIdTokenCacheItem msalIdTokenCacheItem,
            string tenantId,
            InstanceDiscoveryMetadataEntry instanceDiscoveryMetadata)
        {
            if (msalRefreshTokenCacheItem?.RawClientInfo != null &&
                msalIdTokenCacheItem?.IdToken?.ObjectId != null &&
                IsLegacyAdalCacheEnabled(requestParams))
            {

                var tenantedAuthority = Authority.CreateAuthorityWithTenant(requestParams.AuthorityInfo, tenantId);
                var authorityWithPreferredCache = Authority.CreateAuthorityWithEnvironment(
                        tenantedAuthority.AuthorityInfo,
                        instanceDiscoveryMetadata.PreferredCache);

                CacheFallbackOperations.WriteAdalRefreshToken(
                    requestParams.RequestContext.Logger,
                    LegacyCachePersistence,
                    msalRefreshTokenCacheItem,
                    msalIdTokenCacheItem,
                    authorityWithPreferredCache.AuthorityInfo.CanonicalAuthority,
                    msalIdTokenCacheItem.IdToken.ObjectId,
                    response.Scope);
            }
            else
            {
                requestParams.RequestContext.Logger.Verbose("Not saving to ADAL legacy cache. ");
            }
        }

        /// <summary>
        /// Important note: we should not be suggesting expiration dates that are in the past, as it breaks some cache implementations.
        /// </summary>
        internal /* for testing */ static DateTimeOffset? CalculateSuggestedCacheExpiry(
            ITokenCacheAccessor accessor,
            ILoggerAdapter logger)
        {
            // If we have refresh tokens in the cache, we cannot suggest expiration
            // because refresh token expiration is not disclosed to SDKs and RTs are long lived anyway (3 months by default)
            if (accessor.GetAllRefreshTokens().Count == 0)
            {
                var tokenCacheItems = accessor.GetAllAccessTokens(optionalPartitionKey: null);
                if (tokenCacheItems.Count == 0)
                {
                    logger.Warning("[CalculateSuggestedCacheExpiry] No access tokens or refresh tokens found in the accessor. Not returning any expiration.");
                    return null;
                }

                DateTimeOffset cacheExpiry = tokenCacheItems.Max(item => item.ExpiresOn);

                // do not suggest an expiration date from the past or within 5 min, as tokens will not be usable anyway
                // and HasTokens will be set to false, letting implementers know to delete the cache node
                if (cacheExpiry < DateTimeOffset.UtcNow + Constants.AccessTokenExpirationBuffer)
                    return null;

                return cacheExpiry;
            }

            return null;
        }

        private void MergeWamAccountIds(MsalAccountCacheItem msalAccountCacheItem)
        {
            var existingAccount = Accessor.GetAccount(msalAccountCacheItem.GetKey());
            var existingWamAccountIds = existingAccount?.WamAccountIds;
            msalAccountCacheItem.WamAccountIds.MergeDifferentEntries(existingWamAccountIds);
        }
#endregion

#region FindAccessToken
        /// <summary>
        /// IMPORTANT: this class is performance critical; any changes must be benchmarked using Microsoft.Identity.Test.Performance.
        /// More information about how to test and what data to look for is in https://aka.ms/msal-net-performance-testing.
        /// 
        /// Scenario: client_creds with default in-memory cache can get to ~500k tokens
        /// </summary>
        async Task<MsalAccessTokenCacheItem> ITokenCacheInternal.FindAccessTokenAsync(
            AuthenticationRequestParameters requestParams)
        {
            var logger = requestParams.RequestContext.Logger;

            // no authority passed
            if (requestParams.AuthorityInfo?.CanonicalAuthority == null)
            {
                logger.Warning("FindAccessToken: No authority provided. Skipping cache lookup. ");
                return null;
            }

            // take a snapshot of the access tokens to avoid problems where the underlying collection is changed,
            // as this method is NOT locked by the semaphore
            string partitionKey = CacheKeyFactory.GetKeyFromRequest(requestParams);
            Debug.Assert(partitionKey != null || !requestParams.IsConfidentialClient, "On confidential client, cache must be partitioned.");

            var accessTokens = Accessor.GetAllAccessTokens(partitionKey, logger);

            requestParams.RequestContext.Logger.Always($"[FindAccessTokenAsync] Discovered {accessTokens.Count} access tokens in cache using partition key: {partitionKey}");

            if (accessTokens.Count == 0)
            {

                logger.Verbose("No access tokens found in the cache. Skipping filtering. ");
                requestParams.RequestContext.ApiEvent.CacheInfo = CacheRefreshReason.NoCachedAccessToken;

                return null;
            }

            FilterTokensByHomeAccountTenantOrAssertion(accessTokens, requestParams);
            FilterTokensByTokenType(accessTokens, requestParams);
            FilterTokensByScopes(accessTokens, requestParams);
            accessTokens = await FilterTokensByEnvironmentAsync(accessTokens, requestParams).ConfigureAwait(false);
            FilterTokensByClientId(accessTokens);

            CacheRefreshReason cacheInfoTelemetry = CacheRefreshReason.NotApplicable;

            // no match
            if (accessTokens.Count == 0)
            {
                logger.Verbose("No tokens found for matching authority, client_id, user and scopes. ");
                return null;
            }

            MsalAccessTokenCacheItem msalAccessTokenCacheItem = GetSingleToken(accessTokens, requestParams);
            msalAccessTokenCacheItem = FilterTokensByPopKeyId(msalAccessTokenCacheItem, requestParams);
            msalAccessTokenCacheItem = FilterTokensByExpiry(msalAccessTokenCacheItem, requestParams);

            if (msalAccessTokenCacheItem == null)
            {
                cacheInfoTelemetry = CacheRefreshReason.Expired;
            }

            requestParams.RequestContext.ApiEvent.CacheInfo = cacheInfoTelemetry;

            return msalAccessTokenCacheItem;
        }

        private static void FilterTokensByScopes(
            List<MsalAccessTokenCacheItem> tokenCacheItems,
            AuthenticationRequestParameters requestParams)
        {
            var logger = requestParams.RequestContext.Logger;
            if (tokenCacheItems.Count == 0)
            {
                logger.Verbose("Not filtering by scopes, because there are no candidates");
                return;
            }

            var requestScopes = requestParams.Scope.Where(s =>
                !OAuth2Value.ReservedScopes.Contains(s));

            tokenCacheItems.FilterWithLogging(
                item =>
                {
                    bool accepted = ScopeHelper.ScopeContains(item.ScopeSet, requestScopes);

                    if (logger.IsLoggingEnabled(LogLevel.Verbose))
                    {
                        logger.Verbose($"Access token with scopes {string.Join(" ", item.ScopeSet)} " +
                            $"passes scope filter? {accepted} ");
                    }
                    return accepted;
                },
                logger,
                "Filtering by scopes");
        }

        private static void FilterTokensByTokenType(
            List<MsalAccessTokenCacheItem> tokenCacheItems,
            AuthenticationRequestParameters requestParams)
        {
            tokenCacheItems.FilterWithLogging(item =>
                            string.Equals(
                                item.TokenType ?? BearerAuthenticationScheme.BearerTokenType,
                                requestParams.AuthenticationScheme.AccessTokenType,
                                StringComparison.OrdinalIgnoreCase),
                            requestParams.RequestContext.Logger,
                            "Filtering by token type");
        }

        private static void FilterTokensByHomeAccountTenantOrAssertion(
            List<MsalAccessTokenCacheItem> tokenCacheItems,
            AuthenticationRequestParameters requestParams)
        {
            string requestTenantId = requestParams.Authority.TenantId;
            bool filterByTenantId = true;

            if (requestParams.ApiId == ApiEvent.ApiIds.AcquireTokenOnBehalfOf) // OBO
            {
                tokenCacheItems.FilterWithLogging(item =>
                        !string.IsNullOrEmpty(item.OboCacheKey) &&
                        item.OboCacheKey.Equals(
                            !string.IsNullOrEmpty(requestParams.LongRunningOboCacheKey) ? requestParams.LongRunningOboCacheKey : requestParams.UserAssertion.AssertionHash,
                            StringComparison.OrdinalIgnoreCase),
                        requestParams.RequestContext.Logger,
                        !string.IsNullOrEmpty(requestParams.LongRunningOboCacheKey) ?
                            $"Filtering AT by user-provided cache key: {requestParams.LongRunningOboCacheKey}" :
                            $"Filtering AT by user assertion: {requestParams.UserAssertion.AssertionHash}");

                // OBO calls FindAccessTokenAsync directly, but we are not able to resolve the authority 
                // unless the developer has configured a tenanted authority. If they have configured /common
                // then we cannot filter by tenant and will use whatever is in the cache.
                filterByTenantId =
                    !string.IsNullOrEmpty(requestTenantId) &&
                    !AadAuthority.IsCommonOrganizationsOrConsumersTenant(requestTenantId);
            }

            if (filterByTenantId)
            {
                tokenCacheItems.FilterWithLogging(item =>
                    string.Equals(item.TenantId ?? string.Empty, requestTenantId ?? string.Empty, StringComparison.OrdinalIgnoreCase),
                    requestParams.RequestContext.Logger,
                    "Filtering AT by tenant id");
            }
            else
            {
                requestParams.RequestContext.Logger.Warning("Have not filtered by tenant ID. " +
                    "This can happen in OBO scenario where authority is /common or /organizations. " +
                    "Please use tenanted authority.");
            }

            // Only AcquireTokenSilent has an IAccount in the request that can be used for filtering
            if (requestParams.ApiId != ApiEvent.ApiIds.AcquireTokenForClient &&
                requestParams.ApiId != ApiEvent.ApiIds.AcquireTokenOnBehalfOf)
            {
                tokenCacheItems.FilterWithLogging(item => item.HomeAccountId.Equals(
                                requestParams.Account.HomeAccountId?.Identifier, StringComparison.OrdinalIgnoreCase),
                                requestParams.RequestContext.Logger,
                                "Filtering AT by home account id");
            }
        }

        private MsalAccessTokenCacheItem FilterTokensByExpiry(
            MsalAccessTokenCacheItem msalAccessTokenCacheItem,
            AuthenticationRequestParameters requestParams)
        {
            var logger = requestParams.RequestContext.Logger;
            if (msalAccessTokenCacheItem != null)
            {

                if (msalAccessTokenCacheItem.ExpiresOn > DateTime.UtcNow + Constants.AccessTokenExpirationBuffer)
                {
                    // due to https://github.com/AzureAD/microsoft-authentication-library-for-dotnet/issues/1806
                    if (msalAccessTokenCacheItem.ExpiresOn > DateTime.UtcNow + TimeSpan.FromDays(ExpirationTooLongInDays))
                    {
                        logger.Error(
                           "Access token expiration too large. This can be the result of a bug or corrupt cache. Token will be ignored as it is likely expired." +
                           GetAccessTokenExpireLogMessageContent(msalAccessTokenCacheItem));
                        return null;
                    }

                    if (logger.IsLoggingEnabled(LogLevel.Info))
                    {
                        logger.Info(
                            "Access token is not expired. Returning the found cache entry. " +
                            GetAccessTokenExpireLogMessageContent(msalAccessTokenCacheItem));
                    }

                    return msalAccessTokenCacheItem;
                }

                if (ServiceBundle.Config.IsExtendedTokenLifetimeEnabled &&
                    msalAccessTokenCacheItem.ExtendedExpiresOn > DateTime.UtcNow + Constants.AccessTokenExpirationBuffer)
                {
                    if (logger.IsLoggingEnabled(LogLevel.Info))
                    {
                        logger.Info(
                            "Access token is expired.  IsExtendedLifeTimeEnabled=TRUE and ExtendedExpiresOn is not exceeded.  Returning the found cache entry. " +
                            GetAccessTokenExpireLogMessageContent(msalAccessTokenCacheItem));
                    }

                    msalAccessTokenCacheItem.IsExtendedLifeTimeToken = true;
                    return msalAccessTokenCacheItem;
                }

                if (logger.IsLoggingEnabled(LogLevel.Info))
                {
                    logger.Info(
                        "Access token has expired or about to expire. " +
                        GetAccessTokenExpireLogMessageContent(msalAccessTokenCacheItem));
                }
            }

            return null;
        }

        private static MsalAccessTokenCacheItem GetSingleToken(
            List<MsalAccessTokenCacheItem> tokenCacheItems,
            AuthenticationRequestParameters requestParams)
        {
            // if only one cached token found
            if (tokenCacheItems.Count == 1)
            {
                return tokenCacheItems[0];
            }

            requestParams.RequestContext.Logger.Error("Multiple access tokens found for matching authority, client_id, user and scopes. ");
            throw new MsalClientException(
                MsalError.MultipleTokensMatchedError,
                MsalErrorMessage.MultipleTokensMatched);
        }

        private async Task<List<MsalAccessTokenCacheItem>> FilterTokensByEnvironmentAsync(
            List<MsalAccessTokenCacheItem> tokenCacheItems,
            AuthenticationRequestParameters requestParams)
        {
            var logger = requestParams.RequestContext.Logger;

            if (tokenCacheItems.Count == 0)
            {
                logger.Verbose("Not filtering AT by environment, because there are no candidates");
                return tokenCacheItems;
            }

            // at this point we need environment aliases, try to get them without a discovery call
            var instanceMetadata = await ServiceBundle.InstanceDiscoveryManager.GetMetadataEntryTryAvoidNetworkAsync(
                                     requestParams.AuthorityInfo,
                                     tokenCacheItems.Select(at => at.Environment),  // if all environments are known, a network call can be avoided
                                     requestParams.RequestContext)
                            .ConfigureAwait(false);

            // In case we're sharing the cache with an MSAL that does not implement environment aliasing,
            // it's possible (but unlikely), that we have multiple ATs from the same alias family.
            // To overcome some of these use cases, try to filter just by preferred cache alias
            var itemsFilteredByAlias = tokenCacheItems.FilterWithLogging(
                item => item.Environment.Equals(instanceMetadata.PreferredCache, StringComparison.OrdinalIgnoreCase),
                requestParams.RequestContext.Logger,
                $"Filtering AT by preferred environment {instanceMetadata.PreferredCache}",
                updateOriginalCollection: false);

            if (itemsFilteredByAlias.Count > 0)
            {
                if (logger.IsLoggingEnabled(LogLevel.Verbose))
                {
                    logger.Verbose($"Filtered AT by preferred alias returning {itemsFilteredByAlias.Count} tokens.");
                }

                return itemsFilteredByAlias;
            }

            return tokenCacheItems.FilterWithLogging(
                item => instanceMetadata.Aliases.ContainsOrdinalIgnoreCase(item.Environment),
                requestParams.RequestContext.Logger,
                $"Filtering AT by environment");
        }

        private MsalAccessTokenCacheItem FilterTokensByPopKeyId(MsalAccessTokenCacheItem item, AuthenticationRequestParameters authenticationRequest)
        {
            if (item == null)
            {
                return null;
            }

            string requestKid = authenticationRequest.AuthenticationScheme.KeyId;
            if (string.IsNullOrEmpty(item.KeyId) && string.IsNullOrEmpty(requestKid))
            {
                authenticationRequest.RequestContext.Logger.Verbose("Bearer token found");
                return item;
            }

            if (string.Equals(item.KeyId, requestKid, StringComparison.OrdinalIgnoreCase))
            {
                authenticationRequest.RequestContext.Logger.Verbose("Keyed token found");
                return item;
            }

            authenticationRequest.RequestContext.Logger.Info(
                    string.Format(
                        CultureInfo.InvariantCulture,
                        "A token bound to the wrong key was found. Token key id: {0} Request key id: {1}",
                        item.KeyId,
                        requestKid));
            return null;
        }
#endregion

        private void FilterTokensByClientId<T>(List<T> tokenCacheItems) where T : MsalCredentialCacheItemBase
        {
            tokenCacheItems.RemoveAll(x => !x.ClientId.Equals(ClientId, StringComparison.OrdinalIgnoreCase));
        }

        /// <summary>
        /// For testing purposes only. Expires ALL access tokens in memory and fires OnAfterAccessAsync event with no cache key
        /// </summary>
        internal async Task ExpireAllAccessTokensForTestAsync()
        {
            ITokenCacheInternal tokenCacheInternal = this;
            var accessor = tokenCacheInternal.Accessor;

            var allAccessTokens = accessor.GetAllAccessTokens();
            foreach (MsalAccessTokenCacheItem atItem in allAccessTokens)
            {
                accessor.SaveAccessToken(atItem.WithExpiresOn(DateTimeOffset.UtcNow));
            }

            if (tokenCacheInternal.IsAppSubscribedToSerializationEvents())
            {
                var args = new TokenCacheNotificationArgs(
                            tokenCache: this,
                            clientId: ClientId,
                            account: null,
                            hasStateChanged: true,
                            tokenCacheInternal.IsApplicationCache,
                            suggestedCacheKey: null,
                            hasTokens: tokenCacheInternal.HasTokensNoLocks(),
                            suggestedCacheExpiry: null,
                            cancellationToken: default,
                            correlationId: default,
<<<<<<< HEAD
                            msalIdentityLogger: null,
                            piiLoggingEnabled: false);
=======
                            requestScopes: null,
                            requestTenantId: null);
>>>>>>> 2d9afe46

                await tokenCacheInternal.OnAfterAccessAsync(args).ConfigureAwait(false);
            }
        }

        async Task<MsalRefreshTokenCacheItem> ITokenCacheInternal.FindRefreshTokenAsync(
            AuthenticationRequestParameters requestParams,
            string familyId)
        {
            if (requestParams.Authority == null)
                return null;

            var requestKey = CacheKeyFactory.GetKeyFromRequest(requestParams);
            var refreshTokens = Accessor.GetAllRefreshTokens(requestKey);
            requestParams.RequestContext.Logger.Always($"[FindRefreshTokenAsync] Discovered {refreshTokens.Count} refresh tokens in cache using key: {requestKey}");

            if (refreshTokens.Count != 0)
            {
                FilterRefreshTokensByHomeAccountIdOrAssertion(refreshTokens, requestParams, familyId);

                if (!requestParams.AppConfig.MultiCloudSupportEnabled)
                {
                    var metadata =
                    await ServiceBundle.InstanceDiscoveryManager.GetMetadataEntryTryAvoidNetworkAsync(
                        requestParams.AuthorityInfo,
                        refreshTokens.Select(rt => rt.Environment),  // if all environments are known, a network call can be avoided
                        requestParams.RequestContext)
                    .ConfigureAwait(false);
                    var aliases = metadata.Aliases;

                    refreshTokens.RemoveAll(
                        item => !aliases.ContainsOrdinalIgnoreCase(item.Environment));
                }

                requestParams.RequestContext.Logger.Info("Refresh token found in the cache? - " + (refreshTokens.Count != 0));

                if (refreshTokens.Count > 0)
                {
                    return refreshTokens.FirstOrDefault();
                }
            }
            else
            {
                requestParams.RequestContext.Logger.Verbose("No RTs found in the MSAL cache ");
            }

            requestParams.RequestContext.Logger.Verbose("Checking ADAL cache for matching RT. ");

            if (IsLegacyAdalCacheEnabled(requestParams) &&
                requestParams.Account != null &&
                string.IsNullOrEmpty(familyId)) // ADAL legacy cache does not store FRTs
            {
                var metadata =
                  await ServiceBundle.InstanceDiscoveryManager.GetMetadataEntryTryAvoidNetworkAsync(
                      requestParams.AuthorityInfo,
                      refreshTokens.Select(rt => rt.Environment),  // if all environments are known, a network call can be avoided
                      requestParams.RequestContext)
                  .ConfigureAwait(false);
                var aliases = metadata.Aliases;

                return CacheFallbackOperations.GetRefreshToken(
                    requestParams.RequestContext.Logger,
                    LegacyCachePersistence,
                    aliases,
                    requestParams.AppConfig.ClientId,
                    requestParams.Account);
            }

            return null;
        }

        private static void FilterRefreshTokensByHomeAccountIdOrAssertion(
            List<MsalRefreshTokenCacheItem> cacheItems,
            AuthenticationRequestParameters requestParams,
            string familyId)
        {
            if (requestParams.ApiId == ApiEvent.ApiIds.AcquireTokenOnBehalfOf) // OBO
            {
                cacheItems.FilterWithLogging(item =>
                                !string.IsNullOrEmpty(item.OboCacheKey) &&
                                item.OboCacheKey.Equals(
                                !string.IsNullOrEmpty(requestParams.LongRunningOboCacheKey) ? requestParams.LongRunningOboCacheKey : requestParams.UserAssertion.AssertionHash,
                                    StringComparison.OrdinalIgnoreCase),
                                requestParams.RequestContext.Logger,
                                !string.IsNullOrEmpty(requestParams.LongRunningOboCacheKey) ?
                                $"Filtering RT by user-provided cache key: {requestParams.LongRunningOboCacheKey}" :
                                $"Filtering RT by user assertion: {requestParams.UserAssertion.AssertionHash}");
            }
            else
            {
                cacheItems.FilterWithLogging(item => item.HomeAccountId.Equals(
                                requestParams.Account.HomeAccountId?.Identifier, StringComparison.OrdinalIgnoreCase),
                                requestParams.RequestContext.Logger,
                                "Filtering RT by home account id");
            }

            // This will also filter for the case when familyId is null and exclude RTs with familyId in filtered list
            cacheItems.FilterWithLogging(item =>
                    string.Equals(item.FamilyId ?? string.Empty,
                    familyId ?? string.Empty, StringComparison.OrdinalIgnoreCase),
                    requestParams.RequestContext.Logger,
                    "Filtering RT by family id");

            // if there is a value in familyId, we are looking for FRT and hence ignore filter with clientId
            if (string.IsNullOrEmpty(familyId))
            {
                cacheItems.FilterWithLogging(item => item.ClientId.Equals(
                            requestParams.AppConfig.ClientId, StringComparison.OrdinalIgnoreCase),
                            requestParams.RequestContext.Logger,
                            "Filtering RT by client id");
            }
        }

        async Task<bool?> ITokenCacheInternal.IsFociMemberAsync(AuthenticationRequestParameters requestParams, string familyId)
        {
            var logger = requestParams.RequestContext.Logger;
            if (requestParams?.AuthorityInfo?.CanonicalAuthority == null)
            {
                logger.Warning("No authority details, can't check app metadata. Returning unknown. ");
                return null;
            }

            var allAppMetadata = Accessor.GetAllAppMetadata();

            var instanceMetadata = await ServiceBundle.InstanceDiscoveryManager.GetMetadataEntryTryAvoidNetworkAsync(
                    requestParams.AuthorityInfo,
                    allAppMetadata.Select(m => m.Environment),
                    requestParams.RequestContext)
                .ConfigureAwait(false);

            var appMetadata =
                instanceMetadata.Aliases
                .Select(env => Accessor.GetAppMetadata(new MsalAppMetadataCacheKey(ClientId, env)))
                .FirstOrDefault(item => item != null);

            // From a FOCI perspective, an app has 3 states - in the family, not in the family or unknown
            // Unknown is a valid state, where we never fetched tokens for that app or when we used an older
            // version of MSAL which did not record app metadata.
            if (appMetadata == null)
            {
                logger.Warning("No app metadata found. Returning unknown. ");
                return null;
            }

            return appMetadata.FamilyId == familyId;
        }

        /// <remarks>
        /// Get accounts should not make a network call, if possible. This can be achieved if
        /// all the environments in the token cache are known to MSAL, as MSAL keeps a list of
        /// known environments in <see cref="KnownMetadataProvider"/>
        /// </remarks>
        async Task<IEnumerable<IAccount>> ITokenCacheInternal.GetAccountsAsync(AuthenticationRequestParameters requestParameters)
        {
            var logger = requestParameters.RequestContext.Logger;
            var environment = requestParameters.AuthorityInfo.Host;
            bool filterByClientId = !_featureFlags.IsFociEnabled;
            bool isAadAuthority = requestParameters.AuthorityInfo.AuthorityType == AuthorityType.Aad;

            // this will either be the home account ID or null, it can never be OBO assertion or tenant ID
            string partitionKey = CacheKeyFactory.GetKeyFromRequest(requestParameters);

            var refreshTokenCacheItems = Accessor.GetAllRefreshTokens(partitionKey);
            var accountCacheItems = Accessor.GetAllAccounts(partitionKey);

            if (filterByClientId)
            {
                FilterTokensByClientId(refreshTokenCacheItems);
            }

            if (logger.IsLoggingEnabled(LogLevel.Verbose))
                logger.Verbose($"GetAccounts found {refreshTokenCacheItems.Count} RTs and {accountCacheItems.Count} accounts in MSAL cache. ");

            // Multi-cloud support - must filter by environment.
            ISet<string> allEnvironmentsInCache = new HashSet<string>(
                accountCacheItems.Select(aci => aci.Environment),
                StringComparer.OrdinalIgnoreCase);
            allEnvironmentsInCache.UnionWith(refreshTokenCacheItems.Select(rt => rt.Environment));

            AdalUsersForMsal adalUsersResult = null;

            if (IsLegacyAdalCacheEnabled(requestParameters))
            {
                adalUsersResult = CacheFallbackOperations.GetAllAdalUsersForMsal(
                    logger,
                    LegacyCachePersistence,
                    ClientId);
                allEnvironmentsInCache.UnionWith(adalUsersResult.GetAdalUserEnvironments());
            }

            InstanceDiscoveryMetadataEntry instanceMetadata = await ServiceBundle.InstanceDiscoveryManager.GetMetadataEntryTryAvoidNetworkAsync(
                requestParameters.AuthorityInfo,
                allEnvironmentsInCache,
                requestParameters.RequestContext).ConfigureAwait(false);

            // If the client application is instance aware then we skip the filter with environment
            // since the authority in request is different from the authority used to get the token
            if (!requestParameters.AppConfig.MultiCloudSupportEnabled)
            {
                refreshTokenCacheItems.RemoveAll(rt => !instanceMetadata.Aliases.ContainsOrdinalIgnoreCase(rt.Environment));
                accountCacheItems.RemoveAll(acc => !instanceMetadata.Aliases.ContainsOrdinalIgnoreCase(acc.Environment));
            }

            if (logger.IsLoggingEnabled(LogLevel.Verbose))
                logger.Verbose($"GetAccounts found {refreshTokenCacheItems.Count} RTs and {accountCacheItems.Count} accounts in MSAL cache after environment filtering. ");

            IDictionary<string, Account> clientInfoToAccountMap = new Dictionary<string, Account>();
            foreach (MsalRefreshTokenCacheItem rtItem in refreshTokenCacheItems)
            {
                foreach (MsalAccountCacheItem account in accountCacheItems)
                {
                    if (RtMatchesAccount(rtItem, account))
                    {
                        var tenantProfiles = await GetTenantProfilesAsync(requestParameters, account.HomeAccountId).ConfigureAwait(false);

                        clientInfoToAccountMap[rtItem.HomeAccountId] = new Account(
                            account.HomeAccountId,
                            account.PreferredUsername,
                            requestParameters.AppConfig.MultiCloudSupportEnabled ?
                                account.Environment : // If multi cloud support is enabled keep the cached environment
                                environment, // Preserve the environment passed in by the user
                            account.WamAccountIds,
                            tenantProfiles?.Values);

                        break;
                    }
                }
            }

            if (IsLegacyAdalCacheEnabled(requestParameters))
            {
                UpdateMapWithAdalAccountsWithClientInfo(
                    environment,
                    instanceMetadata.Aliases,
                    adalUsersResult,
                    clientInfoToAccountMap);
            }

            // Add WAM accounts stored in MSAL's cache - for which we do not have an RT
            if (requestParameters.AppConfig.IsBrokerEnabled && ServiceBundle.PlatformProxy.BrokerSupportsWamAccounts)
            {
                foreach (MsalAccountCacheItem cachedAccount in accountCacheItems)
                {
                    if (!clientInfoToAccountMap.ContainsKey(cachedAccount.HomeAccountId) &&
                        cachedAccount.WamAccountIds != null &&
                        cachedAccount.WamAccountIds.ContainsKey(requestParameters.AppConfig.ClientId))
                    {
                        var tenantProfiles = await GetTenantProfilesAsync(requestParameters, cachedAccount.HomeAccountId).ConfigureAwait(false);

                        var wamAccount = new Account(
                            cachedAccount.HomeAccountId,
                            cachedAccount.PreferredUsername,
                            environment,
                            cachedAccount.WamAccountIds,
                            tenantProfiles?.Values);

                        clientInfoToAccountMap[cachedAccount.HomeAccountId] = wamAccount;
                    }
                }
            }

            var accounts = new List<IAccount>(clientInfoToAccountMap.Values);

            if (IsLegacyAdalCacheEnabled(requestParameters))
            {
                UpdateWithAdalAccountsWithoutClientInfo(environment,
                 instanceMetadata.Aliases,
                 adalUsersResult,
                 accounts);
            }

            if (!string.IsNullOrEmpty(requestParameters.HomeAccountId))
            {
                accounts = accounts.Where(acc => acc.HomeAccountId.Identifier.Equals(
                    requestParameters.HomeAccountId,
                    StringComparison.OrdinalIgnoreCase)).ToList();

                if (logger.IsLoggingEnabled(LogLevel.Verbose))
                    logger.Verbose($"Filtered by home account id. Remaining accounts {accounts.Count()} ");
            }

            return accounts;
        }

        private static void UpdateMapWithAdalAccountsWithClientInfo(
          string envFromRequest,
          IEnumerable<string> envAliases,
          AdalUsersForMsal adalUsers,
          IDictionary<string, Account> clientInfoToAccountMap)
        {
            foreach (KeyValuePair<string, AdalUserInfo> pair in adalUsers?.GetUsersWithClientInfo(envAliases))
            {
                var clientInfo = ClientInfo.CreateFromJson(pair.Key);
                string accountIdentifier = clientInfo.ToAccountIdentifier();

                if (!clientInfoToAccountMap.ContainsKey(accountIdentifier))
                {
                    clientInfoToAccountMap[accountIdentifier] = new Account(
                            accountIdentifier, pair.Value.DisplayableId, envFromRequest);
                }
            }
        }

        private void UpdateWithAdalAccountsWithoutClientInfo(
            string envFromRequest,
            IEnumerable<string> envAliases,
            AdalUsersForMsal adalUsers,
            List<IAccount> accounts)
        {
            var uniqueUserNames = accounts.Select(a => a.Username).Distinct().ToList();

            foreach (AdalUserInfo user in adalUsers?.GetUsersWithoutClientInfo(envAliases))
            {
                if (!string.IsNullOrEmpty(user.DisplayableId) && !uniqueUserNames.Contains(user.DisplayableId))
                {
                    accounts.Add(new Account(null, user.DisplayableId, envFromRequest));
                    uniqueUserNames.Add(user.DisplayableId);
                }
            }
        }

        MsalIdTokenCacheItem ITokenCacheInternal.GetIdTokenCacheItem(MsalAccessTokenCacheItem msalAccessTokenCacheItem)
        {
            var idToken = Accessor.GetIdToken(msalAccessTokenCacheItem);
            return idToken;
        }

        private async Task<IDictionary<string, TenantProfile>> GetTenantProfilesAsync(
            AuthenticationRequestParameters requestParameters,
            string homeAccountId)
        {
            if (requestParameters.AuthorityInfo.AuthorityType != AuthorityType.Aad)
            {
                return null;
            }

            Debug.Assert(homeAccountId != null);

            var idTokenCacheItems = Accessor.GetAllIdTokens(homeAccountId);
            FilterTokensByClientId(idTokenCacheItems);

            if (!requestParameters.AppConfig.MultiCloudSupportEnabled)
            {
                ISet<string> allEnvironmentsInCache = new HashSet<string>(
                    idTokenCacheItems.Select(aci => aci.Environment),
                    StringComparer.OrdinalIgnoreCase);

                InstanceDiscoveryMetadataEntry instanceMetadata = await ServiceBundle.InstanceDiscoveryManager.GetMetadataEntryTryAvoidNetworkAsync(
                    requestParameters.AuthorityInfo,
                    allEnvironmentsInCache,
                    requestParameters.RequestContext).ConfigureAwait(false);

                idTokenCacheItems.RemoveAll(idToken => !instanceMetadata.Aliases.ContainsOrdinalIgnoreCase(idToken.Environment));
            }

            // some accessors might not support partitioning, so make sure to filter by home account id
            idTokenCacheItems.RemoveAll(idToken => !homeAccountId.Equals(idToken.HomeAccountId));

            Dictionary<string, TenantProfile> tenantProfiles = new Dictionary<string, TenantProfile>();
            foreach (MsalIdTokenCacheItem idTokenCacheItem in idTokenCacheItems)
            {
                tenantProfiles[idTokenCacheItem.TenantId] = new TenantProfile(idTokenCacheItem);
            }

            return tenantProfiles;
        }

        async Task<Account> ITokenCacheInternal.GetAccountAssociatedWithAccessTokenAsync(
            AuthenticationRequestParameters requestParameters,
            MsalAccessTokenCacheItem msalAccessTokenCacheItem)
        {
            Debug.Assert(msalAccessTokenCacheItem.HomeAccountId != null);

            var tenantProfiles = await GetTenantProfilesAsync(requestParameters, msalAccessTokenCacheItem.HomeAccountId).ConfigureAwait(false);

            var accountCacheItem = Accessor.GetAccount(
                new MsalAccountCacheKey(
                    msalAccessTokenCacheItem.Environment,
                    msalAccessTokenCacheItem.TenantId,
                    msalAccessTokenCacheItem.HomeAccountId,
                    requestParameters.Account?.Username));

            return new Account(
                msalAccessTokenCacheItem.HomeAccountId,
                accountCacheItem?.PreferredUsername,
                accountCacheItem?.Environment,
                accountCacheItem?.WamAccountIds,
                tenantProfiles?.Values);
        }

        async Task ITokenCacheInternal.RemoveAccountAsync(IAccount account, AuthenticationRequestParameters requestParameters)
        {
            requestParameters.RequestContext.Logger.Verbose($"[RemoveAccountAsync] Entering token cache semaphore. Count {_semaphoreSlim.GetCurrentCountLogMessage()}");
            await _semaphoreSlim.WaitAsync(requestParameters.RequestContext.UserCancellationToken).ConfigureAwait(false);
            requestParameters.RequestContext.Logger.Verbose("[RemoveAccountAsync] Entered token cache semaphore");

            try
            {
                requestParameters.RequestContext.Logger.Info("Removing user from cache..");

                ITokenCacheInternal tokenCacheInternal = this;

                try
                {
                    if (tokenCacheInternal.IsAppSubscribedToSerializationEvents())
                    {
                        var args = new TokenCacheNotificationArgs(
                            tokenCache: this,
                            clientId: ClientId,
                            account: account,
                            hasStateChanged: true,
                            tokenCacheInternal.IsApplicationCache,
                            suggestedCacheKey: account.HomeAccountId.Identifier,
                            hasTokens: tokenCacheInternal.HasTokensNoLocks(),
                            suggestedCacheExpiry: null,
                            cancellationToken: requestParameters.RequestContext.UserCancellationToken,
                            correlationId: requestParameters.RequestContext.CorrelationId,
<<<<<<< HEAD
                            msalIdentityLogger: requestParameters.RequestContext.ExternalCacheLogger,
                            piiLoggingEnabled: requestParameters.RequestContext.Logger.PiiLoggingEnabled);
=======
                            requestScopes: requestParameters.Scope,
                            requestTenantId: requestParameters.AuthorityManager.OriginalAuthority.TenantId);
                            
>>>>>>> 2d9afe46

                        await tokenCacheInternal.OnBeforeAccessAsync(args).ConfigureAwait(false);
                        await tokenCacheInternal.OnBeforeWriteAsync(args).ConfigureAwait(false);
                    }

                    RemoveAccountInternal(account, requestParameters.RequestContext);
                    if (IsLegacyAdalCacheEnabled(requestParameters))
                    {
                        CacheFallbackOperations.RemoveAdalUser(
                           requestParameters.RequestContext.Logger,
                           LegacyCachePersistence,
                           ClientId,
                           account.Username,
                           account.HomeAccountId?.Identifier);
                    }
                }
                finally
                {
                    if (tokenCacheInternal.IsAppSubscribedToSerializationEvents())
                    {
                        var args = new TokenCacheNotificationArgs(
                           tokenCache: this,
                           clientId: ClientId,
                           account: account,
                           hasStateChanged: true,
                           tokenCacheInternal.IsApplicationCache,
                           suggestedCacheKey: account.HomeAccountId.Identifier,
                           hasTokens: tokenCacheInternal.HasTokensNoLocks(),
                           suggestedCacheExpiry: null,
                           cancellationToken: requestParameters.RequestContext.UserCancellationToken,
                           correlationId: requestParameters.RequestContext.CorrelationId,
<<<<<<< HEAD
                           msalIdentityLogger: requestParameters.RequestContext.ExternalCacheLogger,
                           piiLoggingEnabled: requestParameters.RequestContext.Logger.PiiLoggingEnabled);
=======
                           requestScopes: requestParameters.Scope,
                           requestTenantId: requestParameters.AuthorityManager.OriginalAuthority.TenantId);

>>>>>>> 2d9afe46

                        await tokenCacheInternal.OnAfterAccessAsync(args).ConfigureAwait(false);
                    }
                }
            }
            finally
            {
#pragma warning disable CS0618 // Type or member is obsolete
                HasStateChanged = false;
#pragma warning restore CS0618 // Type or member is obsolete

                _semaphoreSlim.Release();
            }
        }

        bool ITokenCacheInternal.HasTokensNoLocks()
        {
            return Accessor.HasAccessOrRefreshTokens();
        }

        internal /* internal for test only */ void RemoveAccountInternal(IAccount account, RequestContext requestContext)
        {
            if (account.HomeAccountId == null)
            {
                // adalv3 account
                return;
            }

            string partitionKey = account.HomeAccountId.Identifier;

            var refreshTokens = Accessor.GetAllRefreshTokens(partitionKey);
            refreshTokens.RemoveAll(item => !item.HomeAccountId.Equals(account.HomeAccountId.Identifier, StringComparison.OrdinalIgnoreCase));

            // To maintain backward compatibility with other MSALs, filter all credentials by clientID if
            // FOCI is disabled or if an FRT is not present
            bool filterByClientId = !_featureFlags.IsFociEnabled || !FrtExists(refreshTokens);

            // Delete all credentials associated with this IAccount
            if (filterByClientId)
            {
                FilterTokensByClientId(refreshTokens);
            }

            foreach (MsalRefreshTokenCacheItem refreshTokenCacheItem in refreshTokens)
            {
                Accessor.DeleteRefreshToken(refreshTokenCacheItem);
            }

            requestContext.Logger.Info($"Deleted {refreshTokens.Count} refresh tokens.");

            var accessTokens = Accessor.GetAllAccessTokens(partitionKey);
            accessTokens.RemoveAll(item => !item.HomeAccountId.Equals(account.HomeAccountId.Identifier, StringComparison.OrdinalIgnoreCase));
            if (filterByClientId)
            {
                FilterTokensByClientId(accessTokens);
            }

            foreach (MsalAccessTokenCacheItem accessTokenCacheItem in accessTokens)
            {
                Accessor.DeleteAccessToken(accessTokenCacheItem);
            }

            requestContext.Logger.Info($"Deleted {accessTokens.Count} access tokens.");

            var idTokens = Accessor.GetAllIdTokens(partitionKey);
            idTokens.RemoveAll(item => !item.HomeAccountId.Equals(account.HomeAccountId.Identifier, StringComparison.OrdinalIgnoreCase));
            if (filterByClientId)
            {
                FilterTokensByClientId(idTokens);
            }

            foreach (MsalIdTokenCacheItem idTokenCacheItem in idTokens)
            {
                Accessor.DeleteIdToken(idTokenCacheItem);
            }

            requestContext.Logger.Info($"Deleted {idTokens.Count} ID tokens.");

            var accounts = Accessor.GetAllAccounts(partitionKey);
            accounts.RemoveAll(item => !(item.HomeAccountId.Equals(account.HomeAccountId.Identifier, StringComparison.OrdinalIgnoreCase) &&
                               item.PreferredUsername.Equals(account.Username, StringComparison.OrdinalIgnoreCase)));

            foreach (MsalAccountCacheItem accountCacheItem in accounts)
            {
                Accessor.DeleteAccount(accountCacheItem);
            }
        }
    }
}<|MERGE_RESOLUTION|>--- conflicted
+++ resolved
@@ -165,15 +165,11 @@
                             hasTokens: tokenCacheInternal.HasTokensNoLocks(),
                             suggestedCacheExpiry: null,
                             cancellationToken: requestParams.RequestContext.UserCancellationToken,
-<<<<<<< HEAD
-                            correlationId: requestParams.RequestContext.CorrelationId,
+                            correlationId: requestParams.RequestContext.CorrelationId, 
+                            requestScopes: requestParams.Scope,
+                            requestTenantId: requestParams.AuthorityManager.OriginalAuthority.TenantId,
                             msalIdentityLogger: requestParams.RequestContext.ExternalCacheLogger,
                             piiLoggingEnabled: requestParams.RequestContext.Logger.PiiLoggingEnabled);
-=======
-                            correlationId: requestParams.RequestContext.CorrelationId, 
-                            requestScopes: requestParams.Scope,
-                            requestTenantId: requestParams.AuthorityManager.OriginalAuthority.TenantId);
->>>>>>> 2d9afe46
 
                         Stopwatch sw = Stopwatch.StartNew();
 
@@ -241,16 +237,11 @@
                             hasTokens: tokenCacheInternal.HasTokensNoLocks(),
                             suggestedCacheExpiry: cacheExpiry,
                             cancellationToken: requestParams.RequestContext.UserCancellationToken,
-<<<<<<< HEAD
-                            correlationId: requestParams.RequestContext.CorrelationId,
+                            correlationId: requestParams.RequestContext.CorrelationId, 
+                            requestScopes: requestParams.Scope,
+                            requestTenantId: requestParams.AuthorityManager.OriginalAuthority.TenantId,
                             msalIdentityLogger: requestParams.RequestContext.ExternalCacheLogger,
                             piiLoggingEnabled: requestParams.RequestContext.Logger.PiiLoggingEnabled);
-=======
-                            correlationId: requestParams.RequestContext.CorrelationId, 
-                            requestScopes: requestParams.Scope,
-                            requestTenantId: requestParams.AuthorityManager.OriginalAuthority.TenantId);
-
->>>>>>> 2d9afe46
 
                         Stopwatch sw = Stopwatch.StartNew();
                         await tokenCacheInternal.OnAfterAccessAsync(args).ConfigureAwait(false);
@@ -739,13 +730,10 @@
                             suggestedCacheExpiry: null,
                             cancellationToken: default,
                             correlationId: default,
-<<<<<<< HEAD
+                            requestScopes: null,
+                            requestTenantId: null,
                             msalIdentityLogger: null,
                             piiLoggingEnabled: false);
-=======
-                            requestScopes: null,
-                            requestTenantId: null);
->>>>>>> 2d9afe46
 
                 await tokenCacheInternal.OnAfterAccessAsync(args).ConfigureAwait(false);
             }
@@ -1163,14 +1151,11 @@
                             suggestedCacheExpiry: null,
                             cancellationToken: requestParameters.RequestContext.UserCancellationToken,
                             correlationId: requestParameters.RequestContext.CorrelationId,
-<<<<<<< HEAD
+                            requestScopes: requestParameters.Scope,
+                            requestTenantId: requestParameters.AuthorityManager.OriginalAuthority.TenantId,
                             msalIdentityLogger: requestParameters.RequestContext.ExternalCacheLogger,
                             piiLoggingEnabled: requestParameters.RequestContext.Logger.PiiLoggingEnabled);
-=======
-                            requestScopes: requestParameters.Scope,
-                            requestTenantId: requestParameters.AuthorityManager.OriginalAuthority.TenantId);
                             
->>>>>>> 2d9afe46
 
                         await tokenCacheInternal.OnBeforeAccessAsync(args).ConfigureAwait(false);
                         await tokenCacheInternal.OnBeforeWriteAsync(args).ConfigureAwait(false);
@@ -1202,14 +1187,11 @@
                            suggestedCacheExpiry: null,
                            cancellationToken: requestParameters.RequestContext.UserCancellationToken,
                            correlationId: requestParameters.RequestContext.CorrelationId,
-<<<<<<< HEAD
+                           requestScopes: requestParameters.Scope,
+                           requestTenantId: requestParameters.AuthorityManager.OriginalAuthority.TenantId,
                            msalIdentityLogger: requestParameters.RequestContext.ExternalCacheLogger,
-                           piiLoggingEnabled: requestParameters.RequestContext.Logger.PiiLoggingEnabled);
-=======
-                           requestScopes: requestParameters.Scope,
-                           requestTenantId: requestParameters.AuthorityManager.OriginalAuthority.TenantId);
-
->>>>>>> 2d9afe46
+                            piiLoggingEnabled: requestParameters.RequestContext.Logger.PiiLoggingEnabled);
+
 
                         await tokenCacheInternal.OnAfterAccessAsync(args).ConfigureAwait(false);
                     }
