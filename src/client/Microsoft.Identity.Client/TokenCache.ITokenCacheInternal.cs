﻿// Copyright (c) Microsoft Corporation. All rights reserved.
// Licensed under the MIT License.

using System;
using System.Collections.Generic;
using System.Diagnostics;
using System.Globalization;
using System.Linq;
using System.Threading.Tasks;
using Microsoft.Identity.Client.AuthScheme.Bearer;
using Microsoft.Identity.Client.Cache;
using Microsoft.Identity.Client.Cache.Items;
using Microsoft.Identity.Client.Cache.Keys;
using Microsoft.Identity.Client.Instance;
using Microsoft.Identity.Client.Instance.Discovery;
using Microsoft.Identity.Client.Internal;
using Microsoft.Identity.Client.Internal.Requests;
using Microsoft.Identity.Client.OAuth2;
using Microsoft.Identity.Client.TelemetryCore.Internal.Events;
using Microsoft.Identity.Client.Utils;

namespace Microsoft.Identity.Client
{
    /// <summary>
    /// IMPORTANT: this class is performance critical; any changes must be benchmarked using Microsoft.Identity.Test.Performace.
    /// More information about how to test and what data to look for is in https://aka.ms/msal-net-performance-testing.
    /// </summary>
    public sealed partial class TokenCache : ITokenCacheInternal
    {

        #region SaveTokenResponse
        async Task<Tuple<MsalAccessTokenCacheItem, MsalIdTokenCacheItem, Account>> ITokenCacheInternal.SaveTokenResponseAsync(
            AuthenticationRequestParameters requestParams,
            MsalTokenResponse response)
        {
            response.Log(requestParams.RequestContext.Logger, LogLevel.Verbose);

            MsalAccessTokenCacheItem msalAccessTokenCacheItem = null;
            MsalRefreshTokenCacheItem msalRefreshTokenCacheItem = null;
            MsalIdTokenCacheItem msalIdTokenCacheItem = null;
            MsalAccountCacheItem msalAccountCacheItem = null;

            IdToken idToken = IdToken.Parse(response.IdToken);
            if (idToken == null)
            {
                requestParams.RequestContext.Logger.Info("ID Token not present in response. ");
            }

            var tenantId = GetTenantId(idToken, requestParams);

            bool isAdfsAuthority = requestParams.AuthorityInfo.AuthorityType == AuthorityType.Adfs;
            bool isAadAuthority = requestParams.AuthorityInfo.AuthorityType == AuthorityType.Aad;
            string preferredUsername = GetPreferredUsernameFromIdToken(isAdfsAuthority, idToken);
            string username = isAdfsAuthority ? idToken?.Upn : preferredUsername;
            string homeAccountId = GetHomeAccountId(requestParams, response, idToken);
            string suggestedWebCacheKey = CacheKeyFactory.GetExternalCacheKeyFromResponse(requestParams, homeAccountId);

            // Do a full instance discovery when saving tokens (if not cached),
            // so that the PreferredNetwork environment is up to date.
            InstanceDiscoveryMetadataEntry instanceDiscoveryMetadata =
                await requestParams.AuthorityManager.GetInstanceDiscoveryEntryAsync().ConfigureAwait(false);

            #region Create Cache Objects
            if (!string.IsNullOrEmpty(response.AccessToken))
            {
                msalAccessTokenCacheItem =
                    new MsalAccessTokenCacheItem(
                        instanceDiscoveryMetadata.PreferredCache,
                        requestParams.AppConfig.ClientId,
                        response,
                        tenantId,
                        homeAccountId,
<<<<<<< HEAD
                        requestParams.AuthenticationScheme.KeyId)
                    {
                        OboCacheKey = !string.IsNullOrEmpty(requestParams.OboCacheKey) ? requestParams.OboCacheKey : requestParams.UserAssertion?.AssertionHash,
                        IsAdfs = isAdfsAuthority
                    };
=======
                        requestParams.AuthenticationScheme.KeyId,
                        requestParams.UserAssertion?.AssertionHash);
>>>>>>> 55f29f91
            }

            if (!string.IsNullOrEmpty(response.RefreshToken))
            {
                Debug.Assert(
                    requestParams.ApiId != ApiEvent.ApiIds.AcquireTokenForClient,
                    "client_credentials flow should not receive a refresh token");

                msalRefreshTokenCacheItem = new MsalRefreshTokenCacheItem(
                                    instanceDiscoveryMetadata.PreferredCache,
                                    requestParams.AppConfig.ClientId,
                                    response,
                                    homeAccountId)
                {
                    OboCacheKey = !string.IsNullOrEmpty(requestParams.OboCacheKey) ? requestParams.OboCacheKey : requestParams.UserAssertion?.AssertionHash,
                };

                if (!_featureFlags.IsFociEnabled)
                {
                    msalRefreshTokenCacheItem.FamilyId = null;
                }
            }

            Account account = null;
            if (idToken != null)
            {
                Debug.Assert(
                    requestParams.ApiId != ApiEvent.ApiIds.AcquireTokenForClient,
                    "client_credentials flow should not receive an ID token");

                msalIdTokenCacheItem = new MsalIdTokenCacheItem(
                    instanceDiscoveryMetadata.PreferredCache,
                    requestParams.AppConfig.ClientId,
                    response,
                    tenantId,
                    homeAccountId);

                Dictionary<string, string> wamAccountIds = GetWamAccountIds(requestParams, response);
                msalAccountCacheItem = new MsalAccountCacheItem(
                             instanceDiscoveryMetadata.PreferredCache,
                             response.ClientInfo,
                             homeAccountId,
                             idToken,
                             preferredUsername,
                             tenantId,
                             wamAccountIds);

                // Add the newly obtained id token to the list of profiles
                var tenantProfiles = await (this as ITokenCacheInternal).GetTenantProfilesAsync(requestParams, homeAccountId).ConfigureAwait(false);
                if (isAadAuthority && tenantProfiles != null)
                {
                    TenantProfile tenantProfile = new TenantProfile(msalIdTokenCacheItem);
                    tenantProfiles[msalIdTokenCacheItem.TenantId] = tenantProfile;
                }

                account = new Account(
                  homeAccountId,
                  username,
                  instanceDiscoveryMetadata.PreferredNetwork,
                  wamAccountIds,
                  tenantProfiles?.Values);
            }

            #endregion

            requestParams.RequestContext.Logger.Verbose($"[SaveTokenResponseAsync] Entering token cache semaphore. Count {_semaphoreSlim.GetCurrentCountLogMessage()}.");
            await _semaphoreSlim.WaitAsync(requestParams.RequestContext.UserCancellationToken).ConfigureAwait(false);
            requestParams.RequestContext.Logger.Verbose("[SaveTokenResponseAsync] Entered token cache semaphore. ");
            ITokenCacheInternal tokenCacheInternal = this;

            try
            {
#pragma warning disable CS0618 // Type or member is obsolete
                HasStateChanged = true;
#pragma warning restore CS0618 // Type or member is obsolete

                try
                {
                    if (tokenCacheInternal.IsAppSubscribedToSerializationEvents())
                    {
                        var args = new TokenCacheNotificationArgs(
                            this,
                            ClientId,
                            account,
                            hasStateChanged: true,
                            tokenCacheInternal.IsApplicationCache,
                            hasTokens: tokenCacheInternal.HasTokensNoLocks(),
                            requestParams.RequestContext.UserCancellationToken,
                            suggestedCacheKey: suggestedWebCacheKey);

                        Stopwatch sw = Stopwatch.StartNew();

                        await tokenCacheInternal.OnBeforeAccessAsync(args).ConfigureAwait(false);
                        await tokenCacheInternal.OnBeforeWriteAsync(args).ConfigureAwait(false);
                        requestParams.RequestContext.ApiEvent.DurationInCacheInMs += sw.ElapsedMilliseconds;
                    }

                    if (msalAccessTokenCacheItem != null)
                    {
                        requestParams.RequestContext.Logger.Info("Saving AT in cache and removing overlapping ATs...");

                        DeleteAccessTokensWithIntersectingScopes(
                            requestParams,
                            instanceDiscoveryMetadata.Aliases,
                            tenantId,
                            msalAccessTokenCacheItem.ScopeSet,
                            msalAccessTokenCacheItem.HomeAccountId,
                            msalAccessTokenCacheItem.TokenType);

                        _accessor.SaveAccessToken(msalAccessTokenCacheItem);
                    }

                    if (idToken != null)
                    {
                        requestParams.RequestContext.Logger.Info("Saving Id Token and Account in cache ...");
                        _accessor.SaveIdToken(msalIdTokenCacheItem);
                        MergeWamAccountIds(msalAccountCacheItem);
                        _accessor.SaveAccount(msalAccountCacheItem);
                    }

                    // if server returns the refresh token back, save it in the cache.
                    if (msalRefreshTokenCacheItem != null)
                    {
                        requestParams.RequestContext.Logger.Info("Saving RT in cache...");
                        _accessor.SaveRefreshToken(msalRefreshTokenCacheItem);
                    }

                    UpdateAppMetadata(
                        requestParams.AppConfig.ClientId,
                        instanceDiscoveryMetadata.PreferredCache,
                        response.FamilyId);

                    SaveToLegacyAdalCache(
                        requestParams,
                        response,
                        msalRefreshTokenCacheItem,
                        msalIdTokenCacheItem,
                        tenantId,
                        instanceDiscoveryMetadata);
                }
                finally
                {
                    if (tokenCacheInternal.IsAppSubscribedToSerializationEvents())
                    {
                        DateTimeOffset? cacheExpiry = null;

                        if (!_accessor.GetAllRefreshTokens().Any())
                        {
                            cacheExpiry = CalculateSuggestedCacheExpiry();
                        }

                        var args = new TokenCacheNotificationArgs(
                            this,
                            ClientId,
                            account,
                            hasStateChanged: true,
                            tokenCacheInternal.IsApplicationCache,
                            tokenCacheInternal.HasTokensNoLocks(),
                            requestParams.RequestContext.UserCancellationToken,
                            suggestedCacheKey: suggestedWebCacheKey,
                            suggestedCacheExpiry: cacheExpiry);

                        Stopwatch sw = Stopwatch.StartNew();
                        await tokenCacheInternal.OnAfterAccessAsync(args).ConfigureAwait(false);
                        requestParams.RequestContext.ApiEvent.DurationInCacheInMs += sw.ElapsedMilliseconds;
                    }
#pragma warning disable CS0618 // Type or member is obsolete
                    HasStateChanged = false;
#pragma warning restore CS0618 // Type or member is obsolete
                }

                return Tuple.Create(msalAccessTokenCacheItem, msalIdTokenCacheItem, account);
            }
            finally
            {
                _semaphoreSlim.Release();
                requestParams.RequestContext.Logger.Verbose("[SaveTokenResponseAsync] Released token cache semaphore. ");
            }
        }

        private bool IsLegacyAdalCacheEnabled(AuthenticationRequestParameters requestParams)
        {
            if (requestParams.IsClientCredentialRequest)
            {
                // client_credentials request. Only RTs are transferable between ADAL and MSAL
                return false;
            }

            if (ServiceBundle.PlatformProxy.LegacyCacheRequiresSerialization &&
               !(this as ITokenCacheInternal).IsExternalSerializationConfiguredByUser())
            {
                // serialization is not configured but is required
                return false;
            }

            if (!ServiceBundle.Config.LegacyCacheCompatibilityEnabled)
            {
                // disabled by app developer
                return false;
            }

            if (requestParams.AuthorityInfo.AuthorityType == AuthorityType.B2C)
            {
                // ADAL did not support B2C
                return false;
            }

            requestParams.RequestContext.Logger.Info("IsLegacyAdalCacheEnabled: yes");
            return true;
        }

        private void SaveToLegacyAdalCache(
            AuthenticationRequestParameters requestParams,
            MsalTokenResponse response,
            MsalRefreshTokenCacheItem msalRefreshTokenCacheItem,
            MsalIdTokenCacheItem msalIdTokenCacheItem,
            string tenantId,
            InstanceDiscoveryMetadataEntry instanceDiscoveryMetadata)
        {
            if (IsLegacyAdalCacheEnabled(requestParams))
            {
                requestParams.RequestContext.Logger.Info("Saving to ADAL legacy cache. ");

                var tenatedAuthority = Authority.CreateAuthorityWithTenant(requestParams.AuthorityInfo, tenantId);
                var authorityWithPreferredCache = Authority.CreateAuthorityWithEnvironment(
                        tenatedAuthority.AuthorityInfo,
                        instanceDiscoveryMetadata.PreferredCache);

                CacheFallbackOperations.WriteAdalRefreshToken(
                    requestParams.RequestContext.Logger,
                    LegacyCachePersistence,
                    msalRefreshTokenCacheItem,
                    msalIdTokenCacheItem,
                    authorityWithPreferredCache.AuthorityInfo.CanonicalAuthority,
                    msalIdTokenCacheItem.IdToken.ObjectId,
                    response.Scope);
            }
        }

        private DateTimeOffset CalculateSuggestedCacheExpiry()
        {
            IEnumerable<MsalAccessTokenCacheItem> tokenCacheItems = GetAllAccessTokensWithNoLocks(true);
            DateTimeOffset cacheExpiry = tokenCacheItems.Max(item => item.ExpiresOn);
            return cacheExpiry;
        }

        private string GetTenantId(IdToken idToken, AuthenticationRequestParameters requestParams)
        {
            // If the input authority was tenanted, use that tenant over the IdToken.Tenant
            // otherwise, this will result in cache misses
            return Authority.CreateAuthorityWithTenant(
                requestParams.Authority.AuthorityInfo,
                idToken?.TenantId).TenantId;
        }

        private void MergeWamAccountIds(MsalAccountCacheItem msalAccountCacheItem)
        {
            var existingAccount = _accessor.GetAccount(msalAccountCacheItem.GetKey());
            var existingWamAccountIds = existingAccount?.WamAccountIds;
            msalAccountCacheItem.WamAccountIds.MergeDifferentEntries(existingWamAccountIds);
        }

        private static Dictionary<string, string> GetWamAccountIds(AuthenticationRequestParameters requestParams, MsalTokenResponse response)
        {
            if (!string.IsNullOrEmpty(response.WamAccountId))
            {
                return new Dictionary<string, string>() { { requestParams.AppConfig.ClientId, response.WamAccountId } };
            }

            return new Dictionary<string, string>();
        }

        private static string GetHomeAccountId(AuthenticationRequestParameters requestParams, MsalTokenResponse response, IdToken idToken)
        {
            ClientInfo clientInfo = response.ClientInfo != null ? ClientInfo.CreateFromJson(response.ClientInfo) : null;
            string homeAccountId = clientInfo?.ToAccountIdentifier() ?? idToken?.Subject; // ADFS does not have client info, so we use subject

            if (homeAccountId == null)
            {
                requestParams.RequestContext.Logger.Info("Cannot determine home account id - or id token or no client info and no subject ");
            }
            return homeAccountId;
        }

        private static string GetPreferredUsernameFromIdToken(bool isAdfsAuthority, IdToken idToken)
        {
            // The preferred_username value cannot be null or empty in order to comply with the ADAL/MSAL Unified cache schema.
            // It will be set to "preferred_username not in id token"
            if (idToken == null)
            {
                return NullPreferredUsernameDisplayLabel;
            }

            if (string.IsNullOrWhiteSpace(idToken.PreferredUsername))
            {
                if (isAdfsAuthority)
                {
                    //The direct to ADFS scenario does not return preferred_username in the id token so it needs to be set to the UPN
                    return !string.IsNullOrEmpty(idToken.Upn)
                        ? idToken.Upn
                        : NullPreferredUsernameDisplayLabel;
                }
                return NullPreferredUsernameDisplayLabel;
            }

            return idToken.PreferredUsername;
        }
        #endregion

        #region FindAccessToken
        /// <summary>
        /// IMPORTANT: this class is performance critical; any changes must be benchmarked using Microsoft.Identity.Test.Performace.
        /// More information about how to test and what data to look for is in https://aka.ms/msal-net-performance-testing.
        /// 
        /// Scenario: client_creds with default in-memory cache can get to ~500k tokens
        /// </summary>
        async Task<MsalAccessTokenCacheItem> ITokenCacheInternal.FindAccessTokenAsync(
            AuthenticationRequestParameters requestParams)
        {
            var logger = requestParams.RequestContext.Logger;

            // no authority passed
            if (requestParams.AuthorityInfo?.CanonicalAuthority == null)
            {
                logger.Warning("FindAccessToken: No authority provided. Skipping cache lookup. ");
                return null;
            }

            // take a snapshot of the access tokens to avoid problems where the underlying collection is changed,
            // as this method is NOT locked by the semaphore
            string partitionKey = CacheKeyFactory.GetKeyFromRequest(requestParams);
            Debug.Assert(partitionKey != null || !requestParams.IsConfidentialClient, "On confidential client, cache must be partitioned.");

            IReadOnlyList<MsalAccessTokenCacheItem> tokenCacheItems = GetAllAccessTokensWithNoLocks(true, partitionKey);
            if (tokenCacheItems.Count == 0)
            {
                // Validates correct AcquireTokenInLongRunningProcess call (user assertion is null in this case)
                if (requestParams.ApiId == ApiEvent.ApiIds.AcquireTokenOnBehalfOf && requestParams.UserAssertion == null && !string.IsNullOrEmpty(requestParams.OboCacheKey))
                {
                    logger.Error("[FindAccessTokenAsync] AcquireTokenInLongRunningProcess was called and OBO token was not found in the cache.");
                    throw new MsalClientException(MsalError.OboCacheKeyNotInCacheError, MsalErrorMessage.OboCacheKeyNotInCache);
                }

                logger.Verbose("No access tokens found in the cache. Skipping filtering. ");
                requestParams.RequestContext.ApiEvent.CacheInfo = (int)CacheRefreshReason.NoCachedAccessToken;
                return null;
            }

            tokenCacheItems = FilterByHomeAccountTenantOrAssertion(requestParams, tokenCacheItems);
            tokenCacheItems = FilterByTokenType(requestParams, tokenCacheItems);
            tokenCacheItems = FilterByScopes(requestParams, tokenCacheItems);
            tokenCacheItems = await FilterByEnvironmentAsync(requestParams, tokenCacheItems).ConfigureAwait(false);

            CacheRefreshReason cacheInfoTelemetry = CacheRefreshReason.NotApplicable;

            // Verify appropriate scenario for OBO tokens in long running process
            if (requestParams.ApiId == ApiEvent.ApiIds.AcquireTokenOnBehalfOf)
            {
                // Validates correct AcquireTokenInLongRunningProcess call (user assertion is null in this case)
                if (requestParams.UserAssertion == null && !string.IsNullOrEmpty(requestParams.OboCacheKey) && tokenCacheItems.Count == 0)
                {
                    logger.Error("[FindAccessTokenAsync] AcquireTokenInLongRunningProcess was called and OBO token was not found in the cache.");
                    throw new MsalClientException(MsalError.OboCacheKeyNotInCacheError, MsalErrorMessage.OboCacheKeyNotInCache);
                }
                // Validates correct InitiateLongRunningProcessInWebAPI call (user assertion is specified in this case)
                if (requestParams.UserAssertion != null && !string.IsNullOrEmpty(requestParams.OboCacheKey) && tokenCacheItems.Count > 0)
                {
                    logger.Error("[FindAccessTokenAsync] InitiateLongRunningProcessInWebAPI was called and OBO token was already found in the cache.");
                    throw new MsalClientException(MsalError.OboCacheKeyAlreadyInCacheError, MsalErrorMessage.OboCacheKeyAlreadyInCache);
                }
            }

            // no match
            if (tokenCacheItems.Count == 0)
            {
                logger.Verbose("No tokens found for matching authority, client_id, user and scopes. ");
                return null;
            }

            MsalAccessTokenCacheItem msalAccessTokenCacheItem = GetSingleResult(requestParams, tokenCacheItems);
            msalAccessTokenCacheItem = FilterByKeyId(msalAccessTokenCacheItem, requestParams);
            msalAccessTokenCacheItem = FilterByExpiry(msalAccessTokenCacheItem, requestParams);

            if (msalAccessTokenCacheItem == null)
            {
                cacheInfoTelemetry = CacheRefreshReason.Expired;
            }

            requestParams.RequestContext.ApiEvent.CacheInfo = (int)cacheInfoTelemetry;

            return msalAccessTokenCacheItem;
        }

        private static IReadOnlyList<MsalAccessTokenCacheItem> FilterByScopes(
            AuthenticationRequestParameters requestParams,
            IReadOnlyList<MsalAccessTokenCacheItem> tokenCacheItems)
        {
            var logger = requestParams.RequestContext.Logger;
            if (tokenCacheItems.Count == 0)
            {
                logger.Verbose("Not filtering by scopes, because there are no candidates");
                return tokenCacheItems;
            }

            var requestScopes = requestParams.Scope.Where(s =>
                !OAuth2Value.ReservedScopes.Contains(s));

            tokenCacheItems = tokenCacheItems.FilterWithLogging(
                item =>
                {
                    bool accepted = ScopeHelper.ScopeContains(item.ScopeSet, requestScopes);

                    if (logger.IsLoggingEnabled(LogLevel.Verbose))
                    {
                        logger.Verbose($"Access token with scopes {string.Join(" ", item.ScopeSet)} " +
                            $"passes scope filter? {accepted} ");
                    }
                    return accepted;
                },
                logger,
                "Filtering by scopes");

            return tokenCacheItems;
        }

        private static IReadOnlyList<MsalAccessTokenCacheItem> FilterByTokenType(
            AuthenticationRequestParameters requestParams,
            IReadOnlyList<MsalAccessTokenCacheItem> tokenCacheItems)
        {
            tokenCacheItems = tokenCacheItems.FilterWithLogging(item =>
                            string.Equals(
                                item.TokenType ?? BearerAuthenticationScheme.BearerTokenType,
                                requestParams.AuthenticationScheme.AccessTokenType,
                                StringComparison.OrdinalIgnoreCase),
                            requestParams.RequestContext.Logger,
                            "Filtering by token type");
            return tokenCacheItems;
        }

        private static IReadOnlyList<MsalAccessTokenCacheItem> FilterByHomeAccountTenantOrAssertion(
            AuthenticationRequestParameters requestParams,
            IReadOnlyList<MsalAccessTokenCacheItem> tokenCacheItems)
        {
            string requestTenantId = requestParams.Authority.TenantId;
            bool filterByTenantId = true;

            if (requestParams.ApiId == ApiEvent.ApiIds.AcquireTokenOnBehalfOf) // OBO
            {
                tokenCacheItems =
                    tokenCacheItems.FilterWithLogging(item =>
                        !string.IsNullOrEmpty(item.OboCacheKey) &&
                        item.OboCacheKey.Equals(
                            requestParams.OboCacheKey ?? requestParams.UserAssertion.AssertionHash,
                            StringComparison.OrdinalIgnoreCase),
                        requestParams.RequestContext.Logger,
                        requestParams.OboCacheKey != null ?
                            $"Filtering AT by user-provided cache key: {requestParams.OboCacheKey}" :
                            $"Filtering AT by user assertion: {requestParams.UserAssertion.AssertionHash}");

                // OBO calls FindAccessTokenAsync directly, but we are not able to resolve the authority 
                // unless the developer has configured a tenanted authority. If they have configured /common
                // then we cannot filter by tenant and will use whatever is in the cache.
                filterByTenantId =
                    !string.IsNullOrEmpty(requestTenantId) &&
                    !AadAuthority.IsCommonOrganizationsOrConsumersTenant(requestTenantId);
            }

            if (filterByTenantId)
            {
                tokenCacheItems = tokenCacheItems.FilterWithLogging(item =>
                    string.Equals(item.TenantId ?? string.Empty, requestTenantId ?? string.Empty, StringComparison.OrdinalIgnoreCase),
                    requestParams.RequestContext.Logger,
                    "Filtering AT by tenant id");
            }
            else
            {
                requestParams.RequestContext.Logger.Warning("Have not filtered by tenant ID. " +
                    "This can happen in OBO scenario where authority is /common or /organizations. " +
                    "Please use tenanted authority.");
            }

            // Only AcquireTokenSilent has an IAccount in the request that can be used for filtering
            if (requestParams.ApiId != ApiEvent.ApiIds.AcquireTokenForClient &&
                requestParams.ApiId != ApiEvent.ApiIds.AcquireTokenOnBehalfOf)
            {
                tokenCacheItems = tokenCacheItems.FilterWithLogging(item => item.HomeAccountId.Equals(
                                requestParams.Account.HomeAccountId?.Identifier, StringComparison.OrdinalIgnoreCase),
                                requestParams.RequestContext.Logger,
                                "Filtering AT by home account id");
            }

            return tokenCacheItems;
        }

        private MsalAccessTokenCacheItem FilterByExpiry(MsalAccessTokenCacheItem msalAccessTokenCacheItem, AuthenticationRequestParameters requestParams)
        {
            var logger = requestParams.RequestContext.Logger;
            if (msalAccessTokenCacheItem != null)
            {

                if (msalAccessTokenCacheItem.ExpiresOn > DateTime.UtcNow + Constants.AccessTokenExpirationBuffer)
                {
                    // due to https://github.com/AzureAD/microsoft-authentication-library-for-dotnet/issues/1806
                    if (msalAccessTokenCacheItem.ExpiresOn > DateTime.UtcNow + TimeSpan.FromDays(ExpirationTooLongInDays))
                    {
                        logger.Error(
                           "Access token expiration too large. This can be the result of a bug or corrupt cache. Token will be ignored as it is likely expired." +
                           GetAccessTokenExpireLogMessageContent(msalAccessTokenCacheItem));
                        return null;
                    }

                    if (logger.IsLoggingEnabled(LogLevel.Info))
                    {
                        logger.Info(
                            "Access token is not expired. Returning the found cache entry. " +
                            GetAccessTokenExpireLogMessageContent(msalAccessTokenCacheItem));
                    }

                    return msalAccessTokenCacheItem;
                }

                if (ServiceBundle.Config.IsExtendedTokenLifetimeEnabled &&
                    msalAccessTokenCacheItem.ExtendedExpiresOn > DateTime.UtcNow + Constants.AccessTokenExpirationBuffer)
                {
                    if (logger.IsLoggingEnabled(LogLevel.Info))
                    {
                        logger.Info(
                            "Access token is expired.  IsExtendedLifeTimeEnabled=TRUE and ExtendedExpiresOn is not exceeded.  Returning the found cache entry. " +
                            GetAccessTokenExpireLogMessageContent(msalAccessTokenCacheItem));
                    }

                    msalAccessTokenCacheItem.IsExtendedLifeTimeToken = true;
                    return msalAccessTokenCacheItem;
                }

                if (logger.IsLoggingEnabled(LogLevel.Info))
                {
                    logger.Info(
                        "Access token has expired or about to expire. " +
                        GetAccessTokenExpireLogMessageContent(msalAccessTokenCacheItem));
                }
            }

            return null;
        }

        private static MsalAccessTokenCacheItem GetSingleResult(
            AuthenticationRequestParameters requestParams,
            IReadOnlyList<MsalAccessTokenCacheItem> filteredItems)
        {
            // if only one cached token found
            if (filteredItems.Count == 1)
            {
                return filteredItems[0];
            }

            requestParams.RequestContext.Logger.Error("Multiple access tokens found for matching authority, client_id, user and scopes. ");
            throw new MsalClientException(
                MsalError.MultipleTokensMatchedError,
                MsalErrorMessage.MultipleTokensMatched);
        }

        private async Task<IReadOnlyList<MsalAccessTokenCacheItem>> FilterByEnvironmentAsync(
            AuthenticationRequestParameters requestParams,
            IReadOnlyList<MsalAccessTokenCacheItem> filteredItems)
        {
            var logger = requestParams.RequestContext.Logger;

            if (filteredItems.Count == 0)
            {
                logger.Verbose("Not filtering AT by environment, because there are no candidates");
                return filteredItems;
            }

            // at this point we need environment aliases, try to get them without a discovery call
            var instanceMetadata = await ServiceBundle.InstanceDiscoveryManager.GetMetadataEntryTryAvoidNetworkAsync(
                                     requestParams.AuthorityInfo,
                                     filteredItems.Select(at => at.Environment),  // if all environments are known, a network call can be avoided
                                     requestParams.RequestContext)
                            .ConfigureAwait(false);

            // In case we're sharing the cache with an MSAL that does not implement environment aliasing,
            // it's possible (but unlikely), that we have multiple ATs from the same alias family.
            // To overcome some of these use cases, try to filter just by preferred cache alias
            var filteredByPreferredAlias = filteredItems.FilterWithLogging(
                item => item.Environment.Equals(instanceMetadata.PreferredCache, StringComparison.OrdinalIgnoreCase),
                requestParams.RequestContext.Logger,
                $"Filtering AT by preferred environment {instanceMetadata.PreferredCache}");

            if (filteredByPreferredAlias.Count > 0)
            {
                if (logger.IsLoggingEnabled(LogLevel.Verbose))
                {
                    logger.Verbose($"Filtered AT by preferred alias returning {filteredByPreferredAlias.Count} tokens");
                }

                return filteredByPreferredAlias;
            }

            return filteredItems.FilterWithLogging(
                item => instanceMetadata.Aliases.ContainsOrdinalIgnoreCase(item.Environment),
                requestParams.RequestContext.Logger,
                $"Filtering AT by environment");
        }

        private MsalAccessTokenCacheItem FilterByKeyId(MsalAccessTokenCacheItem item, AuthenticationRequestParameters authenticationRequest)
        {
            if (item == null)
            {
                return null;
            }

            string requestKid = authenticationRequest.AuthenticationScheme.KeyId;
            if (string.IsNullOrEmpty(item.KeyId) && string.IsNullOrEmpty(requestKid))
            {
                authenticationRequest.RequestContext.Logger.Verbose("Bearer token found");
                return item;
            }

            if (string.Equals(item.KeyId, requestKid, StringComparison.OrdinalIgnoreCase))
            {
                authenticationRequest.RequestContext.Logger.Verbose("Keyed token found");
                return item;
            }

            authenticationRequest.RequestContext.Logger.Info(
                    string.Format(
                        CultureInfo.InvariantCulture,
                        "A token bound to the wrong key was found. Token key id: {0} Request key id: {1}",
                        item.KeyId,
                        requestKid));
            return null;
        }
        #endregion

        /// <summary>
        /// For testing purposes only. Expires ALL access tokens in memory and fires OnAfterAccessAsync event with no cache key
        /// </summary>
        internal async Task ExpireAllAccessTokensForTestAsync()
        {
            IReadOnlyList<MsalAccessTokenCacheItem> allAccessTokens;
            ITokenCacheInternal tokenCacheInternal = this;
            var accessor = tokenCacheInternal.Accessor;

            allAccessTokens = accessor.GetAllAccessTokens();
            foreach (MsalAccessTokenCacheItem atItem in allAccessTokens)
            {
                accessor.SaveAccessToken(atItem.WithExpiresOn(DateTimeOffset.UtcNow));
            }
               
            if (tokenCacheInternal.IsAppSubscribedToSerializationEvents())
            {
                var args = new TokenCacheNotificationArgs(
                this,
                ClientId,
                null,
                hasStateChanged: true,
                tokenCacheInternal.IsApplicationCache,
                tokenCacheInternal.HasTokensNoLocks(),
                default,
                suggestedCacheKey: null,
                suggestedCacheExpiry: null); 
             
                await tokenCacheInternal.OnAfterAccessAsync(args).ConfigureAwait(false);
            }
        }

        async Task<MsalRefreshTokenCacheItem> ITokenCacheInternal.FindRefreshTokenAsync(
            AuthenticationRequestParameters requestParams,
            string familyId)
        {
            if (requestParams.Authority == null)
                return null;

            IReadOnlyList<MsalRefreshTokenCacheItem> allRts = _accessor.GetAllRefreshTokens(CacheKeyFactory.GetKeyFromRequest(requestParams));
            if (allRts.Count != 0)
            {
                var metadata =
                    await ServiceBundle.InstanceDiscoveryManager.GetMetadataEntryTryAvoidNetworkAsync(
                        requestParams.AuthorityInfo,
                        allRts.Select(rt => rt.Environment),  // if all environments are known, a network call can be avoided
                        requestParams.RequestContext)
                    .ConfigureAwait(false);
                var aliases = metadata.Aliases;

                allRts = FilterRtsByHomeAccountIdOrAssertion(requestParams, allRts, familyId);
                allRts = allRts.Where(
                    item => aliases.ContainsOrdinalIgnoreCase(item.Environment)).ToList();

                IReadOnlyList<MsalRefreshTokenCacheItem> finalList = allRts.ToList();
                requestParams.RequestContext.Logger.Info("Refresh token found in the cache? - " + (finalList.Count != 0));

                if (finalList.Count > 0)
                {
                    return finalList.FirstOrDefault();
                }
            }
            else
            {
                requestParams.RequestContext.Logger.Verbose("No RTs found in the MSAL cache ");

                // Validates correct AcquireTokenInLongRunningProcess call (user assertion is null in this case)
                if (requestParams.ApiId == ApiEvent.ApiIds.AcquireTokenOnBehalfOf && requestParams.UserAssertion == null && !string.IsNullOrEmpty(requestParams.OboCacheKey))
                {
                    requestParams.RequestContext.Logger.Error("[FindRefreshTokenAsync] AcquireTokenInLongRunningProcess was called and OBO token was not found in the cache.");
                    throw new MsalClientException(MsalError.OboCacheKeyNotInCacheError, MsalErrorMessage.OboCacheKeyNotInCache);
                }
            }

            requestParams.RequestContext.Logger.Verbose("Checking ADAL cache for matching RT. ");

            if (IsLegacyAdalCacheEnabled(requestParams) &&
                requestParams.Account != null &&
                string.IsNullOrEmpty(familyId)) // ADAL legacy cache does not store FRTs
            {
                var metadata =
                  await ServiceBundle.InstanceDiscoveryManager.GetMetadataEntryTryAvoidNetworkAsync(
                      requestParams.AuthorityInfo,
                      allRts.Select(rt => rt.Environment),  // if all environments are known, a network call can be avoided
                      requestParams.RequestContext)
                  .ConfigureAwait(false);
                var aliases = metadata.Aliases;

                return CacheFallbackOperations.GetRefreshToken(
                    requestParams.RequestContext.Logger,
                    LegacyCachePersistence,
                    aliases,
                    requestParams.AppConfig.ClientId,
                    requestParams.Account);
            }

            return null;
        }

        private static IReadOnlyList<MsalRefreshTokenCacheItem> FilterRtsByHomeAccountIdOrAssertion(
            AuthenticationRequestParameters requestParams,
            IReadOnlyList<MsalRefreshTokenCacheItem> rtCacheItems,
            string familyId)
        {
            if (requestParams.ApiId == ApiEvent.ApiIds.AcquireTokenOnBehalfOf) // OBO
            {
                rtCacheItems = rtCacheItems.FilterWithLogging(item =>
                                !string.IsNullOrEmpty(item.OboCacheKey) &&
                                item.OboCacheKey.Equals(
                                    requestParams.OboCacheKey ?? requestParams.UserAssertion.AssertionHash,
                                    StringComparison.OrdinalIgnoreCase),
                                requestParams.RequestContext.Logger,
                                requestParams.OboCacheKey != null ?
                                $"Filtering RT by user-provided cache key: {requestParams.OboCacheKey}" :
                                $"Filtering RT by user assertion: {requestParams.UserAssertion.AssertionHash}");
            }
            else
            {
                rtCacheItems = rtCacheItems.FilterWithLogging(item => item.HomeAccountId.Equals(
                                requestParams.Account.HomeAccountId?.Identifier, StringComparison.OrdinalIgnoreCase),
                                requestParams.RequestContext.Logger,
                                "Filtering RT by home account id");
            }

            // This will also filter for the case when familyId is null and exclude RTs with familyId in filtered list
            rtCacheItems = rtCacheItems.FilterWithLogging(item =>
                    string.Equals(item.FamilyId ?? string.Empty,
                    familyId ?? string.Empty, StringComparison.OrdinalIgnoreCase),
                    requestParams.RequestContext.Logger,
                    "Filtering RT by family id");

            // if there is a value in familyId, we are looking for FRT and hence ignore filter with clientId
            if (string.IsNullOrEmpty(familyId))
            {
                rtCacheItems = rtCacheItems.FilterWithLogging(item => item.ClientId.Equals(
                            requestParams.AppConfig.ClientId, StringComparison.OrdinalIgnoreCase),
                            requestParams.RequestContext.Logger,
                            "Filtering RT by client id");
            }

            return rtCacheItems;
        }

        async Task<bool?> ITokenCacheInternal.IsFociMemberAsync(AuthenticationRequestParameters requestParams, string familyId)
        {
            var logger = requestParams.RequestContext.Logger;
            if (requestParams?.AuthorityInfo?.CanonicalAuthority == null)
            {
                logger.Warning("No authority details, can't check app metadata. Returning unknown. ");
                return null;
            }

            IEnumerable<MsalAppMetadataCacheItem> allAppMetadata = _accessor.GetAllAppMetadata();

            var instanceMetadata = await ServiceBundle.InstanceDiscoveryManager.GetMetadataEntryTryAvoidNetworkAsync(
                    requestParams.AuthorityInfo,
                    allAppMetadata.Select(m => m.Environment),
                    requestParams.RequestContext)
                .ConfigureAwait(false);

            var appMetadata =
                instanceMetadata.Aliases
                .Select(env => _accessor.GetAppMetadata(new MsalAppMetadataCacheKey(ClientId, env)))
                .FirstOrDefault(item => item != null);

            // From a FOCI perspective, an app has 3 states - in the family, not in the family or unknown
            // Unknown is a valid state, where we never fetched tokens for that app or when we used an older
            // version of MSAL which did not record app metadata.
            if (appMetadata == null)
            {
                logger.Warning("No app metadata found. Returning unknown. ");
                return null;
            }

            return appMetadata.FamilyId == familyId;
        }



        /// <remarks>
        /// Get accounts should not make a network call, if possible. This can be achieved if
        /// all the environments in the token cache are known to MSAL, as MSAL keeps a list of
        /// known environments in <see cref="KnownMetadataProvider"/>
        /// </remarks>
        async Task<IEnumerable<IAccount>> ITokenCacheInternal.GetAccountsAsync(AuthenticationRequestParameters requestParameters)
        {
            var logger = requestParameters.RequestContext.Logger;
            var environment = requestParameters.AuthorityInfo.Host;
            bool filterByClientId = !_featureFlags.IsFociEnabled;
            bool isAadAuthority = requestParameters.AuthorityInfo.AuthorityType == AuthorityType.Aad;

            // this will either be the home account id or null, it can never be obo assertion or tenant id
            string partitionKey = CacheKeyFactory.GetKeyFromRequest(requestParameters);

            IReadOnlyList<MsalRefreshTokenCacheItem> rtCacheItems = GetAllRefreshTokensWithNoLocks(filterByClientId, partitionKey);
            IReadOnlyList<MsalAccountCacheItem> accountCacheItems = _accessor.GetAllAccounts(partitionKey);

            if (logger.IsLoggingEnabled(LogLevel.Verbose))
                logger.Verbose($"GetAccounts found {rtCacheItems.Count} RTs and {accountCacheItems.Count} accounts in MSAL cache. ");

            // Multi-cloud support - must filter by environment.
            ISet<string> allEnvironmentsInCache = new HashSet<string>(
                accountCacheItems.Select(aci => aci.Environment),
                StringComparer.OrdinalIgnoreCase);
            allEnvironmentsInCache.UnionWith(rtCacheItems.Select(rt => rt.Environment));

            AdalUsersForMsal adalUsersResult = null;

            if (IsLegacyAdalCacheEnabled(requestParameters))
            {
                adalUsersResult = CacheFallbackOperations.GetAllAdalUsersForMsal(
                    logger,
                    LegacyCachePersistence,
                    ClientId);
                allEnvironmentsInCache.UnionWith(adalUsersResult.GetAdalUserEnviroments());
            }

            InstanceDiscoveryMetadataEntry instanceMetadata = await ServiceBundle.InstanceDiscoveryManager.GetMetadataEntryTryAvoidNetworkAsync(
                requestParameters.AuthorityInfo,
                allEnvironmentsInCache,
                requestParameters.RequestContext).ConfigureAwait(false);

            rtCacheItems = rtCacheItems.Where(rt => instanceMetadata.Aliases.ContainsOrdinalIgnoreCase(rt.Environment)).ToList();
            accountCacheItems = accountCacheItems.Where(acc => instanceMetadata.Aliases.ContainsOrdinalIgnoreCase(acc.Environment)).ToList();

            if (logger.IsLoggingEnabled(LogLevel.Verbose))
                logger.Verbose($"GetAccounts found {rtCacheItems.Count} RTs and {accountCacheItems.Count} accounts in MSAL cache after environment filtering. ");

            IDictionary<string, Account> clientInfoToAccountMap = new Dictionary<string, Account>();
            foreach (MsalRefreshTokenCacheItem rtItem in rtCacheItems)
            {
                foreach (MsalAccountCacheItem account in accountCacheItems)
                {
                    if (RtMatchesAccount(rtItem, account))
                    {
                        var tenantProfiles = await (this as ITokenCacheInternal).GetTenantProfilesAsync(requestParameters, account.HomeAccountId).ConfigureAwait(false);

                        clientInfoToAccountMap[rtItem.HomeAccountId] = new Account(
                            account.HomeAccountId,
                            account.PreferredUsername,
                            environment, // Preserve the environment passed in by the user
                            account.WamAccountIds,
                            tenantProfiles?.Values);

                        break;
                    }
                }
            }

            if (IsLegacyAdalCacheEnabled(requestParameters))
            {
                UpdateMapWithAdalAccountsWithClientInfo(
                    environment,
                    instanceMetadata.Aliases,
                    adalUsersResult,
                    clientInfoToAccountMap);
            }

            // Add WAM accounts stored in MSAL's cache - for which we do not have an RT
            if (requestParameters.AppConfig.IsBrokerEnabled && ServiceBundle.PlatformProxy.BrokerSupportsWamAccounts)
            {
                foreach (MsalAccountCacheItem wamAccountCache in accountCacheItems.Where(
                    acc => acc.WamAccountIds != null &&
                    acc.WamAccountIds.ContainsKey(requestParameters.AppConfig.ClientId)))
                {
                    var wamAccount = new Account(
                        wamAccountCache.HomeAccountId,
                        wamAccountCache.PreferredUsername,
                        environment,
                        wamAccountCache.WamAccountIds);

                    clientInfoToAccountMap[wamAccountCache.HomeAccountId] = wamAccount;
                }
            }

            var accounts = new List<IAccount>(clientInfoToAccountMap.Values);

            if (IsLegacyAdalCacheEnabled(requestParameters))
            {
                UpdateWithAdalAccountsWithoutClientInfo(environment,
                 instanceMetadata.Aliases,
                 adalUsersResult,
                 accounts);
            }

            if (!string.IsNullOrEmpty(requestParameters.HomeAccountId))
            {
                accounts = accounts.Where(acc => acc.HomeAccountId.Identifier.Equals(
                    requestParameters.HomeAccountId,
                    StringComparison.OrdinalIgnoreCase)).ToList();

                if (logger.IsLoggingEnabled(LogLevel.Verbose))
                    logger.Verbose($"Filtered by home account id. Remaining accounts {accounts.Count()} ");
            }

            return accounts;
        }

        private static void UpdateMapWithAdalAccountsWithClientInfo(
          string envFromRequest,
          IEnumerable<string> envAliases,
          AdalUsersForMsal adalUsers,
          IDictionary<string, Account> clientInfoToAccountMap)
        {
            foreach (KeyValuePair<string, AdalUserInfo> pair in adalUsers?.GetUsersWithClientInfo(envAliases))
            {
                var clientInfo = ClientInfo.CreateFromJson(pair.Key);
                string accountIdentifier = clientInfo.ToAccountIdentifier();

                if (!clientInfoToAccountMap.ContainsKey(accountIdentifier))
                {
                    clientInfoToAccountMap[accountIdentifier] = new Account(
                            accountIdentifier, pair.Value.DisplayableId, envFromRequest);
                }
            }
        }

        private void UpdateWithAdalAccountsWithoutClientInfo(
            string envFromRequest,
            IEnumerable<string> envAliases,
            AdalUsersForMsal adalUsers,
            List<IAccount> accounts)
        {
            var uniqueUserNames = accounts.Select(a => a.Username).Distinct().ToList();

            foreach (AdalUserInfo user in adalUsers?.GetUsersWithoutClientInfo(envAliases))
            {
                if (!string.IsNullOrEmpty(user.DisplayableId) && !uniqueUserNames.Contains(user.DisplayableId))
                {
                    accounts.Add(new Account(null, user.DisplayableId, envFromRequest));
                    uniqueUserNames.Add(user.DisplayableId);
                }
            }
        }

        MsalIdTokenCacheItem ITokenCacheInternal.GetIdTokenCacheItem(MsalAccessTokenCacheItem msalAccessTokenCacheItem)
        {
            var idToken = _accessor.GetIdToken(msalAccessTokenCacheItem);
            return idToken;
        }

        async Task<IDictionary<string, TenantProfile>> ITokenCacheInternal.GetTenantProfilesAsync(
            AuthenticationRequestParameters requestParameters,
            string homeAccountId)
        {
            if (requestParameters.AuthorityInfo.AuthorityType != AuthorityType.Aad)
            {
                return null;
            }

            Debug.Assert(homeAccountId != null);

            var idTokenCacheItems = GetAllIdTokensWithNoLocks(true, homeAccountId);

            ISet<string> allEnvironmentsInCache = new HashSet<string>(
                idTokenCacheItems.Select(aci => aci.Environment),
                StringComparer.OrdinalIgnoreCase);

            InstanceDiscoveryMetadataEntry instanceMetadata = await ServiceBundle.InstanceDiscoveryManager.GetMetadataEntryTryAvoidNetworkAsync(
                requestParameters.AuthorityInfo,
                allEnvironmentsInCache,
                requestParameters.RequestContext).ConfigureAwait(false);

            idTokenCacheItems = idTokenCacheItems.Where(idToken => instanceMetadata.Aliases.ContainsOrdinalIgnoreCase(idToken.Environment)).ToList();
            // some accessors might not support partitioning, so make sure to filter by home account id
            idTokenCacheItems = idTokenCacheItems.Where(idToken => homeAccountId.Equals(idToken.HomeAccountId)).ToList();

            Dictionary<string, TenantProfile> tenantProfiles = new Dictionary<string, TenantProfile>();
            foreach (MsalIdTokenCacheItem idTokenCacheItem in idTokenCacheItems)
            {
                tenantProfiles[idTokenCacheItem.TenantId] = new TenantProfile(idTokenCacheItem);
            }

            return tenantProfiles;
        }

        async Task ITokenCacheInternal.RemoveAccountAsync(IAccount account, AuthenticationRequestParameters requestParameters)
        {
            requestParameters.RequestContext.Logger.Verbose($"[RemoveAccountAsync] Entering token cache semaphore. Count {_semaphoreSlim.GetCurrentCountLogMessage()}");
            await _semaphoreSlim.WaitAsync(requestParameters.RequestContext.UserCancellationToken).ConfigureAwait(false);
            requestParameters.RequestContext.Logger.Verbose("[RemoveAccountAsync] Entered token cache semaphore");

            try
            {
                requestParameters.RequestContext.Logger.Info("Removing user from cache..");

                ITokenCacheInternal tokenCacheInternal = this;

                try
                {
                    if (tokenCacheInternal.IsAppSubscribedToSerializationEvents())
                    {
                        var args = new TokenCacheNotificationArgs(
                            this,
                            ClientId,
                            account,
                            true,
                            tokenCacheInternal.IsApplicationCache,
                            tokenCacheInternal.HasTokensNoLocks(),
                            requestParameters.RequestContext.UserCancellationToken,
                            account.HomeAccountId.Identifier);

                        await tokenCacheInternal.OnBeforeAccessAsync(args).ConfigureAwait(false);
                        await tokenCacheInternal.OnBeforeWriteAsync(args).ConfigureAwait(false);
                    }

                    RemoveAccountInternal(account, requestParameters.RequestContext);
                    if (IsLegacyAdalCacheEnabled(requestParameters))
                    {
                        CacheFallbackOperations.RemoveAdalUser(
                           requestParameters.RequestContext.Logger,
                           LegacyCachePersistence,
                           ClientId,
                           account.Username,
                           account.HomeAccountId?.Identifier);
                    }
                }
                finally
                {
                    if (tokenCacheInternal.IsAppSubscribedToSerializationEvents())
                    {
                        var afterAccessArgs = new TokenCacheNotificationArgs(
                            this,
                            ClientId,
                            account,
                            true,
                            tokenCacheInternal.IsApplicationCache,
                            hasTokens: tokenCacheInternal.HasTokensNoLocks(),
                            requestParameters.RequestContext.UserCancellationToken,
                            account.HomeAccountId.Identifier);

                        await tokenCacheInternal.OnAfterAccessAsync(afterAccessArgs).ConfigureAwait(false);
                    }
                }
            }
            finally
            {
#pragma warning disable CS0618 // Type or member is obsolete
                HasStateChanged = false;
#pragma warning restore CS0618 // Type or member is obsolete

                _semaphoreSlim.Release();
            }
        }

        bool ITokenCacheInternal.HasTokensNoLocks()
        {
            return _accessor.HasAccessOrRefreshTokens();
        }

        internal /* internal for test only */ void RemoveAccountInternal(IAccount account, RequestContext requestContext)
        {
            if (account.HomeAccountId == null)
            {
                // adalv3 account
                return;
            }

            string partitionKey = account.HomeAccountId.Identifier;

            var allRefreshTokens = GetAllRefreshTokensWithNoLocks(false, partitionKey)
                .Where(item => item.HomeAccountId.Equals(account.HomeAccountId.Identifier, StringComparison.OrdinalIgnoreCase))
                .ToList();

            // To maintain backward compatibility with other MSALs, filter all credentials by clientID if
            // Foci is disabled or if an FRT is not present
            bool filterByClientId = !_featureFlags.IsFociEnabled || !FrtExists(allRefreshTokens);

            // Delete all credentials associated with this IAccount
            var refreshTokensToDelete = filterByClientId ?
                allRefreshTokens.Where(x => x.ClientId.Equals(ClientId, StringComparison.OrdinalIgnoreCase)) :
                allRefreshTokens;

            foreach (MsalRefreshTokenCacheItem refreshTokenCacheItem in refreshTokensToDelete)
            {
                _accessor.DeleteRefreshToken(refreshTokenCacheItem);
            }

            requestContext.Logger.Info("Deleted refresh token count - " + allRefreshTokens.Count);
            IList<MsalAccessTokenCacheItem> allAccessTokens = GetAllAccessTokensWithNoLocks(filterByClientId, partitionKey)
                .Where(item => item.HomeAccountId.Equals(account.HomeAccountId.Identifier, StringComparison.OrdinalIgnoreCase))
                .ToList();
            foreach (MsalAccessTokenCacheItem accessTokenCacheItem in allAccessTokens)
            {
                _accessor.DeleteAccessToken(accessTokenCacheItem);
            }

            requestContext.Logger.Info("Deleted access token count - " + allAccessTokens.Count);

            var allIdTokens = GetAllIdTokensWithNoLocks(filterByClientId, partitionKey)
                .Where(item => item.HomeAccountId.Equals(account.HomeAccountId.Identifier, StringComparison.OrdinalIgnoreCase))
                .ToList();
            foreach (MsalIdTokenCacheItem idTokenCacheItem in allIdTokens)
            {
                _accessor.DeleteIdToken(idTokenCacheItem);
            }

            requestContext.Logger.Info("Deleted Id token count - " + allIdTokens.Count);

            _accessor.GetAllAccounts(partitionKey)
                .Where(item => item.HomeAccountId.Equals(account.HomeAccountId.Identifier, StringComparison.OrdinalIgnoreCase) &&
                               item.PreferredUsername.Equals(account.Username, StringComparison.OrdinalIgnoreCase))
                .ToList()
                .ForEach(accItem => _accessor.DeleteAccount(accItem));
        }
    }
}<|MERGE_RESOLUTION|>--- conflicted
+++ resolved
@@ -70,16 +70,10 @@
                         response,
                         tenantId,
                         homeAccountId,
-<<<<<<< HEAD
                         requestParams.AuthenticationScheme.KeyId)
                     {
                         OboCacheKey = !string.IsNullOrEmpty(requestParams.OboCacheKey) ? requestParams.OboCacheKey : requestParams.UserAssertion?.AssertionHash,
-                        IsAdfs = isAdfsAuthority
                     };
-=======
-                        requestParams.AuthenticationScheme.KeyId,
-                        requestParams.UserAssertion?.AssertionHash);
->>>>>>> 55f29f91
             }
 
             if (!string.IsNullOrEmpty(response.RefreshToken))
