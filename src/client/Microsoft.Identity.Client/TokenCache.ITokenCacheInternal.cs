--- conflicted
+++ resolved
@@ -459,11 +459,7 @@
             string partitionKey = CacheKeyFactory.GetKeyFromRequest(requestParams);
             Debug.Assert(partitionKey != null || !requestParams.IsConfidentialClient, "On confidential client, cache must be partitioned.");
 
-<<<<<<< HEAD
-            IReadOnlyList<MsalAccessTokenCacheItem> tokenCacheItems = GetAllAccessTokensWithNoLocks(true, partitionKey, logger);
-=======
-            var accessTokens = Accessor.GetAllAccessTokens(partitionKey);
->>>>>>> d1063e08
+            var accessTokens = Accessor.GetAllAccessTokens(partitionKey, logger);
 
             requestParams.RequestContext.Logger.Always($"[FindAccessTokenAsync] Discovered {accessTokens.Count} access tokens in cache using partition key: {partitionKey}");
 
