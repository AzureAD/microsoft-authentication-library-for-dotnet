--- conflicted
+++ resolved
@@ -354,13 +354,8 @@
         /// Important note: we should not be suggesting expiration dates that are in the past, as it breaks some cache implementations.
         /// </summary>
         internal /* for testing */ static DateTimeOffset? CalculateSuggestedCacheExpiry(
-<<<<<<< HEAD
-            ITokenCacheAccessor accessor, 
+            ITokenCacheAccessor accessor,
             ILoggerAdapter logger)
-=======
-            ITokenCacheAccessor accessor,
-            ICoreLogger logger)
->>>>>>> 9344dfbb
         {
             // If we have refresh tokens in the cache, we cannot suggest expiration
             // because refresh token expiration is not disclosed to SDKs and RTs are long lived anyway (3 months by default)
