--- conflicted
+++ resolved
@@ -1013,7 +1013,26 @@
         public const string InitializeProcessSecurityError = "initialize_process_security_error";
 
         /// <summary>
-<<<<<<< HEAD
+        /// <para>What happens?</para>You configured MSAL cache serialization at the same time with a static internal cache via <see cref="AbstractApplicationBuilder{T}.WithCacheOptions(CacheOptions)"/>
+        /// These are mutually exclusive.
+        /// <para>Mitigation</para> Use only one option. Web site and web API scenarios should rely on external cache serialization, as internal cache serialization cannot scale. See https://aka.ms/msal-net-cca-token-cache-serialization
+        /// </summary>
+        public const string StaticCacheWithExternalSerialization = "static_cache_with_external_serialization";
+
+        /// <summary>
+        /// <para>What happens?</para>You configured WithTenant at the request level, but the application is using a non-AAD authority
+        /// These are mutually exclusive.
+        /// <para>Mitigation</para> WithTenantId can only be used in conjunction with AAD authorities
+        /// </summary>
+        public const string TenantOverrideNonAad = "tenant_override_non_aad";
+
+        /// <summary>
+        /// <para>What happens?</para>You configured WithAuthority at the request level, and also WithAzureRegion. This is not supported when the environment changes from application to request."/>
+        /// <para>Mitigation</para> Use WithTenantId at the request level instead.
+        /// </summary>
+        public const string RegionalAndAuthorityOverride = "authority_override_regional";
+
+        /// <summary>
         /// <para>What happens?</para>The token cache already contains a token with an OBO cache key that
         /// matches the <c>longRunningProcessSessionKey</c> passed into <see cref="IConfidentialClientApplication.AcquireTokenInLongRunningProcess"/>.
         /// <para>Mitigation</para>Call <see cref="IConfidentialClientApplication.InitiateLongRunningProcessInWebApi"/> with a new <c>longRunningProcessSessionKey</c>
@@ -1030,25 +1049,5 @@
         /// <c>longRunningProcessSessionKey</c>.
         /// </summary>
         public const string OboCacheKeyNotInCacheError = "obo_cache_key_not_in_cache_error";
-=======
-        /// <para>What happens?</para>You configured MSAL cache serialization at the same time with a static internal cache via <see cref="AbstractApplicationBuilder{T}.WithCacheOptions(CacheOptions)"/>
-        /// These are mutually exclusive.
-        /// <para>Mitigation</para> Use only one option. Web site and web API scenarios should rely on external cache serialization, as internal cache serialization cannot scale. See https://aka.ms/msal-net-cca-token-cache-serialization
-        /// </summary>
-        public const string StaticCacheWithExternalSerialization = "static_cache_with_external_serialization";
-
-        /// <summary>
-        /// <para>What happens?</para>You configured WithTenant at the request level, but the application is using a non-AAD authority
-        /// These are mutually exclusive.
-        /// <para>Mitigation</para> WithTenantId can only be used in conjunction with AAD authorities
-        /// </summary>
-        public const string TenantOverrideNonAad = "tenant_override_non_aad";
-
-        /// <summary>
-        /// <para>What happens?</para>You configured WithAuthority at the request level, and also WithAzureRegion. This is not supported when the environment changes from application to request."/>
-        /// <para>Mitigation</para> Use WithTenantId at the request level instead.
-        /// </summary>
-        public const string RegionalAndAuthorityOverride = "authority_override_regional";
->>>>>>> 55f29f91
     }
 }      