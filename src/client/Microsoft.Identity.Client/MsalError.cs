--- conflicted
+++ resolved
@@ -1098,11 +1098,10 @@
         public const string InvalidTokenProviderResponseValue = "invalid_token_provider_response_value";
 
         /// <summary>
-<<<<<<< HEAD
         /// Msal is unable to parse the authentication header returned from the endpoint. This can be a result of a malformed header returned in either the WWW-Authenticate or the Authentication-Info collections.
         /// </summary>
         public const string UnableToParseAuthenticationHeader = "unable_to_parse_authentication_header";
-=======
+
         /// A required value is missing from the managed identity response.
         /// </summary>
         public const string InvalidManagedIdentityResponse = "invalid_managed_identity_response";
@@ -1126,6 +1125,5 @@
         /// Exactly one scope is expected.
         /// </summary>
         public const string ExactlyOneScopeExpected = "exactly_one_scope_expected";
->>>>>>> c65578c2
     }
 }