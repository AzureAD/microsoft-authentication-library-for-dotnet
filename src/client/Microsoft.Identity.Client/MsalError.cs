﻿// Copyright (c) Microsoft Corporation. All rights reserved.
// Licensed under the MIT License.

using System;

namespace Microsoft.Identity.Client
{
    /// <summary>
    /// Error code returned as a property in MsalException
    /// </summary>
    public static class MsalError
    {
        /// <summary>
        /// Standard OAuth2 protocol error code. It indicates that the application needs to expose the UI to the user
        /// so that the user does an interactive action in order to get a new token.
        /// <para>Mitigation:</para> If your application is a <see cref="T:IPublicClientApplication"/> call <c>AcquireTokenInteractive</c>
        /// perform an interactive authentication. If your application is a <see cref="T:ConfidentialClientApplication"/> chances are that the Claims member
        /// of the exception is not empty. See <see cref="P:MsalServiceException.Claims"/> for the right mitigation
        /// </summary>
        public const string InvalidGrantError = "invalid_grant";

        /// <summary>
        /// Standard OAuth2 protocol error code. It indicates that the application needs to expose the UI to the user
        /// so the user can do an interactive log-in to get a token with updated claims.
        /// <para>Mitigation:</para> If your application is a <see cref="T:IPublicClientApplication"/> call <c>AcquireTokenInteractive</c>
        /// perform an interactive authentication. If your application is a <see cref="T:ConfidentialClientApplication"/> chances are that the Claims member
        /// of the exception is not empty. See <see cref="P:MsalServiceException.Claims"/> for the right mitigation
        /// </summary>
        public const string InteractionRequired = "interaction_required";

#if !DESKTOP && !NET_CORE
#pragma warning disable CS1574 // XML comment has cref attribute that could not be resolved
#endif
        /// <summary>
        /// No token was found in the token cache.
        /// <para>Mitigation:</para> If your application is a <see cref="IPublicClientApplication"/> call <c>AcquireTokenInteractive</c> so
        /// that the user of your application signs-in and accepts consent. If your application is a <see cref="T:ConfidentialClientApplication"/>.:
        /// <list type="bullet">
        /// <item>
        /// If it's a Web App you should have previously called <see cref="IConfidentialClientApplication.AcquireTokenByAuthorizationCode(System.Collections.Generic.IEnumerable{string}, string)"/>
        /// as described in https://aka.ms/msal-net-authorization-code. You need to make sure that you have requested the right scopes. For details
        /// See https://github.com/Azure-Samples/ms-identity-aspnetcore-webapp-tutorial
        /// </item>
        /// <item>This error should not happen in Web APIs</item>
        /// </list>
        /// </summary>
        public const string NoTokensFoundError = "no_tokens_found";
#pragma warning restore CS1574 // XML comment has cref attribute that could not be resolved

        /// <summary>
        /// This error code comes back from <see cref="IClientApplicationBase.AcquireTokenSilent(System.Collections.Generic.IEnumerable{string}, IAccount)"/> calls when a null user is
        /// passed as the <c>account</c> parameter. This can be because you have called AcquireTokenSilent with an <c>account</c> parameter
        /// set to <c>accounts.FirstOrDefault()</c> but <c>accounts</c> is empty.
        /// <para>Mitigation</para>
        /// Pass a different account, or otherwise call <see cref="IPublicClientApplication.AcquireTokenInteractive(System.Collections.Generic.IEnumerable{string})"/>
        /// </summary>
        public const string UserNullError = "user_null";

        /// <summary>
        /// This error code denotes that no account was found having the given login hint.
        /// <para>What happens?</para>
        /// <see cref="IClientApplicationBase.AcquireTokenSilent(System.Collections.Generic.IEnumerable{string}, string)"/>
        /// or <see cref="AcquireTokenInteractiveParameterBuilder.WithLoginHint(string)"/>
        /// was called with a <c>loginHint</c> parameter which does not match any account in <see cref="IClientApplicationBase.GetAccountsAsync()"/>
        /// <para>Mitigation</para>
        /// If you are certain about the loginHint, call <see cref="IPublicClientApplication.AcquireTokenInteractive(System.Collections.Generic.IEnumerable{string})"/>
        /// </summary>
        public const string NoAccountForLoginHint = "no_account_for_login_hint";

        /// <summary>
        /// This error code denotes that multiple accounts were found having the same login hint and MSAL
        /// cannot choose one. Please use <see cref="AcquireTokenInteractiveParameterBuilder.WithAccount(IAccount)"/> to specify the account
        /// </summary>
        public const string MultipleAccountsForLoginHint = "multiple_accounts_for_login_hint";

        /// <summary>
        /// This error code comes back from <see cref="ClientApplicationBase.AcquireTokenSilent(System.Collections.Generic.IEnumerable{string}, IAccount)"/> calls when
        /// the user cache had not been set in the application constructor. This should never happen in MSAL.NET 3.x as the cache is created by the application
        /// </summary>
        [Obsolete("This error code is not in use")]
        public const string TokenCacheNullError = "token_cache_null";

        /// <summary>
        /// One of two conditions was encountered:
        /// <list type="bullet">
        /// <item><description>The <c>Prompt.NoPrompt</c> was passed in an interactive token call, but the constraint could not be honored because user interaction is required,
        /// for instance because the user needs to re-sign-in, give consent for more scopes, or perform multiple factor authentication.
        /// </description></item>
        /// <item><description>
        /// An error occurred during a silent web authentication that prevented the authentication flow from completing in a short enough time frame.
        /// </description></item>
        /// </list>
        /// <para>Remediation:</para>call <c>AcquireTokenInteractive</c> so that the user of your application signs-in and accepts consent.
        /// </summary>
        public const string NoPromptFailedError = "no_prompt_failed";

        /// <summary>
        /// Service is unavailable and returned HTTP error code within the range of 500-599
        /// <para>Mitigation</para> you can retry after a delay.
        /// </summary>
        public const string ServiceNotAvailable = "service_not_available";

        /// <summary>
        /// The Http Request to the STS timed out.
        /// <para>Mitigation</para> you can retry after a delay.
        /// </summary>
        public const string RequestTimeout = "request_timeout";

        /// <summary>
        /// loginHint should be a Upn
        /// <para>What happens?</para> An override of a token acquisition operation was called in <see cref="T:IPublicClientApplication"/> which
        /// takes a <c>loginHint</c> as a parameters, but this login hint was not using the UserPrincipalName (UPN) format, e.g. <c>john.doe@contoso.com</c>
        /// expected by the service
        /// <para>Remediation</para> Make sure in your code that you enforce <c>loginHint</c> to be a UPN
        /// </summary>
        public const string UpnRequired = "upn_required";

        /// <summary>
        /// No passive auth endpoint was found in the OIDC configuration of the authority
        /// <para>What happens?</para> When the libraries go to the authority and get its open id connect configuration
        /// it expects to find a Passive Auth Endpoint entry, and could not find it.
        /// <para>remediation</para> Check that the authority configured for the application, or passed on some overrides of token acquisition tokens
        /// supporting authority override is correct
        /// </summary>
        public const string MissingPassiveAuthEndpoint = "missing_passive_auth_endpoint";

        /// <summary>
        /// Invalid authority
        /// <para>What happens</para> When the library attempts to discover the authority and get the endpoints it needs to
        /// acquire a token, it got an un-authorize HTTP code or an unexpected response
        /// <para>remediation</para> Check that the authority configured for the application, or passed on some overrides of token acquisition tokens
        /// supporting authority override is correct
        /// </summary>
        public const string InvalidAuthority = "invalid_authority";

        /// <summary>
        /// Invalid authority type.
        /// MSAL.NET does not know how to interact with the authority specified when the application was built.
        /// <para>Mitigation</para>
        /// Use a different authority
        /// </summary>
        public const string InvalidAuthorityType = "invalid_authority_type";

        /// <summary>
        /// Unknown Error occured.
        /// <para>Mitigation</para> None. You might want to inform the end user.
        /// </summary>
        public const string UnknownError = "unknown_error";

        /// <summary>
        /// Unknown broker error occured.
        /// <para>Mitigation</para> None. You might want to inform the end user.
        /// </summary>
        public const string UnknownBrokerError = "unknown_broker_error";

        /// <summary>
        /// Authentication failed.
        /// <para>What happens?</para>
        /// The authentication failed. For instance the user did not enter the right password
        /// <para>Mitigation</para>
        /// Inform the user to retry.
        /// </summary>
        public const string AuthenticationFailed = "authentication_failed";

        /// <summary>
        /// Authority validation failed.
        /// <para>What happens?</para>
        /// The validation of the authority failed. This might be because the authority is not
        /// compliant with the OIDC standard, or there might be a security issue
        /// <para>Mitigation</para>
        /// Use a different authority. If you are absolutely sure that you can trust the authority
        /// you can use the <see cref="AbstractApplicationBuilder{T}.WithAuthority(AadAuthorityAudience, bool)"/> passing
        /// the <c>validateAuthority</c> parameter to <c>false</c> (not recommended)
        /// </summary>
        public const string AuthorityValidationFailed = "authority_validation_failed";

        /// <summary>
        /// Invalid owner window type.
        /// <para>What happens?</para>
        /// You used <c>"AcquireTokenInteractiveParameterBuilder.WithParentActivityOrWindow(object)</c>
        /// but the parameter you passed is invalid.
        /// <para>Remediation</para>
        /// On .NET Standard, the expected object is an <c>Activity</c> on Android, a <c>UIViewController</c> on iOS,
        /// a <c>NSWindow</c> on MAC, and a <c>IWin32Window</c> or <c>IntPr</c> on Windows.
        /// If you are in a WPF application, you can use <c>WindowInteropHelper(wpfControl).Handle</c> to get the window
        /// handle associated with a WPF control
        /// </summary>
        public const string InvalidOwnerWindowType = "invalid_owner_window_type";

        /// <summary>
        /// Encoded token too long.
        /// <para>What happens</para>
        /// In a confidential client application call, the client assertion built by MSAL is longer than
        /// the max possible length for a JWT token.
        /// </summary>
        public const string EncodedTokenTooLong = "encoded_token_too_long";

        /// <summary>
        /// User Mismatch.
        /// </summary>
        public const string UserMismatch = "user_mismatch";

        /// <summary>
        /// Failed to refresh token.
        /// <para>What happens?</para>
        /// The token could not be refreshed. This can be because the user has not used the application for a long time.
        /// and therefore the refresh token maintained in the token cache has expired
        /// <para>Mitigation</para>
        /// If you are in a public client application, that supports interactivity, send an interactive request
        /// <see cref="IPublicClientApplication.AcquireTokenInteractive(System.Collections.Generic.IEnumerable{string})"/>. Otherwise,
        /// use a different method to acquire tokens.
        /// </summary>
        public const string FailedToRefreshToken = "failed_to_refresh_token";

        /// <summary>
        /// Failed to acquire token silently. Used in broker scenarios.
        /// <para>What happens</para>
        /// you called <see cref="IClientApplicationBase.AcquireTokenSilent(System.Collections.Generic.IEnumerable{string}, IAccount)"/>
        /// or <see cref="IClientApplicationBase.AcquireTokenSilent(System.Collections.Generic.IEnumerable{string}, string)"/> and your
        /// mobile (Xamarin) application leverages the broker (Microsoft Authenticator or Microsoft Company Portal), but the broker
        /// was not able to acquire the token silently.
        /// <para>Mitigation</para>
        /// Call <see cref="IPublicClientApplication.AcquireTokenInteractive(System.Collections.Generic.IEnumerable{string})"/>
        /// </summary>
        public const string FailedToAcquireTokenSilentlyFromBroker = "failed_to_acquire_token_silently_from_broker";

        /// <summary>
        /// RedirectUri validation failed.
        /// <para>What happens?</para>
        /// The redirect URI / reply URI is invalid
        /// <para>How to fix</para>
        /// Pass a valid redirect URI.
        /// </summary>
        public const string RedirectUriValidationFailed = "redirect_uri_validation_failed";

        /// <summary>
        /// The request could not be preformed because of an unknown failure in the UI flow.*
        /// <para>Mitigation</para>
        /// Inform the user.
        /// </summary>
        public const string AuthenticationUiFailed = "authentication_ui_failed";

        /// <summary>
        /// Internal error
        /// </summary>
        public const string InternalError = "internal_error";

        /// <summary>
        /// Accessing WS Metadata Exchange Failed.
        /// <para>What happens?</para>
        /// You tried to use <see cref="IPublicClientApplication.AcquireTokenByUsernamePassword(System.Collections.Generic.IEnumerable{string}, string, System.Security.SecureString)"/>
        /// and the account is a federated account.
        /// <para>Mitigation</para>
        /// None. The WS metadata was not found or does not correspond to what was expected.
        /// </summary>
        public const string AccessingWsMetadataExchangeFailed = "accessing_ws_metadata_exchange_failed";

        /// <summary>
        /// Federated service returned error.
        /// <para>Mitigation</para>
        /// None. The federated service returned an error. You can try to look at the
        /// Body of the exception for a better understanding of the error and choose
        /// the mitigation
        /// </summary>
        public const string FederatedServiceReturnedError = "federated_service_returned_error";

        /// <summary>
        /// User Realm Discovery Failed.
        /// </summary>
        public const string UserRealmDiscoveryFailed = "user_realm_discovery_failed";

        /// <summary>
        /// Federation Metadata Url is missing for federated user.
        /// </summary>
        public const string MissingFederationMetadataUrl = "missing_federation_metadata_url";

        /// <summary>
        /// Parsing WS Metadata Exchange Failed.
        /// </summary>
        public const string ParsingWsMetadataExchangeFailed = "parsing_ws_metadata_exchange_failed";

        /// <summary>
        /// WS-Trust Endpoint Not Found in Metadata Document.
        /// </summary>
        public const string WsTrustEndpointNotFoundInMetadataDocument = "wstrust_endpoint_not_found";

        /// <summary>
        /// You can get this error when using <see cref="IPublicClientApplication.AcquireTokenByUsernamePassword(System.Collections.Generic.IEnumerable{string}, string, System.Security.SecureString)"/>
        /// In the case of a Federated user (that is owned by a federated IdP, as opposed to a managed user owned in an Azure AD tenant)
        /// ID3242: The security token could not be authenticated or authorized.
        /// The user does not exist or has entered the wrong password
        /// </summary>
        public const string ParsingWsTrustResponseFailed = "parsing_wstrust_response_failed";

        /// <summary>
        /// <para>What happens</para>
        /// You can get this error when using <see cref="IPublicClientApplication.AcquireTokenByUsernamePassword(System.Collections.Generic.IEnumerable{string}, string, System.Security.SecureString)"/>
        /// The user is not recognized as a managed user, or a federated user. Azure AD was not
        /// able to identify the IdP that needs to process the user
        /// <para>Mitigation</para>
        /// Inform the user. the login that the user provided might be incorrect.
        /// </summary>
        public const string UnknownUserType = "unknown_user_type";

        /// <summary>
        /// <para>What happens</para>
        /// You can get this error when using <see cref="IPublicClientApplication.AcquireTokenByUsernamePassword(System.Collections.Generic.IEnumerable{string}, string, System.Security.SecureString)"/>
        /// The user is not known by the IdP
        /// <para>Mitigation</para>
        /// Inform the user. The login that the user provided might be incorrect (for instance empty)
        /// </summary>
        public const string UnknownUser = "unknown_user";

        /// <summary>
        /// Failed to get user name.
        /// </summary>
        public const string GetUserNameFailed = "get_user_name_failed";

        /// <summary>
        /// Password is required for managed user.
        /// <para>What happens?</para>
        /// If can got this error when using <see cref="IPublicClientApplication.AcquireTokenByUsernamePassword(System.Collections.Generic.IEnumerable{string}, string, System.Security.SecureString)"/>
        /// and you (or the user) did not provide a password.
        /// </summary>
        public const string PasswordRequiredForManagedUserError = "password_required_for_managed_user";

        /// <summary>
        /// Request is invalid.
        /// <para>What happens?</para>
        /// This can happen because you are using a token acquisition method which is not compatible with the authority. For instance:
        /// you called <see cref="IPublicClientApplication.AcquireTokenByUsernamePassword(System.Collections.Generic.IEnumerable{string}, string, System.Security.SecureString)"/>
        /// but you used an authority ending with '/common' or '/consumers' as this requires a tenanted authority or '/organizations'.
        /// <para>Mitigation</para>
        /// Adjust the authority to the AcquireTokenXX method you use (don't use 'common' or 'consumers' with <see cref="IPublicClientApplication.AcquireTokenByUsernamePassword(System.Collections.Generic.IEnumerable{string}, string, System.Security.SecureString)"/>
        /// <see cref="IPublicClientApplication.AcquireTokenByIntegratedWindowsAuth(System.Collections.Generic.IEnumerable{string})"/>
        /// </summary>
        public const string InvalidRequest = "invalid_request";

        /// <summary>
        /// Cannot access the user from the OS (UWP)
        /// <para>What happens</para>
        /// You called <see cref="IPublicClientApplication.AcquireTokenByIntegratedWindowsAuth(System.Collections.Generic.IEnumerable{string})"/>, but the domain user
        /// name could not be found.
        ///<para>Mitigation</para>
        /// This might be because you need to add more capabilities to your UWP application in the Package.appxmanifest.
        /// See https://aka.ms/msal-net-uwp
        /// </summary>
        public const string UapCannotFindDomainUser = "user_information_access_failed";

        /// <summary>
        /// Cannot get the user from the OS (UWP)
        /// <para>What happens</para>
        /// You called <see cref="IPublicClientApplication.AcquireTokenByIntegratedWindowsAuth(System.Collections.Generic.IEnumerable{string})"/>, but the domain user
        /// name could not be found.
        ///<para>Mitigation</para>
        /// This might be because you need to add more capabilities to your UWP application in the Package.appxmanifest.
        /// See https://aka.ms/msal-net-uwp
        /// </summary>
        public const string UapCannotFindUpn = "uap_cannot_find_upn";

        /// <summary>
        /// An error response was returned by the OAuth2 server and it could not be parsed
        /// </summary>
        public const string NonParsableOAuthError = "non_parsable_oauth_error";

        /// <summary>
        /// <para>What happens?</para>
        /// In the context of Device code flow (See https://aka.ms/msal-net-device-code-flow),
        /// this error happens when the device code expired before the user signed-in on another device (this is usually after 15 mins).
        /// <para>Mitigation</para>
        /// None. Inform the user that they took too long to sign-in at the provided URL and enter the provided code.
        /// </summary>
        public const string CodeExpired = "code_expired";

        /// <summary>
        /// Integrated Windows Auth is only supported for "federated" users
        /// </summary>
        public const string IntegratedWindowsAuthNotSupportedForManagedUser = "integrated_windows_auth_not_supported_managed_user";

        /// <summary>
        /// On Android, you need to call <c>AcquireTokenInteractiveParameterBuilder.WithParentActivityOrWindow(object)</c> passing
        /// the activity. See https://aka.ms/msal-interactive-android
        /// </summary>
        public const string ActivityRequired = "activity_required";

        /// <summary>
        /// Broker response hash did not match
        /// </summary>
        public const string BrokerResponseHashMismatch = "broker_response_hash_mismatch";

        /// <summary>
        /// Broker response returned an error
        /// </summary>
        public const string BrokerResponseReturnedError = "broker_response_returned_error";

        /// <summary>
        /// Broker response nonce does not match the request nonce sent by MSAL.NET for iOS broker >= v6.3.19
        /// </summary>
        public const string BrokerNonceMismatch = "broker_nonce_mismatch";

        /// <summary>
        /// MSAL is not able to invoke the broker. Possible reasons are the broker is not installed on the user's device,
        /// or there were issues with the UiParent or CallerViewController being null. See https://aka.ms/msal-brokers
        /// </summary>
        public const string CannotInvokeBroker = "cannot_invoke_broker";

        /// <summary>
        /// MSAL is not able to find a suitable account to use with broker
        /// </summary>
        public const string NoAndroidBrokerAccountFound = "no_broker_account_found";

        /// <summary>
        /// MSAL cannot find the broker application to authenticate accounts.
        /// </summary>
        public const string NoAndroidBrokerInstalledOnDevice = "No_Broker_Installed_On_Device";

        /// <summary>
        /// Null intent was returned so broker activity cannot be launched
        /// </summary>
        public const string NullIntentReturnedFromAndroidBroker = "null_intent_returned_from_broker";

        /// <summary>
        /// Failed to validate android broker signature
        /// </summary>
        public const string AndroidBrokerSignatureVerificationFailed = "broker_signature_verification_failed";

        /// <summary>
        /// Failed To Complete Android Broker Operation
        /// </summary>
        public const string AndroidBrokerOperationFailed = "android_broker_operation_failed";

        /// <summary>
        /// Unable to query the Android account manager because no username or home account ID is provided in the silent authentication request.
        /// </summary>
        public const string NoUsernameOrAccountIDProvidedForSilentAndroidBrokerAuthentication = "no_username_or_accountid_provided_for_silent_android_broker_authentication";

        /// <summary>
        /// Error code used when the HTTP response returns HttpStatusCode.NotFound
        /// </summary>
        public const string HttpStatusNotFound = "not_found";

        /// <summary>
        /// ErrorCode used when the HTTP response returns something different from 200 (OK)
        /// </summary>
        /// <remarks>
        /// HttpStatusCode.NotFound have a specific error code. <see cref="MsalError.HttpStatusNotFound"/>
        /// </remarks>
        public const string HttpStatusCodeNotOk = "http_status_not_200";

        /// <summary>
        /// Error code used when the <see cref="Extensibility.ICustomWebUi"/> has returned an uri, but it is invalid - it is either null or has no code.
        /// Consider throwing an exception if you are unable to intercept the uri containing the code.
        /// </summary>
        public const string CustomWebUiReturnedInvalidUri = "custom_webui_returned_invalid_uri";

        /// <summary>
        /// Error code used when the CustomWebUI has returned an uri, but it does not match the Authority and AbsolutePath of
        /// the configured redirect uri.
        /// </summary>
        public const string CustomWebUiRedirectUriMismatch = "custom_webui_invalid_mismatch";

        /// <summary>
        /// Access denied.
        /// </summary>
        public const string AccessDenied = "access_denied";

        /// <summary>
        /// Cannot Access User Information or the user is not a user domain.
        /// <para>What happens?</para>
        /// You tried to use <see cref="IPublicClientApplication.AcquireTokenByIntegratedWindowsAuth(System.Collections.Generic.IEnumerable{string})"/>
        /// but the user is not a domain user (the machine is not domain or AAD joined)
        /// </summary>
        public const string CannotAccessUserInformationOrUserNotDomainJoined = "user_information_access_failed";

        /// <summary>
        /// RedirectUri validation failed.
        /// </summary>
        public const string DefaultRedirectUriIsInvalid = "redirect_uri_validation_failed";

        /// <summary>
        /// No Redirect URI.
        /// <para>What happens?</para>
        /// You need to provide a Reply URI / Redirect URI, but have not called <see cref="AbstractApplicationBuilder{T}.WithRedirectUri(string)"/>
        /// </summary>
        public const string NoRedirectUri = "no_redirect_uri";

        /// <summary>
        /// Multiple Tokens were matched.
        /// <para>What happens?</para>This exception happens in the case of applications managing several identities,
        /// when calling <see cref="ClientApplicationBase.AcquireTokenSilent(System.Collections.Generic.IEnumerable{string}, IAccount)"/>
        /// or one of its overrides and the user token cache contains multiple tokens for this client application and the specified Account, but from different authorities.
        /// <para>Mitigation [App Development]</para>specify the authority to use in the acquire token operation
        /// </summary>
        public const string MultipleTokensMatchedError = "multiple_matching_tokens_detected";

        /// <summary>
        /// Non HTTPS redirects are not supported
        /// <para>What happens?</para>This error happens when you have registered a non-HTTPS redirect URI for the
        /// public client application other than <c>urn:ietf:wg:oauth:2.0:oob</c>
        /// <para>Mitigation [App registration and development]</para>Register in the application a Reply URL starting with "https://"
        /// </summary>
        public const string NonHttpsRedirectNotSupported = "non_https_redirect_failed";

        /// <summary>
        /// The request could not be preformed because the network is down.
        /// <para>Mitigation [App development]</para> In the application you could either inform the user that there are network issues
        /// or retry later
        /// </summary>
        [Obsolete("MSAL no longer throws this error - it will allow the HttpClient exceptions to propagate. App developers may write their own logic for detecting access to the network issues, for example by using Xamarin.Essentials. ")]
        public const string NetworkNotAvailableError = "network_not_available";

        /// <summary>
        /// The B2C authority host is not the same as the one used when creating the client application.
        /// </summary>
        public const string B2CAuthorityHostMismatch = "B2C_authority_host_mismatch";

#if !DESKTOP && !NET_CORE
#pragma warning disable CS1574 // XML comment has cref attribute that could not be resolved
#endif
        /// <summary>
        /// Duplicate query parameter was found in extraQueryParameters.
        /// <para>What happens?</para> You have used <c>extraQueryParameter</c> of overrides
        /// of token acquisition operations in public client and confidential client application and are passing a parameter which is already present in the
        /// URL (either because you had it in another way, or the library added it).
        /// <para>Mitigation [App Development]</para> RemoveAccount the duplicate parameter from the token acquisition override.
        /// </summary>
        /// <seealso cref="ConfidentialClientApplication.GetAuthorizationRequestUrlAsync(System.Collections.Generic.IEnumerable{string}, string, string, string, System.Collections.Generic.IEnumerable{string}, string)"/>
        public const string DuplicateQueryParameterError = "duplicate_query_parameter";
#pragma warning restore CS1574 // XML comment has cref attribute that could not be resolved

        /// <summary>
        /// The request could not be performed because of a failure in the UI flow.
        /// <para>What happens?</para>The library failed to invoke the Web View required to perform interactive authentication.
        /// The exception might include the reason
        /// <para>Mitigation</para>If the exception includes the reason, you could inform the user. This might be, for instance, a browser
        /// implementing chrome tabs is missing on the Android phone (that's only an example: this exception can apply to other
        /// platforms as well)
        /// </summary>
        public const string AuthenticationUiFailedError = "authentication_ui_failed";

        /// <summary>
        /// Authentication canceled.
        /// <para>What happens?</para>The user had canceled the authentication, for instance by closing the authentication dialog
        /// <para>Mitigation</para>None, you cannot get a token to call the protected API. You might want to inform the user
        /// </summary>
        public const string AuthenticationCanceledError = "authentication_canceled";

        /// <summary>
        /// JSON parsing failed.
        /// <para>What happens?</para>A JSON blob read from the token cache or received from the STS was not parseable.
        /// This can happen when reading the token cache, or receiving an IDToken from the STS.
        /// <para>Mitigation</para>Make sure that the token cache was not tampered
        /// </summary>
        public const string JsonParseError = "json_parse_failed";

        /// <summary>
        /// JWT was invalid.
        /// <para>What happens?</para>The library expected a JWT (for instance a token from the cache, or received from the STS), but
        /// the format is invalid
        /// <para>Mitigation</para>Make sure that the token cache was not tampered
        /// </summary>
        public const string InvalidJwtError = "invalid_jwt";

        /// <summary>
        /// State returned from the STS was different from the one sent by the library
        /// <para>What happens?</para>The library sends to the STS a state associated to a request, and expects the reply to be consistent.
        /// This errors indicates that the reply is not associated with the request. This could indicate an attempt to replay a response
        /// <para>Mitigation</para> None
        /// </summary>
        public const string StateMismatchError = "state_mismatch";

        /// <summary>
        /// Tenant discovery failed.
        /// <para>What happens?</para>While reading the OpenId configuration associated with the authority, the Authorize endpoint,
        /// or Token endpoint, or the Issuer was not found
        /// <para>Mitigation</para>This indicates and authority which is not Open ID Connect compliant. Specify a different authority
        /// in the constructor of the application, or the token acquisition override
        /// /// </summary>
        public const string TenantDiscoveryFailedError = "tenant_discovery_failed";

        /// <summary>
        /// The library is loaded on a platform which is not supported.
        /// </summary>
        public const string PlatformNotSupported = "platform_not_supported";

        /// <summary>
        /// An authorization Uri has been intercepted, but it cannot be parsed. See the log for more details.
        /// </summary>
        public const string InvalidAuthorizationUri = "invalid_authorization_uri";

        /// <summary>
        /// <para>What happens?</para>The current redirect Url is not a loopback Url.
        /// <para>Mitigation</para> To use the OS browser, a loopback url, with or without a port, must be configured both during app registration and when initializing the IPublicClientApplication object. See https://aka.ms/msal-net-os-browser for details.
        /// </summary>
        public const string LoopbackRedirectUri = "loopback_redirect_uri";

        /// <summary>
        /// <para>What happens?</para>MSAL has intercepted a Uri possibly containing an authorization code, but it does not match 
        /// the configured redirect url.
        /// <para>Mitigation</para>If you are using an ICustomWebUi implementation, make sure the
        /// redirect url matches the url containing the auth code. If you are not using an ICustomWebUI,
        /// this could be a man-in-the middle attack.
        /// </summary>
        public const string LoopbackResponseUriMismatch = "loopback_response_uri_mismatch";

        /// <summary>
        /// <para>What happens?</para>MSAL tried to open the browser on Linux using the xdg-open tool, but failed.
        /// <para>Mitigation</para>Make sure you can open a page using xdg-open tool. See https://aka.ms/msal-net-os-browser for details.
        /// </summary>
        public const string LinuxXdgOpen = "linux_xdg_open_failed";

        /// <summary>
        /// The selected webview is not available on this platform. You can switch to a different webview using <see cref="AcquireTokenInteractiveParameterBuilder.WithUseEmbeddedWebView(bool)"/>. See https://aka.ms/msal-net-os-browser for details
        /// </summary>
        public const string WebviewUnavailable = "no_system_webview";

#pragma warning disable CS1574 // XML comment has cref attribute that could not be resolved
        /// <summary>
        /// <para>What happens?</para>You configured MSAL interactive authentication to use an embedded webview and you also configured <see cref="SystemWebViewOptions"/>.
        /// These are mutually exclusive.
        /// <para>Mitigation</para>Either set <see cref="AcquireTokenInteractiveParameterBuilder.WithUseEmbeddedWebView(bool)"/> to true or do not use
        /// <see cref="AcquireTokenInteractiveParameterBuilder.WithSystemWebViewOptions(SystemWebViewOptions)"/>
        /// </summary>
        public const string SystemWebviewOptionsNotApplicable = "embedded_webview_not_compatible_default_browser";
#pragma warning restore CS1574 // XML comment has cref attribute that could not be resolved

        /// <summary>
        /// <para>What happens?</para>You configured MSAL confidential client authentication with more than one authentication type (Certificate, Secret, Client Assertion)
        /// </summary>
        public const string ClientCredentialAuthenticationTypesAreMutuallyExclusive = "Client_Credential_Authentication_Types_Are_Mutually_Exclusive";

        /// <summary>
        /// <para>What happens?</para>You configured MSAL confidential client authentication without an authentication type (Certificate, Secret, Client Assertion)
        /// <para>Mitigation</para>Either call ConfidentialClientApplicationBuilder.WithClientSecret, ConfidentialClientApplicationBuilder.WithCertificate, ConfidentialClientApplicationBuilder.WithClientAssertion
        /// </summary>
        public const string ClientCredentialAuthenticationTypeMustBeDefined = "Client_Credentials_Required_In_Confidential_Client_Application";

        #region InvalidGrant suberrors
        /// <summary>
        /// Issue can be resolved by user interaction during the interactive authentication flow.
        /// See https://aka.ms/msal-net-UiRequiredException for details
        /// </summary>
        internal const string BasicAction = "basic_action";

        /// <summary>
        /// Issue can be resolved by additional remedial interaction with the system, outside of the interactive authentication flow.
        /// Interactive authentication is still required to inform the user of what is needed. Calling application may choose to hide flows that require additional_action if the user is unlikely to complete the remedial action.
        /// Example: 
        /// </summary>
        internal const string AdditionalAction = "additional_action";

        /// <summary>
        /// Issue cannot be resolved at this time. Launching interactive authentication flow will show a message explaining the condition.
        /// </summary>
        internal const string MessageOnly = "message_only";

        /// <summary>
        /// User's password has expired.
        /// </summary>
        internal const string UserPasswordExpired = "user_password_expired";

        /// <summary>
        /// User consent is missing, or has been revoked.
        /// </summary>
        internal const string ConsentRequired = "consent_required";

        /// <summary>
        /// Internal to MSALs. Indicates that no further silent calls should be made with this refresh token.
        /// </summary>
        internal const string BadToken = "bad_token";

        /// <summary>
        /// Internal to MSALs. Indicates that no further silent calls should be made with this refresh token.
        /// </summary>
        internal const string TokenExpired = "token_expired";

        /// <summary>
        /// Internal to MSALs. Needed in ios/android to complete the end-to-end true MAM flow. This suberror code is re-mapped to a different top level error code (IntuneAppProtectionPoliciesRequired), and not InteractionRequired
        /// </summary>
        internal const string ProtectionPolicyRequired = "protection_policy_required";

        /// <summary>
        /// Internal to MSALs. Used in scenarios where an application is using family refresh token even though it is not part of FOCI (or vice versa). Needed to handle cases where app changes FOCI membership after being shipped. This is handled internally and doesn't need to be exposed to the calling app. Please see FOCI design document for more details.
        /// </summary>
        internal const string ClientMismatch = "client_mismatch";

        /// <summary>
        /// Internal to MSALs. Indicates that device should be re-registered.
        /// </summary>
        internal const string DeviceAuthenticationFailed = "device_authentication_failed";

        #endregion

        /// <summary>
        /// AAD service error indicating that the configured authority does not exist
        /// </summary>
        public const string InvalidInstance = "invalid_instance";
        /// <summary>
        /// <para>What happens?</para>You have configured your own instance metadata, but the json provided seems to be invalid. 
        /// <para>Mitigation</para>See https://aka.ms/msal-net-custom-instance-metadata for an example of a valid json that can be used.
        /// </summary>
        public const string InvalidUserInstanceMetadata = "invalid-custom-instance-metadata";

        /// <summary>
        /// <para>What happens?</para>You have configured your own instance metadata, and have also set validate authority to true. These are mutually exclusive. 
        /// <para>Mitigation</para>Set the validate authority flag to false. See https://aka.ms/msal-net-custom-instance-metadata for more details.
        /// </summary>
        public const string ValidateAuthorityOrCustomMetadata = "validate_authority_or_custom_instance_metadata";

        /// <summary>
        /// <para>What happens?</para>You haven't set a client ID.
        /// <para>Mitigation</para>Use the application ID (a Guid) from the application portal as client ID in this SDK
        /// </summary>
        public const string NoClientId = "no_client_id";

        /// <summary>
        /// <para>What happens?</para>You've specified a client ID that is not a <see cref="Guid"/>
        /// <para>Mitigation</para>Use the application ID (a Guid) from the application portal as client ID in this SDK
        /// </summary>
        public const string ClientIdMustBeAGuid = "client_id_must_be_guid";

        /// <summary>
        /// <para>What happens?</para>You have configured both a telememtry callback and a telemetry config. 
        /// <para>Mitigation</para>Only one telememtry mechanism can be configured.
        /// </summary>
        public const string TelemetryConfigOrTelemetryCallback = "telemetry_config_or_telemetry_callback";

        /// <summary>
        /// Azure AD service error indicating a configuration issue. 
        /// <para>Mitigation</para>See error message for details, then take corrective action in the app registration portal
        /// See https://aka.ms/msal-net-invalid-client for details.
        /// </summary>
        public const string InvalidClient = "invalid_client";

        /// <summary>
        /// <para>What happens?</para>You have configured MSAL to request SSH certificates from AAD, and you are trying to format an HTTP authentication header. 
        /// <para>Mitigation</para>SSH certificates should not used as Bearer tokens. Developers are responsible for sending the certificates to the target machines.
        /// </summary>
        public const string SSHCertUsedAsHttpHeader = "ssh_cert_used_as_http_header";

        /// <summary>
        /// <para>What happens?</para>Windows Authentication Broker, which handles the interaction between the user and AAD, has failed.
        /// <para>Mitigation</para>See the error message for more details. 
        /// </summary>
        public const string WABError = "wab_error";

        /// <summary>
        /// <para>What happens?</para>You asked for one type of token, but did not receive it. 
        /// <para>Mitigation</para>This happens if the Identity Provider (AAD, B2C, ADFS etc.) does not support / implement the requested token type. In case of ADFS, consider upgrading to the latest version.
        /// </summary>
        public const string TokenTypeMismatch = "token_type_mismatch";

        /// <summary>
        /// <para>What happens?</para>You are trying to use a feature which was marked as experimental
        /// <para>Mitigation</para>When creating the PublicClientApplication or ConfidentialClientApplication, use .WithExperimentalFeatures() option. See https://aka.ms/msal-net-experimental-features for details.
        /// </summary>
        public const string ExperimentalFeature = "experimental_feature";

        /// <summary>
        /// <para>What happens?</para>A broker application is required, but one could not be found.
        /// <para>Mitigation</para>Install a broker application, such as Authenticator, from the application store
        /// </summary>
        public const string BrokerApplicationRequired = "broker_application_required";

        /// <summary>
        /// <para>What happens?</para>You have configured a claims request, but the claims string is not in JSON format
        /// <para>Mitigation</para>Ensure that the claims parameter is valid JSON. Inspect the inner exception for details about JSON parsing. 
        /// </summary>
        public const string InvalidJsonClaimsFormat = "invalid_json_claims_format";

        /// <summary>
        /// <para>What happens?</para>The authority configured at the application level is different than the authority configured at the request level
        /// <para>Mitigation</para>Ensure the same authority type is used
        /// </summary>
        public const string AuthorityTypeMismatch = "authority_type_mismatch";


        /// <summary>
        /// <para>What happens?</para>You have configured your own instance metadata using both an Uri and a string. Only one is supported.
        /// <para>Mitigation</para>Call WithInstanceDiscoveryMetadata only once. See https://aka.ms/msal-net-custom-instance-metadata for more details.
        /// </summary>
        public const string CustomMetadataInstanceOrUri = "custom_metadata_instance_or_uri";

        /// <summary>
        /// <para>What happens?</para>No scopes have been requested
        /// <para>Mitigation</para>At least one scope must be specified for this authentication flow
        /// </summary>
        public const string ScopesRequired = "scopes_required_client_credentials";

        /// <summary>
        /// <para>What happens?</para>The certificate provided does not have a private key.
        /// <para>Mitigation</para>Ensure the certificate has a private key.
        /// </summary>
        public const string CertWithoutPrivateKey = "cert_without_private_key";

        /// <summary>
        /// Device certificate not found.
        /// </summary>
        public const string DeviceCertificateNotFound = "device_certificate_not_found";

        /// <summary>
        /// <para>What happens?</para>The ADAL cache is invalid as it contains multiple refresh token entries for one user.
        /// <para>Mitigation</para>Delete the ADAL cache. If you do not maintain an ADAL cache, this may be a bug in MSAL.
        /// </summary>
        public const string InvalidAdalCacheMultipleRTs = "invalid_adal_cache";

        /// <summary>
<<<<<<< HEAD
        /// Region discovery failed.
        /// </summary>
        public const string RegionDiscoveryFailed = "region_discovery_failed";

        /// <summary>
        /// <para>What happens?</para>WithAzureRegion is set to true
        /// <para>Mitigation</para>Region discovery cannot be performed for ADFS authority.
        /// </summary>
        public const string RegionDiscoveryNotEnabled = "region_discovery_unavailable";
=======
        /// <para>What happens?</para>MSAL cannot use the certificate for signing.
        /// <para>Mitigation</para>Possible cause: use of CNG certificates with .Net classic 4.6 or lower. Either target a higher version of .NET desktop - 4.6.1 and above, or use a different certificate type (non-CNG) 
        /// or sign your own assertion as described at https://aka.ms/msal-net-signed-assertion
        /// </summary>
        public const string CryptoNet45 = "crypto_net45";
>>>>>>> cd4ebe05

#if iOS
        /// <summary>
        /// Xamarin.iOS specific. This error indicates that keychain access has not be enabled for the application.
        /// From MSAL 2.x and ADAL 4.x, the keychain for the publisher needs to be accessed in order to provide
        /// Single Sign On between applications of the same publisher.
        /// <para>Mitigation</para> In order to access the keychain on iOS, you will need to ensure the Entitlements.plist
        /// file is configured and included under &amp;lt;CodesignEntitlements&amp;gt;Entitlements.plist&amp;lt;/CodesignEntitlements&amp;gt;
        /// in the csproj file of the iOS app.
        /// <para>For more details</para> See https://aka.ms/msal-net-enable-keychain-access
        /// </summary>
        public const string CannotAccessPublisherKeyChain = "cannot_access_publisher_keychain";

        /// <summary>
        /// Xamarin.iOS specific. This error indicates that saving a token to the keychain failed.
        /// <para>Mitigation</para> In order to access the keychain on iOS, you will need to set the
        /// keychain access groups in the Entitlements.plist for the application.
        /// <para>For more details</para> See https://aka.ms/msal-net-enable-keychain-groups
        /// </summary>
        public const string MissingEntitlements = "missing_entitlements";

        /// <summary>
        /// Xamarin.iOS + broker specific. This error indidates that the UIViewController is null.
        /// <para>Mitigation</para> In order to access the broker, you will need to pass in a UIViewController.
        /// <para>For more details</para> see https://aka.ms/msal-net-ios-broker
        /// </summary>
        public const string UIViewControllerRequiredForiOSBroker = "uiviewcontroller_required_for_ios_broker";

        /// <summary>
        /// Xamarin.iOS + broker specific. This error indicates that the writing of the application token from iOS broker
        /// to the keychain threw an exception. No SecStatusCode was returned.
        /// <para>Mitigation</para> Check the logs.
        /// <para>For more details</para> see https://aka.ms/msal-net-ios-broker
        /// </summary>
        public const string WritingApplicationTokenToKeychainFailed = "writing_application_token_to_keychain_failed";

        /// <summary>
        /// Xamarin.iOS + broker specific. This error indicates that the reading of the application token from 
        /// the keychain threw an exception. No SecStatusCode was returned.
        /// <para>Mitigation</para> Check the logs.
        /// <para>For more details</para> see https://aka.ms/msal-net-ios-broker
        /// </summary>
        public const string ReadingApplicationTokenFromKeychainFailed = "reading_application_token_from_keychain_failed";
        
        /// <summary>
        /// A broker key was generated but it was not saved to the KeyChain. 
        /// <para>Mitigation</para> Make sure the app has permissions to write to the keychain group 'com.microsoft.adalcache'.
        /// Capture and inspect the logs to see why the save operation failed.
        /// </summary>
        public const string BrokerKeySaveFailed = "ios_broker_key_save_failed";

        /// <summary>
        /// A broker key was generated but it was not retrived from the KeyChain. 
        /// <para>Mitigation</para> Make sure the app has permissions to write to the keychain group 'com.microsoft.adalcache'.
        /// Capture and inspect the logs to see why the fetch operation failed.
        /// </summary>
        public const string BrokerKeyFetchFailed = "ios_broker_key_fetch_failed";
#endif

#if ANDROID
        /// <summary>
        /// Xamarin.Android specific. This error indicates that a system browser was not installed on the user's device, and authentication
        /// using system browser could not be attempted because there was no available Android activity to handle the intent.
        /// <para>Mitigation</para>If you want to use the System web browser (for instance to get SSO with the browser), notify the end
        /// user that chrome or a browser implementing chrome custom tabs needs to be installed on the device. For a list of supported browsers with
        /// custom tab support, please see https://aka.ms/msal-net-system-browsers.
        /// Otherwise you can use <see cref="UIParent.IsSystemWebviewAvailable"/> to check if a browser with custom tabs is available on the device
        /// and require the library to use the embedded web view if there is no such browser available by setting the boolean to <c>true</c> in the following
        /// constructor: <see cref="UIParent.UIParent(Android.App.Activity, bool)"/>
        /// <para>For more details</para> See https://aka.ms/msal-net-uses-web-browser
        /// </summary>
        public const string AndroidActivityNotFound = "android_activity_not_found";

        /// <summary>
        /// The intent to launch AuthenticationActivity is not resolvable by the OS or the intent.
        /// </summary>
        public const string UnresolvableIntentError = "unresolvable_intent";

        /// <summary>
        /// Failed to create shared preferences on the Android platform.
        /// <para>What happens?</para> The library uses Android shared preferences to store the token cache
        /// <para>Mitigation</para> Make sure the application is configured to use this platform feature (See also
        /// the AndroidManifest.xml file, and https://aka.ms/msal-net-android-specificities
        /// </summary>
        public const string FailedToCreateSharedPreference = "shared_preference_creation_failed";

#endif
    }
}<|MERGE_RESOLUTION|>--- conflicted
+++ resolved
@@ -805,7 +805,6 @@
         public const string InvalidAdalCacheMultipleRTs = "invalid_adal_cache";
 
         /// <summary>
-<<<<<<< HEAD
         /// Region discovery failed.
         /// </summary>
         public const string RegionDiscoveryFailed = "region_discovery_failed";
@@ -815,13 +814,13 @@
         /// <para>Mitigation</para>Region discovery cannot be performed for ADFS authority.
         /// </summary>
         public const string RegionDiscoveryNotEnabled = "region_discovery_unavailable";
-=======
+
+        /// <summary>
         /// <para>What happens?</para>MSAL cannot use the certificate for signing.
         /// <para>Mitigation</para>Possible cause: use of CNG certificates with .Net classic 4.6 or lower. Either target a higher version of .NET desktop - 4.6.1 and above, or use a different certificate type (non-CNG) 
         /// or sign your own assertion as described at https://aka.ms/msal-net-signed-assertion
         /// </summary>
         public const string CryptoNet45 = "crypto_net45";
->>>>>>> cd4ebe05
 
 #if iOS
         /// <summary>
