﻿// Copyright (c) Microsoft Corporation. All rights reserved.
// Licensed under the MIT License.

using System;
using System.Collections.Concurrent;
using System.Text;
using Microsoft.Identity.Client.TelemetryCore.Internal.Constants;
using Microsoft.Identity.Client.TelemetryCore.Internal.Events;

namespace Microsoft.Identity.Client.TelemetryCore.Http
{
    /// <summary>
    /// Responsible for recording API events and formatting CSV 
    /// with telemetry.
    /// </summary>
    /// <remarks>
    /// Not fully thread safe - it is possible that multiple threads request
    /// the "previous requests" data at the same time. It is the responsibility of 
    /// the caller to protect against this.
    /// </remarks>
    internal class HttpTelemetryManager : IHttpTelemetryManager
    {
        private int _successfulSilentCallCount = 0;
        private ConcurrentQueue<ApiEvent> _failedEvents = new ConcurrentQueue<ApiEvent>();

        public void ResetPreviousUnsentData()
        {
            _successfulSilentCallCount = 0;
            while (_failedEvents.TryDequeue(out _))
            {
                // do nothing
            }
        }

        public void RecordStoppedEvent(ApiEvent stoppedEvent)
        {
            if (!string.IsNullOrEmpty(stoppedEvent.ApiErrorCode))
            {
                _failedEvents.Enqueue(stoppedEvent);
            }

            // cache hits can occur in AcquireTokenSilent, AcquireTokenForClient and OBO
            if (stoppedEvent.IsAccessTokenCacheHit)
            {
                _successfulSilentCallCount++;
            }
        }

        /// <summary>
        /// Csv expected format:
        ///      2|silent_successful_count|failed_requests|errors|platform_fields
        ///      failed_request is: api_id_1,correlation_id_1,api_id_2,correlation_id_2|error_1,error_2
        ///      platform_fields: region_1,region_source_1,region_2,region_source_2
        /// </summary>
        public string GetLastRequestHeader()
        {
            var failedRequests = new StringBuilder();
            var errors = new StringBuilder();
            bool firstFailure = true;
            var platformFields = new StringBuilder();

            foreach (var ev in _failedEvents)
            {
                if (!firstFailure)
                    errors.Append(",");

                errors.Append(
                    // error codes come from the server / broker and can sometimes be full blown sentences,
                    // with punctuation that is illegal in an HTTP Header 
                    HttpHeaderSantizer.SantizeHeader(ev.ApiErrorCode));

                if (!firstFailure)
                    failedRequests.Append(",");

                failedRequests.Append(ev.ApiIdString);
                failedRequests.Append(",");
                failedRequests.Append(ev.CorrelationId);

                if (ev.ContainsKey(MsalTelemetryBlobEventNames.RegionDiscovered))
                {
                    if (!firstFailure)
                        platformFields.Append(",");

                    platformFields.Append(ev.RegionDiscovered);
                    platformFields.Append(",");
                    platformFields.Append(ev.RegionSource);
                }

                firstFailure = false;
            }

            string data =
                $"{TelemetryConstants.HttpTelemetrySchemaVersion2}|" +
                $"{_successfulSilentCallCount}|" +
                $"{failedRequests}|" +
                $"{errors}|" +
                $"{platformFields}";

            // TODO: fix this
            if (data.Length > 3800)
            {
                ResetPreviousUnsentData();
                return string.Empty;
            }

            return data;
        }

        /// <summary>
        /// Expected format: 2|api_id,force_refresh|platform_config
        /// platform_config: region,region_source
        /// </summary>
        public string GetCurrentRequestHeader(ApiEvent eventInProgress)
        {
            if (eventInProgress == null)
            {
                return string.Empty;
            }

            eventInProgress.TryGetValue(MsalTelemetryBlobEventNames.ApiIdConstStrKey, out string apiId);
            eventInProgress.TryGetValue(MsalTelemetryBlobEventNames.ForceRefreshId, out string forceRefresh);
            eventInProgress.TryGetValue(MsalTelemetryBlobEventNames.RegionDiscovered, out string regionDiscovered);
<<<<<<< HEAD
            eventInProgress.TryGetValue(MsalTelemetryBlobEventNames.RegionSource, out string regionSource);

            // Since regional fields will only be logged in case it is opted.
            var regionalFields = new StringBuilder();
            if (!string.IsNullOrEmpty(regionDiscovered))
            {
                regionalFields.Append(regionDiscovered);
                regionalFields.Append(",");
                regionalFields.Append((regionSource));
            }

=======
            
>>>>>>> 96e92e9a
            return $"{TelemetryConstants.HttpTelemetrySchemaVersion2}" +
                $"|{apiId},{ConvertFromStringToBitwise(forceRefresh)}" +
                $"|{regionalFields}";
        }

        private string ConvertFromStringToBitwise(string value)
        {
            if (string.IsNullOrEmpty(value) || value == TelemetryConstants.False)
            {
                return TelemetryConstants.Zero;
            }

            return TelemetryConstants.One;
        }
    }
}<|MERGE_RESOLUTION|>--- conflicted
+++ resolved
@@ -120,7 +120,6 @@
             eventInProgress.TryGetValue(MsalTelemetryBlobEventNames.ApiIdConstStrKey, out string apiId);
             eventInProgress.TryGetValue(MsalTelemetryBlobEventNames.ForceRefreshId, out string forceRefresh);
             eventInProgress.TryGetValue(MsalTelemetryBlobEventNames.RegionDiscovered, out string regionDiscovered);
-<<<<<<< HEAD
             eventInProgress.TryGetValue(MsalTelemetryBlobEventNames.RegionSource, out string regionSource);
 
             // Since regional fields will only be logged in case it is opted.
@@ -132,9 +131,6 @@
                 regionalFields.Append((regionSource));
             }
 
-=======
-            
->>>>>>> 96e92e9a
             return $"{TelemetryConstants.HttpTelemetrySchemaVersion2}" +
                 $"|{apiId},{ConvertFromStringToBitwise(forceRefresh)}" +
                 $"|{regionalFields}";
