--- conflicted
+++ resolved
@@ -26,12 +26,8 @@
         public const string RegionSourceKey = EventNamePrefix + "region_source";
         public const string UserProvidedRegionKey = EventNamePrefix + "user_provided_region";
         public const string IsTokenCacheSerializedKey = EventNamePrefix + "is_token_cache_serialized";
-<<<<<<< HEAD
-        public const string ValidateUseRegionKey = EventNamePrefix + "validate_use_region";
+        public const string IsValidUserProvidedRegionKey = EventNamePrefix + "is_valid_user_provided_region";
         public const string FallbackToGlobal = EventNamePrefix + "fallback_to_global";
-=======
-        public const string IsValidUserProvidedRegionKey = EventNamePrefix + "is_valid_user_provided_region";
->>>>>>> ab9c52d3
 
         public enum ApiIds
         {
@@ -176,18 +172,6 @@
             set => this[RegionSourceKey] = (value).ToString(CultureInfo.InvariantCulture);
         }
 
-<<<<<<< HEAD
-        public string ValidateUseRegion
-        {
-            get => this.ContainsKey(ValidateUseRegionKey) ? this[ValidateUseRegionKey] : null;
-            set => this[ValidateUseRegionKey] = value;
-        }
-
-        public string FallBackToGlobal
-        {
-            get => this.ContainsKey(FallbackToGlobal) ? this[FallbackToGlobal] : null;
-            set => this[FallbackToGlobal] = value;
-=======
         public string UserProvidedRegion
         {
             get => this.ContainsKey(UserProvidedRegionKey) ? this[UserProvidedRegionKey] : null;
@@ -210,7 +194,12 @@
                 }
             }
 #pragma warning restore CA1305 // Specify IFormatProvider
->>>>>>> ab9c52d3
+        }
+
+        public string FallBackToGlobal
+        {
+            get => this.ContainsKey(FallbackToGlobal) ? this[FallbackToGlobal] : null;
+            set => this[FallbackToGlobal] = value;
         }
 
         public bool IsTokenCacheSerialized
