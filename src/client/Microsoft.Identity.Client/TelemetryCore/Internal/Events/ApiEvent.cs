--- conflicted
+++ resolved
@@ -27,11 +27,8 @@
         public const string UserProvidedRegionKey = EventNamePrefix + "user_provided_region";
         public const string IsTokenCacheSerializedKey = EventNamePrefix + "is_token_cache_serialized";
         public const string IsValidUserProvidedRegionKey = EventNamePrefix + "is_valid_user_provided_region";
-<<<<<<< HEAD
         public const string FallbackToGlobalKey = EventNamePrefix + "fallback_to_global";
-=======
         public const string IsLegacyCacheEnabledKey = EventNamePrefix + "is_legacy_cache_enabled";
->>>>>>> 581d6e39
 
         public enum ApiIds
         {
