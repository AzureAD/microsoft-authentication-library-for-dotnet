--- conflicted
+++ resolved
@@ -153,11 +153,7 @@
              string openIdConfigurationEndpoint,
              RequestContext requestContext)
         {
-<<<<<<< HEAD
-            var client = new OAuth2Client(requestContext.Logger, _serviceBundle.HttpManager, _serviceBundle.TelemetryManager, _serviceBundle.DeviceAuthManager);
-=======
-            var client = new OAuth2Client(requestContext.Logger, _serviceBundle.HttpManager, _serviceBundle.MatsTelemetryManager);
->>>>>>> 8d3860ee
+            var client = new OAuth2Client(requestContext.Logger, _serviceBundle.HttpManager, _serviceBundle.MatsTelemetryManager, _serviceBundle.DeviceAuthManager);
             return await client.ExecuteRequestAsync<TenantDiscoveryResponse>(
                        new Uri(openIdConfigurationEndpoint),
                        HttpMethod.Get,
