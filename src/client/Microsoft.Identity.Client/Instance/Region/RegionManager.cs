﻿// Copyright (c) Microsoft Corporation. All rights reserved.
// Licensed under the MIT License.

using System;
using System.Collections.Generic;
using System.Diagnostics;
using System.Net;
using System.Net.Http;
using System.Threading;
using System.Threading.Tasks;
using Microsoft.Identity.Client.Core;
using Microsoft.Identity.Client.Http;
using Microsoft.Identity.Client.Internal;
using Microsoft.Identity.Client.TelemetryCore.Internal.Events;
using Microsoft.Identity.Client.Utils;

namespace Microsoft.Identity.Client.Region
{
    internal sealed class RegionManager : IRegionManager
    {
        private class RegionInfo
        {
            public RegionInfo(string region, RegionAutodetectionSource regionSource, string regionDetails)
            {
                Region = region;
                RegionSource = regionSource;
                RegionDetails = regionDetails;
            }

            public string Region { get; }
            public RegionAutodetectionSource RegionSource { get; }
            public readonly string RegionDetails;
        }

        // For information of the current api-version refer: https://learn.microsoft.com/azure/virtual-machines/instance-metadata-service?tabs=windows#versioning
        private const string ImdsEndpoint = "http://169.254.169.254/metadata/instance/compute/location";
        private const string DefaultApiVersion = "2020-06-01";

        private readonly IHttpManager _httpManager;
        private readonly int _imdsCallTimeoutMs;

        // lock for discovery. So it is done only once
        private static readonly SemaphoreSlim _lockDiscover = new SemaphoreSlim(1);

        private static string s_autoDiscoveredRegion;
        private static bool s_failedAutoDiscovery = false;
        private static string s_regionDiscoveryDetails;

        public RegionManager(
            IHttpManager httpManager,
            int imdsCallTimeout = 2000,
            bool shouldClearStaticCache = false) // for test
        {
            _httpManager = httpManager;
            _imdsCallTimeoutMs = imdsCallTimeout;

            if (shouldClearStaticCache)
            {
                s_failedAutoDiscovery = false;
                s_autoDiscoveredRegion = null;
                s_regionDiscoveryDetails = null;
            }
        }

        public async Task<string> GetAzureRegionAsync(RequestContext requestContext)
        {
            string azureRegionConfig = requestContext.ServiceBundle.Config.AzureRegion;
            var logger = requestContext.Logger;
            if (string.IsNullOrEmpty(azureRegionConfig))
            {
                logger.Verbose(() => $"[Region discovery] WithAzureRegion not configured. ");
                return null;
            }

            Debug.Assert(
                requestContext.ApiEvent != null,
                "Do not call GetAzureRegionAsync outside of a request. This can happen if you perform instance discovery outside a request, for example as part of validating input params.");

            // MSAL always performs region auto-discovery, even if the user configured an actual region
            // in order to detect inconsistencies and report via telemetry
            var discoveredRegion = await DiscoverAndCacheAsync(logger, requestContext.UserCancellationToken).ConfigureAwait(false);

            RecordTelemetry(requestContext.ApiEvent, azureRegionConfig, discoveredRegion);

            if (IsAutoDiscoveryRequested(azureRegionConfig))
            {
                if (discoveredRegion.RegionSource != RegionAutodetectionSource.FailedAutoDiscovery)
                {
                    logger.Verbose(() => $"[Region discovery] Discovered Region {discoveredRegion.Region}");
                    requestContext.ApiEvent.RegionUsed = discoveredRegion.Region;
                    requestContext.ApiEvent.AutoDetectedRegion = discoveredRegion.Region;
                    return discoveredRegion.Region;
                }
                else
                {
                    logger.Verbose(() => $"[Region discovery] {s_regionDiscoveryDetails}");
                    requestContext.ApiEvent.RegionDiscoveryFailureReason = s_regionDiscoveryDetails;
                    return null;
                }
            }

            logger.Info(() => $"[Region discovery] Returning user provided region: {azureRegionConfig}.");
            return azureRegionConfig;
        }

        private static bool IsAutoDiscoveryRequested(string azureRegionConfig)
        {
            return string.Equals(azureRegionConfig, ConfidentialClientApplication.AttemptRegionDiscovery);
        }

        private static void RecordTelemetry(ApiEvent apiEvent, string azureRegionConfig, RegionInfo discoveredRegion)
        {
            // already emitted telemetry for this request, don't emit again as it will overwrite with "from cache"
            if (IsTelemetryRecorded(apiEvent))
            {
                return;
            }

            bool isAutoDiscoveryRequested = IsAutoDiscoveryRequested(azureRegionConfig);
            apiEvent.RegionAutodetectionSource = discoveredRegion.RegionSource;

            if (isAutoDiscoveryRequested)
            {
                apiEvent.RegionUsed = discoveredRegion.Region;
                apiEvent.RegionOutcome = discoveredRegion.RegionSource == RegionAutodetectionSource.FailedAutoDiscovery ?
                    RegionOutcome.FallbackToGlobal :
                    RegionOutcome.AutodetectSuccess;
            }
            else
            {
                apiEvent.RegionUsed = azureRegionConfig;
                apiEvent.RegionDiscoveryFailureReason = discoveredRegion.RegionDetails;

                if (discoveredRegion.RegionSource == RegionAutodetectionSource.FailedAutoDiscovery)
                {
                    apiEvent.RegionOutcome = RegionOutcome.UserProvidedAutodetectionFailed;
                }

                if (!string.IsNullOrEmpty(discoveredRegion.Region))
                {
                    apiEvent.RegionOutcome = string.Equals(discoveredRegion.Region, azureRegionConfig, StringComparison.OrdinalIgnoreCase) ?
                        RegionOutcome.UserProvidedValid :
                        RegionOutcome.UserProvidedInvalid;
                }
            }
        }

        private static bool IsTelemetryRecorded(ApiEvent apiEvent)
        {
            return
                !(string.IsNullOrEmpty(apiEvent.RegionUsed) &&
                 apiEvent.RegionAutodetectionSource == default &&
                 apiEvent.RegionOutcome == default);
        }

        private async Task<RegionInfo> DiscoverAndCacheAsync(ILoggerAdapter logger, CancellationToken requestCancellationToken)
        {
            var regionInfo = GetCachedRegion(logger);
            if (regionInfo != null)
            {
                return regionInfo;
            }

            var result = await DiscoverAsync(logger, requestCancellationToken).ConfigureAwait(false);

            return result;
        }

        private async Task<RegionInfo> DiscoverAsync(ILoggerAdapter logger, CancellationToken requestCancellationToken)
        {
            RegionInfo result = null;

            await _lockDiscover.WaitAsync(requestCancellationToken).ConfigureAwait(false);
            try
            {
                var regionInfo = GetCachedRegion(logger);
                if (regionInfo != null)
                {
                    result = regionInfo;
                }
                else
                {
                    try
                    {
                        string region = Environment.GetEnvironmentVariable("REGION_NAME")?.Replace(" ", string.Empty).ToLowerInvariant();

                        if (ValidateRegion(region, "REGION_NAME env variable", logger)) // this is just to validate the region string
                        {
                            logger.Info(() => $"[Region discovery] Region found in environment variable: {region}.");
                            result = new RegionInfo(region, RegionAutodetectionSource.EnvVariable, null);
                        }
                        else
                        {
                            var headers = new Dictionary<string, string>
                                                                        {
                                                                            { "Metadata", "true" }
                                                                        };

                            Uri imdsUri = BuildImdsUri(DefaultApiVersion);

                            HttpResponse response = await _httpManager.SendRequestAsync(
<<<<<<< HEAD
                                imdsUri,
                                headers,
                                body: null,
                                HttpMethod.Get,
                                logger: logger,
                                doNotThrow: false,
                                retry: false,
                                mtlsCertificate: null,
                                customHttpClient: null,
                                GetCancellationToken(requestCancellationToken))
                                .ConfigureAwait(false);
=======
                                 imdsUri,
                                 headers,
                                 body: null,
                                 HttpMethod.Get,
                                 logger: logger,
                                 doNotThrow: false,
                                 mtlsCertificate: null,
                                 GetCancellationToken(requestCancellationToken))
                                    .ConfigureAwait(false);
>>>>>>> 5c7c527b

                            // A bad request occurs when the version in the IMDS call is no longer supported.
                            if (response.StatusCode == HttpStatusCode.BadRequest)
                            {
                                string apiVersion = await GetImdsUriApiVersionAsync(logger, headers, requestCancellationToken).ConfigureAwait(false); // Get the latest version
                                imdsUri = BuildImdsUri(apiVersion);
                                response = await _httpManager.SendRequestAsync(
<<<<<<< HEAD
                                    imdsUri,
                                    headers,
                                    body: null,
                                    HttpMethod.Get,
                                    logger: logger,
                                    doNotThrow: false,
                                    retry: false,
                                    mtlsCertificate: null,
                                    customHttpClient: null,
                                    GetCancellationToken(requestCancellationToken))
                                        .ConfigureAwait(false); // Call again with updated version
=======
                                   imdsUri,
                                   headers,
                                   body: null,
                                   HttpMethod.Get,
                                   logger: logger,
                                   doNotThrow: false,
                                   mtlsCertificate: null,
                                   GetCancellationToken(requestCancellationToken))
                                      .ConfigureAwait(false); // Call again with updated version
>>>>>>> 5c7c527b
                            }

                            if (response.StatusCode == HttpStatusCode.OK && !response.Body.IsNullOrEmpty())
                            {
                                region = response.Body;

                                if (ValidateRegion(region, $"IMDS call to {imdsUri.AbsoluteUri}", logger))
                                {
                                    logger.Info(() => $"[Region discovery] Call to local IMDS succeeded. Region: {region}. {DateTime.UtcNow}");
                                    result = new RegionInfo(region, RegionAutodetectionSource.Imds, null);
                                }
                            }
                            else
                            {
                                s_regionDiscoveryDetails = $"Call to local IMDS failed with status code {response.StatusCode} or an empty response. {DateTime.UtcNow}";
                                logger.Error($"[Region discovery] {s_regionDiscoveryDetails}");
                            }
                        }

                    }
                    catch (Exception e)
                    {
                        if (e is MsalServiceException msalEx && MsalError.RequestTimeout.Equals(msalEx?.ErrorCode))
                        {
                            s_regionDiscoveryDetails = $"Call to local IMDS timed out after {_imdsCallTimeoutMs}.";
                            logger.Error($"[Region discovery] {s_regionDiscoveryDetails}.");
                        }
                        else
                        {
                            s_regionDiscoveryDetails = $"IMDS call failed with exception {e}. {DateTime.UtcNow}";
                            logger.Error($"[Region discovery] {s_regionDiscoveryDetails}");
                        }
                    }
                }

                result ??= new RegionInfo(null, RegionAutodetectionSource.FailedAutoDiscovery, s_regionDiscoveryDetails);
            }
            finally
            {
                s_failedAutoDiscovery = result.RegionSource == RegionAutodetectionSource.FailedAutoDiscovery;
                s_autoDiscoveredRegion = result.Region;
                s_regionDiscoveryDetails = result.RegionDetails;
                _lockDiscover.Release();
            }

            return result;
        }

        // returns cached region if any.
        // if nothing is cached, returns null.
        private static RegionInfo GetCachedRegion(ILoggerAdapter logger)
        {
            if (s_failedAutoDiscovery)
            {
                var autoDiscoveryError = $"[Region discovery] Auto-discovery failed in the past. Not trying again. {s_regionDiscoveryDetails}. {DateTime.UtcNow}";
                logger.Verbose(() => autoDiscoveryError);
                return new RegionInfo(null, RegionAutodetectionSource.FailedAutoDiscovery, autoDiscoveryError);
            }

            if (s_failedAutoDiscovery == false &&
                !string.IsNullOrEmpty(s_autoDiscoveredRegion))
            {
                logger.Info(() => $"[Region discovery] Auto-discovery already ran and found {s_autoDiscoveredRegion}.");
                return new RegionInfo(s_autoDiscoveredRegion, RegionAutodetectionSource.Cache, null);
            }

            logger.Verbose(() => $"[Region discovery] Auto-discovery did not run yet.");
            return null;
        }

        private static bool ValidateRegion(string region, string source, ILoggerAdapter logger)
        {
            if (string.IsNullOrEmpty(region))
            {
                logger.Verbose(() => $"[Region discovery] Region from {source} not detected. {DateTime.UtcNow}");
                return false;
            }

            if (!Uri.IsWellFormedUriString($"https://{region}.login.microsoft.com", UriKind.Absolute))
            {
                logger.Error($"[Region discovery] Region from {source} was found but it's invalid: {region}. {DateTime.UtcNow}");
                return false;
            }

            return true;
        }

        private async Task<string> GetImdsUriApiVersionAsync(ILoggerAdapter logger, Dictionary<string, string> headers, CancellationToken userCancellationToken)
        {
            Uri imdsErrorUri = new(ImdsEndpoint);

            HttpResponse response = await _httpManager.SendRequestAsync(
                  imdsErrorUri,
                  headers,
                  body: null,
                  HttpMethod.Get,
                  logger: logger,
                  doNotThrow: false,
                  mtlsCertificate: null,
<<<<<<< HEAD
                  customHttpClient: null,
=======
>>>>>>> 5c7c527b
                  GetCancellationToken(userCancellationToken))
                     .ConfigureAwait(false);

            // When IMDS endpoint is called without the api version query param, bad request response comes back with latest version.
            if (response.StatusCode == HttpStatusCode.BadRequest)
            {
                LocalImdsErrorResponse errorResponse = JsonHelper.DeserializeFromJson<LocalImdsErrorResponse>(response.Body);

                if (errorResponse != null && !errorResponse.NewestVersions.IsNullOrEmpty())
                {
                    logger.Info(() => $"[Region discovery] Updated the version for IMDS endpoint to: {errorResponse.NewestVersions[0]}.");
                    return errorResponse.NewestVersions[0];
                }

                logger.Info(() => $"[Region discovery] The response is empty or does not contain the newest versions. {DateTime.UtcNow}");
            }

            logger.Info(() => $"[Region discovery] Failed to get the updated version for IMDS endpoint. HttpStatusCode: {response.StatusCode}. {DateTime.UtcNow}");

            throw MsalServiceExceptionFactory.FromImdsResponse(
            MsalError.RegionDiscoveryFailed,
            MsalErrorMessage.RegionDiscoveryFailed,
            response);
        }

        private static Uri BuildImdsUri(string apiVersion)
        {
            UriBuilder uriBuilder = new UriBuilder(ImdsEndpoint);
            uriBuilder.AppendQueryParameters($"api-version={apiVersion}");
            uriBuilder.AppendQueryParameters("format=text");
            return uriBuilder.Uri;
        }

        private CancellationToken GetCancellationToken(CancellationToken userCancellationToken)
        {
            CancellationTokenSource tokenSource = new CancellationTokenSource(_imdsCallTimeoutMs);
            CancellationTokenSource linkedTokenSource = CancellationTokenSource.CreateLinkedTokenSource(userCancellationToken, tokenSource.Token);

            return linkedTokenSource.Token;
        }
    }
}<|MERGE_RESOLUTION|>--- conflicted
+++ resolved
@@ -199,7 +199,6 @@
                             Uri imdsUri = BuildImdsUri(DefaultApiVersion);
 
                             HttpResponse response = await _httpManager.SendRequestAsync(
-<<<<<<< HEAD
                                 imdsUri,
                                 headers,
                                 body: null,
@@ -211,17 +210,6 @@
                                 customHttpClient: null,
                                 GetCancellationToken(requestCancellationToken))
                                 .ConfigureAwait(false);
-=======
-                                 imdsUri,
-                                 headers,
-                                 body: null,
-                                 HttpMethod.Get,
-                                 logger: logger,
-                                 doNotThrow: false,
-                                 mtlsCertificate: null,
-                                 GetCancellationToken(requestCancellationToken))
-                                    .ConfigureAwait(false);
->>>>>>> 5c7c527b
 
                             // A bad request occurs when the version in the IMDS call is no longer supported.
                             if (response.StatusCode == HttpStatusCode.BadRequest)
@@ -229,7 +217,6 @@
                                 string apiVersion = await GetImdsUriApiVersionAsync(logger, headers, requestCancellationToken).ConfigureAwait(false); // Get the latest version
                                 imdsUri = BuildImdsUri(apiVersion);
                                 response = await _httpManager.SendRequestAsync(
-<<<<<<< HEAD
                                     imdsUri,
                                     headers,
                                     body: null,
@@ -240,18 +227,7 @@
                                     mtlsCertificate: null,
                                     customHttpClient: null,
                                     GetCancellationToken(requestCancellationToken))
-                                        .ConfigureAwait(false); // Call again with updated version
-=======
-                                   imdsUri,
-                                   headers,
-                                   body: null,
-                                   HttpMethod.Get,
-                                   logger: logger,
-                                   doNotThrow: false,
-                                   mtlsCertificate: null,
-                                   GetCancellationToken(requestCancellationToken))
-                                      .ConfigureAwait(false); // Call again with updated version
->>>>>>> 5c7c527b
+                                    .ConfigureAwait(false); // Call again with updated version
                             }
 
                             if (response.StatusCode == HttpStatusCode.OK && !response.Body.IsNullOrEmpty())
@@ -351,10 +327,7 @@
                   logger: logger,
                   doNotThrow: false,
                   mtlsCertificate: null,
-<<<<<<< HEAD
                   customHttpClient: null,
-=======
->>>>>>> 5c7c527b
                   GetCancellationToken(userCancellationToken))
                      .ConfigureAwait(false);
 
