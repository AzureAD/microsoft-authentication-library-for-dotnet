--- conflicted
+++ resolved
@@ -318,11 +318,6 @@
 
         private async Task<string> GetImdsUriApiVersionAsync(ILoggerAdapter logger, Dictionary<string, string> headers, CancellationToken userCancellationToken)
         {
-<<<<<<< HEAD
-            var imdsErrorUri = new Uri(ImdsEndpoint);
-
-            HttpResponse response = await _httpManager.SendGetAsync(imdsErrorUri, headers, logger, retry: false, cancellationToken: GetCancellationToken(userCancellationToken)).ConfigureAwait(false);
-=======
             Uri imdsErrorUri = new Uri(ImdsEndpoint);          
 
             HttpResponse response = await _httpManager.SendRequestAsync(
@@ -336,7 +331,6 @@
                   mtlsCertificate: null,
                   GetCancellationToken(userCancellationToken))
                      .ConfigureAwait(false);
->>>>>>> 96a31f93
 
             // When IMDS endpoint is called without the api version query param, bad request response comes back with latest version.
             if (response.StatusCode == HttpStatusCode.BadRequest)
@@ -362,7 +356,7 @@
 
         private static Uri BuildImdsUri(string apiVersion)
         {
-            var uriBuilder = new UriBuilder(ImdsEndpoint);
+            UriBuilder uriBuilder = new UriBuilder(ImdsEndpoint);
             uriBuilder.AppendQueryParameters($"api-version={apiVersion}");
             uriBuilder.AppendQueryParameters("format=text");
             return uriBuilder.Uri;
@@ -370,7 +364,7 @@
 
         private CancellationToken GetCancellationToken(CancellationToken userCancellationToken)
         {
-            var tokenSource = new CancellationTokenSource(_imdsCallTimeoutMs);
+            CancellationTokenSource tokenSource = new CancellationTokenSource(_imdsCallTimeoutMs);
             CancellationTokenSource linkedTokenSource = CancellationTokenSource.CreateLinkedTokenSource(userCancellationToken, tokenSource.Token);
 
             return linkedTokenSource.Token;
