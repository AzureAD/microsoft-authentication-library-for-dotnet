﻿// Copyright (c) Microsoft Corporation. All rights reserved.
// Licensed under the MIT License.

using System;
using System.Collections.Generic;
using System.Diagnostics;
using System.Linq;
using System.Net;
using System.Text;
using System.Threading;
using System.Threading.Tasks;
using Microsoft.Identity.Client.Core;
using Microsoft.Identity.Client.Instance;
using Microsoft.Identity.Client.Internal;
using Microsoft.Identity.Client.Internal.Requests;
using Microsoft.Identity.Client.Kerberos;
using Microsoft.Identity.Client.OAuth2.Throttling;
using Microsoft.Identity.Client.PlatformsCommon.Shared;
using Microsoft.Identity.Client.TelemetryCore;
using Microsoft.Identity.Client.Utils;

namespace Microsoft.Identity.Client.OAuth2
{
    /// <summary>
    /// Responsible for talking to the /token endpoint
    /// </summary>
    internal class TokenClient
    {
        private readonly AuthenticationRequestParameters _requestParams;
        private readonly IServiceBundle _serviceBundle;
        private readonly OAuth2Client _oAuth2Client;

        /// <summary>
        /// Used to avoid sending duplicate "last request" telemetry
        /// from a multi-threaded environment
        /// </summary>
        private volatile bool _requestInProgress = false;

        public TokenClient(AuthenticationRequestParameters requestParams)
        {
            _requestParams = requestParams ?? throw new ArgumentNullException(nameof(requestParams));
            _serviceBundle = _requestParams.RequestContext.ServiceBundle;

            _oAuth2Client = new OAuth2Client(
               _serviceBundle.ApplicationLogger,
               _serviceBundle.HttpManager);
        }

        public async Task<MsalTokenResponse> SendTokenRequestAsync(
            IDictionary<string, string> additionalBodyParameters,
            string scopeOverride = null,
            string tokenEndpointOverride = null,
            CancellationToken cancellationToken = default)
        {
            using (_requestParams.RequestContext.Logger.LogMethodDuration())
            {
                cancellationToken.ThrowIfCancellationRequested();

                string tokenEndpoint = tokenEndpointOverride;
                if (tokenEndpoint == null)
                {
                    tokenEndpoint = await _requestParams.Authority.GetTokenEndpointAsync(_requestParams.RequestContext).ConfigureAwait(false);
                }
                Debug.Assert(_requestParams.RequestContext.ApiEvent != null, "The Token Client must only be called by requests.");
                _requestParams.RequestContext.ApiEvent.TokenEndpoint = tokenEndpoint;

                string scopes = !string.IsNullOrEmpty(scopeOverride) ? scopeOverride : GetDefaultScopes(_requestParams.Scope);

                await AddBodyParamsAndHeadersAsync(additionalBodyParameters, scopes, cancellationToken).ConfigureAwait(false);
                AddThrottlingHeader();

                _serviceBundle.ThrottlingManager.TryThrottle(_requestParams, _oAuth2Client.GetBodyParameters());

                MsalTokenResponse response;
                try
                {
                    response = await SendHttpAndClearTelemetryAsync(tokenEndpoint, _requestParams.RequestContext.Logger)
                        .ConfigureAwait(false);
                }
                catch (MsalServiceException e)
                {
                    _serviceBundle.ThrottlingManager.RecordException(_requestParams, _oAuth2Client.GetBodyParameters(), e);
                    throw;
                }

                if (string.IsNullOrEmpty(response.Scope))
                {
                    response.Scope = _requestParams.Scope.AsSingleString();
                    _requestParams.RequestContext.Logger.Info(
                        "ScopeSet was missing from the token response, so using developer provided scopes in the result. ");
                }

                if (string.IsNullOrEmpty(response.TokenType))
                {
                    throw new MsalClientException(MsalError.AccessTokenTypeMissing, MsalErrorMessage.AccessTokenTypeMissing);
                }

                if (!string.Equals(
                        response.TokenType,
                        _requestParams.AuthenticationScheme.AccessTokenType,
                        StringComparison.OrdinalIgnoreCase))
                {
                    throw new MsalClientException(
                        MsalError.TokenTypeMismatch,
                        MsalErrorMessage.TokenTypeMismatch(
                            _requestParams.AuthenticationScheme.AccessTokenType,
                            response.TokenType));
                }

                return response;
            }
        }

        /// <summary>
        /// A client side library needs to communicate to the server side that 
        /// it has implemented enforcement of HTTP 429 and Retry-After header.
        /// Because if the server-side detects loops, then it can break the loop by sending 
        /// either HTTP 429 or Retry-After header with a different HTTP status.
        /// Right now, the server side breaks the loops by invalid_grant response, 
        /// which breaks protocol under some condition and also causes unexplained prompt.
        /// </summary>
        private void AddThrottlingHeader()
        {
            _oAuth2Client.AddHeader(
                ThrottleCommon.ThrottleRetryAfterHeaderName,
                ThrottleCommon.ThrottleRetryAfterHeaderValue);
        }

        private async Task AddBodyParamsAndHeadersAsync(
            IDictionary<string, string> additionalBodyParameters,
            string scopes,
            CancellationToken cancellationToken)
        {
            _oAuth2Client.AddBodyParameter(OAuth2Parameter.ClientId, _requestParams.AppConfig.ClientId);

            if (_serviceBundle.Config.ClientCredential != null)
            {
                _requestParams.RequestContext.Logger.Verbose(
                    () => "[TokenClient] Before adding the client assertion / secret");

                var tokenEndpoint = await _requestParams.Authority.GetTokenEndpointAsync(_requestParams.RequestContext).ConfigureAwait(false);
                await _serviceBundle.Config.ClientCredential.AddConfidentialClientParametersAsync(
                    _oAuth2Client,
                    _requestParams.RequestContext.Logger,
                    _serviceBundle.PlatformProxy.CryptographyManager,
                    _requestParams.AppConfig.ClientId,
                    tokenEndpoint,
                    _requestParams.SendX5C,
                    cancellationToken).ConfigureAwait(false);

                _requestParams.RequestContext.Logger.Verbose(
                    () => "[TokenClient] After adding the client assertion / secret");
            }

            _oAuth2Client.AddBodyParameter(OAuth2Parameter.Scope, scopes);

            // Add Kerberos Ticket claims if there's valid service principal name in Configuration.
            // Kerberos Ticket claim is only allowed at token request due to security issue.
            // It should not be included for authorize request.
            AddClaims();

            foreach (var kvp in additionalBodyParameters)
            {
                _oAuth2Client.AddBodyParameter(kvp.Key, kvp.Value);
            }

            foreach (var kvp in _requestParams.AuthenticationScheme.GetTokenRequestParams())
            {
                _oAuth2Client.AddBodyParameter(kvp.Key, kvp.Value);
            }

            _oAuth2Client.AddHeader(
                TelemetryConstants.XClientCurrentTelemetry,
                _serviceBundle.HttpTelemetryManager.GetCurrentRequestHeader(
                    _requestParams.RequestContext.ApiEvent));

            if (!_requestInProgress)
            {
                _requestInProgress = true;

                _oAuth2Client.AddHeader(
                    TelemetryConstants.XClientLastTelemetry,
                    _serviceBundle.HttpTelemetryManager.GetLastRequestHeader());
            }

            //Signaling that the client can perform PKey Auth on supported platforms
            if (DeviceAuthHelper.CanOSPerformPKeyAuth())
            {
                _oAuth2Client.AddHeader(PKeyAuthConstants.DeviceAuthHeaderName, PKeyAuthConstants.DeviceAuthHeaderValue);
            }

            AddExtraHttpHeaders();
        }

        /// <summary>
        /// Add Claims, including ClientCapabilities, to body parameter for POST request.
        /// </summary>
        private void AddClaims()
        {
            string kerberosClaim = KerberosSupplementalTicketManager.GetKerberosTicketClaim(
                _requestParams.RequestContext.ServiceBundle.Config.KerberosServicePrincipalName,
                _requestParams.RequestContext.ServiceBundle.Config.TicketContainer);
            string resolvedClaims;
            if (string.IsNullOrEmpty(kerberosClaim))
            {
                resolvedClaims = _requestParams.ClaimsAndClientCapabilities;
            }
            else
            {
                if (!string.IsNullOrEmpty(_requestParams.ClaimsAndClientCapabilities))
                {
                    var existingClaims = JsonHelper.ParseIntoJsonObject(_requestParams.ClaimsAndClientCapabilities);
                    var mergedClaims = ClaimsHelper.MergeClaimsIntoCapabilityJson(kerberosClaim, existingClaims);

                    resolvedClaims = JsonHelper.JsonObjectToString(mergedClaims);
                    _requestParams.RequestContext.Logger.Verbose(
                        () => $"Adding kerberos claim + Claims/ClientCapabilities to request: {resolvedClaims}");
                }
                else
                {
                    resolvedClaims = kerberosClaim;
                    _requestParams.RequestContext.Logger.Verbose(
                        () => $"Adding kerberos claim to request: {resolvedClaims}");
                }
            }

            // no-op if resolvedClaims is null
            _oAuth2Client.AddBodyParameter(OAuth2Parameter.Claims, resolvedClaims);
        }
        private void AddExtraHttpHeaders()
        {
            if (_requestParams.ExtraHttpHeaders != null)
            {
                foreach (KeyValuePair<string, string> pair in _requestParams.ExtraHttpHeaders)
                {
                    if (!string.IsNullOrEmpty(pair.Key) &&
                        !string.IsNullOrEmpty(pair.Value))
                    {
                        _oAuth2Client.AddHeader(pair.Key, pair.Value);
                    }
                }
            }
        }

        public void AddHeaderToClient(string name, string value)
        {
            _oAuth2Client.AddHeader(name, value);
        }

        private async Task<MsalTokenResponse> SendHttpAndClearTelemetryAsync(string tokenEndpoint, Core.ILoggerAdapter logger)
        {
            var builder = new UriBuilder(tokenEndpoint);
            builder.AppendQueryParameters(_requestParams.ExtraQueryParameters);
            var tokenEndpointWithQueryParams = builder.Uri;

            try
            {
                logger.Verbose(() => "[Token Client] Fetching MsalTokenResponse .... ");
                MsalTokenResponse msalTokenResponse =
                    await _oAuth2Client
                        .GetTokenAsync(tokenEndpointWithQueryParams,
                            _requestParams.RequestContext, true, _requestParams.OnBeforeTokenRequestHandler)
                        .ConfigureAwait(false);

                // Clear failed telemetry data as we've just sent it
                _serviceBundle.HttpTelemetryManager.ResetPreviousUnsentData();

                return msalTokenResponse;
            }
            catch (MsalServiceException ex)
            {
                if (!ex.IsRetryable)
                {
                    // Clear failed telemetry data as we've just sent it ... 
                    // even if we received an error from the server, 
                    // telemetry would have been recorded
                    _serviceBundle.HttpTelemetryManager.ResetPreviousUnsentData();
                }

                if (ex.StatusCode == (int)HttpStatusCode.Unauthorized)
                {
                    string responseHeader = string.Empty;
                    var isChallenge = _serviceBundle.DeviceAuthManager.TryCreateDeviceAuthChallengeResponse(
                        ex.Headers,
                        new Uri(tokenEndpoint), // do not add query params to PKeyAuth https://github.com/AzureAD/microsoft-authentication-library-for-dotnet/issues/2359
                        out responseHeader);
                    if (isChallenge)
                    {
                        //Injecting PKeyAuth response here and replaying request to attempt device auth
                        _oAuth2Client.AddHeader("Authorization", responseHeader);

                        return await _oAuth2Client.GetTokenAsync(
                            tokenEndpointWithQueryParams,
                            _requestParams.RequestContext,
                            false, _requestParams.OnBeforeTokenRequestHandler).ConfigureAwait(false);
                    }
                }

                throw;
            }
            finally
            {
                _requestInProgress = false;
            }
        }

        private static string GetDefaultScopes(ISet<string> inputScope)
        {
            // OAuth spec states that scopes are case sensitive, but
            // merge the reserved scopes in a case insensitive way, to
            // avoid sending things like "openid OpenId" (note that EVO is tolerant of this)
<<<<<<< HEAD
            var set = new SortedSet<string>(
                inputScope.ToArray(),
                StringComparer.OrdinalIgnoreCase);

=======
            var set = new SortedSet<string>(inputScope, StringComparer.OrdinalIgnoreCase);
>>>>>>> 4a0e7829
            set.UnionWith(OAuth2Value.ReservedScopes);
            return set.AsSingleString();
        }
    }
}<|MERGE_RESOLUTION|>--- conflicted
+++ resolved
@@ -309,14 +309,7 @@
             // OAuth spec states that scopes are case sensitive, but
             // merge the reserved scopes in a case insensitive way, to
             // avoid sending things like "openid OpenId" (note that EVO is tolerant of this)
-<<<<<<< HEAD
-            var set = new SortedSet<string>(
-                inputScope.ToArray(),
-                StringComparer.OrdinalIgnoreCase);
-
-=======
             var set = new SortedSet<string>(inputScope, StringComparer.OrdinalIgnoreCase);
->>>>>>> 4a0e7829
             set.UnionWith(OAuth2Value.ReservedScopes);
             return set.AsSingleString();
         }
