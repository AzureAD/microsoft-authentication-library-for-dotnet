--- conflicted
+++ resolved
@@ -133,12 +133,8 @@
                     _serviceBundle.PlatformProxy.CryptographyManager,                    
                     _requestParams.AppConfig.ClientId,
                     _requestParams.Authority,
-<<<<<<< HEAD
-                    _requestParams.SendX5C); 
-=======
                     _requestParams.SendX5C, 
                     cancellationToken).ConfigureAwait(false);
->>>>>>> a983a11a
             }
 
             _oAuth2Client.AddBodyParameter(OAuth2Parameter.Scope, scopes);
