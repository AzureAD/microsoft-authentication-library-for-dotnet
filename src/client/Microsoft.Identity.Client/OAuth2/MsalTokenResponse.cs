﻿// Copyright (c) Microsoft Corporation. All rights reserved.
// Licensed under the MIT License.

using Microsoft.Identity.Client.Utils;
using System;
using System.Collections.Generic;
using System.Globalization;
using Microsoft.Identity.Client.Internal.Broker;
using Microsoft.Identity.Client.Http;
using Microsoft.Identity.Client.Core;
using System.Text;
using Microsoft.Identity.Client.Internal;
using System.Diagnostics.Tracing;
<<<<<<< HEAD
using System.Text.Json.Serialization;
using System.Text.Json;
using System.Text.Json.Nodes;
=======
using Microsoft.Identity.Client.Extensibility;
>>>>>>> 50421054

namespace Microsoft.Identity.Client.OAuth2
{
    internal class TokenResponseClaim : OAuth2ResponseBaseClaim
    {
        public const string Code = "code";
        public const string TokenType = "token_type";
        public const string AccessToken = "access_token";
        public const string RefreshToken = "refresh_token";
        public const string IdToken = "id_token";
        public const string Scope = "scope";
        public const string ClientInfo = "client_info";
        public const string ExpiresIn = "expires_in";
        public const string CloudInstanceHost = "cloud_instance_host_name";
        public const string CreatedOn = "created_on";
        public const string ExtendedExpiresIn = "ext_expires_in";
        public const string Authority = "authority";
        public const string FamilyId = "foci";
        public const string RefreshIn = "refresh_in";
        public const string SpaCode = "spa_code";
        public const string ErrorSubcode = "error_subcode";
        public const string ErrorSubcodeCancel = "cancel";

        public const string TenantId = "tenant_id";
        public const string Upn = "username";
        public const string LocalAccountId = "local_account_id";
    }

    [Preserve(AllMembers = true)]
    internal class MsalTokenResponse : OAuth2ResponseBase
    {
        private const string iOSBrokerErrorMetadata = "error_metadata";
        private const string iOSBrokerHomeAccountId = "home_account_id";
        [JsonPropertyName(TokenResponseClaim.TokenType)]
        public string TokenType { get; set; }

        [JsonPropertyName(TokenResponseClaim.AccessToken)]
        public string AccessToken { get; set; }

        [JsonPropertyName(TokenResponseClaim.RefreshToken)]
        public string RefreshToken { get; set; }

        [JsonPropertyName(TokenResponseClaim.Scope)]
        public string Scope { get; set; }

        [JsonPropertyName(TokenResponseClaim.ClientInfo)]
        public string ClientInfo { get; set; }

        [JsonPropertyName(TokenResponseClaim.IdToken)]
        public string IdToken { get; set; }

        [JsonPropertyName(TokenResponseClaim.ExpiresIn)]
        public long ExpiresIn { get; set; }

        [JsonPropertyName(TokenResponseClaim.ExtendedExpiresIn)]
        public long ExtendedExpiresIn { get; set; }

        [JsonPropertyName(TokenResponseClaim.RefreshIn)]
        public long? RefreshIn { get; set; }

        /// <summary>
        /// Optional field, FOCI support.
        /// </summary>
        [JsonPropertyName(TokenResponseClaim.FamilyId)]
        public string FamilyId { get; set; }

        [JsonPropertyName(TokenResponseClaim.SpaCode)]
        public string SpaAuthCode { get; set; }

        [JsonPropertyName(TokenResponseClaim.Authority)]
        public string AuthorityUrl { get; set; }

        public string TenantId { get; set; }

        public string Upn { get; set; }

        public string AccountUserId { get; set; }

        public string WamAccountId { get; set; }

        public TokenSource TokenSource { get; set; }

        public HttpResponse HttpResponse { get; set; }

        internal static MsalTokenResponse CreateFromiOSBrokerResponse(Dictionary<string, string> responseDictionary)
        {
            if (responseDictionary.TryGetValue(BrokerResponseConst.BrokerErrorCode, out string errorCode))
            {
                string metadataOriginal = responseDictionary.ContainsKey(MsalTokenResponse.iOSBrokerErrorMetadata) ? responseDictionary[MsalTokenResponse.iOSBrokerErrorMetadata] : null;
                Dictionary<string, string> metadataDictionary = null;
                
                if (metadataOriginal != null)
                {
                    string brokerMetadataJson = Uri.UnescapeDataString(metadataOriginal);
                    metadataDictionary = new Dictionary<string, string>();
                    foreach (var item in JsonDocument.Parse(brokerMetadataJson).RootElement.EnumerateObject())
                    {
                        metadataDictionary.Add(item.Name, item.Value.GetString());
                    }
                }

                string homeAcctId = null;
                metadataDictionary?.TryGetValue(MsalTokenResponse.iOSBrokerHomeAccountId, out homeAcctId);
                return new MsalTokenResponse
                {
                    Error = errorCode,
                    ErrorDescription = responseDictionary.ContainsKey(BrokerResponseConst.BrokerErrorDescription) ? CoreHelpers.UrlDecode(responseDictionary[BrokerResponseConst.BrokerErrorDescription]) : string.Empty,
                    SubError = responseDictionary.ContainsKey(OAuth2ResponseBaseClaim.SubError) ? responseDictionary[OAuth2ResponseBaseClaim.SubError] : string.Empty,
                    AccountUserId = homeAcctId != null ? AccountId.ParseFromString(homeAcctId).ObjectId : null,
                    TenantId = homeAcctId != null ?  AccountId.ParseFromString(homeAcctId).TenantId : null,
                    Upn = (metadataDictionary?.ContainsKey(TokenResponseClaim.Upn) ?? false) ? metadataDictionary[TokenResponseClaim.Upn] : null,
                    CorrelationId = responseDictionary.ContainsKey(BrokerResponseConst.CorrelationId) ? responseDictionary[BrokerResponseConst.CorrelationId] : null,
                };
            }

            var response = new MsalTokenResponse
            {
                AccessToken = responseDictionary[BrokerResponseConst.AccessToken],
                RefreshToken = responseDictionary.ContainsKey(BrokerResponseConst.RefreshToken)
                    ? responseDictionary[BrokerResponseConst.RefreshToken]
                    : null,
                IdToken = responseDictionary[BrokerResponseConst.IdToken],
                TokenType = BrokerResponseConst.Bearer,
                CorrelationId = responseDictionary[BrokerResponseConst.CorrelationId],
                Scope = responseDictionary[BrokerResponseConst.Scope],
                ExpiresIn = responseDictionary.TryGetValue(BrokerResponseConst.ExpiresOn, out string expiresOn) ?
                                DateTimeHelpers.GetDurationFromNowInSeconds(expiresOn) :
                                0,
                ClientInfo = responseDictionary.ContainsKey(BrokerResponseConst.ClientInfo)
                                ? responseDictionary[BrokerResponseConst.ClientInfo]
                                : null,
                TokenSource = TokenSource.Broker
            };

            if (responseDictionary.ContainsKey(TokenResponseClaim.RefreshIn))
            {
                response.RefreshIn = long.Parse(
                    responseDictionary[TokenResponseClaim.RefreshIn],
                    CultureInfo.InvariantCulture);
            }

            return response;
        }

        internal static MsalTokenResponse CreateFromAppProviderResponse(AppTokenProviderResult tokenProviderResponse)
        {
            ValidateTokenProviderResult(tokenProviderResponse);

            var response = new MsalTokenResponse
            {
                AccessToken = tokenProviderResponse.AccessToken,
                RefreshToken = null,
                IdToken = null,
                TokenType = BrokerResponseConst.Bearer,
                ExpiresIn = tokenProviderResponse.ExpiresInSeconds,
                ClientInfo = null,
                TokenSource = TokenSource.IdentityProvider,
                TenantId = null //Leaving as null so MSAL can use the original request Tid. This is ok for confidential client scenarios
            };

            response.RefreshIn = tokenProviderResponse.RefreshInSeconds;

            return response;
        }

        private static void ValidateTokenProviderResult(AppTokenProviderResult TokenProviderResult)
        {
            if (string.IsNullOrEmpty(TokenProviderResult.AccessToken))
            {
                HandleInvalidExternalValueError(nameof(TokenProviderResult.AccessToken));
            }

            if (TokenProviderResult.ExpiresInSeconds == 0 || TokenProviderResult.ExpiresInSeconds < 0)
            {
                HandleInvalidExternalValueError(nameof(TokenProviderResult.ExpiresInSeconds));
            }
        }

        private static void HandleInvalidExternalValueError(string nameOfValue)
        {
            throw new MsalClientException(MsalError.InvalidTokenProviderResponseValue, MsalErrorMessage.InvalidTokenProviderResponseValue(nameOfValue));
        }

        /// <remarks>
        /// This method does not belong here - it is more tied to the Android code. However, that code is
        /// not unit testable, and this one is. 
        /// The values of the JSON response are based on 
        /// https://github.com/AzureAD/microsoft-authentication-library-common-for-android/blob/dev/common/src/main/java/com/microsoft/identity/common/internal/broker/BrokerResult.java
        /// </remarks>
        internal static MsalTokenResponse CreateFromAndroidBrokerResponse(string jsonResponse, string correlationId)
        {
            var authResult = JsonNode.Parse(jsonResponse);
            var errorCode = authResult[BrokerResponseConst.BrokerErrorCode]?.ToString();

            if (!string.IsNullOrEmpty(errorCode))
            {
                return new MsalTokenResponse
                {
                    Error = errorCode,
                    ErrorDescription = authResult[BrokerResponseConst.BrokerErrorMessage]?.ToString(),
                    AuthorityUrl = authResult[BrokerResponseConst.Authority]?.ToString(),
                    TenantId = authResult[BrokerResponseConst.TenantId]?.ToString(),
                    Upn = authResult[BrokerResponseConst.UserName]?.ToString(),
                    AccountUserId = authResult[BrokerResponseConst.LocalAccountId]?.ToString(),
                };
            }

            MsalTokenResponse msalTokenResponse = new MsalTokenResponse()
            {
                AccessToken = authResult[BrokerResponseConst.AccessToken].ToString(),
                IdToken = authResult[BrokerResponseConst.IdToken].ToString(),
                CorrelationId = correlationId, // Android response does not expose Correlation ID
                Scope = authResult[BrokerResponseConst.AndroidScopes].ToString(), // sadly for iOS this is "scope" and for Android "scopes"
                ExpiresIn = DateTimeHelpers.GetDurationFromNowInSeconds(authResult[BrokerResponseConst.ExpiresOn].ToString()),
                ExtendedExpiresIn = DateTimeHelpers.GetDurationFromNowInSeconds(authResult[BrokerResponseConst.ExtendedExpiresOn].ToString()),
                ClientInfo = authResult[BrokerResponseConst.ClientInfo].ToString(),
                TokenType = authResult[BrokerResponseConst.TokenType]?.ToString() ?? "Bearer",
                TokenSource = TokenSource.Broker,
                AuthorityUrl = authResult[BrokerResponseConst.Authority]?.ToString(),
                TenantId = authResult[BrokerResponseConst.TenantId]?.ToString(),
                Upn = authResult[BrokerResponseConst.UserName]?.ToString(),
                AccountUserId = authResult[BrokerResponseConst.LocalAccountId]?.ToString(),
            };

            return msalTokenResponse;
        }

        public void Log(ILoggerAdapter logger, LogLevel logLevel)
        {
            if (logger.IsLoggingEnabled(logLevel))
            {
                StringBuilder withPii = new StringBuilder();
                StringBuilder withoutPii = new StringBuilder();

                withPii.AppendLine($"{Environment.NewLine}[MsalTokenResponse]");
                withPii.AppendLine($"Error: {Error}");
                withPii.AppendLine($"ErrorDescription: {ErrorDescription}");
                withPii.AppendLine($"Scopes: {Scope} ");
                withPii.AppendLine($"ExpiresIn: {ExpiresIn}");
                withPii.AppendLine($"RefreshIn: {RefreshIn}");
                withPii.AppendLine($"AccessToken returned: {!string.IsNullOrEmpty(AccessToken)}");
                withPii.AppendLine($"AccessToken Type: {TokenType}");
                withPii.AppendLine($"RefreshToken returned: {!string.IsNullOrEmpty(RefreshToken)}");
                withPii.AppendLine($"IdToken returned: {!string.IsNullOrEmpty(IdToken)}");
                withPii.AppendLine($"ClientInfo: {ClientInfo}");
                withPii.AppendLine($"FamilyId: {FamilyId}");
                withPii.AppendLine($"WamAccountId exists: {!string.IsNullOrEmpty(WamAccountId)}");

                withoutPii.AppendLine($"{Environment.NewLine}[MsalTokenResponse]");
                withoutPii.AppendLine($"Error: {Error}");
                withoutPii.AppendLine($"ErrorDescription: {ErrorDescription}");
                withoutPii.AppendLine($"Scopes: {Scope} ");
                withoutPii.AppendLine($"ExpiresIn: {ExpiresIn}");
                withoutPii.AppendLine($"RefreshIn: {RefreshIn}");
                withoutPii.AppendLine($"AccessToken returned: {!string.IsNullOrEmpty(AccessToken)}");
                withoutPii.AppendLine($"AccessToken Type: {TokenType}");
                withoutPii.AppendLine($"RefreshToken returned: {!string.IsNullOrEmpty(RefreshToken)}");
                withoutPii.AppendLine($"IdToken returned: {!string.IsNullOrEmpty(IdToken)}");
                withoutPii.AppendLine($"ClientInfo returned: {!string.IsNullOrEmpty(ClientInfo)}");
                withoutPii.AppendLine($"FamilyId: {FamilyId}");
                withoutPii.AppendLine($"WamAccountId exists: {!string.IsNullOrEmpty(WamAccountId)}");

                logger.Log(logLevel, withPii.ToString(), withoutPii.ToString());
            }
        }
    }
}<|MERGE_RESOLUTION|>--- conflicted
+++ resolved
@@ -11,14 +11,11 @@
 using System.Text;
 using Microsoft.Identity.Client.Internal;
 using System.Diagnostics.Tracing;
-<<<<<<< HEAD
-using System.Text.Json.Serialization;
-using System.Text.Json;
-using System.Text.Json.Nodes;
-=======
-using Microsoft.Identity.Client.Extensibility;
->>>>>>> 50421054
-
+using System.Text.Json.Serialization;
+using System.Text.Json;
+using System.Text.Json.Nodes;
+using Microsoft.Identity.Client.Extensibility;
+
 namespace Microsoft.Identity.Client.OAuth2
 {
     internal class TokenResponseClaim : OAuth2ResponseBaseClaim
@@ -109,14 +106,14 @@
                 string metadataOriginal = responseDictionary.ContainsKey(MsalTokenResponse.iOSBrokerErrorMetadata) ? responseDictionary[MsalTokenResponse.iOSBrokerErrorMetadata] : null;
                 Dictionary<string, string> metadataDictionary = null;
                 
-                if (metadataOriginal != null)
-                {
-                    string brokerMetadataJson = Uri.UnescapeDataString(metadataOriginal);
-                    metadataDictionary = new Dictionary<string, string>();
-                    foreach (var item in JsonDocument.Parse(brokerMetadataJson).RootElement.EnumerateObject())
-                    {
-                        metadataDictionary.Add(item.Name, item.Value.GetString());
-                    }
+                if (metadataOriginal != null)
+                {
+                    string brokerMetadataJson = Uri.UnescapeDataString(metadataOriginal);
+                    metadataDictionary = new Dictionary<string, string>();
+                    foreach (var item in JsonDocument.Parse(brokerMetadataJson).RootElement.EnumerateObject())
+                    {
+                        metadataDictionary.Add(item.Name, item.Value.GetString());
+                    }
                 }
 
                 string homeAcctId = null;
