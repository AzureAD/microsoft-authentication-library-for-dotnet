--- conflicted
+++ resolved
@@ -1,462 +1,427 @@
-﻿// Copyright (c) Microsoft Corporation. All rights reserved.
-// Licensed under the MIT License.
-
-using System;
-using System.Collections.Generic;
-using System.Globalization;
-using System.Text;
-using Microsoft.Identity.Client.Core;
-using Microsoft.Identity.Client.Extensibility;
-using Microsoft.Identity.Client.Http;
-using Microsoft.Identity.Client.Internal.Broker;
-using Microsoft.Identity.Client.ManagedIdentity;
-using Microsoft.Identity.Client.Utils;
-#if SUPPORTS_SYSTEM_TEXT_JSON
-using System.Text.Json.Serialization;
-using System.Text.Json;
-using Microsoft.Identity.Client.Platforms.net6;
-using JObject = System.Text.Json.Nodes.JsonObject;
-using JsonProperty = System.Text.Json.Serialization.JsonPropertyNameAttribute;
-#else
-using Microsoft.Identity.Json;
-using Microsoft.Identity.Json.Linq;
-#endif
-
-namespace Microsoft.Identity.Client.OAuth2
-{
-    internal class TokenResponseClaim : OAuth2ResponseBaseClaim
-    {
-        public const string Code = "code";
-        public const string TokenType = "token_type";
-        public const string AccessToken = "access_token";
-        public const string RefreshToken = "refresh_token";
-        public const string IdToken = "id_token";
-        public const string Scope = "scope";
-        public const string ClientInfo = "client_info";
-        public const string ExpiresIn = "expires_in";
-        public const string CloudInstanceHost = "cloud_instance_host_name";
-        public const string CreatedOn = "created_on";
-        public const string ExtendedExpiresIn = "ext_expires_in";
-        public const string Authority = "authority";
-        public const string FamilyId = "foci";
-        public const string RefreshIn = "refresh_in";
-        public const string ErrorSubcode = "error_subcode";
-        public const string ErrorSubcodeCancel = "cancel";
-
-        public const string TenantId = "tenant_id";
-        public const string Upn = "username";
-        public const string LocalAccountId = "local_account_id";
-
-        // Hybrid SPA - see https://github.com/AzureAD/microsoft-authentication-library-for-dotnet/issues/3994
-        public const string SpaCode = "spa_code";
-
-    }
-
-    [JsonObject]
-    [Preserve(AllMembers = true)]
-    internal class MsalTokenResponse : OAuth2ResponseBase
-    {
-        public MsalTokenResponse()
-        {
-
-        }
-
-        private const string iOSBrokerErrorMetadata = "error_metadata";
-        private const string iOSBrokerHomeAccountId = "home_account_id";
-
-        // Due to AOT + JSON serializer https://github.com/AzureAD/microsoft-authentication-library-for-dotnet/issues/4082
-        // disable this functionality (better fix would be to move to System.Text.Json)
-#if !__MOBILE__
-        // All properties not explicitly defined are added to this dictionary
-        // See JSON overflow https://learn.microsoft.com/en-us/dotnet/standard/serialization/system-text-json/handle-overflow?pivots=dotnet-7-0
-#if SUPPORTS_SYSTEM_TEXT_JSON
-        [JsonExtensionData]
-        public Dictionary<string, JsonElement> ExtensionData { get; set; }
-#else
-        [JsonExtensionData]
-        public Dictionary<string, JToken> ExtensionData { get; set; }
-#endif
-#endif
-        // Exposes only scalar properties from ExtensionData
-        public IReadOnlyDictionary<string, string> CreateExtensionDataStringMap()
-        {
-#if __MOBILE__
-            return CollectionHelpers.GetEmptyDictionary<string, string>();
-#else
-            if (ExtensionData == null || ExtensionData.Count == 0)
-            {
-                return CollectionHelpers.GetEmptyDictionary<string, string>();
-            }
-
-            var stringExtensionData = new Dictionary<string, string>(StringComparer.OrdinalIgnoreCase);
-
-#if SUPPORTS_SYSTEM_TEXT_JSON
-            foreach (KeyValuePair<string, JsonElement> item in ExtensionData)
-            {
-                if (item.Value.ValueKind == JsonValueKind.String ||
-                   item.Value.ValueKind == JsonValueKind.Number ||
-                   item.Value.ValueKind == JsonValueKind.True ||
-                   item.Value.ValueKind == JsonValueKind.False ||
-                   item.Value.ValueKind == JsonValueKind.Null)
-                {
-                    stringExtensionData.Add(item.Key, item.Value.ToString());
-                }
-            }
-#else
-            foreach (KeyValuePair<string, JToken> item in ExtensionData)
-            {
-                if (item.Value.Type == JTokenType.String ||
-                   item.Value.Type == JTokenType.Uri ||
-                   item.Value.Type == JTokenType.Boolean ||
-                   item.Value.Type == JTokenType.Date ||
-                   item.Value.Type == JTokenType.Float ||
-                   item.Value.Type == JTokenType.Guid ||
-                   item.Value.Type == JTokenType.Integer ||
-                   item.Value.Type == JTokenType.TimeSpan ||
-                   item.Value.Type == JTokenType.Null)
-                {
-                    stringExtensionData.Add(item.Key, item.Value.ToString());
-                }
-            }
-#endif
-            return stringExtensionData;
-#endif
-        }
-
-        [JsonProperty(TokenResponseClaim.TokenType)]
-        public string TokenType { get; set; }
-
-        [JsonProperty(TokenResponseClaim.AccessToken)]
-        public string AccessToken { get; set; }
-
-        [JsonProperty(TokenResponseClaim.RefreshToken)]
-        public string RefreshToken { get; set; }
-
-        [JsonProperty(TokenResponseClaim.Scope)]
-        public string Scope { get; set; }
-
-        [JsonProperty(TokenResponseClaim.ClientInfo)]
-        public string ClientInfo { get; set; }
-
-        [JsonProperty(TokenResponseClaim.IdToken)]
-        public string IdToken { get; set; }
-
-        [JsonProperty(TokenResponseClaim.ExpiresIn)]
-#if SUPPORTS_SYSTEM_TEXT_JSON
-        [JsonNumberHandling(JsonNumberHandling.AllowReadingFromString)]
-#endif
-        public long ExpiresIn { get; set; }
-
-#if SUPPORTS_SYSTEM_TEXT_JSON
-        [JsonNumberHandling(JsonNumberHandling.AllowReadingFromString)]
-#endif
-        [JsonProperty(TokenResponseClaim.ExtendedExpiresIn)]
-        public long ExtendedExpiresIn { get; set; }
-
-#if SUPPORTS_SYSTEM_TEXT_JSON
-        [JsonNumberHandling(JsonNumberHandling.AllowReadingFromString)]
-#endif
-        [JsonProperty(TokenResponseClaim.RefreshIn)]
-        public long? RefreshIn { get; set; }
-
-        /// <summary>
-        /// Optional field, FOCI support.
-        /// </summary>
-        [JsonProperty(TokenResponseClaim.FamilyId)]
-        public string FamilyId { get; set; }
-
-        [JsonProperty(TokenResponseClaim.SpaCode)]
-        public string SpaAuthCode { get; set; }
-
-        [JsonProperty(TokenResponseClaim.Authority)]
-        public string AuthorityUrl { get; set; }
-
-        public string TenantId { get; set; }
-
-        public string Upn { get; set; }
-
-        public string AccountUserId { get; set; }
-
-        public string WamAccountId { get; set; }
-
-        public TokenSource TokenSource { get; set; }
-
-        public HttpResponse HttpResponse { get; set; }
-
-        internal static MsalTokenResponse CreateFromiOSBrokerResponse(Dictionary<string, string> responseDictionary)
-        {
-            if (responseDictionary.TryGetValue(BrokerResponseConst.BrokerErrorCode, out string errorCode))
-            {
-                string metadataOriginal = responseDictionary.TryGetValue(MsalTokenResponse.iOSBrokerErrorMetadata, out string iOSBrokerErrorMetadata) ? iOSBrokerErrorMetadata : null;
-                Dictionary<string, string> metadataDictionary = null;
-
-                if (metadataOriginal != null)
-                {
-                    string brokerMetadataJson = Uri.UnescapeDataString(metadataOriginal);
-#if SUPPORTS_SYSTEM_TEXT_JSON
-                    metadataDictionary = new Dictionary<string, string>();
-                    foreach (var item in JsonDocument.Parse(brokerMetadataJson).RootElement.EnumerateObject())
-                    {
-                        metadataDictionary.Add(item.Name, item.Value.GetString());
-                    }
-#else
-                    metadataDictionary = JsonConvert.DeserializeObject<Dictionary<string, string>>(brokerMetadataJson);
-#endif
-                }
-
-                string homeAcctId = null;
-                metadataDictionary?.TryGetValue(MsalTokenResponse.iOSBrokerHomeAccountId, out homeAcctId);
-                return new MsalTokenResponse
-                {
-                    Error = errorCode,
-                    ErrorDescription = responseDictionary.TryGetValue(BrokerResponseConst.BrokerErrorDescription, out string brokerErrorDescription) ? CoreHelpers.UrlDecode(brokerErrorDescription) : string.Empty,
-                    SubError = responseDictionary.TryGetValue(OAuth2ResponseBaseClaim.SubError, out string subError) ? subError : string.Empty,
-                    AccountUserId = homeAcctId != null ? AccountId.ParseFromString(homeAcctId).ObjectId : null,
-                    TenantId = homeAcctId != null ? AccountId.ParseFromString(homeAcctId).TenantId : null,
-                    Upn = (metadataDictionary?.ContainsKey(TokenResponseClaim.Upn) ?? false) ? metadataDictionary[TokenResponseClaim.Upn] : null,
-                    CorrelationId = responseDictionary.TryGetValue(BrokerResponseConst.CorrelationId, out string correlationId) ? correlationId : null,
-                };
-            }
-
-            var response = new MsalTokenResponse
-            {
-                AccessToken = responseDictionary[BrokerResponseConst.AccessToken],
-                RefreshToken = responseDictionary.TryGetValue(BrokerResponseConst.RefreshToken, out string refreshToken)
-                    ? refreshToken
-                    : null,
-                IdToken = responseDictionary[BrokerResponseConst.IdToken],
-                TokenType = BrokerResponseConst.Bearer,
-                CorrelationId = responseDictionary[BrokerResponseConst.CorrelationId],
-                Scope = responseDictionary[BrokerResponseConst.Scope],
-                ExpiresIn = responseDictionary.TryGetValue(BrokerResponseConst.ExpiresOn, out string expiresOn) ?
-                                DateTimeHelpers.GetDurationFromNowInSeconds(expiresOn) :
-                                0,
-                ClientInfo = responseDictionary.TryGetValue(BrokerResponseConst.ClientInfo, out string clientInfo)
-                                ? clientInfo
-                                : null,
-                TokenSource = TokenSource.Broker
-            };
-
-            if (responseDictionary.TryGetValue(TokenResponseClaim.RefreshIn, out string refreshIn))
-            {
-                response.RefreshIn = long.Parse(
-                    refreshIn,
-                    CultureInfo.InvariantCulture);
-            }
-
-            return response;
-        }
-
-        internal static MsalTokenResponse CreateFromManagedIdentityResponse(ManagedIdentityResponse managedIdentityResponse)
-        {
-            ValidateManagedIdentityResult(managedIdentityResponse);
-
-            long expiresIn = DateTimeHelpers.GetDurationFromNowInSeconds(managedIdentityResponse.ExpiresOn);
-
-            return new MsalTokenResponse
-            {
-                AccessToken = managedIdentityResponse.AccessToken,
-                ExpiresIn = expiresIn,
-                TokenType = managedIdentityResponse.TokenType,
-                TokenSource = TokenSource.IdentityProvider,
-                RefreshIn = InferManagedIdentityRefreshInValue(expiresIn)
-            };
-        }
-
-        // Compute refresh_in as 1/2 expires_in, but only if expires_in > 2h.
-        private static long? InferManagedIdentityRefreshInValue(long expiresIn)
-
-        {
-            if (expiresIn > 2 * 3600)
-            {
-                return expiresIn / 2;
-            }
-
-            return null;
-        }
-
-        private static void ValidateManagedIdentityResult(ManagedIdentityResponse response)
-        {
-            if (string.IsNullOrEmpty(response.AccessToken))
-            {
-                HandleInvalidExternalValueError(nameof(response.AccessToken));
-            }
-
-            long expiresIn = DateTimeHelpers.GetDurationFromNowInSeconds(response.ExpiresOn);
-            if (expiresIn <= 0)
-            {
-                HandleInvalidExternalValueError(nameof(response.ExpiresOn));
-            }
-        }
-
-        internal static MsalTokenResponse CreateFromAppProviderResponse(AppTokenProviderResult tokenProviderResponse)
-        {
-            ValidateTokenProviderResult(tokenProviderResponse);
-
-            var response = new MsalTokenResponse
-            {
-                AccessToken = tokenProviderResponse.AccessToken,
-                RefreshToken = null,
-                IdToken = null,
-                TokenType = BrokerResponseConst.Bearer,
-                ExpiresIn = tokenProviderResponse.ExpiresInSeconds,
-                ClientInfo = null,
-                TokenSource = TokenSource.IdentityProvider,
-                TenantId = null, // Leave as null so MSAL can use the original request Tid. This is ok for confidential client scenarios
-                RefreshIn = tokenProviderResponse.RefreshInSeconds ?? EstimateRefreshIn(tokenProviderResponse.ExpiresInSeconds)
-            };
-
-            return response;
-        }
-
-        private static long? EstimateRefreshIn(long expiresInSeconds)
-        {
-            if (expiresInSeconds >= 2 * 3600)
-            {
-                return expiresInSeconds / 2;
-            }
-
-            return null;
-        }
-
-        private static void ValidateTokenProviderResult(AppTokenProviderResult TokenProviderResult)
-        {
-            if (string.IsNullOrEmpty(TokenProviderResult.AccessToken))
-            {
-                HandleInvalidExternalValueError(nameof(TokenProviderResult.AccessToken));
-            }
-
-            if (TokenProviderResult.ExpiresInSeconds == 0 || TokenProviderResult.ExpiresInSeconds < 0)
-            {
-                HandleInvalidExternalValueError(nameof(TokenProviderResult.ExpiresInSeconds));
-            }
-        }
-
-        private static void HandleInvalidExternalValueError(string nameOfValue)
-        {
-            throw new MsalClientException(MsalError.InvalidTokenProviderResponseValue, MsalErrorMessage.InvalidTokenProviderResponseValue(nameOfValue));
-        }
-
-        /// <remarks>
-        /// This method does not belong here - it is more tied to the Android code. However, that code is
-        /// not unit testable, and this one is. 
-        /// The values of the JSON response are based on 
-        /// https://github.com/AzureAD/microsoft-authentication-library-common-for-android/blob/dev/common/src/main/java/com/microsoft/identity/common/internal/broker/BrokerResult.java
-        /// </remarks>
-        internal static MsalTokenResponse CreateFromAndroidBrokerResponse(string jsonResponse, string correlationId)
-        {
-            var authResult = JsonHelper.ParseIntoJsonObject(jsonResponse);
-            var errorCode = authResult[BrokerResponseConst.BrokerErrorCode]?.ToString();
-
-            if (!string.IsNullOrEmpty(errorCode))
-            {
-                return new MsalTokenResponse
-                {
-                    Error = errorCode,
-                    ErrorDescription = authResult[BrokerResponseConst.BrokerErrorMessage]?.ToString(),
-                    AuthorityUrl = authResult[BrokerResponseConst.Authority]?.ToString(),
-                    TenantId = authResult[BrokerResponseConst.TenantId]?.ToString(),
-                    Upn = authResult[BrokerResponseConst.UserName]?.ToString(),
-                    AccountUserId = authResult[BrokerResponseConst.LocalAccountId]?.ToString(),
-                };
-            }
-
-            var msalTokenResponse = new MsalTokenResponse()
-            {
-                AccessToken = authResult[BrokerResponseConst.AccessToken].ToString(),
-                IdToken = authResult[BrokerResponseConst.IdToken].ToString(),
-                CorrelationId = correlationId, // Android response does not expose Correlation ID
-                Scope = authResult[BrokerResponseConst.AndroidScopes].ToString(), // sadly for iOS this is "scope" and for Android "scopes"
-                ExpiresIn = DateTimeHelpers.GetDurationFromNowInSeconds(authResult[BrokerResponseConst.ExpiresOn].ToString()),
-                ExtendedExpiresIn = DateTimeHelpers.GetDurationFromNowInSeconds(authResult[BrokerResponseConst.ExtendedExpiresOn].ToString()),
-                ClientInfo = authResult[BrokerResponseConst.ClientInfo].ToString(),
-                TokenType = authResult[BrokerResponseConst.TokenType]?.ToString() ?? "Bearer",
-                TokenSource = TokenSource.Broker,
-                AuthorityUrl = authResult[BrokerResponseConst.Authority]?.ToString(),
-                TenantId = authResult[BrokerResponseConst.TenantId]?.ToString(),
-                Upn = authResult[BrokerResponseConst.UserName]?.ToString(),
-                AccountUserId = authResult[BrokerResponseConst.LocalAccountId]?.ToString(),
-            };
-
-            return msalTokenResponse;
-        }
-
-        public void Log(ILoggerAdapter logger, LogLevel logLevel)
-        {
-            if (logger.IsLoggingEnabled(logLevel))
-            {
-<<<<<<< HEAD
-                var withPii = new StringBuilder();
-                var withoutPii = new StringBuilder();
-
-                withPii.AppendLine($"{Environment.NewLine}[MsalTokenResponse]");
-                withPii.AppendLine($"Error: {Error}");
-                withPii.AppendLine($"ErrorDescription: {ErrorDescription}");
-                withPii.AppendLine($"Scopes: {Scope} ");
-                withPii.AppendLine($"ExpiresIn: {ExpiresIn}");
-                withPii.AppendLine($"RefreshIn: {RefreshIn}");
-                withPii.AppendLine($"AccessToken returned: {!string.IsNullOrEmpty(AccessToken)}");
-                withPii.AppendLine($"AccessToken Type: {TokenType}");
-                withPii.AppendLine($"RefreshToken returned: {!string.IsNullOrEmpty(RefreshToken)}");
-                withPii.AppendLine($"IdToken returned: {!string.IsNullOrEmpty(IdToken)}");
-                withPii.AppendLine($"ClientInfo: {ClientInfo}");
-                withPii.AppendLine($"FamilyId: {FamilyId}");
-                withPii.AppendLine($"WamAccountId exists: {!string.IsNullOrEmpty(WamAccountId)}");
-
-                withoutPii.AppendLine($"{Environment.NewLine}[MsalTokenResponse]");
-                withoutPii.AppendLine($"Error: {Error}");
-                withoutPii.AppendLine($"ErrorDescription: {ErrorDescription}");
-                withoutPii.AppendLine($"Scopes: {Scope} ");
-                withoutPii.AppendLine($"ExpiresIn: {ExpiresIn}");
-                withoutPii.AppendLine($"RefreshIn: {RefreshIn}");
-                withoutPii.AppendLine($"AccessToken returned: {!string.IsNullOrEmpty(AccessToken)}");
-                withoutPii.AppendLine($"AccessToken Type: {TokenType}");
-                withoutPii.AppendLine($"RefreshToken returned: {!string.IsNullOrEmpty(RefreshToken)}");
-                withoutPii.AppendLine($"IdToken returned: {!string.IsNullOrEmpty(IdToken)}");
-                withoutPii.AppendLine($"ClientInfo returned: {!string.IsNullOrEmpty(ClientInfo)}");
-                withoutPii.AppendLine($"FamilyId: {FamilyId}");
-                withoutPii.AppendLine($"WamAccountId exists: {!string.IsNullOrEmpty(WamAccountId)}");
-
-                logger.Log(logLevel, withPii.ToString(), withoutPii.ToString());
-=======
-                var withPii =
-                    $"""
-
-                     [MsalTokenResponse]
-                     Error: {Error}
-                     ErrorDescription: {ErrorDescription}
-                     Scopes: {Scope}
-                     ExpiresIn: {ExpiresIn}
-                     RefreshIn: {RefreshIn}
-                     AccessToken returned: {!string.IsNullOrEmpty(AccessToken)}
-                     AccessToken Type: {TokenType}
-                     RefreshToken returned: {!string.IsNullOrEmpty(RefreshToken)}
-                     IdToken returned: {!string.IsNullOrEmpty(IdToken)}
-                     ClientInfo: {ClientInfo}
-                     FamilyId: {FamilyId}
-                     WamAccountId exists: {!string.IsNullOrEmpty(WamAccountId)}
-                     """;
-                var withoutPii =
-                    $"""
-
-                     [MsalTokenResponse]
-                     Error: {Error}
-                     ErrorDescription: {ErrorDescription}
-                     Scopes: {Scope}
-                     ExpiresIn: {ExpiresIn}
-                     RefreshIn: {RefreshIn}
-                     AccessToken returned: {!string.IsNullOrEmpty(AccessToken)}
-                     AccessToken Type: {TokenType}
-                     RefreshToken returned: {!string.IsNullOrEmpty(RefreshToken)}
-                     IdToken returned: {!string.IsNullOrEmpty(IdToken)}
-                     ClientInfo returned: {!string.IsNullOrEmpty(ClientInfo)}
-                     FamilyId: {FamilyId}
-                     WamAccountId exists: {!string.IsNullOrEmpty(WamAccountId)}
-                     """;
-
-                logger.Log(logLevel, withPii, withoutPii);
->>>>>>> 366418e5
-            }
-        }
-    }
-}
+﻿// Copyright (c) Microsoft Corporation. All rights reserved.
+// Licensed under the MIT License.
+
+using System;
+using System.Collections.Generic;
+using System.Globalization;
+using System.Text;
+using Microsoft.Identity.Client.Core;
+using Microsoft.Identity.Client.Extensibility;
+using Microsoft.Identity.Client.Http;
+using Microsoft.Identity.Client.Internal.Broker;
+using Microsoft.Identity.Client.ManagedIdentity;
+using Microsoft.Identity.Client.Utils;
+#if SUPPORTS_SYSTEM_TEXT_JSON
+using System.Text.Json.Serialization;
+using System.Text.Json;
+using Microsoft.Identity.Client.Platforms.net6;
+using JObject = System.Text.Json.Nodes.JsonObject;
+using JsonProperty = System.Text.Json.Serialization.JsonPropertyNameAttribute;
+#else
+using Microsoft.Identity.Json;
+using Microsoft.Identity.Json.Linq;
+#endif
+
+namespace Microsoft.Identity.Client.OAuth2
+{
+    internal class TokenResponseClaim : OAuth2ResponseBaseClaim
+    {
+        public const string Code = "code";
+        public const string TokenType = "token_type";
+        public const string AccessToken = "access_token";
+        public const string RefreshToken = "refresh_token";
+        public const string IdToken = "id_token";
+        public const string Scope = "scope";
+        public const string ClientInfo = "client_info";
+        public const string ExpiresIn = "expires_in";
+        public const string CloudInstanceHost = "cloud_instance_host_name";
+        public const string CreatedOn = "created_on";
+        public const string ExtendedExpiresIn = "ext_expires_in";
+        public const string Authority = "authority";
+        public const string FamilyId = "foci";
+        public const string RefreshIn = "refresh_in";
+        public const string ErrorSubcode = "error_subcode";
+        public const string ErrorSubcodeCancel = "cancel";
+
+        public const string TenantId = "tenant_id";
+        public const string Upn = "username";
+        public const string LocalAccountId = "local_account_id";
+
+        // Hybrid SPA - see https://github.com/AzureAD/microsoft-authentication-library-for-dotnet/issues/3994
+        public const string SpaCode = "spa_code";
+
+    }
+
+    [JsonObject]
+    [Preserve(AllMembers = true)]
+    internal class MsalTokenResponse : OAuth2ResponseBase
+    {
+        public MsalTokenResponse()
+        {
+
+        }
+
+        private const string iOSBrokerErrorMetadata = "error_metadata";
+        private const string iOSBrokerHomeAccountId = "home_account_id";
+
+        // Due to AOT + JSON serializer https://github.com/AzureAD/microsoft-authentication-library-for-dotnet/issues/4082
+        // disable this functionality (better fix would be to move to System.Text.Json)
+#if !__MOBILE__
+        // All properties not explicitly defined are added to this dictionary
+        // See JSON overflow https://learn.microsoft.com/en-us/dotnet/standard/serialization/system-text-json/handle-overflow?pivots=dotnet-7-0
+#if SUPPORTS_SYSTEM_TEXT_JSON
+        [JsonExtensionData]
+        public Dictionary<string, JsonElement> ExtensionData { get; set; }
+#else
+        [JsonExtensionData]
+        public Dictionary<string, JToken> ExtensionData { get; set; }
+#endif
+#endif
+        // Exposes only scalar properties from ExtensionData
+        public IReadOnlyDictionary<string, string> CreateExtensionDataStringMap()
+        {
+#if __MOBILE__
+            return CollectionHelpers.GetEmptyDictionary<string, string>();
+#else
+            if (ExtensionData == null || ExtensionData.Count == 0)
+            {
+                return CollectionHelpers.GetEmptyDictionary<string, string>();
+            }
+
+            var stringExtensionData = new Dictionary<string, string>(StringComparer.OrdinalIgnoreCase);
+
+#if SUPPORTS_SYSTEM_TEXT_JSON
+            foreach (KeyValuePair<string, JsonElement> item in ExtensionData)
+            {
+                if (item.Value.ValueKind == JsonValueKind.String ||
+                   item.Value.ValueKind == JsonValueKind.Number ||
+                   item.Value.ValueKind == JsonValueKind.True ||
+                   item.Value.ValueKind == JsonValueKind.False ||
+                   item.Value.ValueKind == JsonValueKind.Null)
+                {
+                    stringExtensionData.Add(item.Key, item.Value.ToString());
+                }
+            }
+#else
+            foreach (KeyValuePair<string, JToken> item in ExtensionData)
+            {
+                if (item.Value.Type == JTokenType.String ||
+                   item.Value.Type == JTokenType.Uri ||
+                   item.Value.Type == JTokenType.Boolean ||
+                   item.Value.Type == JTokenType.Date ||
+                   item.Value.Type == JTokenType.Float ||
+                   item.Value.Type == JTokenType.Guid ||
+                   item.Value.Type == JTokenType.Integer ||
+                   item.Value.Type == JTokenType.TimeSpan ||
+                   item.Value.Type == JTokenType.Null)
+                {
+                    stringExtensionData.Add(item.Key, item.Value.ToString());
+                }
+            }
+#endif
+            return stringExtensionData;
+#endif
+        }
+
+        [JsonProperty(TokenResponseClaim.TokenType)]
+        public string TokenType { get; set; }
+
+        [JsonProperty(TokenResponseClaim.AccessToken)]
+        public string AccessToken { get; set; }
+
+        [JsonProperty(TokenResponseClaim.RefreshToken)]
+        public string RefreshToken { get; set; }
+
+        [JsonProperty(TokenResponseClaim.Scope)]
+        public string Scope { get; set; }
+
+        [JsonProperty(TokenResponseClaim.ClientInfo)]
+        public string ClientInfo { get; set; }
+
+        [JsonProperty(TokenResponseClaim.IdToken)]
+        public string IdToken { get; set; }
+
+        [JsonProperty(TokenResponseClaim.ExpiresIn)]
+#if SUPPORTS_SYSTEM_TEXT_JSON
+        [JsonNumberHandling(JsonNumberHandling.AllowReadingFromString)]
+#endif
+        public long ExpiresIn { get; set; }
+
+#if SUPPORTS_SYSTEM_TEXT_JSON
+        [JsonNumberHandling(JsonNumberHandling.AllowReadingFromString)]
+#endif
+        [JsonProperty(TokenResponseClaim.ExtendedExpiresIn)]
+        public long ExtendedExpiresIn { get; set; }
+
+#if SUPPORTS_SYSTEM_TEXT_JSON
+        [JsonNumberHandling(JsonNumberHandling.AllowReadingFromString)]
+#endif
+        [JsonProperty(TokenResponseClaim.RefreshIn)]
+        public long? RefreshIn { get; set; }
+
+        /// <summary>
+        /// Optional field, FOCI support.
+        /// </summary>
+        [JsonProperty(TokenResponseClaim.FamilyId)]
+        public string FamilyId { get; set; }
+
+        [JsonProperty(TokenResponseClaim.SpaCode)]
+        public string SpaAuthCode { get; set; }
+
+        [JsonProperty(TokenResponseClaim.Authority)]
+        public string AuthorityUrl { get; set; }
+
+        public string TenantId { get; set; }
+
+        public string Upn { get; set; }
+
+        public string AccountUserId { get; set; }
+
+        public string WamAccountId { get; set; }
+
+        public TokenSource TokenSource { get; set; }
+
+        public HttpResponse HttpResponse { get; set; }
+
+        internal static MsalTokenResponse CreateFromiOSBrokerResponse(Dictionary<string, string> responseDictionary)
+        {
+            if (responseDictionary.TryGetValue(BrokerResponseConst.BrokerErrorCode, out string errorCode))
+            {
+                string metadataOriginal = responseDictionary.TryGetValue(MsalTokenResponse.iOSBrokerErrorMetadata, out string iOSBrokerErrorMetadata) ? iOSBrokerErrorMetadata : null;
+                Dictionary<string, string> metadataDictionary = null;
+
+                if (metadataOriginal != null)
+                {
+                    string brokerMetadataJson = Uri.UnescapeDataString(metadataOriginal);
+#if SUPPORTS_SYSTEM_TEXT_JSON
+                    metadataDictionary = new Dictionary<string, string>();
+                    foreach (var item in JsonDocument.Parse(brokerMetadataJson).RootElement.EnumerateObject())
+                    {
+                        metadataDictionary.Add(item.Name, item.Value.GetString());
+                    }
+#else
+                    metadataDictionary = JsonConvert.DeserializeObject<Dictionary<string, string>>(brokerMetadataJson);
+#endif
+                }
+
+                string homeAcctId = null;
+                metadataDictionary?.TryGetValue(MsalTokenResponse.iOSBrokerHomeAccountId, out homeAcctId);
+                return new MsalTokenResponse
+                {
+                    Error = errorCode,
+                    ErrorDescription = responseDictionary.TryGetValue(BrokerResponseConst.BrokerErrorDescription, out string brokerErrorDescription) ? CoreHelpers.UrlDecode(brokerErrorDescription) : string.Empty,
+                    SubError = responseDictionary.TryGetValue(OAuth2ResponseBaseClaim.SubError, out string subError) ? subError : string.Empty,
+                    AccountUserId = homeAcctId != null ? AccountId.ParseFromString(homeAcctId).ObjectId : null,
+                    TenantId = homeAcctId != null ? AccountId.ParseFromString(homeAcctId).TenantId : null,
+                    Upn = (metadataDictionary?.ContainsKey(TokenResponseClaim.Upn) ?? false) ? metadataDictionary[TokenResponseClaim.Upn] : null,
+                    CorrelationId = responseDictionary.TryGetValue(BrokerResponseConst.CorrelationId, out string correlationId) ? correlationId : null,
+                };
+            }
+
+            var response = new MsalTokenResponse
+            {
+                AccessToken = responseDictionary[BrokerResponseConst.AccessToken],
+                RefreshToken = responseDictionary.TryGetValue(BrokerResponseConst.RefreshToken, out string refreshToken)
+                    ? refreshToken
+                    : null,
+                IdToken = responseDictionary[BrokerResponseConst.IdToken],
+                TokenType = BrokerResponseConst.Bearer,
+                CorrelationId = responseDictionary[BrokerResponseConst.CorrelationId],
+                Scope = responseDictionary[BrokerResponseConst.Scope],
+                ExpiresIn = responseDictionary.TryGetValue(BrokerResponseConst.ExpiresOn, out string expiresOn) ?
+                                DateTimeHelpers.GetDurationFromNowInSeconds(expiresOn) :
+                                0,
+                ClientInfo = responseDictionary.TryGetValue(BrokerResponseConst.ClientInfo, out string clientInfo)
+                                ? clientInfo
+                                : null,
+                TokenSource = TokenSource.Broker
+            };
+
+            if (responseDictionary.TryGetValue(TokenResponseClaim.RefreshIn, out string refreshIn))
+            {
+                response.RefreshIn = long.Parse(
+                    refreshIn,
+                    CultureInfo.InvariantCulture);
+            }
+
+            return response;
+        }
+
+        internal static MsalTokenResponse CreateFromManagedIdentityResponse(ManagedIdentityResponse managedIdentityResponse)
+        {
+            ValidateManagedIdentityResult(managedIdentityResponse);
+
+            long expiresIn = DateTimeHelpers.GetDurationFromNowInSeconds(managedIdentityResponse.ExpiresOn);
+
+            return new MsalTokenResponse
+            {
+                AccessToken = managedIdentityResponse.AccessToken,
+                ExpiresIn = expiresIn,
+                TokenType = managedIdentityResponse.TokenType,
+                TokenSource = TokenSource.IdentityProvider,
+                RefreshIn = InferManagedIdentityRefreshInValue(expiresIn)
+            };
+        }
+
+        // Compute refresh_in as 1/2 expires_in, but only if expires_in > 2h.
+        private static long? InferManagedIdentityRefreshInValue(long expiresIn)
+
+        {
+            if (expiresIn > 2 * 3600)
+            {
+                return expiresIn / 2;
+            }
+
+            return null;
+        }
+
+        private static void ValidateManagedIdentityResult(ManagedIdentityResponse response)
+        {
+            if (string.IsNullOrEmpty(response.AccessToken))
+            {
+                HandleInvalidExternalValueError(nameof(response.AccessToken));
+            }
+
+            long expiresIn = DateTimeHelpers.GetDurationFromNowInSeconds(response.ExpiresOn);
+            if (expiresIn <= 0)
+            {
+                HandleInvalidExternalValueError(nameof(response.ExpiresOn));
+            }
+        }
+
+        internal static MsalTokenResponse CreateFromAppProviderResponse(AppTokenProviderResult tokenProviderResponse)
+        {
+            ValidateTokenProviderResult(tokenProviderResponse);
+
+            var response = new MsalTokenResponse
+            {
+                AccessToken = tokenProviderResponse.AccessToken,
+                RefreshToken = null,
+                IdToken = null,
+                TokenType = BrokerResponseConst.Bearer,
+                ExpiresIn = tokenProviderResponse.ExpiresInSeconds,
+                ClientInfo = null,
+                TokenSource = TokenSource.IdentityProvider,
+                TenantId = null, // Leave as null so MSAL can use the original request Tid. This is ok for confidential client scenarios
+                RefreshIn = tokenProviderResponse.RefreshInSeconds ?? EstimateRefreshIn(tokenProviderResponse.ExpiresInSeconds)
+            };
+
+            return response;
+        }
+
+        private static long? EstimateRefreshIn(long expiresInSeconds)
+        {
+            if (expiresInSeconds >= 2 * 3600)
+            {
+                return expiresInSeconds / 2;
+            }
+
+            return null;
+        }
+
+        private static void ValidateTokenProviderResult(AppTokenProviderResult TokenProviderResult)
+        {
+            if (string.IsNullOrEmpty(TokenProviderResult.AccessToken))
+            {
+                HandleInvalidExternalValueError(nameof(TokenProviderResult.AccessToken));
+            }
+
+            if (TokenProviderResult.ExpiresInSeconds == 0 || TokenProviderResult.ExpiresInSeconds < 0)
+            {
+                HandleInvalidExternalValueError(nameof(TokenProviderResult.ExpiresInSeconds));
+            }
+        }
+
+        private static void HandleInvalidExternalValueError(string nameOfValue)
+        {
+            throw new MsalClientException(MsalError.InvalidTokenProviderResponseValue, MsalErrorMessage.InvalidTokenProviderResponseValue(nameOfValue));
+        }
+
+        /// <remarks>
+        /// This method does not belong here - it is more tied to the Android code. However, that code is
+        /// not unit testable, and this one is. 
+        /// The values of the JSON response are based on 
+        /// https://github.com/AzureAD/microsoft-authentication-library-common-for-android/blob/dev/common/src/main/java/com/microsoft/identity/common/internal/broker/BrokerResult.java
+        /// </remarks>
+        internal static MsalTokenResponse CreateFromAndroidBrokerResponse(string jsonResponse, string correlationId)
+        {
+            var authResult = JsonHelper.ParseIntoJsonObject(jsonResponse);
+            var errorCode = authResult[BrokerResponseConst.BrokerErrorCode]?.ToString();
+
+            if (!string.IsNullOrEmpty(errorCode))
+            {
+                return new MsalTokenResponse
+                {
+                    Error = errorCode,
+                    ErrorDescription = authResult[BrokerResponseConst.BrokerErrorMessage]?.ToString(),
+                    AuthorityUrl = authResult[BrokerResponseConst.Authority]?.ToString(),
+                    TenantId = authResult[BrokerResponseConst.TenantId]?.ToString(),
+                    Upn = authResult[BrokerResponseConst.UserName]?.ToString(),
+                    AccountUserId = authResult[BrokerResponseConst.LocalAccountId]?.ToString(),
+                };
+            }
+
+            var msalTokenResponse = new MsalTokenResponse()
+            {
+                AccessToken = authResult[BrokerResponseConst.AccessToken].ToString(),
+                IdToken = authResult[BrokerResponseConst.IdToken].ToString(),
+                CorrelationId = correlationId, // Android response does not expose Correlation ID
+                Scope = authResult[BrokerResponseConst.AndroidScopes].ToString(), // sadly for iOS this is "scope" and for Android "scopes"
+                ExpiresIn = DateTimeHelpers.GetDurationFromNowInSeconds(authResult[BrokerResponseConst.ExpiresOn].ToString()),
+                ExtendedExpiresIn = DateTimeHelpers.GetDurationFromNowInSeconds(authResult[BrokerResponseConst.ExtendedExpiresOn].ToString()),
+                ClientInfo = authResult[BrokerResponseConst.ClientInfo].ToString(),
+                TokenType = authResult[BrokerResponseConst.TokenType]?.ToString() ?? "Bearer",
+                TokenSource = TokenSource.Broker,
+                AuthorityUrl = authResult[BrokerResponseConst.Authority]?.ToString(),
+                TenantId = authResult[BrokerResponseConst.TenantId]?.ToString(),
+                Upn = authResult[BrokerResponseConst.UserName]?.ToString(),
+                AccountUserId = authResult[BrokerResponseConst.LocalAccountId]?.ToString(),
+            };
+
+            return msalTokenResponse;
+        }
+
+        public void Log(ILoggerAdapter logger, LogLevel logLevel)
+        {
+            if (logger.IsLoggingEnabled(logLevel))
+            {
+                var withPii =
+                    $"""
+
+                     [MsalTokenResponse]
+                     Error: {Error}
+                     ErrorDescription: {ErrorDescription}
+                     Scopes: {Scope}
+                     ExpiresIn: {ExpiresIn}
+                     RefreshIn: {RefreshIn}
+                     AccessToken returned: {!string.IsNullOrEmpty(AccessToken)}
+                     AccessToken Type: {TokenType}
+                     RefreshToken returned: {!string.IsNullOrEmpty(RefreshToken)}
+                     IdToken returned: {!string.IsNullOrEmpty(IdToken)}
+                     ClientInfo: {ClientInfo}
+                     FamilyId: {FamilyId}
+                     WamAccountId exists: {!string.IsNullOrEmpty(WamAccountId)}
+                     """;
+                var withoutPii =
+                    $"""
+
+                     [MsalTokenResponse]
+                     Error: {Error}
+                     ErrorDescription: {ErrorDescription}
+                     Scopes: {Scope}
+                     ExpiresIn: {ExpiresIn}
+                     RefreshIn: {RefreshIn}
+                     AccessToken returned: {!string.IsNullOrEmpty(AccessToken)}
+                     AccessToken Type: {TokenType}
+                     RefreshToken returned: {!string.IsNullOrEmpty(RefreshToken)}
+                     IdToken returned: {!string.IsNullOrEmpty(IdToken)}
+                     ClientInfo returned: {!string.IsNullOrEmpty(ClientInfo)}
+                     FamilyId: {FamilyId}
+                     WamAccountId exists: {!string.IsNullOrEmpty(WamAccountId)}
+                     """;
+
+                logger.Log(logLevel, withPii, withoutPii);
+            }
+        }
+    }
+}