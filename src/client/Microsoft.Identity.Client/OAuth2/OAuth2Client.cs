﻿// Copyright (c) Microsoft Corporation. All rights reserved.
// Licensed under the MIT License.

using Microsoft.Identity.Client.Core;
using Microsoft.Identity.Client.Http;
using Microsoft.Identity.Client.TelemetryCore.Internal.Events;
using Microsoft.Identity.Client.TelemetryCore;
using Microsoft.Identity.Client.Utils;
using System;
using System.Collections.Generic;
using System.Globalization;
using System.Net;
using System.Net.Http;
using System.Threading.Tasks;
using Microsoft.Identity.Client.Instance.Discovery;
using Microsoft.Identity.Client.TelemetryCore.Internal;
<<<<<<< HEAD
using System.Linq;
using Microsoft.Identity.Client.PlatformsCommon.Interfaces;
using Microsoft.Identity.Client.PlatformsCommon.Shared;
=======
using Microsoft.Identity.Json;
>>>>>>> 8d3860ee

namespace Microsoft.Identity.Client.OAuth2
{
    /// <summary>
    /// Responsible for talking to all the Identity provider endpoints:
    /// - instance discovery
    /// - endpoint metadata
    /// - mex
    /// - /token endpoint via TokenClient
    /// - device code endpoint
    /// </summary>
    internal class OAuth2Client
    {
        private readonly Dictionary<string, string> _bodyParameters = new Dictionary<string, string>();
        private readonly Dictionary<string, string> _headers;
        private readonly Dictionary<string, string> _queryParameters = new Dictionary<string, string>();
        private readonly IHttpManager _httpManager;
<<<<<<< HEAD
        private readonly ITelemetryManager _telemetryManager;
        private readonly IDeviceAuthManager _deviceAuthManager;

        public OAuth2Client(ICoreLogger logger, IHttpManager httpManager, ITelemetryManager telemetryManager, IDeviceAuthManager deviceAuthManager)
=======
        private readonly IMatsTelemetryManager _telemetryManager;

        public OAuth2Client(ICoreLogger logger, IHttpManager httpManager, IMatsTelemetryManager telemetryManager)
>>>>>>> 8d3860ee
        {
            _headers = new Dictionary<string, string>(MsalIdHelper.GetMsalIdParameters(logger));
            _httpManager = httpManager ?? throw new ArgumentNullException(nameof(httpManager));
            _telemetryManager = telemetryManager ?? throw new ArgumentNullException(nameof(telemetryManager));
            _deviceAuthManager = deviceAuthManager ?? new NullDeviceAuthManager();
        }

        public void AddQueryParameter(string key, string value)
        {
            if (!string.IsNullOrWhiteSpace(key) && !string.IsNullOrWhiteSpace(value))
            {
                _queryParameters[key] = value;
            }
        }

        public void AddBodyParameter(string key, string value)
        {
            if (!string.IsNullOrWhiteSpace(key) && !string.IsNullOrWhiteSpace(value))
            {
                _bodyParameters[key] = value;
            }
        }

        internal void AddHeader(string key, string value)
        {
            _headers[key] = value;
        }

        public async Task<InstanceDiscoveryResponse> DiscoverAadInstanceAsync(Uri endPoint, RequestContext requestContext)
        {
            return await ExecuteRequestAsync<InstanceDiscoveryResponse>(endPoint, HttpMethod.Get, requestContext)
                       .ConfigureAwait(false);
        }

        public async Task<MsalTokenResponse> GetTokenAsync(Uri endPoint, RequestContext requestContext)
        {
            return await ExecuteRequestAsync<MsalTokenResponse>(endPoint, HttpMethod.Post, requestContext).ConfigureAwait(false);
        }

<<<<<<< HEAD
        internal async Task<T> ExecuteRequestAsync<T>(Uri endPoint, HttpMethod method, RequestContext requestContext, bool expectErrorsOn200OK = false, bool sendDeviceAuthParams = true)
=======
        internal async Task<T> ExecuteRequestAsync<T>(Uri endPoint, HttpMethod method, RequestContext requestContext, bool expectErrorsOn200OK = false)
>>>>>>> 8d3860ee
        {
            bool addCorrelationId = requestContext != null && !string.IsNullOrEmpty(requestContext.Logger.CorrelationId.ToString());
            //No need to re-add headers for the replayed PKeyAuth request
            if (sendDeviceAuthParams)
            {
                AddCommonHeaders(requestContext, addCorrelationId);
            }

            HttpResponse response = null;
            Uri endpointUri = CreateFullEndpointUri(endPoint);
            var httpEvent = new HttpEvent(requestContext.CorrelationId.AsMatsCorrelationId())
            {
                HttpPath = endpointUri,
                QueryParams = endpointUri.Query
            };

            using (requestContext.CreateTelemetryHelper(httpEvent))
            {
                if (method == HttpMethod.Post)
                {
                    response = await _httpManager.SendPostAsync(endpointUri, _headers, _bodyParameters, requestContext.Logger)
                                                .ConfigureAwait(false);
                }
                else
                {
                    response = await _httpManager.SendGetAsync(endpointUri, _headers, requestContext.Logger).ConfigureAwait(false);
                }

                DecorateHttpEvent(method, requestContext, response, httpEvent);

                if (response.StatusCode != HttpStatusCode.OK || expectErrorsOn200OK)
                {
                    //Check if we can perform device auth
                    if (sendDeviceAuthParams)
                    {
                        string responseHeader = string.Empty;
                        var isChallenge = _deviceAuthManager.TryCreateDeviceAuthChallengeResponseAsync(response, endpointUri, out responseHeader);
                        if (isChallenge)
                        {
                            //Injecting PKeyAuth response here and replaying request to attempt device auth
                            _headers["Authorization"] = responseHeader;
                            return await ExecuteRequestAsync<T>(endPoint, method, requestContext, expectErrorsOn200OK, false).ConfigureAwait(false);
                        }
                    }

                    try
                    {
                        httpEvent.OauthErrorCode = MsalError.UnknownError;
                        // In cases where the end-point is not found (404) response.body will be empty.
                        // CreateResponse handles throwing errors - in the case of HttpStatusCode <> and ErrorResponse will be created.
                        if (!string.IsNullOrWhiteSpace(response.Body))
                        {
                            var msalTokenResponse = JsonHelper.DeserializeFromJson<MsalTokenResponse>(response.Body);
                            if (msalTokenResponse != null)
                            {
                                httpEvent.OauthErrorCode = msalTokenResponse?.Error;
                            }

                            if (response.StatusCode == HttpStatusCode.OK &&
                                expectErrorsOn200OK &&
                                !string.IsNullOrEmpty(msalTokenResponse.Error))
                            {
                                ThrowServerException(response, requestContext);
                            }
                        }
                    }
                    catch (JsonException) // in the rare case we get an error response we cannot deserialize
                    {
                        // CreateErrorResponse does the same validation. Will be logging the error there.
                    }
                }
            }

            return CreateResponse<T>(response, requestContext, addCorrelationId);
        }

        private bool AddCommonHeaders(RequestContext requestContext, bool addCorrelationId)
        {
            if (addCorrelationId)
            {
                _headers.Add(OAuth2Header.CorrelationId, requestContext.Logger.CorrelationId.ToString());
                _headers.Add(OAuth2Header.RequestCorrelationIdInResponse, "true");
            }

            if (!string.IsNullOrWhiteSpace(requestContext.Logger.ClientName))
            {
                _headers.Add(OAuth2Header.AppName, requestContext.Logger.ClientName);
            }

            if (!string.IsNullOrWhiteSpace(requestContext.Logger.ClientVersion))
            {
                _headers.Add(OAuth2Header.AppVer, requestContext.Logger.ClientVersion);
            }

<<<<<<< HEAD
            _headers.Add(TelemetryConstants.XClientLastTelemetry, _telemetryManager.FetchAndResetPreviousHttpTelemetryContent());
            _headers.Add(TelemetryConstants.XClientCurrentTelemetry, _telemetryManager.FetchCurrentHttpTelemetryContent(requestContext.CorrelationId.AsMatsCorrelationId()));

            //add pkeyauth header
            _headers.Add(PKeyAuthConstants.DeviceAuthHeaderName, PKeyAuthConstants.DeviceAuthHeaderValue);
=======
>>>>>>> 8d3860ee
            return addCorrelationId;
        }

        private void DecorateHttpEvent(HttpMethod method, RequestContext requestContext, HttpResponse response, HttpEvent httpEvent)
        {
            httpEvent.HttpResponseStatus = (int)response.StatusCode;
            httpEvent.UserAgent = response.UserAgent;
            httpEvent.HttpMethod = method.Method;

            IDictionary<string, string> headersAsDictionary = response.HeadersAsDictionary;
            if (headersAsDictionary.ContainsKey("x-ms-request-id") &&
                headersAsDictionary["x-ms-request-id"] != null)
            {
                httpEvent.RequestIdHeader = headersAsDictionary["x-ms-request-id"];
            }

            if (headersAsDictionary.ContainsKey("x-ms-clitelem") &&
                headersAsDictionary["x-ms-clitelem"] != null)
            {
                XmsCliTelemInfo xmsCliTeleminfo = new XmsCliTelemInfoParser().ParseXMsTelemHeader(
                    headersAsDictionary["x-ms-clitelem"],
                    requestContext.Logger);

                if (xmsCliTeleminfo != null)
                {
                    httpEvent.TokenAge = xmsCliTeleminfo.TokenAge;
                    httpEvent.SpeInfo = xmsCliTeleminfo.SpeInfo;
                    httpEvent.ServerErrorCode = xmsCliTeleminfo.ServerErrorCode;
                    httpEvent.ServerSubErrorCode = xmsCliTeleminfo.ServerSubErrorCode;
                }
            }
        }

        public static T CreateResponse<T>(HttpResponse response, RequestContext requestContext, bool addCorrelationId)
        {
            if (response.StatusCode != HttpStatusCode.OK)
            {
                ThrowServerException(response, requestContext);
            }

            if (addCorrelationId)
            {
                VerifyCorrelationIdHeaderInResponse(response.HeadersAsDictionary, requestContext);
            }

            return JsonHelper.DeserializeFromJson<T>(response.Body);
        }

        private static void ThrowServerException(HttpResponse response, RequestContext requestContext)
        {
            bool shouldLogAsError = true;

            var httpErrorCodeMessage = string.Format(CultureInfo.InvariantCulture, "HttpStatusCode: {0}: {1}", (int)response.StatusCode, response.StatusCode.ToString());
            requestContext.Logger.Info(httpErrorCodeMessage);

            Exception exceptionToThrow;
            try
            {
                exceptionToThrow = ExtractErrorsFromTheResponse(response, ref shouldLogAsError);
            }
            catch (JsonException) // in the rare case we get an error response we cannot deserialize
            {
                exceptionToThrow = MsalServiceExceptionFactory.FromHttpResponse(
                    MsalError.NonParsableOAuthError,
                    MsalErrorMessage.NonParsableOAuthError,
                    response);
            }
            catch (Exception ex)
            {

                exceptionToThrow = MsalServiceExceptionFactory.FromHttpResponse(
                    MsalError.UnknownError,
                    response.Body,
                    response,
                    ex);
            }

            if (exceptionToThrow == null)
            {
                exceptionToThrow = MsalServiceExceptionFactory.FromHttpResponse(
                    response.StatusCode == HttpStatusCode.NotFound
                        ? MsalError.HttpStatusNotFound
                        : MsalError.HttpStatusCodeNotOk,
                    httpErrorCodeMessage,
                    response);
            }

            if (shouldLogAsError)
            {
                requestContext.Logger.ErrorPii(exceptionToThrow);
            }
            else
            {
                requestContext.Logger.InfoPii(exceptionToThrow);
            }

            throw exceptionToThrow;
        }

        private static Exception ExtractErrorsFromTheResponse(HttpResponse response, ref bool shouldLogAsError)
        {
            Exception exceptionToThrow = null;

            // In cases where the end-point is not found (404) response.body will be empty.
            if (string.IsNullOrWhiteSpace(response.Body))
            {
                return null;
            }

            var msalTokenResponse = JsonHelper.DeserializeFromJson<MsalTokenResponse>(response.Body);

            if (msalTokenResponse?.Error == null)
            {
                return null;
            }

            exceptionToThrow = MsalServiceExceptionFactory.FromHttpResponse(
                msalTokenResponse.Error,
                msalTokenResponse.ErrorDescription,
                response);

            // For device code flow, AuthorizationPending can occur a lot while waiting
            // for the user to auth via browser and this causes a lot of error noise in the logs.
            // So suppress this particular case to an Info so we still see the data but don't
            // log it as an error since it's expected behavior while waiting for the user.
            if (string.Compare(msalTokenResponse.Error, OAuth2Error.AuthorizationPending,
                    StringComparison.OrdinalIgnoreCase) == 0)
            {
                shouldLogAsError = false;
            }

            return exceptionToThrow;
        }

        private Uri CreateFullEndpointUri(Uri endPoint)
        {
            var endpointUri = new UriBuilder(endPoint);
            string extraQp = _queryParameters.ToQueryParameter();
            endpointUri.AppendQueryParameters(extraQp);

            return endpointUri.Uri;
        }

        private static void VerifyCorrelationIdHeaderInResponse(
            IDictionary<string, string> headers,
            RequestContext requestContext)
        {
            foreach (string responseHeaderKey in headers.Keys)
            {
                string trimmedKey = responseHeaderKey.Trim();
                if (string.Compare(trimmedKey, OAuth2Header.CorrelationId, StringComparison.OrdinalIgnoreCase) == 0)
                {
                    string correlationIdHeader = headers[trimmedKey].Trim();
                    if (string.Compare(
                            correlationIdHeader,
                            requestContext.Logger.CorrelationId.ToString(),
                            StringComparison.OrdinalIgnoreCase) != 0)
                    {
                        requestContext.Logger.WarningPii(
                            string.Format(
                                CultureInfo.InvariantCulture,
                                "Returned correlation id '{0}' does not match the sent correlation id '{1}'",
                                correlationIdHeader,
                                requestContext.Logger.CorrelationId),
                            "Returned correlation id does not match the sent correlation id");
                    }

                    break;
                }
            }
        }
    }
}<|MERGE_RESOLUTION|>--- conflicted
+++ resolved
@@ -14,13 +14,10 @@
 using System.Threading.Tasks;
 using Microsoft.Identity.Client.Instance.Discovery;
 using Microsoft.Identity.Client.TelemetryCore.Internal;
-<<<<<<< HEAD
 using System.Linq;
 using Microsoft.Identity.Client.PlatformsCommon.Interfaces;
 using Microsoft.Identity.Client.PlatformsCommon.Shared;
-=======
 using Microsoft.Identity.Json;
->>>>>>> 8d3860ee
 
 namespace Microsoft.Identity.Client.OAuth2
 {
@@ -38,16 +35,10 @@
         private readonly Dictionary<string, string> _headers;
         private readonly Dictionary<string, string> _queryParameters = new Dictionary<string, string>();
         private readonly IHttpManager _httpManager;
-<<<<<<< HEAD
-        private readonly ITelemetryManager _telemetryManager;
+        private readonly IMatsTelemetryManager _telemetryManager;
         private readonly IDeviceAuthManager _deviceAuthManager;
 
-        public OAuth2Client(ICoreLogger logger, IHttpManager httpManager, ITelemetryManager telemetryManager, IDeviceAuthManager deviceAuthManager)
-=======
-        private readonly IMatsTelemetryManager _telemetryManager;
-
-        public OAuth2Client(ICoreLogger logger, IHttpManager httpManager, IMatsTelemetryManager telemetryManager)
->>>>>>> 8d3860ee
+        public OAuth2Client(ICoreLogger logger, IHttpManager httpManager, IMatsTelemetryManager telemetryManager, IDeviceAuthManager deviceAuthManager)
         {
             _headers = new Dictionary<string, string>(MsalIdHelper.GetMsalIdParameters(logger));
             _httpManager = httpManager ?? throw new ArgumentNullException(nameof(httpManager));
@@ -87,11 +78,7 @@
             return await ExecuteRequestAsync<MsalTokenResponse>(endPoint, HttpMethod.Post, requestContext).ConfigureAwait(false);
         }
 
-<<<<<<< HEAD
         internal async Task<T> ExecuteRequestAsync<T>(Uri endPoint, HttpMethod method, RequestContext requestContext, bool expectErrorsOn200OK = false, bool sendDeviceAuthParams = true)
-=======
-        internal async Task<T> ExecuteRequestAsync<T>(Uri endPoint, HttpMethod method, RequestContext requestContext, bool expectErrorsOn200OK = false)
->>>>>>> 8d3860ee
         {
             bool addCorrelationId = requestContext != null && !string.IsNullOrEmpty(requestContext.Logger.CorrelationId.ToString());
             //No need to re-add headers for the replayed PKeyAuth request
@@ -186,14 +173,9 @@
                 _headers.Add(OAuth2Header.AppVer, requestContext.Logger.ClientVersion);
             }
 
-<<<<<<< HEAD
-            _headers.Add(TelemetryConstants.XClientLastTelemetry, _telemetryManager.FetchAndResetPreviousHttpTelemetryContent());
-            _headers.Add(TelemetryConstants.XClientCurrentTelemetry, _telemetryManager.FetchCurrentHttpTelemetryContent(requestContext.CorrelationId.AsMatsCorrelationId()));
-
             //add pkeyauth header
             _headers.Add(PKeyAuthConstants.DeviceAuthHeaderName, PKeyAuthConstants.DeviceAuthHeaderValue);
-=======
->>>>>>> 8d3860ee
+
             return addCorrelationId;
         }
 
