﻿// Copyright (c) Microsoft Corporation. All rights reserved.
// Licensed under the MIT License.

using System;
using System.Collections.Generic;
using System.Collections.ObjectModel;
using System.Globalization;
using System.Net;
using System.Net.Http;
using System.Threading.Tasks;
using Microsoft.Identity.Client.Core;
using Microsoft.Identity.Client.Extensibility;
using Microsoft.Identity.Client.Http;
using Microsoft.Identity.Client.Instance.Discovery;
using Microsoft.Identity.Client.Instance.Oidc;
using Microsoft.Identity.Client.Internal;
using Microsoft.Identity.Client.Utils;
using System.Security.Cryptography.X509Certificates;
using Microsoft.Identity.Client.Credential;
#if SUPPORTS_SYSTEM_TEXT_JSON
using System.Text.Json;
#else
using Microsoft.Identity.Json;
#endif

namespace Microsoft.Identity.Client.OAuth2
{
    /// <summary>
    /// Responsible for talking to all the Identity provider endpoints:
    /// - instance discovery
    /// - endpoint metadata
    /// - mex
    /// - /token endpoint via TokenClient
    /// - device code endpoint
    /// </summary>    
    internal class OAuth2Client
    {
        private readonly Dictionary<string, string> _headers;
        private readonly Dictionary<string, string> _queryParameters = new Dictionary<string, string>();
        private readonly IDictionary<string, string> _bodyParameters = new Dictionary<string, string>();
        private StringContent _stringContent;
        private readonly IHttpManager _httpManager;
        private readonly X509Certificate2 _mtlsCertificate;

        public OAuth2Client(ILoggerAdapter logger, IHttpManager httpManager, X509Certificate2 mtlsCertificate)
        {
            _headers = new Dictionary<string, string>(MsalIdHelper.GetMsalIdParameters(logger));
            _httpManager = httpManager ?? throw new ArgumentNullException(nameof(httpManager));
            _mtlsCertificate = mtlsCertificate;
        }

        public void AddQueryParameter(string key, string value)
        {
            if (!string.IsNullOrWhiteSpace(key) && !string.IsNullOrWhiteSpace(value))
            {
                _queryParameters[key] = value;
            }
        }

        public void AddBodyParameter(string key, string value)
        {
            if (!string.IsNullOrWhiteSpace(key) && !string.IsNullOrWhiteSpace(value))
            {
                _bodyParameters[key] = value;
            }
        }

        public void AddBodyContent(StringContent content)
        {
            if (content != null)
            {
                _stringContent = content;
            }
        }

        internal void AddHeader(string key, string value)
        {
            _headers[key] = value;
        }

        internal IReadOnlyDictionary<string, string> GetBodyParameters()
        {
            return new ReadOnlyDictionary<string, string>(_bodyParameters);
        }

        public Task<InstanceDiscoveryResponse> DiscoverAadInstanceAsync(Uri endpoint, RequestContext requestContext)
        {
            return ExecuteRequestAsync<InstanceDiscoveryResponse>(endpoint, HttpMethod.Get, requestContext);
        }

        public Task<OidcMetadata> DiscoverOidcMetadataAsync(Uri endpoint, RequestContext requestContext)
        {
            return ExecuteRequestAsync<OidcMetadata>(endpoint, HttpMethod.Get, requestContext);
        }

<<<<<<< HEAD
        public async Task<CredentialResponse> GetCredentialResponseAsync(Uri endpoint, RequestContext requestContext)
        {
            return await ExecuteRequestAsync<CredentialResponse>(endpoint, HttpMethod.Post, requestContext)
                       .ConfigureAwait(false);
        }

        internal async Task<MsalTokenResponse> GetTokenAsync(
=======
        internal Task<MsalTokenResponse> GetTokenAsync(
>>>>>>> 1a93af28
            Uri endPoint,
            RequestContext requestContext,
            bool addCommonHeaders,
            Func<OnBeforeTokenRequestData, Task> onBeforePostRequestHandler)
        {
            return ExecuteRequestAsync<MsalTokenResponse>(
                endPoint,
                HttpMethod.Post,
                requestContext,
                false,
                addCommonHeaders,
                onBeforePostRequestHandler);
        }

        internal async Task<T> ExecuteRequestAsync<T>(
            Uri endPoint,
            HttpMethod method,
            RequestContext requestContext,
            bool expectErrorsOn200OK = false,
            bool addCommonHeaders = true,
            Func<OnBeforeTokenRequestData, Task> onBeforePostRequestData = null)
        {
            //Requests that are replayed by PKeyAuth do not need to have headers added because they already exist
            if (addCommonHeaders)
            {
                AddCommonHeaders(requestContext);
            }

            HttpResponse response = null;
            Uri endpointUri = AddExtraQueryParams(endPoint);

            using (requestContext.Logger.LogBlockDuration($"[Oauth2Client] Sending {method} request "))
            {
                try
                {
                    if (method == HttpMethod.Post)
                    {
                        if (onBeforePostRequestData != null)
                        {
                            var requestData = new OnBeforeTokenRequestData(_bodyParameters, _headers, endpointUri, requestContext.UserCancellationToken);
                            await onBeforePostRequestData(requestData).ConfigureAwait(false);
                        }

                        response = await _httpManager.SendRequestAsync(
                            endpointUri,
                            _headers,
                            body: _stringContent == null ? new FormUrlEncodedContent(_bodyParameters) : _stringContent,
                            HttpMethod.Post,
                            logger: requestContext.Logger,
                            doNotThrow: false,
                            retry: true,
                            mtlsCertificate: _mtlsCertificate,
                            requestContext.UserCancellationToken)
                        .ConfigureAwait(false);
                    }
                    else
                    {
                        response = await _httpManager.SendRequestAsync(
                            endpointUri,
                            _headers,
                            body: null,
                            HttpMethod.Get,
                            logger: requestContext.Logger,
                            doNotThrow: false,
                            retry: true,
                            mtlsCertificate: null,
                            requestContext.UserCancellationToken)
                        .ConfigureAwait(false);
                    }
                }
                catch (Exception ex)
                {
                    if (ex is TaskCanceledException && requestContext.UserCancellationToken.IsCancellationRequested)
                    {
                        throw;
                    }

                    requestContext.Logger.ErrorPii(
                    string.Format(MsalErrorMessage.RequestFailureErrorMessagePii,
                        requestContext.ApiEvent?.ApiIdString,
                        $"{endpointUri.Scheme}://{endpointUri.Host}{endpointUri.AbsolutePath}",
                        requestContext.ServiceBundle.Config.ClientId),
                    string.Format(MsalErrorMessage.RequestFailureErrorMessage,
                        requestContext.ApiEvent?.ApiIdString,
                        $"{endpointUri.Scheme}://{endpointUri.Host}"));
                    requestContext.Logger.ErrorPii(ex);

                    throw;
                }
            }

            if (requestContext.ApiEvent != null)
            {
                requestContext.ApiEvent.DurationInHttpInMs += _httpManager.LastRequestDurationInMs;
            }

            if (response.StatusCode != HttpStatusCode.OK || expectErrorsOn200OK)
            {
                requestContext.Logger.Verbose(() => "[Oauth2Client] Processing error response ");

                try
                {
                    // In cases where the end-point is not found (404) response.body will be empty.
                    // CreateResponse handles throwing errors - in the case of HttpStatusCode <> and ErrorResponse will be created.
                    if (!string.IsNullOrWhiteSpace(response.Body))
                    {
                        var msalTokenResponse = JsonHelper.DeserializeFromJson<MsalTokenResponse>(response.Body);

                        if (response.StatusCode == HttpStatusCode.OK &&
                            expectErrorsOn200OK &&
                            !string.IsNullOrEmpty(msalTokenResponse?.Error))
                        {
                            ThrowServerException(response, requestContext);
                        }
                    }
                }
                catch (JsonException) // in the rare case we get an error response we cannot deserialize
                {
                    // CreateErrorResponse does the same validation. Will be logging the error there.
                }
            }

            return CreateResponse<T>(response, requestContext);
        }

        internal void AddBodyParameter(KeyValuePair<string, string> kvp)
        {
            _bodyParameters.Add(kvp);
        }

        private void AddCommonHeaders(RequestContext requestContext)
        {
            _headers.Add(OAuth2Header.CorrelationId, requestContext.CorrelationId.ToString());
            _headers.Add(OAuth2Header.RequestCorrelationIdInResponse, "true");

            if (!string.IsNullOrWhiteSpace(requestContext.Logger.ClientName))
            {
                _headers.Add(OAuth2Header.AppName, requestContext.Logger.ClientName);
            }

            if (!string.IsNullOrWhiteSpace(requestContext.Logger.ClientVersion))
            {
                _headers.Add(OAuth2Header.AppVer, requestContext.Logger.ClientVersion);
            }
        }

        public static T CreateResponse<T>(HttpResponse response, RequestContext requestContext)
        {
            if (response.StatusCode != HttpStatusCode.OK)
            {
                ThrowServerException(response, requestContext);
            }

            VerifyCorrelationIdHeaderInResponse(response.HeadersAsDictionary, requestContext);

            using (requestContext.Logger.LogBlockDuration("[OAuth2Client] Deserializing response"))
            {
                return JsonHelper.DeserializeFromJson<T>(response.Body);
            }
        }

        private static void ThrowServerException(HttpResponse response, RequestContext requestContext)
        {
            bool shouldLogAsError = true;

            var httpErrorCodeMessage = string.Format(CultureInfo.InvariantCulture, "HttpStatusCode: {0}: {1}", (int)response.StatusCode, response.StatusCode.ToString());
            requestContext.Logger.Info(httpErrorCodeMessage);

            MsalServiceException exceptionToThrow;
            try
            {
                exceptionToThrow = ExtractErrorsFromTheResponse(response, ref shouldLogAsError);
            }
            catch (JsonException) // in the rare case we get an error response we cannot deserialize
            {
                exceptionToThrow = MsalServiceExceptionFactory.FromHttpResponse(
                    MsalError.NonParsableOAuthError,
                    MsalErrorMessage.NonParsableOAuthError,
                    response);
            }
            catch (Exception ex)
            {

                exceptionToThrow = MsalServiceExceptionFactory.FromHttpResponse(
                    MsalError.UnknownError,
                    response.Body,
                    response,
                    ex);
            }

            exceptionToThrow ??= MsalServiceExceptionFactory.FromHttpResponse(
                    response.StatusCode == HttpStatusCode.NotFound
                        ? MsalError.HttpStatusNotFound
                        : MsalError.HttpStatusCodeNotOk,
                    httpErrorCodeMessage,
                    response);

            if (shouldLogAsError)
            {
                requestContext.Logger.ErrorPii(
                    string.Format(MsalErrorMessage.RequestFailureErrorMessagePii,
                        requestContext.ApiEvent?.ApiIdString,
                        requestContext.ServiceBundle.Config.Authority.AuthorityInfo.CanonicalAuthority,
                        requestContext.ServiceBundle.Config.ClientId),
                    string.Format(MsalErrorMessage.RequestFailureErrorMessage,
                        requestContext.ApiEvent?.ApiIdString,
                        requestContext.ServiceBundle.Config.Authority.AuthorityInfo.Host));
                requestContext.Logger.ErrorPii(exceptionToThrow);
            }
            else
            {
                requestContext.Logger.InfoPii(exceptionToThrow);
            }

            throw exceptionToThrow;
        }

        private static MsalServiceException ExtractErrorsFromTheResponse(HttpResponse response, ref bool shouldLogAsError)
        {
            // In cases where the end-point is not found (404) response.body will be empty.
            if (string.IsNullOrWhiteSpace(response.Body))
            {
                return null;
            }

            MsalTokenResponse msalTokenResponse = null;

            try
            {
                msalTokenResponse = JsonHelper.DeserializeFromJson<MsalTokenResponse>(response.Body);
            }
            catch (JsonException)
            {
                //Throttled responses for client credential flows do not have a parsable response.
                if ((int)response.StatusCode == 429)
                {
                    return MsalServiceExceptionFactory.FromThrottledAuthenticationResponse(response);
                }

                throw;
            }

            if (msalTokenResponse?.Error == null)
            {
                return null;
            }

            // For device code flow, AuthorizationPending can occur a lot while waiting
            // for the user to auth via browser and this causes a lot of error noise in the logs.
            // So suppress this particular case to an Info so we still see the data but don't
            // log it as an error since it's expected behavior while waiting for the user.
            if (string.Compare(msalTokenResponse.Error, OAuth2Error.AuthorizationPending,
                    StringComparison.OrdinalIgnoreCase) == 0)
            {
                shouldLogAsError = false;
            }

            return MsalServiceExceptionFactory.FromHttpResponse(
                msalTokenResponse.Error,
                msalTokenResponse.ErrorDescription,
                response);
        }

        private Uri AddExtraQueryParams(Uri endPoint)
        {
            var endpointUri = new UriBuilder(endPoint);
            string extraQp = _queryParameters.ToQueryParameter();
            endpointUri.AppendQueryParameters(extraQp);

            return endpointUri.Uri;
        }

        private static void VerifyCorrelationIdHeaderInResponse(
            IDictionary<string, string> headers,
            RequestContext requestContext)
        {
            foreach (string responseHeaderKey in headers.Keys)
            {
                string trimmedKey = responseHeaderKey.Trim();
                if (string.Compare(trimmedKey, OAuth2Header.CorrelationId, StringComparison.OrdinalIgnoreCase) == 0)
                {
                    string correlationIdHeader = headers[trimmedKey].Trim();
                    if (string.Compare(
                            correlationIdHeader,
                            requestContext.CorrelationId.ToString(),
                            StringComparison.OrdinalIgnoreCase) != 0)
                    {
                        requestContext.Logger.WarningPii(
                            string.Format(
                                CultureInfo.InvariantCulture,
                                "Returned correlation id '{0}' does not match the sent correlation id '{1}'",
                                correlationIdHeader,
                                requestContext.CorrelationId),
                            "Returned correlation id does not match the sent correlation id");
                    }

                    break;
                }
            }
        }
    }
}<|MERGE_RESOLUTION|>--- conflicted
+++ resolved
@@ -93,17 +93,13 @@
             return ExecuteRequestAsync<OidcMetadata>(endpoint, HttpMethod.Get, requestContext);
         }
 
-<<<<<<< HEAD
         public async Task<CredentialResponse> GetCredentialResponseAsync(Uri endpoint, RequestContext requestContext)
         {
             return await ExecuteRequestAsync<CredentialResponse>(endpoint, HttpMethod.Post, requestContext)
                        .ConfigureAwait(false);
         }
 
-        internal async Task<MsalTokenResponse> GetTokenAsync(
-=======
         internal Task<MsalTokenResponse> GetTokenAsync(
->>>>>>> 1a93af28
             Uri endPoint,
             RequestContext requestContext,
             bool addCommonHeaders,
