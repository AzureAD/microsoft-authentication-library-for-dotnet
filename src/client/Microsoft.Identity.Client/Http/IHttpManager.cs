﻿// Copyright (c) Microsoft Corporation. All rights reserved.
// Licensed under the MIT License.

using System;
using System.Collections.Generic;
using System.Net.Http;
using System.Security.Cryptography.X509Certificates;
using System.Threading;
using System.Threading.Tasks;
using Microsoft.Identity.Client.Core;
using Microsoft.Identity.Client.Internal;

namespace Microsoft.Identity.Client.Http
{
    internal interface IHttpManager
    {
        long LastRequestDurationInMs { get; }

        /// <summary>
        /// Method to send a request to the server using the HttpClient configured in the implementation.
        /// </summary>
        /// <param name="endpoint">The endpoint to send the request to.</param>
        /// <param name="headers">Headers to send in the http request.</param>
        /// <param name="body">Body of the request.</param>
        /// <param name="method">Http method.</param>
        /// <param name="logger">Logger from the request context.</param>
        /// <param name="doNotThrow">Flag to decide if MsalServiceException is thrown or the response is returned in case of 5xx errors.</param>
        /// <param name="retry">Flag to indicate whether the retries are performed in for specific failures.</param>
        /// <param name="mtlsCertificate">Certificate used for MTLS authentication.</param>
        /// <param name="customHttpClient">Custom http client which bypasses the HttpClientFactory. 
        /// This is needed for service fabric managed identity where a cert validation callback is added to the handler.</param>
        /// <param name="cancellationToken"></param>
        /// <returns></returns>
        Task<HttpResponse> SendRequestAsync(
           Uri endpoint,
           IDictionary<string, string> headers,
           HttpContent body,
           HttpMethod method,
           ILoggerAdapter logger,
           bool doNotThrow,
           X509Certificate2 mtlsCertificate,
<<<<<<< HEAD
           HttpClient customHttpClient, 
           CancellationToken cancellationToken);
=======
           CancellationToken cancellationToken,
           int retryCount = 0);
>>>>>>> da09eebc
    }
}<|MERGE_RESOLUTION|>--- conflicted
+++ resolved
@@ -39,12 +39,8 @@
            ILoggerAdapter logger,
            bool doNotThrow,
            X509Certificate2 mtlsCertificate,
-<<<<<<< HEAD
-           HttpClient customHttpClient, 
-           CancellationToken cancellationToken);
-=======
+           HttpClient customHttpClient,
            CancellationToken cancellationToken,
            int retryCount = 0);
->>>>>>> da09eebc
     }
 }