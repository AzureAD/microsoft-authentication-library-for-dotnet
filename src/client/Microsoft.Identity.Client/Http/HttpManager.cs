﻿// Copyright (c) Microsoft Corporation. All rights reserved.
// Licensed under the MIT License.

using System;
using System.Collections.Generic;
using System.Diagnostics;
using System.Globalization;
using System.IO;
using System.Net;
using System.Net.Http;
using System.Security.Cryptography.X509Certificates;
using System.Threading;
using System.Threading.Tasks;
using Microsoft.Identity.Client.Core;

namespace Microsoft.Identity.Client.Http
{
    /// <remarks>
    /// We invoke this class from different threads and they all use the same HttpClient.
    /// To prevent race conditions, make sure you do not get / set anything on HttpClient itself,
    /// instead rely on HttpRequest objects which are thread specific.
    ///
    /// In particular, do not change any properties on HttpClient such as BaseAddress, buffer sizes and Timeout. You should
    /// also not access DefaultRequestHeaders because the getters are not thread safe (use HttpRequestMessage.Headers instead).
    /// </remarks>
    internal class HttpManager : IHttpManager
    {
        protected readonly IMsalHttpClientFactory _httpClientFactory;
        private readonly Func<HttpResponse, bool> _retryCondition;

        public long LastRequestDurationInMs { get; private set; }

        /// <summary>
        /// A new instance of the HTTP manager with a retry *condition*. The retry policy hardcodes: 
        /// - the number of retries (1)
        /// - the delay between retries (1 second)
        /// </summary>
        public HttpManager(
            IMsalHttpClientFactory httpClientFactory, 
            Func<HttpResponse, bool> retryCondition)
        {
            _httpClientFactory = httpClientFactory ??
                throw new ArgumentNullException(nameof(httpClientFactory));
            _retryCondition = retryCondition;
        }

<<<<<<< HEAD
        private static HttpRequestMessage CreateRequestMessage(Uri endpoint, IDictionary<string, string> headers)
        {
            var requestMessage = new HttpRequestMessage { RequestUri = endpoint };
            requestMessage.Headers.Accept.Clear();
            if (headers != null)
            {
                foreach (KeyValuePair<string, string> kvp in headers)
                {
                    requestMessage.Headers.Add(kvp.Key, kvp.Value);
                }
            }
=======
      
>>>>>>> 96a31f93

        public async Task<HttpResponse> SendRequestAsync(
            Uri endpoint,
            Dictionary<string, string> headers,
            HttpContent body,
            HttpMethod method,
            ILoggerAdapter logger,
            bool doNotThrow,
            bool retry,
            X509Certificate2 bindingCertificate,
            CancellationToken cancellationToken)
        {
            Exception timeoutException = null;
            HttpResponse response = null;
            bool isRetriable = false;

            try
            {
                //HttpContent body = bodyParameters == null ? null : new FormUrlEncodedContent(bodyParameters);

                HttpContent clonedBody = body;
                if (body != null)
                {
                    // Since HttpContent would be disposed by underlying client.SendAsync(),
                    // we duplicate it so that we will have a copy in case we would need to retry
                    clonedBody = await CloneHttpContentAsync(body).ConfigureAwait(false);
                }

                using (logger.LogBlockDuration("[HttpManager] ExecuteAsync"))
                {
                    response = await ExecuteAsync(
                        endpoint, 
                        headers, 
                        clonedBody, 
                        method, 
                        bindingCertificate, 
                        logger, 
                        cancellationToken).ConfigureAwait(false);
                }

                if (response.StatusCode == HttpStatusCode.OK)
                {
                    return response;
                }

                logger.Info(() => string.Format(CultureInfo.InvariantCulture,
                    MsalErrorMessage.HttpRequestUnsuccessful,
                    (int)response.StatusCode, response.StatusCode));

                isRetriable = _retryCondition(response);
            }
            catch (TaskCanceledException exception)
            {
                if (cancellationToken.IsCancellationRequested)
                {
                    logger.Info("The HTTP request was cancelled. ");
                    throw;
                }

                logger.Error("The HTTP request failed. " + exception.Message);
                isRetriable = true;
                timeoutException = exception;
            }

            if (isRetriable && retry)
            {
                logger.Warning("Retry condition met. Retrying 1 time after waiting 1 second.");
                await Task.Delay(TimeSpan.FromSeconds(1)).ConfigureAwait(false);
                return await SendRequestAsync(
                    endpoint,
                    headers,
                    body,
                    method,
                    logger,
                    doNotThrow,
                    retry: false,  // retry just once
                    bindingCertificate,
                    cancellationToken: cancellationToken).ConfigureAwait(false);
            }

            logger.Warning("Request retry failed.");
            if (timeoutException != null)
            {
                throw new MsalServiceException(
                    MsalError.RequestTimeout,
                    "Request to the endpoint timed out.",
                    timeoutException);
            }

            if (doNotThrow)
            {
                return response;
            }

            // package 500 errors in a "service not available" exception
            if ((int)response.StatusCode >= 500 && (int)response.StatusCode < 600)
            {
                throw MsalServiceExceptionFactory.FromHttpResponse(
                    MsalError.ServiceNotAvailable,
                    "Service is unavailable to process the request",
                    response);
            }

            return response;
        }

        private HttpClient GetHttpClient(X509Certificate2 x509Certificate2)
        {
            if (_httpClientFactory is IMsalMtlsHttpClientFactory msalMtlsHttpClientFactory)
            {
                // If the factory is an IMsalMtlsHttpClientFactory, use it to get an HttpClient with the certificate
                return msalMtlsHttpClientFactory.GetHttpClient(x509Certificate2);
            }

            // If the factory is not an IMsalMtlsHttpClientFactory, use it to get a default HttpClient
            return _httpClientFactory.GetHttpClient();
        }

        private HttpRequestMessage CreateRequestMessage(Uri endpoint, IDictionary<string, string> headers)
        {
            HttpRequestMessage requestMessage = new HttpRequestMessage { RequestUri = endpoint };
            requestMessage.Headers.Accept.Clear();
            if (headers != null)
            {
                foreach (KeyValuePair<string, string> kvp in headers)
                {
                    requestMessage.Headers.Add(kvp.Key, kvp.Value);
                }
            }

            return requestMessage;
        }

        private async Task<HttpResponse> ExecuteAsync(
            Uri endpoint,
            IDictionary<string, string> headers,
            HttpContent body,
            HttpMethod method,
            X509Certificate2 bindingCertificate,
            ILoggerAdapter logger,
            CancellationToken cancellationToken = default)
        {
            using (HttpRequestMessage requestMessage = CreateRequestMessage(endpoint, headers))
            {
                requestMessage.Method = method;
                requestMessage.Content = body;

                logger.VerbosePii(
                    () => $"[HttpManager] Sending request. Method: {method}. URI: {(endpoint == null ? "NULL" : $"{endpoint.Scheme}://{endpoint.Authority}{endpoint.AbsolutePath}")}. Binding Certificate: {bindingCertificate != null} ",
                    () => $"[HttpManager] Sending request. Method: {method}. Host: {(endpoint == null ? "NULL" : $"{endpoint.Scheme}://{endpoint.Authority}")}. Binding Certificate: {bindingCertificate != null} ");

                Stopwatch sw = Stopwatch.StartNew();

                HttpClient client = GetHttpClient(bindingCertificate);

                using (HttpResponseMessage responseMessage =
                    await client.SendAsync(requestMessage, cancellationToken).ConfigureAwait(false))
                {
                    LastRequestDurationInMs = sw.ElapsedMilliseconds;
                    logger.Verbose(() => $"[HttpManager] Received response. Status code: {responseMessage.StatusCode}. ");

                    HttpResponse returnValue = await CreateResponseAsync(responseMessage).ConfigureAwait(false);
                    returnValue.UserAgent = requestMessage.Headers.UserAgent.ToString();
                    return returnValue;
                }
            }
        }

        protected static async Task<HttpContent> CloneHttpContentAsync(HttpContent httpContent)
        {
            var temp = new MemoryStream();
            await httpContent.CopyToAsync(temp).ConfigureAwait(false);
            temp.Position = 0;

            var clone = new StreamContent(temp);
            if (httpContent.Headers != null)
            {
                foreach (var h in httpContent.Headers)
                {
                    clone.Headers.Add(h.Key, h.Value);
                }
            }

#if WINDOWS_APP
            // WORKAROUND
            // On UWP there is a bug in the HTTP stack that causes an exception to be thrown when moving around a stream.
            // https://stackoverflow.com/questions/31774058/postasync-throwing-irandomaccessstream-error-when-targeting-windows-10-uwp
            // LoadIntoBufferAsync is necessary to buffer content for multiple reads - see https://stackoverflow.com/questions/26942514/multiple-calls-to-httpcontent-readasasync
            // Documentation is sparse, but it looks like loading the buffer into memory avoids the bug, without
            // replacing the System.Net.HttpClient with Windows.Web.Http.HttpClient, which is not exactly a drop in replacement
            await clone.LoadIntoBufferAsync().ConfigureAwait(false);
#endif

            return clone;
        }

        
        

        #region Helpers
        internal /* internal for test only */ static async Task<HttpResponse> CreateResponseAsync(HttpResponseMessage response)
        {
            var body = response.Content == null
                           ? null
                           : await response.Content.ReadAsStringAsync().ConfigureAwait(false);
            return new HttpResponse
            {
                Headers = response.Headers,
                Body = body,
                StatusCode = response.StatusCode
            };
        }

     



        #endregion
    }
}<|MERGE_RESOLUTION|>--- conflicted
+++ resolved
@@ -44,21 +44,7 @@
             _retryCondition = retryCondition;
         }
 
-<<<<<<< HEAD
-        private static HttpRequestMessage CreateRequestMessage(Uri endpoint, IDictionary<string, string> headers)
-        {
-            var requestMessage = new HttpRequestMessage { RequestUri = endpoint };
-            requestMessage.Headers.Accept.Clear();
-            if (headers != null)
-            {
-                foreach (KeyValuePair<string, string> kvp in headers)
-                {
-                    requestMessage.Headers.Add(kvp.Key, kvp.Value);
-                }
-            }
-=======
       
->>>>>>> 96a31f93
 
         public async Task<HttpResponse> SendRequestAsync(
             Uri endpoint,
@@ -179,7 +165,7 @@
 
         private HttpRequestMessage CreateRequestMessage(Uri endpoint, IDictionary<string, string> headers)
         {
-            HttpRequestMessage requestMessage = new HttpRequestMessage { RequestUri = endpoint };
+            var requestMessage = new HttpRequestMessage { RequestUri = endpoint };
             requestMessage.Headers.Accept.Clear();
             if (headers != null)
             {
