--- conflicted
+++ resolved
@@ -12,7 +12,6 @@
 using System.Threading;
 using System.Threading.Tasks;
 using Microsoft.Identity.Client.Core;
-using Microsoft.Identity.Client.Utils;
 
 namespace Microsoft.Identity.Client.Http
 {
@@ -27,21 +26,7 @@
     internal class HttpManager : IHttpManager
     {
         protected readonly IMsalHttpClientFactory _httpClientFactory;
-<<<<<<< HEAD
-        public long LastRequestDurationInMs { get; private set; }
-
-        public HttpManager(IMsalHttpClientFactory httpClientFactory)
-        {
-            _httpClientFactory = Guard.AgainstNull(httpClientFactory);
-        }
-
-        protected virtual HttpClient GetHttpClient()
-        {
-            return _httpClientFactory.GetHttpClient();
-        }
-=======
         private readonly Func<HttpResponse, bool> _retryCondition;
->>>>>>> 96a31f93
 
         public long LastRequestDurationInMs { get; private set; }
 
