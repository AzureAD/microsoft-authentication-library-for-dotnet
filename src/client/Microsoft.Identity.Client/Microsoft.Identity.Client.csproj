--- conflicted
+++ resolved
@@ -252,9 +252,6 @@
   <ItemGroup Label="Build Tools" Condition="$([MSBuild]::IsOsPlatform('Windows'))">
     <PackageReference Include="Microsoft.SourceLink.GitHub" Version="1.0.0" PrivateAssets="All" />
   </ItemGroup>
-<<<<<<< HEAD
-=======
-
   <ItemGroup>
     <None Update="Platforms\Features\WamBroker\win32\Splash.Designer.cs">
       <DesignTime>True</DesignTime>
@@ -262,6 +259,4 @@
       <DependentUpon>Splash.resx</DependentUpon>
     </None>    
   </ItemGroup>
-
->>>>>>> e9f9aa95
 </Project>