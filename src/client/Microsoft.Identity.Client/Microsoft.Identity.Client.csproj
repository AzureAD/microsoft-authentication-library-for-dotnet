--- conflicted
+++ resolved
@@ -144,10 +144,6 @@
     <Reference Include="Microsoft.CSharp" />
     <Reference Include="System.Data" />
     <Reference Include="System.Xml" />
-<<<<<<< HEAD
-=======
-
->>>>>>> c6d97129
   </ItemGroup>
 
   <ItemGroup Condition="'$(TargetFramework)' == '$(TargetFrameworkNetDesktop472)'">
@@ -164,6 +160,23 @@
     <Reference Include="Microsoft.CSharp" />
     <Reference Include="System.Data" />
     <Reference Include="System.Xml" />
+
+  </ItemGroup>
+
+  <ItemGroup Condition="'$(TargetFramework)' == '$(TargetFrameworkNetDesktop472)'">
+    <Compile Include="$(PathToMsalSources)\Platforms\Features\SLC\**\*.cs" />
+
+    <Reference Include="System" />
+    <Reference Include="System.Core" />
+    <Reference Include="System.Drawing" />
+    <Reference Include="System.IdentityModel" />
+    <Reference Include="System.Net.Http" />
+    <Reference Include="System.Windows.Forms" />
+    <Reference Include="System.Xml.Linq" />
+    <Reference Include="System.Data.DataSetExtensions" />
+    <Reference Include="Microsoft.CSharp" />
+    <Reference Include="System.Data" />
+    <Reference Include="System.Xml" />
   </ItemGroup>
 
   <ItemGroup Label="Build Tools" Condition="$([MSBuild]::IsOsPlatform('Windows'))">
