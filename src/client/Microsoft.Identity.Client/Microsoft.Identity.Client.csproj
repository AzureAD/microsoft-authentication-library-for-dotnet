--- conflicted
+++ resolved
@@ -1,5 +1,4 @@
 ﻿<Project Sdk="MSBuild.Sdk.Extras">
-<<<<<<< HEAD
 
 
   <PropertyGroup Label="Targets required for unit tests to run">
@@ -7,29 +6,13 @@
     <TargetFrameworkNetDesktop461>net462</TargetFrameworkNetDesktop461>
     <TargetFrameworkNetCore>netcoreapp2.1</TargetFrameworkNetCore>
     <TargetFrameworkNet5Win>net5.0-windows10.0.17763.0</TargetFrameworkNet5Win>   
-=======
-  
-  <PropertyGroup Label="Targets required for unit tests to run">
-    <TargetFrameworkNetDesktop461>net461</TargetFrameworkNetDesktop461>
-    <TargetFrameworkNetCore>netcoreapp2.1</TargetFrameworkNetCore>
-    <TargetFrameworkNet5Win>net5.0-windows10.0.17763.0</TargetFrameworkNet5Win>
     <TargetFrameworkNetStandard>netstandard2.0</TargetFrameworkNetStandard>
->>>>>>> fe6c9aba
   </PropertyGroup>
 
   <!-- Mobile and legacy targets - comment these out or set env variable MSAL_DESKTOP_ONLY_DEV to speedup the build -->
   <PropertyGroup Condition="'$(MSAL_DESKTOP_ONLY_DEV)' == ''">
-<<<<<<< HEAD
-    
-    <TargetFrameworkNetStandard>netstandard1.3</TargetFrameworkNetStandard>
-    <TargetFrameworkNetDesktop45>net45</TargetFrameworkNetDesktop45>
-    <!--<TargetFrameworkUap>uap10.0</TargetFrameworkUap>-->
-
-    <!-- Legacy Xamarin targets -->
-=======
     <TargetFrameworkNetDesktop45>net45</TargetFrameworkNetDesktop45>
     <TargetFrameworkUap>uap10.0.17763</TargetFrameworkUap>
->>>>>>> fe6c9aba
     <TargetFrameworkIos>Xamarin.iOS10</TargetFrameworkIos>
     <TargetFrameworkMac>xamarinmac20</TargetFrameworkMac>
     <TargetFrameworkAndroid9>MonoAndroid9.0</TargetFrameworkAndroid9>
@@ -347,11 +330,6 @@
     </None>
   </ItemGroup>
 
-<<<<<<< HEAD
-
-
-
-
   <ItemGroup Condition=" '$(TargetFramework)' == '$(TargetFrameworkNet6Android)' ">
     <Compile Include="$(PathToMsalSources)\Platforms\Android\**\*.cs" />
     <Compile Include="$(PathToMsalSources)\PlatformsCommon\PlatformNotSupported\ApiConfig\SystemWebViewOptions.cs" />
@@ -366,31 +344,7 @@
     <PackageReference Include="System.Security.SecureString" Version="4.3.0" />
   </ItemGroup>
 
-
-  <!--<ItemGroup Condition="'$(TargetFramework)' == '$(TargetFrameworkNetWindows)' ">
-    <Compile Include="$(PathToMsalSources)\Platforms\uap\**\*.cs" />
-    <Compile Include="$(PathToMsalSources)\PlatformsCommon\PlatformNotSupported\ApiConfig\SystemWebViewOptions.cs" />
-    <Compile Include="$(PathToMsalSources)\Platforms\Features\WamBroker\**\*.cs" Exclude="$(PathToMsalSources)\Platforms\Features\WamBroker\win32\**\*.cs" />
-
-    <PackageReference Include="Microsoft.CSharp" Version="4.5.0" />
-    <PackageReference Include="System.Runtime.Serialization.Primitives" Version="4.3.0" />
-    <PackageReference Include="System.Runtime.Serialization.Formatters" Version="4.3.0" />
-    <PackageReference Include="System.Runtime.Serialization.Json" Version="4.3.0" />
-    <PackageReference Include="System.Xml.XDocument" Version="4.3.0" />
-    <PackageReference Include="System.Net.NameResolution" Version="4.3.0" />
-    <PackageReference Include="System.Security.SecureString" Version="4.3.0" />
-
-    -->
-  <!-- 4.1.3 has CVE-2018-0786 -->
-  <!--
-    <PackageReference Include="System.ServiceModel.Http" Version="4.5.3" />
-    <PackageReference Include="System.ServiceModel.NetTcp" Version="4.5.3" />
-    <PackageReference Include="System.ServiceModel.Security" Version="4.5.3" />
-  </ItemGroup>-->
-
-=======
   <ItemGroup>
     <PackageReference Include="Microsoft.IdentityModel.Abstractions" Version="6.18.0" />
   </ItemGroup>
->>>>>>> fe6c9aba
 </Project>