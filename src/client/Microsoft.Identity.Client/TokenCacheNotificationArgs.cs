--- conflicted
+++ resolved
@@ -224,8 +224,7 @@
         /// is triggered from the <code>AcquireTokenForClient</code> method. In all other cases it's <code>null</code>, as there is a refresh token, and therefore the
         /// access tokens are refreshable.
         /// </summary> 
-<<<<<<< HEAD
-        public DateTimeOffset? SuggestedCacheExpiry { get; private set; }
+        public DateTimeOffset? SuggestedCacheExpiry { get; }
 
         /// <summary>
         /// Identity Logger provided at the time of application creation Via WithLogging(IIdentityLogger, bool)/>
@@ -237,8 +236,5 @@
         /// Boolean used to determine if Personally Identifiable Information (PII) logging is enabled.
         /// </summary>
         public bool PiiLoggingEnabled { get; private set; }
-=======
-        public DateTimeOffset? SuggestedCacheExpiry { get; }
->>>>>>> 2d9afe46
     }
 }