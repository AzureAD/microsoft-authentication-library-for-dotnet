--- conflicted
+++ resolved
@@ -19,13 +19,8 @@
     {
         private const string WindowsHimdsFilePath = "%Programfiles%\\AzureConnectedMachineAgent\\himds.exe";
         private const string LinuxHimdsFilePath = "/opt/azcmagent/bin/himds";
-<<<<<<< HEAD
-        private AbstractManagedIdentity identitySource;
-        internal static ManagedIdentitySource s_sourceName = ManagedIdentitySource.None;
-=======
         private static AbstractManagedIdentity s_identitySource;
         public static ManagedIdentitySource s_sourceName = ManagedIdentitySource.None;
->>>>>>> da727ebb
 
         internal async Task<ManagedIdentityResponse> SendTokenRequestForManagedIdentityAsync(
             RequestContext requestContext,
