﻿// Copyright (c) Microsoft Corporation. All rights reserved.
// Licensed under the MIT License.

using System;
using System.Threading.Tasks;
using System.Threading;
using Microsoft.Identity.Client.Internal;
using Microsoft.Identity.Client.ApiConfig.Parameters;

namespace Microsoft.Identity.Client.ManagedIdentity
{
    /// <summary>
    /// Class to initialize a managed identity and identify the service.
    /// Original source of code: https://github.com/Azure/azure-sdk-for-net/blob/main/sdk/identity/Azure.Identity/src/ManagedIdentityClient.cs
    /// </summary>
    internal class ManagedIdentityClient
    {
        private readonly AbstractManagedIdentity _identitySource;
        internal static Lazy<ManagedIdentitySource> s_managedIdentitySourceDetected = new Lazy<ManagedIdentitySource>(() => GetManagedIdentitySource());

        // To reset the cached source for testing purposes.
        internal static void resetCachedSource()
        {
            s_managedIdentitySourceDetected = new Lazy<ManagedIdentitySource>(() => GetManagedIdentitySource());
        }

        public ManagedIdentityClient(RequestContext requestContext)
        {
            using (requestContext.Logger.LogMethodDuration())
            {
                _identitySource = SelectManagedIdentitySource(requestContext);
            }
        }

        internal Task<ManagedIdentityResponse> SendTokenRequestForManagedIdentityAsync(AcquireTokenForManagedIdentityParameters parameters, CancellationToken cancellationToken)
        {
            return _identitySource.AuthenticateAsync(parameters, cancellationToken);
        }

        // This method tries to create managed identity source for different sources, if none is created then defaults to IMDS.
        private static AbstractManagedIdentity SelectManagedIdentitySource(RequestContext requestContext)
        {
            return s_managedIdentitySourceDetected.Value switch
            {
                ManagedIdentitySource.ServiceFabric => ServiceFabricManagedIdentitySource.Create(requestContext),
                ManagedIdentitySource.AppService => AppServiceManagedIdentitySource.Create(requestContext),
                ManagedIdentitySource.CloudShell => CloudShellManagedIdentitySource.Create(requestContext),
                ManagedIdentitySource.AzureArc => AzureArcManagedIdentitySource.Create(requestContext),
                _ => new ImdsManagedIdentitySource(requestContext)
            };
        }

        // Detect managed identity source based on the availability of environment variables.
        private static ManagedIdentitySource GetManagedIdentitySource()
        {
            string identityEndpoint = EnvironmentVariables.IdentityEndpoint;
            string identityHeader = EnvironmentVariables.IdentityHeader;
            string identityServerThumbprint = EnvironmentVariables.IdentityServerThumbprint;
            string msiSecret = EnvironmentVariables.IdentityHeader;
            string msiEndpoint = EnvironmentVariables.MsiEndpoint;
            string imdsEndpoint = EnvironmentVariables.ImdsEndpoint;
            string podIdentityEndpoint = EnvironmentVariables.PodIdentityEndpoint;

<<<<<<< HEAD

=======
            
>>>>>>> 7d82506a
            if (!string.IsNullOrEmpty(identityEndpoint) && !string.IsNullOrEmpty(identityHeader))
            {
                if (!string.IsNullOrEmpty(identityServerThumbprint))
                {
                    return ManagedIdentitySource.ServiceFabric;
                }
                else
                {
                    return ManagedIdentitySource.AppService;
                }
            }
            else if (!string.IsNullOrEmpty(msiEndpoint))
            {
                return ManagedIdentitySource.CloudShell;
            }
            else if (!string.IsNullOrEmpty(identityEndpoint) && !string.IsNullOrEmpty(imdsEndpoint))
            {
                return ManagedIdentitySource.AzureArc;
            }
            else
            {
                return ManagedIdentitySource.DefaultToImds;
            }
        }
    }
}<|MERGE_RESOLUTION|>--- conflicted
+++ resolved
@@ -61,11 +61,6 @@
             string imdsEndpoint = EnvironmentVariables.ImdsEndpoint;
             string podIdentityEndpoint = EnvironmentVariables.PodIdentityEndpoint;
 
-<<<<<<< HEAD
-
-=======
-            
->>>>>>> 7d82506a
             if (!string.IsNullOrEmpty(identityEndpoint) && !string.IsNullOrEmpty(identityHeader))
             {
                 if (!string.IsNullOrEmpty(identityServerThumbprint))
