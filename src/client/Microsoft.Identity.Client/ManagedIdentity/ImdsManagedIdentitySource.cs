--- conflicted
+++ resolved
@@ -49,12 +49,7 @@
             	_imdsEndpoint = s_imdsEndpoint;
 			}
 
-<<<<<<< HEAD
-            _clientId = requestContext.ServiceBundle.Config.ManagedIdentityUserAssignedClientId;
-            _resourceId = requestContext.ServiceBundle.Config.ManagedIdentityUserAssignedResourceId;
-=======
             _userAssignedId = requestContext.ServiceBundle.Config.ManagedIdentityUserAssignedId;
->>>>>>> 39ff025c
 
             requestContext.Logger.Verbose("[Managed Identity] Creating IMDS managed identity source. Endpoint URI: " + _imdsEndpoint);
         }
