--- conflicted
+++ resolved
@@ -351,16 +351,12 @@
             request.Headers.Add(ThrottleCommon.ThrottleRetryAfterHeaderName, ThrottleCommon.ThrottleRetryAfterHeaderValue);
             request.Headers.Add(OAuth2Header.RequestCorrelationIdInResponse, "true");
 
-<<<<<<< HEAD
             var tokenType = _isMtlsPopRequested ? Constants.MtlsPoPTokenType : Constants.BearerTokenType;
 
             request.BodyParameters.Add("client_id", clientIdForToken);
-=======
-            request.BodyParameters.Add("client_id", certificateRequestResponse.ClientId);
->>>>>>> 358a9d87
             request.BodyParameters.Add("grant_type", OAuth2GrantType.ClientCredentials);
             request.BodyParameters.Add("scope", resource.TrimEnd('/') + "/.default");
-            request.BodyParameters.Add("token_type", "mtls_pop");
+            request.BodyParameters.Add("token_type", tokenType);
 
             request.RequestType = RequestType.STS;
             request.MtlsCertificate = bindingCertificate;
