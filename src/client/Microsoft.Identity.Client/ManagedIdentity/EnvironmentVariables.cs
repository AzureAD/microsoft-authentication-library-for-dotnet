﻿// Copyright (c) Microsoft Corporation. All rights reserved.
// Licensed under the MIT License.

using System;

namespace Microsoft.Identity.Client.ManagedIdentity
{
    internal class EnvironmentVariables
    {
        public static string IdentityEndpoint => Environment.GetEnvironmentVariable("IDENTITY_ENDPOINT");
        public static string IdentityHeader => Environment.GetEnvironmentVariable("IDENTITY_HEADER");
        public static string PodIdentityEndpoint => Environment.GetEnvironmentVariable("AZURE_POD_IDENTITY_AUTHORITY_HOST");
        public static string ImdsEndpoint => Environment.GetEnvironmentVariable("IMDS_ENDPOINT");
<<<<<<< HEAD
        public static string IdentityServerThumbprint => Environment.GetEnvironmentVariable("IDENTITY_SERVER_THUMBPRINT");
=======
        public static string MsiEndpoint => Environment.GetEnvironmentVariable("MSI_ENDPOINT");
>>>>>>> 0f3f4b65
    }
}<|MERGE_RESOLUTION|>--- conflicted
+++ resolved
@@ -11,10 +11,7 @@
         public static string IdentityHeader => Environment.GetEnvironmentVariable("IDENTITY_HEADER");
         public static string PodIdentityEndpoint => Environment.GetEnvironmentVariable("AZURE_POD_IDENTITY_AUTHORITY_HOST");
         public static string ImdsEndpoint => Environment.GetEnvironmentVariable("IMDS_ENDPOINT");
-<<<<<<< HEAD
+        public static string MsiEndpoint => Environment.GetEnvironmentVariable("MSI_ENDPOINT");
         public static string IdentityServerThumbprint => Environment.GetEnvironmentVariable("IDENTITY_SERVER_THUMBPRINT");
-=======
-        public static string MsiEndpoint => Environment.GetEnvironmentVariable("MSI_ENDPOINT");
->>>>>>> 0f3f4b65
     }
 }