﻿// Copyright (c) Microsoft Corporation. All rights reserved.
// Licensed under the MIT License.

using System;
using System.Globalization;
using System.IO;
using System.Linq;
using System.Threading;
using System.Threading.Tasks;
using Microsoft.Identity.Client.Core;
using Microsoft.Identity.Client.Extensibility;
using Microsoft.Identity.Client.Http;
using Microsoft.Identity.Client.Internal;
using Microsoft.Identity.Client.Utils;

namespace Microsoft.Identity.Client.ManagedIdentity
{
    /// <summary>
    /// Original source of code: https://github.com/Azure/azure-sdk-for-net/blob/main/sdk/identity/Azure.Identity/src/AzureArcManagedIdentitySource.cs
    /// </summary>
    internal class AzureArcManagedIdentitySource : ManagedIdentitySource
    {
        private const string ArcApiVersion = "2019-11-01";
        private const string AzureArc = "Azure Arc";

        private readonly Uri _endpoint;

        public static ManagedIdentitySource TryCreate(RequestContext requestContext)
        {
            string identityEndpoint = EnvironmentVariables.IdentityEndpoint;
            string imdsEndpoint = EnvironmentVariables.ImdsEndpoint;

            // if BOTH the env vars IDENTITY_ENDPOINT and IMDS_ENDPOINT are set the MsiType is Azure Arc
            if (string.IsNullOrEmpty(identityEndpoint) || string.IsNullOrEmpty(imdsEndpoint))
            {
                requestContext.Logger.Verbose("[Managed Identity] Azure Arc managed identity is unavailable.");
                return null;
            }

            if (!Uri.TryCreate(identityEndpoint, UriKind.Absolute, out Uri endpointUri))
            {
                throw new MsalClientException(MsalError.InvalidManagedIdentityEndpoint, string.Format(
<<<<<<< HEAD
                    CultureInfo.InvariantCulture, MsalErrorMessage.ManagedIdentityEndpointInvalidUriError, "IDENTITY_ENDPOINT", identityEndpoint, "Azure Arc"));
=======
                    CultureInfo.InvariantCulture, MsalErrorMessage.ManagedIdentityEndpointInvalidUriError, "IDENTITY_ENDPOINT", identityEndpoint, AzureArc));
>>>>>>> 39ff025c
            }

            requestContext.Logger.Verbose("[Managed Identity] Creating Azure Arc managed identity. Endpoint URI: " + endpointUri);
            return new AzureArcManagedIdentitySource(endpointUri, requestContext);
        }

        private AzureArcManagedIdentitySource(Uri endpoint, RequestContext requestContext) : base(requestContext)
        {
            _endpoint = endpoint;

            if (!string.IsNullOrEmpty(requestContext.ServiceBundle.Config.ManagedIdentityUserAssignedId))
            {
                throw new MsalClientException(MsalError.UserAssignedManagedIdentityNotSupported, 
                    string.Format(CultureInfo.InvariantCulture, MsalErrorMessage.ManagedIdentityUserAssignedNotSupported, AzureArc));
            }
        }

        protected override ManagedIdentityRequest CreateRequest(string resource)
        {
            ManagedIdentityRequest request = new ManagedIdentityRequest(System.Net.Http.HttpMethod.Get, _endpoint);

            request.Headers.Add("Metadata", "true");
            request.QueryParameters["api-version"] = ArcApiVersion;
            request.QueryParameters["resource"] = resource;

            return request;
        }

        protected override async Task<ManagedIdentityResponse> HandleResponseAsync(
            AppTokenProviderParameters parameters,
            HttpResponse response,
            CancellationToken cancellationToken)
        {
            _requestContext.Logger.Verbose($"[Managed Identity] Response received. Status code: {response.StatusCode}");

            if (response.StatusCode == System.Net.HttpStatusCode.Unauthorized)
            {
                if (!response.HeadersAsDictionary.TryGetValue("WWW-Authenticate", out string challenge))
                {
                    _requestContext.Logger.Error("[Managed Identity] WWW-Authenticate header is expected but not found.");
                    throw new MsalServiceException(MsalError.ManagedIdentityRequestFailed, MsalErrorMessage.ManagedIdentityNoChallengeError);
                }

                var splitChallenge = challenge.Split(new char[] { '=' }, StringSplitOptions.RemoveEmptyEntries);

                if (splitChallenge.Length != 2)
                {
                    _requestContext.Logger.Error("[Managed Identity] The WWW-Authenticate header for Azure arc managed identity is not an expected format.");
                    throw new MsalServiceException(MsalError.ManagedIdentityRequestFailed, MsalErrorMessage.ManagedIdentityInvalidChallange);
                }

                var authHeaderValue = "Basic " + File.ReadAllText(splitChallenge[1]);

                ManagedIdentityRequest request = CreateRequest(ScopeHelper.ScopesToResource(parameters.Scopes.ToArray()));

                _requestContext.Logger.Verbose("[Managed Identity] Adding authorization header to the request.");
                request.Headers.Add("Authorization", authHeaderValue);

                response = await _requestContext.ServiceBundle.HttpManager.SendGetAsync(request.ComputeUri(), request.Headers, _requestContext.Logger, cancellationToken: cancellationToken).ConfigureAwait(false);

                return await base.HandleResponseAsync(parameters, response, cancellationToken).ConfigureAwait(false);
            }

            
            return await base.HandleResponseAsync(parameters, response, cancellationToken).ConfigureAwait(false);
        }
    }
}<|MERGE_RESOLUTION|>--- conflicted
+++ resolved
@@ -40,11 +40,7 @@
             if (!Uri.TryCreate(identityEndpoint, UriKind.Absolute, out Uri endpointUri))
             {
                 throw new MsalClientException(MsalError.InvalidManagedIdentityEndpoint, string.Format(
-<<<<<<< HEAD
-                    CultureInfo.InvariantCulture, MsalErrorMessage.ManagedIdentityEndpointInvalidUriError, "IDENTITY_ENDPOINT", identityEndpoint, "Azure Arc"));
-=======
                     CultureInfo.InvariantCulture, MsalErrorMessage.ManagedIdentityEndpointInvalidUriError, "IDENTITY_ENDPOINT", identityEndpoint, AzureArc));
->>>>>>> 39ff025c
             }
 
             requestContext.Logger.Verbose("[Managed Identity] Creating Azure Arc managed identity. Endpoint URI: " + endpointUri);
