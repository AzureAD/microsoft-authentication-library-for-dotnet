﻿// Copyright (c) Microsoft Corporation. All rights reserved.
// Licensed under the MIT License.

using Microsoft.Identity.Client.Internal.Requests;
using System;
using System.Collections.Generic;
using System.Threading.Tasks;
using Microsoft.Identity.Client.Instance;
using Microsoft.Identity.Client.Internal;
using Microsoft.Identity.Client;
using Microsoft.Identity.Client.TelemetryCore;
using System.Threading;
using Microsoft.Identity.Client.ApiConfig;
using Microsoft.Identity.Client.ApiConfig.Parameters;
using Microsoft.Identity.Client.Http;
using Microsoft.Identity.Client.ApiConfig.Executors;
using System.Security.Cryptography.X509Certificates;

namespace Microsoft.Identity.Client
{
    /// <summary>
    /// Class to be used for confidential client applications (web apps, web APIs, and daemon applications).
    /// </summary>
    /// <remarks>
    /// Confidential client applications are typically applications which run on servers (web apps, web API, or even service/daemon applications).
    /// They are considered difficult to access, and therefore capable of keeping an application secret (hold configuration
    /// time secrets as these values would be difficult for end users to extract).
    /// A web app is the most common confidential client. The clientId is exposed through the web browser, but the secret is passed only in the back channel
    /// and never directly exposed. For details see https://aka.ms/msal-net-client-applications
    /// </remarks>
#if !SUPPORTS_CONFIDENTIAL_CLIENT
        [System.ComponentModel.EditorBrowsable(System.ComponentModel.EditorBrowsableState.Never)]  // hide confidentail client on mobile
#endif
    public sealed partial class ConfidentialClientApplication
        : ClientApplicationBase,
            IConfidentialClientApplication,
            IConfidentialClientApplicationWithCertificate,
            IByRefreshToken
    {
        /// <summary>
        /// Instructs MSAL to try to auto discover the Azure region.
        /// </summary>
        public const string AttemptRegionDiscovery = "TryAutoDetect";

        internal ConfidentialClientApplication(
            ApplicationConfiguration configuration)
            : base(configuration)
        {
            GuardMobileFrameworks();
            AppTokenCacheInternal = configuration.AppTokenCacheInternalForTest ?? new TokenCache(ServiceBundle, true);
            Certificate = configuration.ClientCredentialCertificate;
        }

        /// <summary>
        /// Acquires a security token from the authority configured in the app using the authorization code
        /// previously received from the STS.
        /// It uses the OAuth 2.0 authorization code flow (See https://aka.ms/msal-net-authorization-code).
        /// It's usually used in web apps (for instance ASP.NET / ASP.NET Core web apps) which sign-in users,
        /// and can request an authorization code.
        /// This method does not lookup the token cache, but stores the result in it, so it can be looked up
        /// using other methods such as <see cref="IClientApplicationBase.AcquireTokenSilent(IEnumerable{string}, IAccount)"/>.
        /// </summary>
        /// <param name="scopes">Scopes requested to access a protected API</param>
        /// <param name="authorizationCode">The authorization code received from the service authorization endpoint.</param>
<<<<<<< HEAD
        /// <returns>A builder enabling you to add optional parameters before executing the token request</returns>
        /// <remarks>You can set optional parameters by chaining the builder with:
        /// <see cref="AbstractAcquireTokenParameterBuilder{T}.WithAuthority(string, bool)"/>,
        /// <see cref="AbstractAcquireTokenParameterBuilder{T}.WithExtraQueryParameters(Dictionary{string, string})"/>,
        /// </remarks>
        public AcquireTokenByAuthorizationCodeParameterBuilder AcquireTokenByAuthorizationCode(
            IEnumerable<string> scopes,
            string authorizationCode)
        {
            return AcquireTokenByAuthorizationCode(scopes, authorizationCode, null);
        }

        /// <summary>
        /// Acquires a security token from the authority configured in the app using the authorization code
        /// previously received from the STS.
        /// It uses the OAuth 2.0 authorization code flow (See https://aka.ms/msal-net-authorization-code).
        /// It's usually used in web apps (for instance ASP.NET / ASP.NET Core web apps) which sign-in users,
        /// and can request an authorization code.
        /// This method does not lookup the token cache, but stores the result in it, so it can be looked up
        /// using other methods such as <see cref="IClientApplicationBase.AcquireTokenSilent(IEnumerable{string}, IAccount)"/>.
        /// </summary>
        /// <param name="scopes">Scopes requested to access a protected API</param>
        /// <param name="authorizationCode">The authorization code received from the service authorization endpoint.</param>
        /// <param name="codeVerifier">A dynamically created cryptographically random key used to provide proof of possession for the <paramref name="authorizationCode"/>.</param>
=======
        /// <param name="pkceCodeVerifier">A dynamically created cryptographically random key used to provide proof of possession for the <paramref name="authorizationCode"/>.
        /// Adding this parameter will enable PKCE. See (https://tools.ietf.org/html/rfc7636). </param>
>>>>>>> 65d87959
        /// <returns>A builder enabling you to add optional parameters before executing the token request</returns>
        /// <remarks>You can set optional parameters by chaining the builder with:
        /// <see cref="AbstractAcquireTokenParameterBuilder{T}.WithAuthority(string, bool)"/>,
        /// <see cref="AbstractAcquireTokenParameterBuilder{T}.WithExtraQueryParameters(Dictionary{string, string})"/>,
        /// </remarks>
        public AcquireTokenByAuthorizationCodeParameterBuilder AcquireTokenByAuthorizationCode(
            IEnumerable<string> scopes,
            string authorizationCode,
            string pkceCodeVerifier = null)
        {
            return AcquireTokenByAuthorizationCodeParameterBuilder.Create(
                ClientExecutorFactory.CreateConfidentialClientExecutor(this),
                scopes,
                authorizationCode,
                pkceCodeVerifier);
        }

        /// <summary>
        /// Acquires a token from the authority configured in the app, for the confidential client itself (in the name of no user)
        /// using the client credentials flow. See https://aka.ms/msal-net-client-credentials.
        /// </summary>
        /// <param name="scopes">scopes requested to access a protected API. For this flow (client credentials), the scopes
        /// should be of the form "{ResourceIdUri/.default}" for instance <c>https://management.azure.net/.default</c> or, for Microsoft
        /// Graph, <c>https://graph.microsoft.com/.default</c> as the requested scopes are defined statically with the application registration
        /// in the portal, and cannot be overriden in the application.</param>
        /// <returns>A builder enabling you to add optional parameters before executing the token request</returns>
        /// <remarks>You can also chain the following optional parameters:
        /// <see cref="AcquireTokenForClientParameterBuilder.WithForceRefresh(bool)"/>
        /// <see cref="AbstractAcquireTokenParameterBuilder{T}.WithExtraQueryParameters(Dictionary{string, string})"/>
        /// </remarks>
        public AcquireTokenForClientParameterBuilder AcquireTokenForClient(
            IEnumerable<string> scopes)
        {
            return AcquireTokenForClientParameterBuilder.Create(
                ClientExecutorFactory.CreateConfidentialClientExecutor(this),
                scopes);
        }

        /// <summary>
        /// Acquires an access token for this application (usually a Web API) from the authority configured in the application,
        /// in order to access another downstream protected web API on behalf of a user using the OAuth 2.0 On-Behalf-Of flow.
        /// See https://aka.ms/msal-net-on-behalf-of.
        /// This confidential client application was itself called with a token which will be provided in the
        /// <paramref name="userAssertion">userAssertion</paramref> parameter.
        /// </summary>
        /// <param name="scopes">Scopes requested to access a protected API</param>
        /// <param name="userAssertion">Instance of <see cref="UserAssertion"/> containing credential information about
        /// the user on behalf of whom to get a token.</param>
        /// <returns>A builder enabling you to add optional parameters before executing the token request</returns>
        /// <remarks>You can also chain the following optional parameters:
        /// <see cref="AbstractAcquireTokenParameterBuilder{T}.WithExtraQueryParameters(Dictionary{string, string})"/>
        /// </remarks>
        public AcquireTokenOnBehalfOfParameterBuilder AcquireTokenOnBehalfOf(
            IEnumerable<string> scopes,
            UserAssertion userAssertion)
        {
            return AcquireTokenOnBehalfOfParameterBuilder.Create(
                ClientExecutorFactory.CreateConfidentialClientExecutor(this),
                scopes,
                userAssertion);
        }

        /// <summary>
        /// Computes the URL of the authorization request letting the user sign-in and consent to the application accessing specific scopes in
        /// the user's name. The URL targets the /authorize endpoint of the authority configured in the application.
        /// This override enables you to specify a login hint and extra query parameter.
        /// </summary>
        /// <param name="scopes">Scopes requested to access a protected API</param>
        /// <returns>A builder enabling you to add optional parameters before executing the token request to get the
        /// URL of the STS authorization endpoint parametrized with the parameters</returns>
        /// <remarks>You can also chain the following optional parameters:
        /// <see cref="GetAuthorizationRequestUrlParameterBuilder.WithRedirectUri(string)"/>
        /// <see cref="GetAuthorizationRequestUrlParameterBuilder.WithLoginHint(string)"/>
        /// <see cref="AbstractAcquireTokenParameterBuilder{T}.WithExtraQueryParameters(Dictionary{string, string})"/>
        /// <see cref="GetAuthorizationRequestUrlParameterBuilder.WithExtraScopesToConsent(IEnumerable{string})"/>
        /// <see cref="GetAuthorizationRequestUrlParameterBuilder.WithCodeChallenge(string)"/>
        /// <see cref="GetAuthorizationRequestUrlParameterBuilder.WithCodeChallengeMethod(string)"/>
        /// </remarks>
        public GetAuthorizationRequestUrlParameterBuilder GetAuthorizationRequestUrl(
            IEnumerable<string> scopes)
        {
            return GetAuthorizationRequestUrlParameterBuilder.Create(
                ClientExecutorFactory.CreateConfidentialClientExecutor(this),
                scopes);
        }

        AcquireTokenByRefreshTokenParameterBuilder IByRefreshToken.AcquireTokenByRefreshToken(
            IEnumerable<string> scopes,
            string refreshToken)
        {
            return AcquireTokenByRefreshTokenParameterBuilder.Create(
                ClientExecutorFactory.CreateClientApplicationBaseExecutor(this),
                scopes,
                refreshToken);
        }

        internal ClientCredentialWrapper ClientCredential => ServiceBundle.Config.ClientCredential;

        /// <Summary>
        /// Application token cache. This case holds access tokens and refresh tokens for the application. It's maintained
        /// and updated silently if needed when calling <see cref="AcquireTokenForClient(IEnumerable{string})"/>
        /// </Summary>
        /// <remarks>On .NET Framework and .NET Core you can also customize the token cache serialization.
        /// See https://aka.ms/msal-net-token-cache-serialization. This is taken care of by MSAL.NET on other platforms
        /// </remarks>
        public ITokenCache AppTokenCache => AppTokenCacheInternal;

        /// <summary>
        /// The certificate used to create this <see cref="ConfidentialClientApplication"/>, if any.
        /// </summary>
        public X509Certificate2 Certificate { get; }

        internal ITokenCacheInternal AppTokenCacheInternal { get; }

        internal override AuthenticationRequestParameters CreateRequestParameters(
            AcquireTokenCommonParameters commonParameters,
            RequestContext requestContext,
            ITokenCacheInternal cache)
        {
            AuthenticationRequestParameters requestParams = base.CreateRequestParameters(commonParameters, requestContext, cache);
            requestParams.ClientCredential = ServiceBundle.Config.ClientCredential;
            return requestParams;
        }

        internal static void GuardMobileFrameworks()
        {
#if ANDROID || iOS || WINDOWS_APP || MAC
            throw new PlatformNotSupportedException(
                "Confidential Client flows are not available on mobile platforms or on Mac." +
                "See https://aka.ms/msal-net-confidential-availability for details.");
#endif
        }
    }
}<|MERGE_RESOLUTION|>--- conflicted
+++ resolved
@@ -62,35 +62,8 @@
         /// </summary>
         /// <param name="scopes">Scopes requested to access a protected API</param>
         /// <param name="authorizationCode">The authorization code received from the service authorization endpoint.</param>
-<<<<<<< HEAD
-        /// <returns>A builder enabling you to add optional parameters before executing the token request</returns>
-        /// <remarks>You can set optional parameters by chaining the builder with:
-        /// <see cref="AbstractAcquireTokenParameterBuilder{T}.WithAuthority(string, bool)"/>,
-        /// <see cref="AbstractAcquireTokenParameterBuilder{T}.WithExtraQueryParameters(Dictionary{string, string})"/>,
-        /// </remarks>
-        public AcquireTokenByAuthorizationCodeParameterBuilder AcquireTokenByAuthorizationCode(
-            IEnumerable<string> scopes,
-            string authorizationCode)
-        {
-            return AcquireTokenByAuthorizationCode(scopes, authorizationCode, null);
-        }
-
-        /// <summary>
-        /// Acquires a security token from the authority configured in the app using the authorization code
-        /// previously received from the STS.
-        /// It uses the OAuth 2.0 authorization code flow (See https://aka.ms/msal-net-authorization-code).
-        /// It's usually used in web apps (for instance ASP.NET / ASP.NET Core web apps) which sign-in users,
-        /// and can request an authorization code.
-        /// This method does not lookup the token cache, but stores the result in it, so it can be looked up
-        /// using other methods such as <see cref="IClientApplicationBase.AcquireTokenSilent(IEnumerable{string}, IAccount)"/>.
-        /// </summary>
-        /// <param name="scopes">Scopes requested to access a protected API</param>
-        /// <param name="authorizationCode">The authorization code received from the service authorization endpoint.</param>
-        /// <param name="codeVerifier">A dynamically created cryptographically random key used to provide proof of possession for the <paramref name="authorizationCode"/>.</param>
-=======
         /// <param name="pkceCodeVerifier">A dynamically created cryptographically random key used to provide proof of possession for the <paramref name="authorizationCode"/>.
         /// Adding this parameter will enable PKCE. See (https://tools.ietf.org/html/rfc7636). </param>
->>>>>>> 65d87959
         /// <returns>A builder enabling you to add optional parameters before executing the token request</returns>
         /// <remarks>You can set optional parameters by chaining the builder with:
         /// <see cref="AbstractAcquireTokenParameterBuilder{T}.WithAuthority(string, bool)"/>,
