﻿// Copyright (c) Microsoft Corporation. All rights reserved.
// Licensed under the MIT License.

using System;
using System.Collections.Generic;
using Microsoft.Identity.Client.Http;
using Microsoft.Identity.Client.Internal;
using Microsoft.Identity.Client.Internal.Broker;
using Microsoft.Identity.Client.OAuth2;
using Microsoft.Identity.Client.OAuth2.Throttling;
using Microsoft.Identity.Client.Utils;

namespace Microsoft.Identity.Client
{
    internal class MsalServiceExceptionFactory
    {
        static ISet<string> s_nonUiSubErrors = new HashSet<string>(
            new[] { MsalError.ClientMismatch, MsalError.ProtectionPolicyRequired },
            StringComparer.OrdinalIgnoreCase);

        internal static MsalServiceException FromHttpResponse(
          string errorCode,
          string errorMessage,
          HttpResponse httpResponse,
          Exception innerException = null)
        {
            MsalServiceException ex = null;
            var oAuth2Response = JsonHelper.TryToDeserializeFromJson<OAuth2ResponseBase>(httpResponse?.Body);

            if (IsInvalidGrant(oAuth2Response?.Error, oAuth2Response?.SubError) || IsInteractionRequired(oAuth2Response?.Error))
            {
                if (IsThrottled(oAuth2Response))
                {
                    ex = new MsalUiRequiredException(errorCode, MsalErrorMessage.AadThrottledError, innerException);
                }
                else
                {
                    ex = new MsalUiRequiredException(errorCode, errorMessage, innerException);
                }
            }

            if (string.Equals(oAuth2Response?.Error, MsalError.InvalidClient, StringComparison.OrdinalIgnoreCase))
            {
                ex = new MsalServiceException(
                    MsalError.InvalidClient,
                    MsalErrorMessage.InvalidClient + " Original exception: " + oAuth2Response?.ErrorDescription,
                    innerException);
            }

            if (ex == null)
            {
                ex = new MsalServiceException(errorCode, errorMessage, innerException);
            }

            SetHttpExceptionData(ex, httpResponse);

            ex.Claims = oAuth2Response?.Claims;
            ex.CorrelationId = oAuth2Response?.CorrelationId;
            ex.SubError = oAuth2Response?.SubError;

            return ex;
        }

        private static bool IsThrottled(OAuth2ResponseBase oAuth2Response)
        {
            return oAuth2Response.ErrorDescription != null &&
               oAuth2Response.ErrorDescription.StartsWith(Constants.AadThrottledErrorCode);
        }

        internal static MsalServiceException FromBrokerResponse(
          MsalTokenResponse msalTokenResponse,
          string errorMessage)
        {
            string errorCode = msalTokenResponse.Error;
            string correlationId = msalTokenResponse.CorrelationId;
            string subErrorCode = string.IsNullOrEmpty(msalTokenResponse.SubError)?
                                                                     MsalError.UnknownBrokerError : msalTokenResponse.SubError;
            HttpResponse brokerHttpResponse = msalTokenResponse.HttpResponse;
            MsalServiceException ex = null;

            if (IsAppProtectionPolicyRequired(errorCode, subErrorCode))
            {
                ex = new IntuneAppProtectionPolicyRequiredException(errorCode, subErrorCode)
                {
                    Upn = msalTokenResponse.Upn,
<<<<<<< HEAD
                    AuthorityUrl = msalTokenResponse.AuthorityUrl,
                    TenantId = msalTokenResponse.TenantId,
                    AccountUserId = msalTokenResponse.AccountUserId,
=======
>>>>>>> be9db130
                };
            }

            if (IsInvalidGrant(errorCode, subErrorCode) || IsInteractionRequired(errorCode))
            {
                ex = new MsalUiRequiredException(errorCode, errorMessage);
            }

            if (string.Equals(errorCode, MsalError.InvalidClient, StringComparison.OrdinalIgnoreCase))
            {
                ex = new MsalServiceException(
                    MsalError.InvalidClient,
                    MsalErrorMessage.InvalidClient + " Original exception: " + errorMessage);
            }

            if (ex == null)
            {
                ex = new MsalServiceException(errorCode, errorMessage);
            }

            SetHttpExceptionData(ex, brokerHttpResponse);

            ex.CorrelationId = correlationId;
            ex.SubError = subErrorCode;

            return ex;
        }

        internal static MsalServiceException FromImdsResponse(
          string errorCode,
          string errorMessage,
          HttpResponse httpResponse,
          Exception innerException = null)
        {
            MsalServiceException ex = new MsalServiceException(errorCode, errorMessage, innerException);

            SetHttpExceptionData(ex, httpResponse);

            return ex;
        }

        internal static MsalThrottledServiceException FromThrottledAuthenticationResponse(HttpResponse httpResponse)
        {
            MsalServiceException ex = new MsalServiceException(MsalError.RequestThrottled, MsalErrorMessage.AadThrottledError);
            SetHttpExceptionData(ex, httpResponse);
            return new MsalThrottledServiceException(ex);
        }

        private static void SetHttpExceptionData(MsalServiceException ex, HttpResponse httpResponse)
        {
            ex.ResponseBody = httpResponse?.Body;
            ex.StatusCode = httpResponse != null ? (int)httpResponse.StatusCode : 0;
            ex.Headers = httpResponse?.Headers;
        }

        private static bool IsInteractionRequired(string errorCode)
        {
            return string.Equals(errorCode, MsalError.InteractionRequired, StringComparison.OrdinalIgnoreCase);
        }

        private static bool IsInvalidGrant(string errorCode, string subErrorCode)
        {
            return string.Equals(errorCode, MsalError.InvalidGrantError, StringComparison.OrdinalIgnoreCase)
                             && IsInvalidGrantSubError(subErrorCode);
        }

        private static bool IsAppProtectionPolicyRequired(string errorCode, string subErrorCode)
<<<<<<< HEAD
        {
#if iOS
            return string.Equals(errorCode, BrokerResponseConst.iOSBrokerProtectionPoliciesRequiredErrorCode, StringComparison.OrdinalIgnoreCase)
                             && string.Equals(subErrorCode, MsalError.ProtectionPolicyRequired, StringComparison.OrdinalIgnoreCase);
#else
            return string.Equals(errorCode, BrokerResponseConst.AndroidUnauthorizedClient, StringComparison.OrdinalIgnoreCase)
                             && string.Equals(subErrorCode, MsalError.ProtectionPolicyRequired, StringComparison.OrdinalIgnoreCase);
#endif
=======
        {
            return string.Equals(errorCode, BrokerResponseConst.iOSBrokerProtectionPoliciesRequiredErrorCode, StringComparison.OrdinalIgnoreCase)
                             && string.Equals(subErrorCode, MsalError.ProtectionPolicyRequired, StringComparison.OrdinalIgnoreCase);
>>>>>>> be9db130
        }

        private static bool IsInvalidGrantSubError(string subError)
        {
            if (string.IsNullOrEmpty(subError))
            {
                return true;
            }

            return !s_nonUiSubErrors.Contains(subError);
        }
    }
}<|MERGE_RESOLUTION|>--- conflicted
+++ resolved
@@ -83,12 +83,9 @@
                 ex = new IntuneAppProtectionPolicyRequiredException(errorCode, subErrorCode)
                 {
                     Upn = msalTokenResponse.Upn,
-<<<<<<< HEAD
                     AuthorityUrl = msalTokenResponse.AuthorityUrl,
                     TenantId = msalTokenResponse.TenantId,
                     AccountUserId = msalTokenResponse.AccountUserId,
-=======
->>>>>>> be9db130
                 };
             }
 
@@ -156,7 +153,6 @@
         }
 
         private static bool IsAppProtectionPolicyRequired(string errorCode, string subErrorCode)
-<<<<<<< HEAD
         {
 #if iOS
             return string.Equals(errorCode, BrokerResponseConst.iOSBrokerProtectionPoliciesRequiredErrorCode, StringComparison.OrdinalIgnoreCase)
@@ -165,11 +161,6 @@
             return string.Equals(errorCode, BrokerResponseConst.AndroidUnauthorizedClient, StringComparison.OrdinalIgnoreCase)
                              && string.Equals(subErrorCode, MsalError.ProtectionPolicyRequired, StringComparison.OrdinalIgnoreCase);
 #endif
-=======
-        {
-            return string.Equals(errorCode, BrokerResponseConst.iOSBrokerProtectionPoliciesRequiredErrorCode, StringComparison.OrdinalIgnoreCase)
-                             && string.Equals(subErrorCode, MsalError.ProtectionPolicyRequired, StringComparison.OrdinalIgnoreCase);
->>>>>>> be9db130
         }
 
         private static bool IsInvalidGrantSubError(string subError)
