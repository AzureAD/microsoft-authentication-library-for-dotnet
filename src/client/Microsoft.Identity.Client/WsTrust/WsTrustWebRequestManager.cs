--- conflicted
+++ resolved
@@ -1,264 +1,177 @@
-﻿// Copyright (c) Microsoft Corporation. All rights reserved.
-// Licensed under the MIT License.
-
-using System;
-using System.Collections.Generic;
-using System.Globalization;
-using System.IO;
-using System.Linq;
-using System.Net.Http;
-using System.Text;
-using System.Threading.Tasks;
-using System.Xml.Linq;
-using Microsoft.Identity.Client.Core;
-using Microsoft.Identity.Client.Http;
-using Microsoft.Identity.Client.Internal;
-using Microsoft.Identity.Client.TelemetryCore;
-using Microsoft.Identity.Client.Utils;
-
-namespace Microsoft.Identity.Client.WsTrust
-{
-    internal class WsTrustWebRequestManager : IWsTrustWebRequestManager
-    {
-        private readonly IHttpManager _httpManager;
-
-        public WsTrustWebRequestManager(IHttpManager httpManager)
-        {
-            _httpManager = httpManager;
-        }
-
-        /// <inheritdoc/>
-        public async Task<MexDocument> GetMexDocumentAsync(string federationMetadataUrl, RequestContext requestContext, string federationMetadata = null)
-        {
-            MexDocument mexDoc;
-
-            if (!string.IsNullOrEmpty(federationMetadata))
-            {
-                mexDoc = new MexDocument(federationMetadata);
-                requestContext.Logger.Info(() => $"MEX document fetched and parsed from provided federation metadata");
-                return mexDoc;
-            }
-
-            Dictionary<string, string> msalIdParams = MsalIdHelper.GetMsalIdParameters(requestContext.Logger);
-
-            var uri = new UriBuilder(federationMetadataUrl);
-            
-
-            HttpResponse httpResponse = await _httpManager.SendRequestAsync(
-                    uri.Uri,
-                    msalIdParams,
-                    body: null,
-                    HttpMethod.Get,
-                    logger: requestContext.Logger,
-                    doNotThrow: false,
-                    retry: true,
-                    mtlsCertificate: null,
-                    requestContext.UserCancellationToken)
-                .ConfigureAwait(false);
-
-            if (httpResponse.StatusCode != System.Net.HttpStatusCode.OK)
-            {
-                string message = string.Format(CultureInfo.CurrentCulture,
-                        MsalErrorMessage.HttpRequestUnsuccessful + "See https://aka.ms/msal-net-ropc for more information. ",
-                        (int)httpResponse.StatusCode, httpResponse.StatusCode);
-
-                requestContext.Logger.ErrorPii(
-                    string.Format(MsalErrorMessage.RequestFailureErrorMessagePii,
-                        requestContext.ApiEvent?.ApiIdString,
-                        requestContext.ServiceBundle.Config.Authority.AuthorityInfo.CanonicalAuthority,
-                        requestContext.ServiceBundle.Config.ClientId),
-                    string.Format(MsalErrorMessage.RequestFailureErrorMessage,
-<<<<<<< HEAD
-                        requestContext.ApiEvent?.ApiIdString, 
-                        requestContext.ServiceBundle.Config.Authority.AuthorityInfo.Host));
-                throw MsalServiceExceptionFactory.FromHttpResponse(
-                    MsalError.AccessingWsMetadataExchangeFailed,
-                    message,
-                    httpResponse);
-            }
-
-            mexDoc = new MexDocument(httpResponse.Body);
-
-            requestContext.Logger.InfoPii(
-                () => $"MEX document fetched and parsed from '{federationMetadataUrl}'",
-                () => "Fetched and parsed MEX");
-
-            return mexDoc;
-        }
-
-        /// <inheritdoc/>
-        public async Task<WsTrustResponse> GetWsTrustResponseAsync(
-            WsTrustEndpoint wsTrustEndpoint,
-            string wsTrustRequest,
-            RequestContext requestContext)
-        {
-            var headers = new Dictionary<string, string>
-            {
-                { "SOAPAction", (wsTrustEndpoint.Version == WsTrustVersion.WsTrust2005) ? XmlNamespace.Issue2005.ToString() : XmlNamespace.Issue.ToString() }
-            };
-
-            var body = new StringContent(
-                wsTrustRequest,
-                Encoding.UTF8, "application/soap+xml");
-
-            HttpResponse resp = await _httpManager.SendRequestAsync(
-                    wsTrustEndpoint.Uri,
-                    headers,
-                    body: body,
-                    HttpMethod.Post,
-                    logger: requestContext.Logger,
-                    doNotThrow: true,
-                    retry: true,
-                    mtlsCertificate: null,
-                    requestContext.UserCancellationToken).ConfigureAwait(false);
-
-            if (resp.StatusCode != System.Net.HttpStatusCode.OK)
-            {
-                string errorMessage = null;
-                try
-                {
-                    errorMessage = WsTrustResponse.ReadErrorResponse(XDocument.Parse(resp.Body, LoadOptions.None), requestContext);
-                }
-                catch (System.Xml.XmlException)
-                {
-                    errorMessage = resp.Body;
-                }
-=======
-                        requestContext.ApiEvent?.ApiIdString, 
-                        requestContext.ServiceBundle.Config.Authority.AuthorityInfo.Host));
-                throw MsalServiceExceptionFactory.FromHttpResponse(
-                    MsalError.AccessingWsMetadataExchangeFailed,
-                    message,
-                    httpResponse);
-            }
-
-            mexDoc = new MexDocument(httpResponse.Body);
-
-            requestContext.Logger.InfoPii(
-                () => $"MEX document fetched and parsed from '{federationMetadataUrl}'",
-                () => "Fetched and parsed MEX");
-
-            return mexDoc;
-        }
-
-        /// <inheritdoc/>
-        public async Task<WsTrustResponse> GetWsTrustResponseAsync(
-            WsTrustEndpoint wsTrustEndpoint,
-            string wsTrustRequest,
-            RequestContext requestContext)
-        {
-            var headers = new Dictionary<string, string>
-            {
-                { "SOAPAction", (wsTrustEndpoint.Version == WsTrustVersion.WsTrust2005) ? XmlNamespace.Issue2005.ToString() : XmlNamespace.Issue.ToString() }
-            };
-
-            var body = new StringContent(
-                wsTrustRequest,
-                Encoding.UTF8, "application/soap+xml");
-
-            HttpResponse resp = await _httpManager.SendPostForceResponseAsync(wsTrustEndpoint.Uri, 
-                headers, 
-                body, 
-                requestContext.Logger, 
-                cancellationToken: requestContext.UserCancellationToken).ConfigureAwait(false);
-
-            if (resp.StatusCode != System.Net.HttpStatusCode.OK)
-            {
-                string errorMessage = null;
-                try
-                {
-                    errorMessage = WsTrustResponse.ReadErrorResponse(XDocument.Parse(resp.Body, LoadOptions.None));
-                }
-                catch (System.Xml.XmlException)
-                {
-                    errorMessage = resp.Body;
-                }
->>>>>>> 2a0aa378
-
-                requestContext.Logger.ErrorPii(LogMessages.WsTrustRequestFailed + $"Status code: {resp.StatusCode} \nError message: {errorMessage}", 
-                    LogMessages.WsTrustRequestFailed + $"Status code: {resp.StatusCode}");
-
-                string message = string.Format(
-                        CultureInfo.CurrentCulture,
-                        MsalErrorMessage.FederatedServiceReturnedErrorTemplate,
-                        wsTrustEndpoint.Uri,
-                        errorMessage);
-
-                throw MsalServiceExceptionFactory.FromHttpResponse(
-                    MsalError.FederatedServiceReturnedError,
-                    message,
-                    resp);
-            }
-
-            try
-            {
-                var wsTrustResponse = WsTrustResponse.CreateFromResponse(resp.Body, wsTrustEndpoint.Version);
-
-                if  (wsTrustResponse == null)
-                {
-                    requestContext.Logger.ErrorPii("Token not found in the ws trust response. See response for more details: \n" + resp.Body, "Token not found in WS-Trust response.");
-                    throw new MsalClientException(MsalError.ParsingWsTrustResponseFailed, MsalErrorMessage.ParsingWsTrustResponseFailedDueToConfiguration);
-                }
-
-                return wsTrustResponse;
-            }
-            catch (System.Xml.XmlException ex)
-            {
-                string message = string.Format(
-                        CultureInfo.CurrentCulture,
-                        MsalErrorMessage.ParsingWsTrustResponseFailedErrorTemplate,
-                        wsTrustEndpoint.Uri,
-                        resp.Body);
-
-                throw new MsalClientException(
-                    MsalError.ParsingWsTrustResponseFailed, message, ex);
-            }
-        }
-
-        public async Task<UserRealmDiscoveryResponse> GetUserRealmAsync(
-            string userRealmUriPrefix,
-            string userName,
-            RequestContext requestContext)
-        {
-            requestContext.Logger.Info("Sending request to userrealm endpoint. ");
-
-            Dictionary<string, string> msalIdParams = MsalIdHelper.GetMsalIdParameters(requestContext.Logger);
-
-            var uri = new UriBuilder(userRealmUriPrefix + userName + "?api-version=1.0").Uri;
-            
-            var httpResponse = await _httpManager.SendRequestAsync(
-               uri,
-               msalIdParams,
-               body: null,
-               HttpMethod.Get,
-               logger: requestContext.Logger,
-               doNotThrow: false,
-               retry: true,
-               mtlsCertificate: null,
-               requestContext.UserCancellationToken)
-                  .ConfigureAwait(false);
-
-            if (httpResponse.StatusCode == System.Net.HttpStatusCode.OK)
-            {
-                return JsonHelper.DeserializeFromJson<UserRealmDiscoveryResponse>(httpResponse.Body);
-            }
-
-            string message = string.Format(CultureInfo.CurrentCulture,
-                    MsalErrorMessage.HttpRequestUnsuccessful,
-                    (int)httpResponse.StatusCode, httpResponse.StatusCode);
-
-            requestContext.Logger.ErrorPii(
-                    string.Format(MsalErrorMessage.RequestFailureErrorMessagePii,
-                        requestContext.ApiEvent?.ApiIdString,
-                        requestContext.ServiceBundle.Config.Authority.AuthorityInfo.CanonicalAuthority,
-                        requestContext.ServiceBundle.Config.ClientId),
-                    string.Format(MsalErrorMessage.RequestFailureErrorMessage,
-                        requestContext.ApiEvent?.ApiIdString, 
-                        requestContext.ServiceBundle.Config.Authority.AuthorityInfo.Host));
-            throw MsalServiceExceptionFactory.FromHttpResponse(
-                MsalError.UserRealmDiscoveryFailed,
-                message,
-                httpResponse);
-        }
-    }
-}
+﻿// Copyright (c) Microsoft Corporation. All rights reserved.
+// Licensed under the MIT License.
+
+using System;
+using System.Collections.Generic;
+using System.Globalization;
+using System.IO;
+using System.Linq;
+using System.Net.Http;
+using System.Text;
+using System.Threading.Tasks;
+using System.Xml.Linq;
+using Microsoft.Identity.Client.Core;
+using Microsoft.Identity.Client.Http;
+using Microsoft.Identity.Client.Internal;
+using Microsoft.Identity.Client.TelemetryCore;
+using Microsoft.Identity.Client.Utils;
+
+namespace Microsoft.Identity.Client.WsTrust
+{
+    internal class WsTrustWebRequestManager : IWsTrustWebRequestManager
+    {
+        private readonly IHttpManager _httpManager;
+
+        public WsTrustWebRequestManager(IHttpManager httpManager)
+        {
+            _httpManager = httpManager;
+        }
+
+        /// <inheritdoc/>
+        public async Task<MexDocument> GetMexDocumentAsync(string federationMetadataUrl, RequestContext requestContext, string federationMetadata = null)
+        {
+            MexDocument mexDoc;
+
+            if (!string.IsNullOrEmpty(federationMetadata))
+            {
+                mexDoc = new MexDocument(federationMetadata);
+                requestContext.Logger.Info(() => $"MEX document fetched and parsed from provided federation metadata");
+                return mexDoc;
+            }
+
+            Dictionary<string, string> msalIdParams = MsalIdHelper.GetMsalIdParameters(requestContext.Logger);
+
+            var uri = new UriBuilder(federationMetadataUrl);
+            
+
+            HttpResponse httpResponse = await _httpManager.SendRequestAsync(
+                    uri.Uri,
+                    msalIdParams,
+                    body: null,
+                    HttpMethod.Get,
+                    logger: requestContext.Logger,
+                    doNotThrow: false,
+                    retry: true,
+                    mtlsCertificate: null,
+                    requestContext.UserCancellationToken)
+                .ConfigureAwait(false);
+
+            if (httpResponse.StatusCode != System.Net.HttpStatusCode.OK)
+            {
+                string message = string.Format(CultureInfo.CurrentCulture,
+                        MsalErrorMessage.HttpRequestUnsuccessful + "See https://aka.ms/msal-net-ropc for more information. ",
+                        (int)httpResponse.StatusCode, httpResponse.StatusCode);
+
+                requestContext.Logger.ErrorPii(
+                    string.Format(MsalErrorMessage.RequestFailureErrorMessagePii,
+                        requestContext.ApiEvent?.ApiIdString,
+                        requestContext.ServiceBundle.Config.Authority.AuthorityInfo.CanonicalAuthority,
+                        requestContext.ServiceBundle.Config.ClientId),
+                    string.Format(MsalErrorMessage.RequestFailureErrorMessage,
+                        requestContext.ApiEvent?.ApiIdString, 
+                        requestContext.ServiceBundle.Config.Authority.AuthorityInfo.Host));
+                throw MsalServiceExceptionFactory.FromHttpResponse(
+                    MsalError.AccessingWsMetadataExchangeFailed,
+                    message,
+                    httpResponse);
+            }
+
+            if (resp.StatusCode != System.Net.HttpStatusCode.OK)
+            {
+                string errorMessage = null;
+                try
+                {
+                    errorMessage = WsTrustResponse.ReadErrorResponse(XDocument.Parse(resp.Body, LoadOptions.None));
+                }
+                catch (System.Xml.XmlException)
+                {
+                    errorMessage = resp.Body;
+                }
+
+                requestContext.Logger.ErrorPii(LogMessages.WsTrustRequestFailed + $"Status code: {resp.StatusCode} \nError message: {errorMessage}", 
+                    LogMessages.WsTrustRequestFailed + $"Status code: {resp.StatusCode}");
+
+                string message = string.Format(
+                        CultureInfo.CurrentCulture,
+                        MsalErrorMessage.FederatedServiceReturnedErrorTemplate,
+                        wsTrustEndpoint.Uri,
+                        errorMessage);
+
+                throw MsalServiceExceptionFactory.FromHttpResponse(
+                    MsalError.FederatedServiceReturnedError,
+                    message,
+                    resp);
+            }
+
+            try
+            {
+                var wsTrustResponse = WsTrustResponse.CreateFromResponse(resp.Body, wsTrustEndpoint.Version);
+
+                if  (wsTrustResponse == null)
+                {
+                    requestContext.Logger.ErrorPii("Token not found in the ws trust response. See response for more details: \n" + resp.Body, "Token not found in WS-Trust response.");
+                    throw new MsalClientException(MsalError.ParsingWsTrustResponseFailed, MsalErrorMessage.ParsingWsTrustResponseFailedDueToConfiguration);
+                }
+
+                return wsTrustResponse;
+            }
+            catch (System.Xml.XmlException ex)
+            {
+                string message = string.Format(
+                        CultureInfo.CurrentCulture,
+                        MsalErrorMessage.ParsingWsTrustResponseFailedErrorTemplate,
+                        wsTrustEndpoint.Uri,
+                        resp.Body);
+
+                throw new MsalClientException(
+                    MsalError.ParsingWsTrustResponseFailed, message, ex);
+            }
+        }
+
+        public async Task<UserRealmDiscoveryResponse> GetUserRealmAsync(
+            string userRealmUriPrefix,
+            string userName,
+            RequestContext requestContext)
+        {
+            requestContext.Logger.Info("Sending request to userrealm endpoint. ");
+
+            Dictionary<string, string> msalIdParams = MsalIdHelper.GetMsalIdParameters(requestContext.Logger);
+
+            var uri = new UriBuilder(userRealmUriPrefix + userName + "?api-version=1.0").Uri;
+            
+            var httpResponse = await _httpManager.SendRequestAsync(
+               uri,
+               msalIdParams,
+               body: null,
+               HttpMethod.Get,
+               logger: requestContext.Logger,
+               doNotThrow: false,
+               retry: true,
+               mtlsCertificate: null,
+               requestContext.UserCancellationToken)
+                  .ConfigureAwait(false);
+
+            if (httpResponse.StatusCode == System.Net.HttpStatusCode.OK)
+            {
+                return JsonHelper.DeserializeFromJson<UserRealmDiscoveryResponse>(httpResponse.Body);
+            }
+
+            string message = string.Format(CultureInfo.CurrentCulture,
+                    MsalErrorMessage.HttpRequestUnsuccessful,
+                    (int)httpResponse.StatusCode, httpResponse.StatusCode);
+
+            requestContext.Logger.ErrorPii(
+                    string.Format(MsalErrorMessage.RequestFailureErrorMessagePii,
+                        requestContext.ApiEvent?.ApiIdString,
+                        requestContext.ServiceBundle.Config.Authority.AuthorityInfo.CanonicalAuthority,
+                        requestContext.ServiceBundle.Config.ClientId),
+                    string.Format(MsalErrorMessage.RequestFailureErrorMessage,
+                        requestContext.ApiEvent?.ApiIdString, 
+                        requestContext.ServiceBundle.Config.Authority.AuthorityInfo.Host));
+            throw MsalServiceExceptionFactory.FromHttpResponse(
+                MsalError.UserRealmDiscoveryFailed,
+                message,
+                httpResponse);
+        }
+    }
+}