﻿// Copyright (c) Microsoft Corporation. All rights reserved.
// Licensed under the MIT License.

using System;
using System.Collections.Generic;
using System.Globalization;
using System.IO;
using System.Linq;
using System.Net.Http;
using System.Text;
using System.Threading.Tasks;
using System.Xml.Linq;
using Microsoft.Identity.Client.Core;
using Microsoft.Identity.Client.Http;
using Microsoft.Identity.Client.Internal;
using Microsoft.Identity.Client.TelemetryCore;
using Microsoft.Identity.Client.Utils;

namespace Microsoft.Identity.Client.WsTrust
{
    internal class WsTrustWebRequestManager : IWsTrustWebRequestManager
    {
        private readonly IHttpManager _httpManager;

        public WsTrustWebRequestManager(IHttpManager httpManager)
        {
            _httpManager = httpManager;
        }

        /// <inheritdoc/>
        public async Task<MexDocument> GetMexDocumentAsync(string federationMetadataUrl, RequestContext requestContext, string federationMetadata = null)
        {
            MexDocument mexDoc;

            if (!string.IsNullOrEmpty(federationMetadata))
            {
                mexDoc = new MexDocument(federationMetadata);
                requestContext.Logger.Info("MEX document fetched and parsed from provided federation metadata");
                return mexDoc;
            }

            IDictionary<string, string> msalIdParams = MsalIdHelper.GetMsalIdParameters(requestContext.Logger);

            var uri = new UriBuilder(federationMetadataUrl);
            HttpResponse httpResponse = await _httpManager.SendGetAsync(
                uri.Uri, 
                msalIdParams, 
                requestContext.Logger,
                cancellationToken: requestContext.UserCancellationToken).ConfigureAwait(false);
            if (httpResponse.StatusCode != System.Net.HttpStatusCode.OK)
            {
                string message = string.Format(CultureInfo.CurrentCulture,
                        MsalErrorMessage.HttpRequestUnsuccessful + "See https://aka.ms/msal-net-ropc for more information. ",
                        (int)httpResponse.StatusCode, httpResponse.StatusCode);

                requestContext.Logger.ErrorPii(
                    string.Format(MsalErrorMessage.RequestFailureErrorMessagePii,
                        requestContext.ApiEvent?.ApiIdString,
                        requestContext.ServiceBundle.Config.Authority.AuthorityInfo.CanonicalAuthority,
                        requestContext.ServiceBundle.Config.ClientId),
                    string.Format(MsalErrorMessage.RequestFailureErrorMessage,
                        requestContext.ApiEvent?.ApiIdString, 
                        requestContext.ServiceBundle.Config.Authority.AuthorityInfo.Host));
                throw MsalServiceExceptionFactory.FromHttpResponse(
                    MsalError.AccessingWsMetadataExchangeFailed,
                    message,
                    httpResponse);
            }

            mexDoc = new MexDocument(httpResponse.Body);

            requestContext.Logger.InfoPii(
                () => $"MEX document fetched and parsed from '{federationMetadataUrl}'",
                () => "Fetched and parsed MEX");

            return mexDoc;
        }

        /// <inheritdoc/>
        public async Task<WsTrustResponse> GetWsTrustResponseAsync(
            WsTrustEndpoint wsTrustEndpoint,
            string wsTrustRequest,
            RequestContext requestContext)
        {
            var headers = new Dictionary<string, string>
            {
                { "SOAPAction", (wsTrustEndpoint.Version == WsTrustVersion.WsTrust2005) ? XmlNamespace.Issue2005.ToString() : XmlNamespace.Issue.ToString() }
            };

            var body = new StringContent(
                wsTrustRequest,
                Encoding.UTF8, "application/soap+xml");

            HttpResponse resp = await _httpManager.SendPostForceResponseAsync(wsTrustEndpoint.Uri, 
                headers, 
                body, 
                requestContext.Logger, 
                cancellationToken: requestContext.UserCancellationToken).ConfigureAwait(false);

            if (resp.StatusCode != System.Net.HttpStatusCode.OK)
            {
                string errorMessage = null;
                try
                {
<<<<<<< HEAD
                    errorMessage = WsTrustResponse.ReadErrorResponse(XDocument.Parse(resp.Body, LoadOptions.None), requestContext);
=======
                    errorMessage = WsTrustResponse.ReadErrorResponse(XDocument.Parse(resp.Body, LoadOptions.None));
>>>>>>> e99f1f71
                }
                catch (System.Xml.XmlException)
                {
                    errorMessage = resp.Body;
                }

                requestContext.Logger.ErrorPii(LogMessages.WsTrustRequestFailed + $"Status code: {resp.StatusCode} \nError message: {errorMessage}", 
                    LogMessages.WsTrustRequestFailed + $"Status code: {resp.StatusCode}");

                string message = string.Format(
                        CultureInfo.CurrentCulture,
                        MsalErrorMessage.FederatedServiceReturnedErrorTemplate,
                        wsTrustEndpoint.Uri,
                        errorMessage);

                throw MsalServiceExceptionFactory.FromHttpResponse(
                    MsalError.FederatedServiceReturnedError,
                    message,
                    resp);
            }

            try
            {
                var wsTrustResponse = WsTrustResponse.CreateFromResponse(resp.Body, wsTrustEndpoint.Version);

                if  (wsTrustResponse == null)
                {
                    requestContext.Logger.ErrorPii("Token not found in the ws trust response. See response for more details: \n" + resp.Body, "Token not found in WS-Trust response.");
                    throw new MsalClientException(MsalError.ParsingWsTrustResponseFailed, MsalErrorMessage.ParsingWsTrustResponseFailedDueToConfiguration);
                }

                return wsTrustResponse;
            }
            catch (System.Xml.XmlException ex)
            {
                string message = string.Format(
                        CultureInfo.CurrentCulture,
                        MsalErrorMessage.ParsingWsTrustResponseFailedErrorTemplate,
                        wsTrustEndpoint.Uri,
                        resp.Body);

                throw new MsalClientException(
                    MsalError.ParsingWsTrustResponseFailed, message, ex);
            }
        }

        public async Task<UserRealmDiscoveryResponse> GetUserRealmAsync(
            string userRealmUriPrefix,
            string userName,
            RequestContext requestContext)
        {
            requestContext.Logger.Info("Sending request to userrealm endpoint. ");

            IDictionary<string, string> msalIdParams = MsalIdHelper.GetMsalIdParameters(requestContext.Logger);

            var uri = new UriBuilder(userRealmUriPrefix + userName + "?api-version=1.0").Uri;
            
            var httpResponse = await _httpManager.SendGetAsync(
                uri,
                msalIdParams,
                requestContext.Logger,
                cancellationToken: requestContext.UserCancellationToken).ConfigureAwait(false);

            if (httpResponse.StatusCode == System.Net.HttpStatusCode.OK)
            {
                return JsonHelper.DeserializeFromJson<UserRealmDiscoveryResponse>(httpResponse.Body);
            }

            string message = string.Format(CultureInfo.CurrentCulture,
                    MsalErrorMessage.HttpRequestUnsuccessful,
                    (int)httpResponse.StatusCode, httpResponse.StatusCode);

            requestContext.Logger.ErrorPii(
                    string.Format(MsalErrorMessage.RequestFailureErrorMessagePii,
                        requestContext.ApiEvent?.ApiIdString,
                        requestContext.ServiceBundle.Config.Authority.AuthorityInfo.CanonicalAuthority,
                        requestContext.ServiceBundle.Config.ClientId),
                    string.Format(MsalErrorMessage.RequestFailureErrorMessage,
                        requestContext.ApiEvent?.ApiIdString, 
                        requestContext.ServiceBundle.Config.Authority.AuthorityInfo.Host));
            throw MsalServiceExceptionFactory.FromHttpResponse(
                MsalError.UserRealmDiscoveryFailed,
                message,
                httpResponse);
        }
    }
}<|MERGE_RESOLUTION|>--- conflicted
+++ resolved
@@ -102,11 +102,7 @@
                 string errorMessage = null;
                 try
                 {
-<<<<<<< HEAD
-                    errorMessage = WsTrustResponse.ReadErrorResponse(XDocument.Parse(resp.Body, LoadOptions.None), requestContext);
-=======
                     errorMessage = WsTrustResponse.ReadErrorResponse(XDocument.Parse(resp.Body, LoadOptions.None));
->>>>>>> e99f1f71
                 }
                 catch (System.Xml.XmlException)
                 {
