--- conflicted
+++ resolved
@@ -2,16 +2,14 @@
 // Licensed under the MIT License.
 
 using System;
-<<<<<<< HEAD
 
 #if DESKTOP || ANDROID || iOS || MAC || NET_CORE || NET5_WIN || WIN_UI
 using System.Security;
 using static System.Runtime.InteropServices.Marshal;
 #else
-=======
->>>>>>> fe6c9aba
 using System.Security;
 using static System.Runtime.InteropServices.Marshal;
+#endif
 
 namespace Microsoft.Identity.Client.WsTrust
 {
