﻿// Copyright (c) Microsoft Corporation. All rights reserved.
// Licensed under the MIT License.

using System;
using System.Collections.Generic;
using System.Linq;
using System.Net;
using System.Threading;
using System.Threading.Tasks;
using Microsoft.Identity.Client.Core;
using Microsoft.Identity.Client.Http;
using Microsoft.Identity.Client.Instance.Discovery;
using Microsoft.Identity.Client.Internal;
using Microsoft.Identity.Client.Utils;

namespace Microsoft.Identity.Client.Region
{
    internal sealed class RegionDiscoveryProvider : IRegionDiscoveryProvider
    {
        private const string RegionName = "REGION_NAME";

        // For information of the current api-version refer: https://docs.microsoft.com/en-us/azure/virtual-machines/windows/instance-metadata-service#versioning
        private const string ImdsEndpoint = "http://169.254.169.254/metadata/instance/compute/location";
        private const string DefaultApiVersion = "2020-06-01";

        private readonly IHttpManager _httpManager;
        private readonly INetworkCacheMetadataProvider _networkCacheMetadataProvider;
        private readonly int _imdsCallTimeoutMs;

        public RegionDiscoveryProvider(
            IHttpManager httpManager, 
            INetworkCacheMetadataProvider networkCacheMetadataProvider = null, 
            int imdsCallTimeout = 2000)
        {
            _httpManager = httpManager;
            _networkCacheMetadataProvider = networkCacheMetadataProvider ?? new NetworkCacheMetadataProvider();
            _imdsCallTimeoutMs = imdsCallTimeout;
        }

        public async Task<InstanceDiscoveryMetadataEntry> GetMetadataAsync(Uri authority, RequestContext requestContext)
        {
            ICoreLogger logger = requestContext.Logger;
            string environment = authority.Host;
            InstanceDiscoveryMetadataEntry cachedEntry = _networkCacheMetadataProvider.GetMetadata(environment, logger);

            if (cachedEntry == null)
            {
                Uri regionalizedAuthority = await BuildAuthorityWithRegionAsync(authority, requestContext).ConfigureAwait(false);
                CacheInstanceDiscoveryMetadata(CreateEntry(authority, regionalizedAuthority));

                cachedEntry = _networkCacheMetadataProvider.GetMetadata(environment, logger);
                logger.Verbose($"[Region Discovery] Created metadata for the regional environment {environment} ? {cachedEntry != null}");
            }
            else
            {
                logger.Verbose($"[Region Discovery] The network provider found an entry for {environment}");
                LogTelemetryData(cachedEntry.PreferredNetwork.Split('.')[0], RegionSource.Cache, requestContext);
            }
            
            return cachedEntry;
        }


        private async Task<string> GetRegionAsync(RequestContext requestContext)
        {
            ICoreLogger logger = requestContext.Logger;
            string region = Environment.GetEnvironmentVariable(RegionName);

            if (!string.IsNullOrEmpty(region))
            {
                logger.Info($"[Region discovery] Region found in environment variable: {region}.");

                LogTelemetryData(region, RegionSource.EnvVariable, requestContext);

                return region;
            }

            try
            {
                var headers = new Dictionary<string, string>
                {
                    { "Metadata", "true" }
                };

                HttpResponse response = await _httpManager.SendGetAsync(BuildImdsUri(DefaultApiVersion), headers, logger, retry: false, GetCancellationToken(requestContext.UserCancellationToken)).ConfigureAwait(false);

                // A bad request occurs when the version in the IMDS call is no longer supported.
                if (response.StatusCode == HttpStatusCode.BadRequest)
                {
                    string apiVersion = await GetImdsUriApiVersionAsync(logger, headers, requestContext.UserCancellationToken).ConfigureAwait(false); // Get the latest version
                    response = await _httpManager.SendGetAsync(BuildImdsUri(apiVersion), headers, logger, retry: false, GetCancellationToken(requestContext.UserCancellationToken)).ConfigureAwait(false); // Call again with updated version
                }

                if (response.StatusCode == HttpStatusCode.OK && !response.Body.IsNullOrEmpty())
                {
                    return response.Body;
                }
                    
                logger.Info($"[Region discovery] Call to local IMDS failed with status code: {response.StatusCode} or an empty response.");

                throw MsalServiceExceptionFactory.FromImdsResponse(
                    MsalError.RegionDiscoveryFailed,
                    MsalErrorMessage.RegionDiscoveryFailed,
                    response);
            }  
            catch (MsalServiceException e)
            {
                if (MsalError.RequestTimeout.Equals(e.ErrorCode))
                {
                    throw new MsalServiceException(MsalError.RegionDiscoveryFailed, MsalErrorMessage.RegionDiscoveryFailedWithTimeout, e);
                }

                throw e;
            }
            catch (Exception e)
            {
                logger.Info("[Region discovery] Call to local imds failed. " + e);
                throw new MsalServiceException(MsalError.RegionDiscoveryFailed, MsalErrorMessage.RegionDiscoveryFailed, e);
            }
        }

        private CancellationToken GetCancellationToken(CancellationToken userCancellationToken)
        {
<<<<<<< HEAD
            CancellationTokenSource tokenSource = new CancellationTokenSource(_imdsCallTimeoutMs);
            CancellationTokenSource linkedTokenSource = CancellationTokenSource.CreateLinkedTokenSource(userCancellationToken);
=======
            CancellationTokenSource tokenSource = new CancellationTokenSource(_imdsCallTimeout);
            CancellationTokenSource linkedTokenSource = CancellationTokenSource.CreateLinkedTokenSource(userCancellationToken, tokenSource.Token);
>>>>>>> 69afe1bd

            return linkedTokenSource.Token;
        }

        private void LogTelemetryData(string region, RegionSource regionSource, RequestContext requestContext)
        {
            requestContext.ApiEvent.RegionDiscovered = region;

            if (requestContext.ApiEvent.RegionSource == 0)
            {
                requestContext.ApiEvent.RegionSource = (int) regionSource;
            }
        }

        private async Task<string> GetImdsUriApiVersionAsync(ICoreLogger logger, Dictionary<string, string> headers, CancellationToken userCancellationToken)
        {
            Uri imdsErrorUri = new Uri(ImdsEndpoint);

            HttpResponse response = await _httpManager.SendGetAsync(imdsErrorUri, headers, logger, retry: false, GetCancellationToken(userCancellationToken)).ConfigureAwait(false);

            // When IMDS endpoint is called without the api version query param, bad request response comes back with latest version.
            if (response.StatusCode == HttpStatusCode.BadRequest)
            {
                LocalImdsErrorResponse errorResponse = JsonHelper.DeserializeFromJson<LocalImdsErrorResponse>(response.Body);

                if (errorResponse != null && !errorResponse.NewestVersions.IsNullOrEmpty())
                {
                    logger.Info("[Region discovery] Updated the version for IMDS endpoint to: " + errorResponse.NewestVersions[0]);
                    return errorResponse.NewestVersions[0];
                }

                logger.Info("[Region Discovery] The response is empty or does not contain the newest versions.");
            }

            logger.Info($"[Region Discovery] Failed to get the updated version for IMDS endpoint. HttpStatusCode: {response.StatusCode}");

            throw MsalServiceExceptionFactory.FromImdsResponse(
            MsalError.RegionDiscoveryFailed,
            MsalErrorMessage.RegionDiscoveryFailed,
            response);
        }

        private Uri BuildImdsUri(string apiVersion)
        {
            UriBuilder uriBuilder = new UriBuilder(ImdsEndpoint);
            uriBuilder.AppendQueryParameters($"api-version={apiVersion}");
            uriBuilder.AppendQueryParameters("format=text");
            return uriBuilder.Uri;
        }

        private static InstanceDiscoveryMetadataEntry CreateEntry(Uri orginalAuthority, Uri regionalizedAuthority)
        {
            return new InstanceDiscoveryMetadataEntry()
            {
                Aliases = new[] { orginalAuthority.Host, regionalizedAuthority.Host },
                PreferredCache = orginalAuthority.Host,
                PreferredNetwork = regionalizedAuthority.Host
            };
        }

        private void CacheInstanceDiscoveryMetadata(InstanceDiscoveryMetadataEntry metadataEntry)
        {
            foreach (string aliasedEnvironment in metadataEntry.Aliases ?? Enumerable.Empty<string>())
            {
                _networkCacheMetadataProvider.AddMetadata(aliasedEnvironment, metadataEntry);
            }
        }

        private async Task<Uri> BuildAuthorityWithRegionAsync(Uri canonicalAuthority, RequestContext requestContext)
        {
            string region = await GetRegionAsync(requestContext).ConfigureAwait(false);
            var builder = new UriBuilder(canonicalAuthority);

            if (KnownMetadataProvider.IsPublicEnvironment(canonicalAuthority.Host))
            {
                builder.Host = $"{region}.login.microsoft.com";
            }
            else
            {
                builder.Host = $"{region}.{builder.Host}";
            }

            return builder.Uri;
        }
    }
}<|MERGE_RESOLUTION|>--- conflicted
+++ resolved
@@ -121,13 +121,8 @@
 
         private CancellationToken GetCancellationToken(CancellationToken userCancellationToken)
         {
-<<<<<<< HEAD
             CancellationTokenSource tokenSource = new CancellationTokenSource(_imdsCallTimeoutMs);
-            CancellationTokenSource linkedTokenSource = CancellationTokenSource.CreateLinkedTokenSource(userCancellationToken);
-=======
-            CancellationTokenSource tokenSource = new CancellationTokenSource(_imdsCallTimeout);
             CancellationTokenSource linkedTokenSource = CancellationTokenSource.CreateLinkedTokenSource(userCancellationToken, tokenSource.Token);
->>>>>>> 69afe1bd
 
             return linkedTokenSource.Token;
         }
