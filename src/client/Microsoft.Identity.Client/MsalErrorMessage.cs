--- conflicted
+++ resolved
@@ -1,454 +1,450 @@
-﻿// Copyright (c) Microsoft Corporation. All rights reserved.
-// Licensed under the MIT License.
-
-using System.Globalization;
-
-namespace Microsoft.Identity.Client
-{
-    /// <summary>
-    /// The active directory authentication error message.
-    /// </summary>
-    internal static class MsalErrorMessage
-    {
-        public const string AccessingMetadataDocumentFailed = "Accessing WS metadata exchange failed. ";
-
-        public const string AssemblyNotFoundTemplate =
-            "Assembly required for the platform not found. Make sure assembly '{0}' exists. ";
-
-        public const string AssemblyLoadFailedTemplate =
-            "Loading an assembly required for the platform failed. Make sure assembly for the correct platform '{0}' exists. ";
-
-        public const string AuthenticationUiFailed = "The browser based authentication dialog failed to complete. ";
-
-        public const string DeprecatedAuthorityError = "login.windows.net has been deprecated. Use login.microsoftonline.com instead. ";
-
-        public const string CertificateKeySizeTooSmallTemplate =
-            "The certificate used must have a key size of at least {0} bits. ";
-
-        public const string EmailAddressSuffixMismatch =
-            "No identity provider email address suffix matches the provided address. ";
-
-        public const string EncodedTokenTooLong = "Encoded token size is beyond the upper limit. ";
-        public const string FailedToAcquireTokenSilently = "Failed to acquire token silently. Call method AcquireToken. ";
-        public const string FailedToRefreshToken = "Failed to refresh token. ";
-        public const string IdentityProtocolLoginUrlNull = "The LoginUrl property in identityProvider cannot be null. ";
-        public const string IdentityProtocolMismatch = "No identity provider matches the requested protocol. ";
-
-        public const string IdentityProviderRequestFailed =
-            "Token request to identity provider failed. Check InnerException for more details. ";
-
-        public const string InvalidArgumentLength = "Parameter has invalid length. ";
-        public const string InvalidAuthenticateHeaderFormat = "Invalid authenticate header format. ";
-        public const string InvalidAuthorityTypeTemplate = "This method overload is not supported by '{0}'. ";
-        public const string InvalidCredentialType = "Invalid credential type. ";
-        public const string InvalidFormatParameterTemplate = "Parameter '{0}' has invalid format. ";
-        public const string InvalidTokenCacheKeyFormat = "Invalid token cache key format. ";
-        public const string MissingAuthenticateHeader = "WWW-Authenticate header was expected in the response. ";
-
-        public const string MultipleTokensMatched =
-            "The cache contains multiple tokens satisfying the requirements. Try to clear token cache. ";
-
-        public const string NullParameterTemplate = "Parameter '{0}' cannot be null. ";
-        public const string ParsingMetadataDocumentFailed = "Parsing WS metadata exchange failed. ";
-        public const string ParsingWsTrustResponseFailed = "Parsing WS-Trust response failed. ";
-        public const string PasswordRequiredForManagedUserError = "Password is required for managed user. ";
-        public const string LoginHintNullForUiOption = "Null login_hint is not allowed for Prompt.ActAsCurrentUser. ";
-        public const string ServiceReturnedError = "Service returned error. Check InnerException for more details. ";
-
-        public const string BrokerResponseHashMismatch =
-            "Unencrypted broker response hash did not match the expected hash. ";
-
-        public const string BrokerNonceMismatch = "Broker response nonce does not match the request nonce sent by MSAL.NET. " +
-            "Please see https://aka.ms/msal-net-ios-13-broker for more details. ";
-
-        public static string iOSBrokerKeySaveFailed(string keyChainResult)
-        {
-            return "A broker key was generated but it was not saved to the KeyChain. " +
-                "KeyChain status code: " + keyChainResult;
-        }
-
-        public const string StsMetadataRequestFailed =
-            "Metadata request to Access Control service failed. Check InnerException for more details. ";
-
-        public const string StsTokenRequestFailed =
-            "Token request to security token service failed.  Check InnerException for more details. ";
-
-        public const string UnauthorizedHttpStatusCodeExpected =
-            "Unauthorized HTTP Status Code (401) was expected in the response. ";
-
-        internal const string iOSBrokerKeyFetchFailed = "A broker key was generated but it could not be retrieved from the KeyChain. Please capture and inspect the logs to see why the fetch operation failed. ";
-
-        public const string UnauthorizedResponseExpected = "Unauthorized HTTP response (status code 401) was expected. ";
-        public const string UnexpectedAuthorityValidList = "Unexpected list of valid addresses. ";
-
-        public const string UnsupportedUserType = "Unsupported User Type '{0}'. Please see https://aka.ms/msal-net-up. ";
-
-        public const string UnsupportedMultiRefreshToken =
-            "This authority does not support refresh token for multiple resources. Pass null as a resource. ";
-
-        public const string UserMismatch = "User '{0}' returned by service does not match user '{1}' in the request. ";
-        public const string UserCredentialAssertionTypeEmpty = "credential.AssertionType cannot be empty. ";
-
-        public const string InvalidClientAssertionEmpty = "Client‑assertion JWT cannot be null or empty. Verify the delegate supplied to WithClientAssertion returns a valid signed JWT.";
-
-        public const string NoPromptFailedErrorMessage =
-            "One of two conditions was encountered: "
-            +
-            "1. The Prompt.Never flag was passed, but the constraint could not be honored, because user interaction was required. "
-            +
-            "2. An error occurred during a silent web authentication that prevented the HTTP authentication flow from completing in a short enough time frame. ";
-
-        public const string StateMismatchErrorMessage = "Returned state({0}) from authorize endpoint is not the same as the one sent({1}). See https://aka.ms/msal-statemismatcherror for more details. ";
-
-        public const string UserRealmDiscoveryFailed = "User realm discovery failed. ";
-
-        public const string RopcDoesNotSupportMsaAccounts = "ROPC does not support MSA accounts. See https://aka.ms/msal-net-ropc for details. ";
-
-        public const string WsTrustEndpointNotFoundInMetadataDocument =
-            "WS-Trust endpoint not found in metadata document. ";
-
-        public const string GetUserNameFailed = "Failed to get user name. ";
-
-        public const string MissingFederationMetadataUrl =
-            "Federation Metadata URL is missing for federated user. This user type is unsupported. ";
-
-        public const string SpecifyAnyUser =
-            "If you do not need access token for any specific user, pass userId=UserIdentifier.AnyUser instead of userId=null. ";
-
-        public const string IntegratedAuthFailed =
-            "Integrated authentication failed. You may try an alternative authentication method. ";
-
-        public const string DuplicateQueryParameterTemplate = "Duplicate query parameter '{0}' in extraQueryParameters. ";
-        public const string DeviceCertificateNotFoundTemplate = "Device Certificate was not found for {0}. ";
-        public const string MsalUiRequiredMessage =
-            "No account or login hint was passed to the AcquireTokenSilent call. ";
-
-        public const string UserMismatchSaveToken = "Returned user identifier does not match the sent user identifier when saving the token to the cache. ";
-        public const string IwaNotSupportedForManagedUser = "Integrated Windows Auth is not supported for managed users. See https://aka.ms/msal-net-iwa for details. ";
-        public const string ActivityRequired = "On the Android platform, you have to pass the Activity to the UIParent object. See https://aka.ms/msal-interactive-android for details. ";
-        public const string BrokerResponseReturnedError = "Broker response returned an error which does not contain an error or error description. See https://aka.ms/msal-brokers for details. ";
-        public const string BrokerResponseError = "Broker response returned error: ";
-        public const string CannotInvokeBroker = "MSAL cannot invoke the broker. The Authenticator App (Broker) may not be installed on the user's device or there was an error invoking the broker. " +
-            "Check logs for more details and see https://aka.ms/msal-brokers. ";
-        public const string CannotInvokeBrokerForPop = "MSAL cannot invoke the broker and it is required for Proof-of-Possession. WAM (Broker) may not be installed on the user's device or there was an error invoking the broker. Use IPublicClientApplication.IsProofOfPossessionSupportedByClient to ensure Proof-of-Possession can be performed before using WithProofOfPossession." +
-            "Check logs for more details and see https://aka.ms/msal-net-pop. ";
-        public const string BrokerDoesNotSupportPop = "The broker does not support Proof-of-Possession on the current platform.";
-        public const string BrokerRequiredForPop = "The request has Proof-of-Possession configured but does not have broker enabled. Broker is required to use Proof-of-Possession on public clients. Use IPublicClientApplication.IsProofOfPossessionSupportedByClient to ensure Proof-of-Possession can be performed before using WithProofOfPossession.";
-        public const string NonceRequiredForPop = "The request has Proof-of-Possession configured for public clients but does not have a nonce provided. A nonce is required for Proof-of-Possession on public clients.";
-        public const string AdfsNotSupportedWithBroker = "Broker does not support ADFS environments. If using Proof-of-Possession, use IPublicClientApplication.IsProofOfPossessionSupportedByClient to ensure Proof-of-Possession can be performed before calling WithProofOfPossession.";
-
-        public const string NullIntentReturnedFromBroker = "Broker returned a null intent. Check the Android app settings and logs for more information. ";
-        public const string NoAccountForLoginHint = "You are trying to acquire a token silently using a login hint. No account was found in the token cache having this login hint. ";
-        public const string MultipleAccountsForLoginHint = "You are trying to acquire a token silently using a login hint. Multiple accounts were found in the token cache having this login hint. Please choose an account manually an pass it in to AcquireTokenSilently. ";
-
-        public const string UnknownUser = "Could not identify the user logged into the OS. See http://aka.ms/msal-net-iwa for details. ";
-
-        public const string HttpRequestUnsuccessful = "Response status code does not indicate success: {0} ({1}). ";
-
-        public const string AuthorityInvalidUriFormat = "The authority (including the tenant ID) must be in a well-formed URI format. ";
-
-        public const string AuthorityNotSupported = "'authority' is not supported. ";
-
-        public const string AuthorityValidationFailed = "Authority validation failed. ";
-
-        public const string IssuerValidationFailed = "Issuer validation failed for authority: {0} . Issuer from OIDC endpoint does not match any expected pattern: {1} . ";
-
-        public const string AuthorityUriInsecure = "The authority must use HTTPS scheme. ";
-
-        public const string AuthorityUriInvalidPath =
-         "The authority URI should have at least one segment in the path (i.e. https://<host>/<path>/...). ";
-
-        public const string B2cAuthorityUriInvalidPath =
-          "The B2C authority URI should have at least 3 segments in the path (i.e. https://<host>/tfp/<tenant>/<policy>/...). ";
-
-        public const string DstsAuthorityUriInvalidPath =
-          "The DSTS authority URI should have at least 2 segments in the path (i.e. https://<host>/dstsv2/<tenant>/...). ";
-
-        public const string UnsupportedAuthorityValidation =
-            "Authority validation is not supported for this type of authority. See http://aka.ms/valid-authorities for details. ";
-
-        public const string AuthenticationCanceled = "User canceled authentication. ";
-
-        public const string AuthenticationCanceledAndroid = "User canceled authentication. On an Android device, this could be " +
-            "due to the lack of capabilities, such as custom tabs, for the system browser." +
-            " See https://aka.ms/msal-net-system-browsers for more information. ";
-
-        public const string Unknown = "Unknown error";
-
-        public const string AuthorizationServerInvalidResponse = "The authorization server returned an invalid response. ";
-
-        public const string NonHttpsRedirectNotSupported = "Non-HTTPS URL redirect is not supported in a web view. " +
-            "This error happens when the authorization flow, which collects user credentials, gets redirected " +
-            "to a page that is not supported, for example if the redirect occurs over http. " +
-            "This error does not trigger for the final redirect, which can be http://localhost, but for intermediary redirects." +
-            "Mitigation: This usually happens when using a federated directory which is not setup correctly. ";
-
-        public const string IDTokenMustHaveTwoParts = "ID Token must have a valid JWT format. ";
-        public const string FailedToParseIDToken = "Failed to parse the returned id token. ";
-
-        public const string InvalidAuthorityOpenId = "invalid authority while getting the open id config endpoint. ";
-        public const string UpnRequiredForAuthorityValidation = "UPN is required for ADFS authority validation. ";
-        public const string CannotFindTheAuthEndpoint = "Cannot find the auth endpoint. ";
-
-        public const string PlatformNotSupported = "Platform Not Supported";
-
-        public const string FederatedServiceReturnedErrorTemplate = "Federated service at {0} returned error: {1} ";
-        public const string ParsingWsTrustResponseFailedErrorTemplate = "Federated service at {0} parse error. Enable logging with PII to see more details. See https://aka.ms/msal-net-logging.";
-
-        public const string UnknownUserType = "Unknown User Type";
-        public const string ParsingWsTrustResponseFailedDueToConfiguration = "There was an error parsing the WS-Trust response from the endpoint. " +
-            "\nThis may occur if there are issues with your ADFS configuration. See https://aka.ms/msal-net-iwa-troubleshooting for more details." +
-            "\nEnable logging to see more details. See https://aka.ms/msal-net-logging.";
-
-        public const string InternalErrorCacheEmptyUsername =
-            "Internal error - trying to remove an MSAL user with an empty username. Possible cache corruption. See https://aka.ms/adal_token_cache_serialization. ";
-        public const string InternalErrorCacheEmptyIdentifier =
-            "Internal error - trying to remove an MSAL user with an empty identifier. Possible cache corruption. See https://aka.ms/adal_token_cache_serialization. ";
-
-        public const string NonParsableOAuthError = "An error response was returned by the OAuth2 server, but it could not be parsed. Please inspect the exception properties for details. ";
-
-        public const string CannotAccessPublisherKeyChain =
-           "The application cannot access the iOS keychain for the application publisher (the TeamId is null). " +
-           "This is needed to enable Single Sign On between applications of the same publisher. " +
-           "This is an iOS configuration issue. See https://aka.ms/msal-net-enable-keychain-access for more details on enabling keychain access. ";
-
-        public const string MissingEntitlements =
-            "The application does not have keychain access groups enabled in the Entitlements.plist. " +
-            "As a result, there was a failure to save to the iOS keychain. " +
-            "The keychain access group '{0}' is not enabled in the Entitlements.plist. " +
-            "Also, use the WithIosKeychainSecurityGroup api to set the keychain access group. " +
-            "See https://aka.ms/msal-net-enable-keychain-groups for more details on enabling keychain access groups and entitlements.";
-
-        public const string AndroidActivityNotFound = "The Activity cannot be found to launch the given Intent. To ensure authentication, a browser with custom tab support " +
-            "is recommended. See https://aka.ms/msal-net-system-browsers for more details on using system browser on Android.";
-
-        public const string DefaultRedirectUriIsInvalid = "The OAuth2 redirect URI {0} should not be used with the system browser, because the operating system cannot go back to the app. Consider using the default redirect URI for this platform. See https://aka.ms/msal-client-apps for more details. ";
-
-        public const string RedirectUriContainsFragment = "'redirectUri' must NOT include a fragment component. ";
-
-        public const string NoRedirectUri = "No redirectUri was configured. MSAL does not provide any defaults. ";
-
-        public const string ClientApplicationBaseExecutorNotImplemented =
-            "ClientApplicationBase implementation does not implement IClientApplicationBaseExecutor. ";
-
-        public const string ActivityRequiredForParentObjectAndroid = "On Android, you have to specify the current Activity from which the browser pop-up will be displayed using the WithParentActivityOrWindow method. ";
-
-        public const string LoggingCallbackAlreadySet = "LoggingCallback has already been set. ";
-        public const string TelemetryCallbackAlreadySet = "TelemetryCallback has already been set. ";
-        public const string NoClientIdWasSpecified = "No ClientId was specified. ";
-        public const string AdfsNotCurrentlySupportedAuthorityType = "ADFS is not currently a supported authority type. ";
-        public const string TenantIdAndAadAuthorityInstanceAreMutuallyExclusive = "TenantId and AadAuthorityAudience are both set, but they're mutually exclusive. ";
-        public const string InstanceAndAzureCloudInstanceAreMutuallyExclusive = "Instance and AzureCloudInstance are both set but they're mutually exclusive. ";
-        public const string NoRefreshTokenProvided = "A refresh token must be provided. ";
-        public const string AadThrottledError = "Your app has been throttled by AAD due to too many requests. To avoid this, cache your tokens see https://aka.ms/msal-net-throttling.";
-
-        public const string NoTokensFoundError = "No Refresh Token found in the cache. ";
-        public const string NoRefreshTokenInResponse = "Acquire by refresh token request completed, but no refresh token was found. ";
-
-        public const string ConfidentialClientDoesntImplementIConfidentialClientApplicationExecutor =
-            "ConfidentialClientApplication implementation does not implement IConfidentialClientApplicationExecutor. ";
-
-        public const string ClientCredentialAuthenticationTypesAreMutuallyExclusive = "ClientSecret, Certificate and ClientAssertion are mutually exclusive properties. Only specify one. See https://aka.ms/msal-net-client-credentials. ";
-        public const string ClientCredentialAuthenticationTypeMustBeDefined = "One client credential type required either: ClientSecret, Certificate, ClientAssertion or AppTokenProvider must be defined when creating a Confidential Client. Only specify one. See https://aka.ms/msal-net-client-credentials. ";
-
-        public static string InvalidRedirectUriReceived(string invalidRedirectUri)
-        {
-            return $"Invalid RedirectURI was received ({invalidRedirectUri})  Not parseable into System.Uri class. ";
-        }
-
-        public const string TelemetryClassIsObsolete =
-            "Telemetry is now specified per ClientApplication.  See https://aka.ms/msal-net-3-breaking-changes and https://aka.ms/msal-net-application-configuration. ";
-
-        public const string LoggingClassIsObsolete =
-            "Logging is now specified per ClientApplication.  See https://aka.ms/msal-net-3-breaking-changes and https://aka.ms/msal-net-application-configuration. ";
-
-        public const string AuthorityDoesNotHaveTwoSegments =
-            "Authority should be in the form <host>/<audience>, for example https://login.microsoftonline.com/common. ";
-        
-        public const string DstsAuthorityDoesNotHaveThreeSegments =
-            "Authority should be in the form <host>/<audience>/<tenantID>, for example https://login.microsoftonline.com/dsts/<tenantid>. ";
-        
-        public const string AzureAdMyOrgRequiresSpecifyingATenant = "When specifying AadAuthorityAudience.AzureAdMyOrg, you must also specify a tenant domain or tenant GUID. ";
-
-        public const string CustomWebUiReturnedInvalidUri = "ICustomWebUi returned an invalid URI - it is empty or has no query. ";
-
-        public static string RedirectUriMismatch(string expectedUri, string actualUri)
-        {
-            return $"Redirect Uri mismatch.  Expected ({expectedUri}) Actual ({actualUri}). ";
-        }
-
-        public const string InteractiveAuthNotSupported =
-                "On .Net Core, interactive authentication is not supported. " +
-                "Consider using Device Code Flow https://aka.ms/msal-net-device-code-flow or Integrated Windows Auth https://aka.ms/msal-net-iwa " +
-                "- you can also implement your own web UI - see https://aka.ms/msal-net-custom-web-ui. ";
-
-        public const string CustomWebUiAuthorizationCodeFailed = "CustomWebUi AcquireAuthorizationCode failed. ";
-
-        public const string TokenCacheJsonSerializerFailedParse = "MSAL deserialization failed to parse the cache contents. First characters of the cache string: {0} \r\nPossible cause: token cache encryption is used via Microsoft.Identity.Web.TokenCache and decryption fails, for example. \r\n Full details of inner exception: {1} ";
-        public const string TokenCacheDictionarySerializerFailedParse = "MSAL V2 Deserialization failed to parse the cache contents. Is this possibly an earlier format needed for DeserializeMsalV3?  (See https://aka.ms/msal-net-3x-cache-breaking-change). ";
-        public const string BrokerNotSupportedOnThisPlatform = "Broker is only supported on mobile platforms (Android and iOS). See https://aka.ms/msal-brokers for details. ";
-
-        public const string MsalExceptionFailedToParse = "Attempted to deserialize an MsalException but the type was unknown. ";
-
-        public const string AdfsDeviceFlowNotSupported = "Device Code Flow is not currently supported for ADFS. ";
-        public const string MatsAndTelemetryCallbackCannotBeConfiguredSimultaneously = "MATS cannot be configured at the same time as a TelemetryCallback is provided. These are mutually exclusive. ";
-        public const string AkaMsmsalnet3BreakingChanges = "See https://aka.ms/msal-net-3-breaking-changes. ";
-
-        public const string B2CAuthorityHostMisMatch = "The B2C authority host that was used when creating the client application is not the same authority host used in the AcquireToken call. " +
-           "See https://aka.ms/msal-net-b2c for details. ";
-
-        public const string TokenCacheSetCallbackFunctionalityNotAvailableFromWithinCallback = "You cannot set a token cache callback method from within the callback itself. ";
-
-        public const string EmbeddedWebviewDefaultBrowser = "You configured MSAL interactive authentication to use an embedded WebView " +
-            "and you also configured system WebView options. These are mutually exclusive. See https://aka.ms/msal-net-os-browser. ";
-
-        public const string AuthorizeEndpointWasNotFoundInTheOpenIdConfiguration = "Authorize endpoint was not found in the openid configuration. ";
-        public const string TokenEndpointWasNotFoundInTheOpenIdConfiguration = "Token endpoint was not found in the openid configuration. ";
-        public const string IssuerWasNotFoundInTheOpenIdConfiguration = "Issuer was not found in the openid configuration. ";
-        public const string InvalidUserInstanceMetadata = "The json containing instance metadata could not be parsed. See https://aka.ms/msal-net-custom-instance-metadata for details. ";
-
-        public const string UIViewControllerIsRequiredToInvokeiOSBroker = "UIViewController is null, so MSAL.NET cannot invoke the iOS broker. See https://aka.ms/msal-net-ios-broker. ";
-        public const string WritingApplicationTokenToKeychainFailed = "This error indicates that the writing of the application token from iOS broker to the keychain threw an exception. No SecStatusCode was returned. ";
-        public const string ReadingApplicationTokenFromKeychainFailed = "This error indicates that the reading of the application token from the keychain threw an exception. No SecStatusCode was returned. ";
-
-        public const string ValidateAuthorityOrCustomMetadata = "You have configured custom instance metadata, but the validateAuthority flag is set to true. These are mutually exclusive. Set the validateAuthority flag to false. See https://aka.ms/msal-net-custom-instance-metadata for more details. ";
-
-        public const string InvalidClient = "A configuration issue is preventing authentication - check the error message from the server for details. " +
-            "You can modify the configuration in the application registration portal. See https://aka.ms/msal-net-invalid-client for details. ";
-        public const string SSHCertUsedAsHttpHeader = "MSAL was configured to request SSH certificates from AAD, and these cannot be used as an HTTP authentication header. Developers are responsible for transporting the SSH certificates to the target machines. ";
-        public const string BrokerApplicationRequired = "Installation of broker failed. The broker application must be installed to continue authentication. ";
-        public const string RegionDiscoveryFailed = "Region discovery for the instance failed. Region discovery can only be made if the service resides in Azure function or Azure VM. See https://aka.ms/msal-net-region-discovery for more details. ";
-        public const string RegionDiscoveryFailedWithTimeout = "Region discovery failed due to app cancellation or timeout. ";
-        public const string RegionDiscoveryNotAvailable = "Region discovery cannot be performed for ADFS authority. Do not set `WithAzureRegion` to true. ";
-        public const string RegionDiscoveryWithCustomInstanceMetadata = "Configure either region discovery or custom instance metadata. Custom instance discovery metadata overrides region discovery. ";
-
-        public static string AuthorityTypeMismatch(
-            AuthorityType appAuthorityType,
-            AuthorityType requestAuthorityType)
-        {
-            return string.Format(
-                CultureInfo.InvariantCulture,
-                "A authority of type {0} was used at the application and of type {1} at the request level. " +
-                "Please use the same authority type between the two. ",
-                appAuthorityType,
-                requestAuthorityType);
-        }
-
-        public const string NoAndroidBrokerAccountFound = "Android account manager could not find an account that matched the provided account information. ";
-        public const string AndroidBrokerCannotBeInvoked = "The current version of the broker may not support MSAL or power optimization is turned on. In order to perform brokered authentication on android you need to ensure that you have installed either Intune Company Portal (5.0.4689.0 or greater) or Microsoft Authenticator (6.2001.0140 or greater). See https://aka.ms/Brokered-Authentication-for-Android. ";
-        public const string CustomMetadataInstanceOrUri = "You have configured your own instance metadata using both an Uri and a string. Only one is supported. " +
-            "See https://aka.ms/msal-net-custom-instance-metadata for more details. ";
-
-        public const string ScopesRequired = "At least one scope needs to be requested for this authentication flow. ";
-        public const string InvalidAdalCacheMultipleRTs = "The ADAL cache is invalid as it contains multiple refresh token entries for one user. Deleting invalid ADAL cache. ";
-        public static string ExperimentalFeature(string methodName)
-        {
-            return $"The API {methodName} is marked as experimental and you should be mindful about using it in production. It may change without incrementing the major version of the library. Call .WithExperimentalFeatures() when creating the public / confidential client to bypass this. See https://aka.ms/msal-net-experimental-features for details. ";
-        }
-
-        public static string NoUserInstanceMetadataEntry(string environment)
-        {
-            return $"The json containing instance metadata does not contain details about the authority in use: {environment}. See https://aka.ms/msal-net-custom-instance-metadata for more details. ";
-        }
-
-        public static string WABError(string status, string errorDetail, string responseData)
-        {
-            return $"WAB responded with: status = {status}, error detail = {errorDetail}, response data = {responseData}";
-        }
-
-        public static string TokenTypeMismatch(string requestTokenType, string responseTokenType)
-        {
-            return $"You asked for token type {requestTokenType}, but receive {responseTokenType}. This occurs if the Identity Provider (AAD, B2C, ADFS etc.) does not support the requested token type. If using ADFS, consider upgrading to the latest version. ";
-        }
-
-        public const string AccessTokenTypeMissing = "The response from the token endpoint does not contain the token_type parameter. This happens if the identity provider (AAD, B2C, ADFS, etc.) did not include the access token type in the token response. Verify the configuration of the identity provider. ";
-
-        public static string InvalidJsonClaimsFormat(string claims)
-        {
-            return $"You have configured a claims parameter that is not in JSON format: {claims}. Inspect the inner exception for details about the JSON parsing error. To learn more about claim requests, please see https://openid.net/specs/openid-connect-core-1_0.html#ClaimsParameter. ";
-        }
-
-        public static string CertMustHavePrivateKey(string certificateName)
-        {
-            return $"The certificate {certificateName} does not have a private key. ";
-        }
-
-        public static string CertMustBeRsa(string certificateFriendlyName)
-        {
-            return $"The provided certificate is not of type RSA. Please use a certificate of type RSA. Provided certificate's Friendly Name: {certificateFriendlyName}.";
-        }
-
-        public const string LinuxOpenToolFailed = "Unable to open a web page using xdg-open, gnome-open, kfmclient or wslview tools. See inner exception for details. Possible causes for this error are: tools are not installed or they cannot open a URL. Make sure you can open a web page by invoking from a terminal: xdg-open https://www.bing.com ";
-        public const string LinuxOpenAsSudoNotSupported = "Unable to open a web page using xdg-open, gnome-open, kfmclient or wslview tools in sudo mode. Please run the process as non-sudo user.";
-
-        public const string WebView2LoaderNotFound = "The embedded WebView2 browser cannot be started because a runtime component cannot be loaded. For troubleshooting details, see https://aka.ms/msal-net-webview2 .";
-
-        public const string AuthenticationFailedWamElevatedProcess = "WAM Account Picker did not return an account. Either the user cancelled the authentication or the WAM Account Picker crashed because the app is running in an elevated process. For troubleshooting details, see https://aka.ms/msal-net-wam .";
-
-        public static string InitializeProcessSecurityError(string errorCode) =>
-            $"Failure setting process security to enable WAM Account Picker in an elevated process ({errorCode}). For troubleshooting details, see https://aka.ms/msal-net-wam .";
-
-        public const string CcsRoutingHintMissing = "Either the userObjectIdentifier or tenantIdentifier are missing. Both are needed to create the CCS routing hint. See https://aka.ms/msal-net/ccsRouting. ";
-
-        public const string StaticCacheWithExternalSerialization =
-            "You configured MSAL cache serialization at the same time with internal caching options. These are mutually exclusive. " +
-            "Use only one option. Web site and web api scenarios should rely on external cache serialization, as internal cache serialization cannot scale. " +
-            "See https://aka.ms/msal-net-token-cache-serialization .";
-
-        public const string ClientCredentialWrongAuthority = "The current authority is targeting the /common or /organizations endpoint which is not recommended. See https://aka.ms/msal-net-client-credentials for more details.";
-
-        public const string OnBehalfOfWrongAuthority = "The current authority is targeting the /common or /organizations endpoint. Instead, it should target the same tenant as the client, which can be found in the 'tid' claim of the incoming client token. See https://aka.ms/msal-net-on-behalf-of for more details.";
-
-        public const string TenantOverrideNonAad = "WithTenantId can only be used when an AAD authority is specified at the application level.";
-
-        public const string RegionalAndAuthorityOverride = "You configured WithAuthority at the request level, and also WithAzureRegion. This is not supported when the environment changes from application to request. Use WithTenantId at the request level instead.";
-
-        public const string OboCacheKeyNotInCache = "The token cache does not contain a token with an OBO cache key that matches the longRunningProcessSessionKey passed into ILongRunningWebApi.AcquireTokenInLongRunningProcess method. Call ILongRunningWebApi.InitiateLongRunningProcessInWebApi method with this longRunningProcessSessionKey first or call ILongRunningWebApi.AcquireTokenInLongRunningProcess method with an already used longRunningProcessSessionKey. See https://aka.ms/msal-net-long-running-obo .";
-
-        public const string MultiCloudSupportUnavailable = "Multi cloud support unavailable with broker.";
-
-        public const string RequestFailureErrorMessage = "=== Token Acquisition ({0}) failed.\n\tHost: {1}.";
-
-        public const string RequestFailureErrorMessagePii = "=== Token Acquisition ({0}) failed:\n\tAuthority: {1}\n\tClientId: {2}.";
-
-        public const string UnableToParseAuthenticationHeader = "MSAL is unable to parse the authentication header returned from the resource endpoint. This can be a result of a malformed header returned in either the WWW-Authenticate or the Authentication-Info collections acquired from the provided endpoint.";
-        public static string InvalidTokenProviderResponseValue(string invalidValueName)
-        {
-            return $"The following token provider result value is invalid: {invalidValueName}.";
-        }
-
-        public const string ManagedIdentityNoResponseReceived = "[Managed Identity] Authentication unavailable. No response received from the managed identity endpoint.";
-        public const string ManagedIdentityInvalidResponse = "[Managed Identity] Invalid response, the authentication response received did not contain the expected fields.";
-        public const string ManagedIdentityInvalidIdType = "Only {0} supported for user-assigned managed identity in {1}";
-        public const string ManagedIdentityJsonParseFailure = "[Managed Identity] MSI returned 200 OK, but the response could not be parsed.";
-        public const string ManagedIdentityUnexpectedResponse = "[Managed Identity] Unexpected exception occurred when parsing the response. See the inner exception for details.";
-        public const string ManagedIdentityExactlyOneScopeExpected = "[Managed Identity] To acquire token for managed identity, exactly one scope must be passed.";
-        public const string ManagedIdentityUnexpectedErrorResponse = "[Managed Identity] The error response was either empty or could not be parsed.";
-
-        public const string ManagedIdentityEndpointInvalidUriError = "[Managed Identity] The environment variable {0} contains an invalid Uri {1} in {2} managed identity source.";
-        public const string ManagedIdentityNoChallengeError = "[Managed Identity] Did not receive expected WWW-Authenticate header in the response from Azure Arc Managed Identity Endpoint.";
-        public const string ManagedIdentityInvalidChallenge = "[Managed Identity] The WWW-Authenticate header in the response from Azure Arc Managed Identity Endpoint did not match the expected format.";
-        public const string ManagedIdentityInvalidFile = "[Managed Identity] The file on the file path in the WWW-Authenticate header is not secure.";
-        public const string ManagedIdentityPlatformNotSupported = "[Managed Identity] The platform is not supported by Azure Arc. Azure Arc only supports Windows and Linux.";
-        public const string ManagedIdentityUserAssignedNotSupported = "[Managed Identity] User assigned identity is not supported by the {0} Managed Identity. To authenticate with the system assigned identity omit the client id in ManagedIdentityApplicationBuilder.Create().";
-        public const string ManagedIdentityUserAssignedNotConfigurableAtRuntime = "[Managed Identity] Service Fabric user assigned managed identity ClientId or ResourceId is not configurable at runtime.";
-        public const string CombinedUserAppCacheNotSupported = "Using a combined flat storage, like a file, to store both app and user tokens is not supported. Use a partitioned token cache (for ex. distributed cache like Redis) or separate files for app and user token caches. See https://aka.ms/msal-net-token-cache-serialization .";
-        public const string JsonParseErrorMessage = "There was an error parsing the response from the token endpoint, see inner exception for details. Verify that your app is configured correctly. If this is a B2C app, one possible cause is acquiring a token for Microsoft Graph, which is not supported. See https://aka.ms/msal-net-up";
-        public const string SetCiamAuthorityAtRequestLevelNotSupported = "Setting the CIAM authority (ex. \"{tenantName}.ciamlogin.com\") at the request level is not supported. The CIAM authority must be set during application creation";
-        public const string ClaimsChallenge = "The returned error contains a claims challenge. For additional info on how to handle claims related to multifactor authentication, Conditional Access, and incremental consent, see https://aka.ms/msal-conditional-access-claims. If you are using the On-Behalf-Of flow, see https://aka.ms/msal-conditional-access-claims-obo for details.";
-        public const string CryptographicError = "A cryptographic exception occurred. Possible cause: the certificate has been disposed. See inner exception for full details.";
-        public const string MtlsPopWithoutRegion = "mTLS Proof of Possession requires a region to be specified. Please set AzureRegion in the configuration at the application level.";
-        public const string MtlsCertificateNotProvidedMessage = "mTLS Proof‑of‑Possession requires a certificate for this request. Either configure the application with .WithCertificate(...) or pass a certificate‑bound client‑assertion and chain .WithMtlsProofOfPossession() on the request builder. See https://aka.ms/msal-net-pop for details.";
-        public const string MtlsInvalidAuthorityTypeMessage = "mTLS PoP is only supported for AAD authority type. See https://aka.ms/msal-net-pop for details.";
-        public const string MtlsNonTenantedAuthorityNotAllowedMessage = "mTLS authentication requires a tenanted authority. Using 'common', 'organizations', or similar non-tenanted authorities is not allowed. Please provide an authority with a specific tenant ID (e.g., 'https://login.microsoftonline.com/{tenantId}'). See https://aka.ms/msal-net-pop for details.";
-        public const string RegionRequiredForMtlsPopMessage = "Regional auto-detect failed. mTLS Proof-of-Possession requires a region to be specified, as there is no global endpoint for mTLS. See https://aka.ms/msal-net-pop for details.";
-        public const string ForceRefreshAndTokenHasNotCompatible = "Cannot specify ForceRefresh and AccessTokenSha256ToRefresh in the same request.";
-        public const string RequestTimeOut = "Request to the endpoint timed out.";
-<<<<<<< HEAD
-
-        public const string InvalidCertificate = "The certificate received from the Imds server is invalid.";
-=======
-        public const string MalformedOidcAuthorityFormat = "Possible cause: When using Entra External ID, you didn't append /v2.0, for example {0}/v2.0\"";
->>>>>>> c9936596
-    }
-}
+﻿// Copyright (c) Microsoft Corporation. All rights reserved.
+// Licensed under the MIT License.
+
+using System.Globalization;
+
+namespace Microsoft.Identity.Client
+{
+    /// <summary>
+    /// The active directory authentication error message.
+    /// </summary>
+    internal static class MsalErrorMessage
+    {
+        public const string AccessingMetadataDocumentFailed = "Accessing WS metadata exchange failed. ";
+
+        public const string AssemblyNotFoundTemplate =
+            "Assembly required for the platform not found. Make sure assembly '{0}' exists. ";
+
+        public const string AssemblyLoadFailedTemplate =
+            "Loading an assembly required for the platform failed. Make sure assembly for the correct platform '{0}' exists. ";
+
+        public const string AuthenticationUiFailed = "The browser based authentication dialog failed to complete. ";
+
+        public const string DeprecatedAuthorityError = "login.windows.net has been deprecated. Use login.microsoftonline.com instead. ";
+
+        public const string CertificateKeySizeTooSmallTemplate =
+            "The certificate used must have a key size of at least {0} bits. ";
+
+        public const string EmailAddressSuffixMismatch =
+            "No identity provider email address suffix matches the provided address. ";
+
+        public const string EncodedTokenTooLong = "Encoded token size is beyond the upper limit. ";
+        public const string FailedToAcquireTokenSilently = "Failed to acquire token silently. Call method AcquireToken. ";
+        public const string FailedToRefreshToken = "Failed to refresh token. ";
+        public const string IdentityProtocolLoginUrlNull = "The LoginUrl property in identityProvider cannot be null. ";
+        public const string IdentityProtocolMismatch = "No identity provider matches the requested protocol. ";
+
+        public const string IdentityProviderRequestFailed =
+            "Token request to identity provider failed. Check InnerException for more details. ";
+
+        public const string InvalidArgumentLength = "Parameter has invalid length. ";
+        public const string InvalidAuthenticateHeaderFormat = "Invalid authenticate header format. ";
+        public const string InvalidAuthorityTypeTemplate = "This method overload is not supported by '{0}'. ";
+        public const string InvalidCredentialType = "Invalid credential type. ";
+        public const string InvalidFormatParameterTemplate = "Parameter '{0}' has invalid format. ";
+        public const string InvalidTokenCacheKeyFormat = "Invalid token cache key format. ";
+        public const string MissingAuthenticateHeader = "WWW-Authenticate header was expected in the response. ";
+
+        public const string MultipleTokensMatched =
+            "The cache contains multiple tokens satisfying the requirements. Try to clear token cache. ";
+
+        public const string NullParameterTemplate = "Parameter '{0}' cannot be null. ";
+        public const string ParsingMetadataDocumentFailed = "Parsing WS metadata exchange failed. ";
+        public const string ParsingWsTrustResponseFailed = "Parsing WS-Trust response failed. ";
+        public const string PasswordRequiredForManagedUserError = "Password is required for managed user. ";
+        public const string LoginHintNullForUiOption = "Null login_hint is not allowed for Prompt.ActAsCurrentUser. ";
+        public const string ServiceReturnedError = "Service returned error. Check InnerException for more details. ";
+
+        public const string BrokerResponseHashMismatch =
+            "Unencrypted broker response hash did not match the expected hash. ";
+
+        public const string BrokerNonceMismatch = "Broker response nonce does not match the request nonce sent by MSAL.NET. " +
+            "Please see https://aka.ms/msal-net-ios-13-broker for more details. ";
+
+        public static string iOSBrokerKeySaveFailed(string keyChainResult)
+        {
+            return "A broker key was generated but it was not saved to the KeyChain. " +
+                "KeyChain status code: " + keyChainResult;
+        }
+
+        public const string StsMetadataRequestFailed =
+            "Metadata request to Access Control service failed. Check InnerException for more details. ";
+
+        public const string StsTokenRequestFailed =
+            "Token request to security token service failed.  Check InnerException for more details. ";
+
+        public const string UnauthorizedHttpStatusCodeExpected =
+            "Unauthorized HTTP Status Code (401) was expected in the response. ";
+
+        internal const string iOSBrokerKeyFetchFailed = "A broker key was generated but it could not be retrieved from the KeyChain. Please capture and inspect the logs to see why the fetch operation failed. ";
+
+        public const string UnauthorizedResponseExpected = "Unauthorized HTTP response (status code 401) was expected. ";
+        public const string UnexpectedAuthorityValidList = "Unexpected list of valid addresses. ";
+
+        public const string UnsupportedUserType = "Unsupported User Type '{0}'. Please see https://aka.ms/msal-net-up. ";
+
+        public const string UnsupportedMultiRefreshToken =
+            "This authority does not support refresh token for multiple resources. Pass null as a resource. ";
+
+        public const string UserMismatch = "User '{0}' returned by service does not match user '{1}' in the request. ";
+        public const string UserCredentialAssertionTypeEmpty = "credential.AssertionType cannot be empty. ";
+
+        public const string InvalidClientAssertionEmpty = "Client‑assertion JWT cannot be null or empty. Verify the delegate supplied to WithClientAssertion returns a valid signed JWT.";
+
+        public const string NoPromptFailedErrorMessage =
+            "One of two conditions was encountered: "
+            +
+            "1. The Prompt.Never flag was passed, but the constraint could not be honored, because user interaction was required. "
+            +
+            "2. An error occurred during a silent web authentication that prevented the HTTP authentication flow from completing in a short enough time frame. ";
+
+        public const string StateMismatchErrorMessage = "Returned state({0}) from authorize endpoint is not the same as the one sent({1}). See https://aka.ms/msal-statemismatcherror for more details. ";
+
+        public const string UserRealmDiscoveryFailed = "User realm discovery failed. ";
+
+        public const string RopcDoesNotSupportMsaAccounts = "ROPC does not support MSA accounts. See https://aka.ms/msal-net-ropc for details. ";
+
+        public const string WsTrustEndpointNotFoundInMetadataDocument =
+            "WS-Trust endpoint not found in metadata document. ";
+
+        public const string GetUserNameFailed = "Failed to get user name. ";
+
+        public const string MissingFederationMetadataUrl =
+            "Federation Metadata URL is missing for federated user. This user type is unsupported. ";
+
+        public const string SpecifyAnyUser =
+            "If you do not need access token for any specific user, pass userId=UserIdentifier.AnyUser instead of userId=null. ";
+
+        public const string IntegratedAuthFailed =
+            "Integrated authentication failed. You may try an alternative authentication method. ";
+
+        public const string DuplicateQueryParameterTemplate = "Duplicate query parameter '{0}' in extraQueryParameters. ";
+        public const string DeviceCertificateNotFoundTemplate = "Device Certificate was not found for {0}. ";
+        public const string MsalUiRequiredMessage =
+            "No account or login hint was passed to the AcquireTokenSilent call. ";
+
+        public const string UserMismatchSaveToken = "Returned user identifier does not match the sent user identifier when saving the token to the cache. ";
+        public const string IwaNotSupportedForManagedUser = "Integrated Windows Auth is not supported for managed users. See https://aka.ms/msal-net-iwa for details. ";
+        public const string ActivityRequired = "On the Android platform, you have to pass the Activity to the UIParent object. See https://aka.ms/msal-interactive-android for details. ";
+        public const string BrokerResponseReturnedError = "Broker response returned an error which does not contain an error or error description. See https://aka.ms/msal-brokers for details. ";
+        public const string BrokerResponseError = "Broker response returned error: ";
+        public const string CannotInvokeBroker = "MSAL cannot invoke the broker. The Authenticator App (Broker) may not be installed on the user's device or there was an error invoking the broker. " +
+            "Check logs for more details and see https://aka.ms/msal-brokers. ";
+        public const string CannotInvokeBrokerForPop = "MSAL cannot invoke the broker and it is required for Proof-of-Possession. WAM (Broker) may not be installed on the user's device or there was an error invoking the broker. Use IPublicClientApplication.IsProofOfPossessionSupportedByClient to ensure Proof-of-Possession can be performed before using WithProofOfPossession." +
+            "Check logs for more details and see https://aka.ms/msal-net-pop. ";
+        public const string BrokerDoesNotSupportPop = "The broker does not support Proof-of-Possession on the current platform.";
+        public const string BrokerRequiredForPop = "The request has Proof-of-Possession configured but does not have broker enabled. Broker is required to use Proof-of-Possession on public clients. Use IPublicClientApplication.IsProofOfPossessionSupportedByClient to ensure Proof-of-Possession can be performed before using WithProofOfPossession.";
+        public const string NonceRequiredForPop = "The request has Proof-of-Possession configured for public clients but does not have a nonce provided. A nonce is required for Proof-of-Possession on public clients.";
+        public const string AdfsNotSupportedWithBroker = "Broker does not support ADFS environments. If using Proof-of-Possession, use IPublicClientApplication.IsProofOfPossessionSupportedByClient to ensure Proof-of-Possession can be performed before calling WithProofOfPossession.";
+
+        public const string NullIntentReturnedFromBroker = "Broker returned a null intent. Check the Android app settings and logs for more information. ";
+        public const string NoAccountForLoginHint = "You are trying to acquire a token silently using a login hint. No account was found in the token cache having this login hint. ";
+        public const string MultipleAccountsForLoginHint = "You are trying to acquire a token silently using a login hint. Multiple accounts were found in the token cache having this login hint. Please choose an account manually an pass it in to AcquireTokenSilently. ";
+
+        public const string UnknownUser = "Could not identify the user logged into the OS. See http://aka.ms/msal-net-iwa for details. ";
+
+        public const string HttpRequestUnsuccessful = "Response status code does not indicate success: {0} ({1}). ";
+
+        public const string AuthorityInvalidUriFormat = "The authority (including the tenant ID) must be in a well-formed URI format. ";
+
+        public const string AuthorityNotSupported = "'authority' is not supported. ";
+
+        public const string AuthorityValidationFailed = "Authority validation failed. ";
+
+        public const string IssuerValidationFailed = "Issuer validation failed for authority: {0} . Issuer from OIDC endpoint does not match any expected pattern: {1} . ";
+
+        public const string AuthorityUriInsecure = "The authority must use HTTPS scheme. ";
+
+        public const string AuthorityUriInvalidPath =
+         "The authority URI should have at least one segment in the path (i.e. https://<host>/<path>/...). ";
+
+        public const string B2cAuthorityUriInvalidPath =
+          "The B2C authority URI should have at least 3 segments in the path (i.e. https://<host>/tfp/<tenant>/<policy>/...). ";
+
+        public const string DstsAuthorityUriInvalidPath =
+          "The DSTS authority URI should have at least 2 segments in the path (i.e. https://<host>/dstsv2/<tenant>/...). ";
+
+        public const string UnsupportedAuthorityValidation =
+            "Authority validation is not supported for this type of authority. See http://aka.ms/valid-authorities for details. ";
+
+        public const string AuthenticationCanceled = "User canceled authentication. ";
+
+        public const string AuthenticationCanceledAndroid = "User canceled authentication. On an Android device, this could be " +
+            "due to the lack of capabilities, such as custom tabs, for the system browser." +
+            " See https://aka.ms/msal-net-system-browsers for more information. ";
+
+        public const string Unknown = "Unknown error";
+
+        public const string AuthorizationServerInvalidResponse = "The authorization server returned an invalid response. ";
+
+        public const string NonHttpsRedirectNotSupported = "Non-HTTPS URL redirect is not supported in a web view. " +
+            "This error happens when the authorization flow, which collects user credentials, gets redirected " +
+            "to a page that is not supported, for example if the redirect occurs over http. " +
+            "This error does not trigger for the final redirect, which can be http://localhost, but for intermediary redirects." +
+            "Mitigation: This usually happens when using a federated directory which is not setup correctly. ";
+
+        public const string IDTokenMustHaveTwoParts = "ID Token must have a valid JWT format. ";
+        public const string FailedToParseIDToken = "Failed to parse the returned id token. ";
+
+        public const string InvalidAuthorityOpenId = "invalid authority while getting the open id config endpoint. ";
+        public const string UpnRequiredForAuthorityValidation = "UPN is required for ADFS authority validation. ";
+        public const string CannotFindTheAuthEndpoint = "Cannot find the auth endpoint. ";
+
+        public const string PlatformNotSupported = "Platform Not Supported";
+
+        public const string FederatedServiceReturnedErrorTemplate = "Federated service at {0} returned error: {1} ";
+        public const string ParsingWsTrustResponseFailedErrorTemplate = "Federated service at {0} parse error. Enable logging with PII to see more details. See https://aka.ms/msal-net-logging.";
+
+        public const string UnknownUserType = "Unknown User Type";
+        public const string ParsingWsTrustResponseFailedDueToConfiguration = "There was an error parsing the WS-Trust response from the endpoint. " +
+            "\nThis may occur if there are issues with your ADFS configuration. See https://aka.ms/msal-net-iwa-troubleshooting for more details." +
+            "\nEnable logging to see more details. See https://aka.ms/msal-net-logging.";
+
+        public const string InternalErrorCacheEmptyUsername =
+            "Internal error - trying to remove an MSAL user with an empty username. Possible cache corruption. See https://aka.ms/adal_token_cache_serialization. ";
+        public const string InternalErrorCacheEmptyIdentifier =
+            "Internal error - trying to remove an MSAL user with an empty identifier. Possible cache corruption. See https://aka.ms/adal_token_cache_serialization. ";
+
+        public const string NonParsableOAuthError = "An error response was returned by the OAuth2 server, but it could not be parsed. Please inspect the exception properties for details. ";
+
+        public const string CannotAccessPublisherKeyChain =
+           "The application cannot access the iOS keychain for the application publisher (the TeamId is null). " +
+           "This is needed to enable Single Sign On between applications of the same publisher. " +
+           "This is an iOS configuration issue. See https://aka.ms/msal-net-enable-keychain-access for more details on enabling keychain access. ";
+
+        public const string MissingEntitlements =
+            "The application does not have keychain access groups enabled in the Entitlements.plist. " +
+            "As a result, there was a failure to save to the iOS keychain. " +
+            "The keychain access group '{0}' is not enabled in the Entitlements.plist. " +
+            "Also, use the WithIosKeychainSecurityGroup api to set the keychain access group. " +
+            "See https://aka.ms/msal-net-enable-keychain-groups for more details on enabling keychain access groups and entitlements.";
+
+        public const string AndroidActivityNotFound = "The Activity cannot be found to launch the given Intent. To ensure authentication, a browser with custom tab support " +
+            "is recommended. See https://aka.ms/msal-net-system-browsers for more details on using system browser on Android.";
+
+        public const string DefaultRedirectUriIsInvalid = "The OAuth2 redirect URI {0} should not be used with the system browser, because the operating system cannot go back to the app. Consider using the default redirect URI for this platform. See https://aka.ms/msal-client-apps for more details. ";
+
+        public const string RedirectUriContainsFragment = "'redirectUri' must NOT include a fragment component. ";
+
+        public const string NoRedirectUri = "No redirectUri was configured. MSAL does not provide any defaults. ";
+
+        public const string ClientApplicationBaseExecutorNotImplemented =
+            "ClientApplicationBase implementation does not implement IClientApplicationBaseExecutor. ";
+
+        public const string ActivityRequiredForParentObjectAndroid = "On Android, you have to specify the current Activity from which the browser pop-up will be displayed using the WithParentActivityOrWindow method. ";
+
+        public const string LoggingCallbackAlreadySet = "LoggingCallback has already been set. ";
+        public const string TelemetryCallbackAlreadySet = "TelemetryCallback has already been set. ";
+        public const string NoClientIdWasSpecified = "No ClientId was specified. ";
+        public const string AdfsNotCurrentlySupportedAuthorityType = "ADFS is not currently a supported authority type. ";
+        public const string TenantIdAndAadAuthorityInstanceAreMutuallyExclusive = "TenantId and AadAuthorityAudience are both set, but they're mutually exclusive. ";
+        public const string InstanceAndAzureCloudInstanceAreMutuallyExclusive = "Instance and AzureCloudInstance are both set but they're mutually exclusive. ";
+        public const string NoRefreshTokenProvided = "A refresh token must be provided. ";
+        public const string AadThrottledError = "Your app has been throttled by AAD due to too many requests. To avoid this, cache your tokens see https://aka.ms/msal-net-throttling.";
+
+        public const string NoTokensFoundError = "No Refresh Token found in the cache. ";
+        public const string NoRefreshTokenInResponse = "Acquire by refresh token request completed, but no refresh token was found. ";
+
+        public const string ConfidentialClientDoesntImplementIConfidentialClientApplicationExecutor =
+            "ConfidentialClientApplication implementation does not implement IConfidentialClientApplicationExecutor. ";
+
+        public const string ClientCredentialAuthenticationTypesAreMutuallyExclusive = "ClientSecret, Certificate and ClientAssertion are mutually exclusive properties. Only specify one. See https://aka.ms/msal-net-client-credentials. ";
+        public const string ClientCredentialAuthenticationTypeMustBeDefined = "One client credential type required either: ClientSecret, Certificate, ClientAssertion or AppTokenProvider must be defined when creating a Confidential Client. Only specify one. See https://aka.ms/msal-net-client-credentials. ";
+
+        public static string InvalidRedirectUriReceived(string invalidRedirectUri)
+        {
+            return $"Invalid RedirectURI was received ({invalidRedirectUri})  Not parseable into System.Uri class. ";
+        }
+
+        public const string TelemetryClassIsObsolete =
+            "Telemetry is now specified per ClientApplication.  See https://aka.ms/msal-net-3-breaking-changes and https://aka.ms/msal-net-application-configuration. ";
+
+        public const string LoggingClassIsObsolete =
+            "Logging is now specified per ClientApplication.  See https://aka.ms/msal-net-3-breaking-changes and https://aka.ms/msal-net-application-configuration. ";
+
+        public const string AuthorityDoesNotHaveTwoSegments =
+            "Authority should be in the form <host>/<audience>, for example https://login.microsoftonline.com/common. ";
+        
+        public const string DstsAuthorityDoesNotHaveThreeSegments =
+            "Authority should be in the form <host>/<audience>/<tenantID>, for example https://login.microsoftonline.com/dsts/<tenantid>. ";
+        
+        public const string AzureAdMyOrgRequiresSpecifyingATenant = "When specifying AadAuthorityAudience.AzureAdMyOrg, you must also specify a tenant domain or tenant GUID. ";
+
+        public const string CustomWebUiReturnedInvalidUri = "ICustomWebUi returned an invalid URI - it is empty or has no query. ";
+
+        public static string RedirectUriMismatch(string expectedUri, string actualUri)
+        {
+            return $"Redirect Uri mismatch.  Expected ({expectedUri}) Actual ({actualUri}). ";
+        }
+
+        public const string InteractiveAuthNotSupported =
+                "On .Net Core, interactive authentication is not supported. " +
+                "Consider using Device Code Flow https://aka.ms/msal-net-device-code-flow or Integrated Windows Auth https://aka.ms/msal-net-iwa " +
+                "- you can also implement your own web UI - see https://aka.ms/msal-net-custom-web-ui. ";
+
+        public const string CustomWebUiAuthorizationCodeFailed = "CustomWebUi AcquireAuthorizationCode failed. ";
+
+        public const string TokenCacheJsonSerializerFailedParse = "MSAL deserialization failed to parse the cache contents. First characters of the cache string: {0} \r\nPossible cause: token cache encryption is used via Microsoft.Identity.Web.TokenCache and decryption fails, for example. \r\n Full details of inner exception: {1} ";
+        public const string TokenCacheDictionarySerializerFailedParse = "MSAL V2 Deserialization failed to parse the cache contents. Is this possibly an earlier format needed for DeserializeMsalV3?  (See https://aka.ms/msal-net-3x-cache-breaking-change). ";
+        public const string BrokerNotSupportedOnThisPlatform = "Broker is only supported on mobile platforms (Android and iOS). See https://aka.ms/msal-brokers for details. ";
+
+        public const string MsalExceptionFailedToParse = "Attempted to deserialize an MsalException but the type was unknown. ";
+
+        public const string AdfsDeviceFlowNotSupported = "Device Code Flow is not currently supported for ADFS. ";
+        public const string MatsAndTelemetryCallbackCannotBeConfiguredSimultaneously = "MATS cannot be configured at the same time as a TelemetryCallback is provided. These are mutually exclusive. ";
+        public const string AkaMsmsalnet3BreakingChanges = "See https://aka.ms/msal-net-3-breaking-changes. ";
+
+        public const string B2CAuthorityHostMisMatch = "The B2C authority host that was used when creating the client application is not the same authority host used in the AcquireToken call. " +
+           "See https://aka.ms/msal-net-b2c for details. ";
+
+        public const string TokenCacheSetCallbackFunctionalityNotAvailableFromWithinCallback = "You cannot set a token cache callback method from within the callback itself. ";
+
+        public const string EmbeddedWebviewDefaultBrowser = "You configured MSAL interactive authentication to use an embedded WebView " +
+            "and you also configured system WebView options. These are mutually exclusive. See https://aka.ms/msal-net-os-browser. ";
+
+        public const string AuthorizeEndpointWasNotFoundInTheOpenIdConfiguration = "Authorize endpoint was not found in the openid configuration. ";
+        public const string TokenEndpointWasNotFoundInTheOpenIdConfiguration = "Token endpoint was not found in the openid configuration. ";
+        public const string IssuerWasNotFoundInTheOpenIdConfiguration = "Issuer was not found in the openid configuration. ";
+        public const string InvalidUserInstanceMetadata = "The json containing instance metadata could not be parsed. See https://aka.ms/msal-net-custom-instance-metadata for details. ";
+
+        public const string UIViewControllerIsRequiredToInvokeiOSBroker = "UIViewController is null, so MSAL.NET cannot invoke the iOS broker. See https://aka.ms/msal-net-ios-broker. ";
+        public const string WritingApplicationTokenToKeychainFailed = "This error indicates that the writing of the application token from iOS broker to the keychain threw an exception. No SecStatusCode was returned. ";
+        public const string ReadingApplicationTokenFromKeychainFailed = "This error indicates that the reading of the application token from the keychain threw an exception. No SecStatusCode was returned. ";
+
+        public const string ValidateAuthorityOrCustomMetadata = "You have configured custom instance metadata, but the validateAuthority flag is set to true. These are mutually exclusive. Set the validateAuthority flag to false. See https://aka.ms/msal-net-custom-instance-metadata for more details. ";
+
+        public const string InvalidClient = "A configuration issue is preventing authentication - check the error message from the server for details. " +
+            "You can modify the configuration in the application registration portal. See https://aka.ms/msal-net-invalid-client for details. ";
+        public const string SSHCertUsedAsHttpHeader = "MSAL was configured to request SSH certificates from AAD, and these cannot be used as an HTTP authentication header. Developers are responsible for transporting the SSH certificates to the target machines. ";
+        public const string BrokerApplicationRequired = "Installation of broker failed. The broker application must be installed to continue authentication. ";
+        public const string RegionDiscoveryFailed = "Region discovery for the instance failed. Region discovery can only be made if the service resides in Azure function or Azure VM. See https://aka.ms/msal-net-region-discovery for more details. ";
+        public const string RegionDiscoveryFailedWithTimeout = "Region discovery failed due to app cancellation or timeout. ";
+        public const string RegionDiscoveryNotAvailable = "Region discovery cannot be performed for ADFS authority. Do not set `WithAzureRegion` to true. ";
+        public const string RegionDiscoveryWithCustomInstanceMetadata = "Configure either region discovery or custom instance metadata. Custom instance discovery metadata overrides region discovery. ";
+
+        public static string AuthorityTypeMismatch(
+            AuthorityType appAuthorityType,
+            AuthorityType requestAuthorityType)
+        {
+            return string.Format(
+                CultureInfo.InvariantCulture,
+                "A authority of type {0} was used at the application and of type {1} at the request level. " +
+                "Please use the same authority type between the two. ",
+                appAuthorityType,
+                requestAuthorityType);
+        }
+
+        public const string NoAndroidBrokerAccountFound = "Android account manager could not find an account that matched the provided account information. ";
+        public const string AndroidBrokerCannotBeInvoked = "The current version of the broker may not support MSAL or power optimization is turned on. In order to perform brokered authentication on android you need to ensure that you have installed either Intune Company Portal (5.0.4689.0 or greater) or Microsoft Authenticator (6.2001.0140 or greater). See https://aka.ms/Brokered-Authentication-for-Android. ";
+        public const string CustomMetadataInstanceOrUri = "You have configured your own instance metadata using both an Uri and a string. Only one is supported. " +
+            "See https://aka.ms/msal-net-custom-instance-metadata for more details. ";
+
+        public const string ScopesRequired = "At least one scope needs to be requested for this authentication flow. ";
+        public const string InvalidAdalCacheMultipleRTs = "The ADAL cache is invalid as it contains multiple refresh token entries for one user. Deleting invalid ADAL cache. ";
+        public static string ExperimentalFeature(string methodName)
+        {
+            return $"The API {methodName} is marked as experimental and you should be mindful about using it in production. It may change without incrementing the major version of the library. Call .WithExperimentalFeatures() when creating the public / confidential client to bypass this. See https://aka.ms/msal-net-experimental-features for details. ";
+        }
+
+        public static string NoUserInstanceMetadataEntry(string environment)
+        {
+            return $"The json containing instance metadata does not contain details about the authority in use: {environment}. See https://aka.ms/msal-net-custom-instance-metadata for more details. ";
+        }
+
+        public static string WABError(string status, string errorDetail, string responseData)
+        {
+            return $"WAB responded with: status = {status}, error detail = {errorDetail}, response data = {responseData}";
+        }
+
+        public static string TokenTypeMismatch(string requestTokenType, string responseTokenType)
+        {
+            return $"You asked for token type {requestTokenType}, but receive {responseTokenType}. This occurs if the Identity Provider (AAD, B2C, ADFS etc.) does not support the requested token type. If using ADFS, consider upgrading to the latest version. ";
+        }
+
+        public const string AccessTokenTypeMissing = "The response from the token endpoint does not contain the token_type parameter. This happens if the identity provider (AAD, B2C, ADFS, etc.) did not include the access token type in the token response. Verify the configuration of the identity provider. ";
+
+        public static string InvalidJsonClaimsFormat(string claims)
+        {
+            return $"You have configured a claims parameter that is not in JSON format: {claims}. Inspect the inner exception for details about the JSON parsing error. To learn more about claim requests, please see https://openid.net/specs/openid-connect-core-1_0.html#ClaimsParameter. ";
+        }
+
+        public static string CertMustHavePrivateKey(string certificateName)
+        {
+            return $"The certificate {certificateName} does not have a private key. ";
+        }
+
+        public static string CertMustBeRsa(string certificateFriendlyName)
+        {
+            return $"The provided certificate is not of type RSA. Please use a certificate of type RSA. Provided certificate's Friendly Name: {certificateFriendlyName}.";
+        }
+
+        public const string LinuxOpenToolFailed = "Unable to open a web page using xdg-open, gnome-open, kfmclient or wslview tools. See inner exception for details. Possible causes for this error are: tools are not installed or they cannot open a URL. Make sure you can open a web page by invoking from a terminal: xdg-open https://www.bing.com ";
+        public const string LinuxOpenAsSudoNotSupported = "Unable to open a web page using xdg-open, gnome-open, kfmclient or wslview tools in sudo mode. Please run the process as non-sudo user.";
+
+        public const string WebView2LoaderNotFound = "The embedded WebView2 browser cannot be started because a runtime component cannot be loaded. For troubleshooting details, see https://aka.ms/msal-net-webview2 .";
+
+        public const string AuthenticationFailedWamElevatedProcess = "WAM Account Picker did not return an account. Either the user cancelled the authentication or the WAM Account Picker crashed because the app is running in an elevated process. For troubleshooting details, see https://aka.ms/msal-net-wam .";
+
+        public static string InitializeProcessSecurityError(string errorCode) =>
+            $"Failure setting process security to enable WAM Account Picker in an elevated process ({errorCode}). For troubleshooting details, see https://aka.ms/msal-net-wam .";
+
+        public const string CcsRoutingHintMissing = "Either the userObjectIdentifier or tenantIdentifier are missing. Both are needed to create the CCS routing hint. See https://aka.ms/msal-net/ccsRouting. ";
+
+        public const string StaticCacheWithExternalSerialization =
+            "You configured MSAL cache serialization at the same time with internal caching options. These are mutually exclusive. " +
+            "Use only one option. Web site and web api scenarios should rely on external cache serialization, as internal cache serialization cannot scale. " +
+            "See https://aka.ms/msal-net-token-cache-serialization .";
+
+        public const string ClientCredentialWrongAuthority = "The current authority is targeting the /common or /organizations endpoint which is not recommended. See https://aka.ms/msal-net-client-credentials for more details.";
+
+        public const string OnBehalfOfWrongAuthority = "The current authority is targeting the /common or /organizations endpoint. Instead, it should target the same tenant as the client, which can be found in the 'tid' claim of the incoming client token. See https://aka.ms/msal-net-on-behalf-of for more details.";
+
+        public const string TenantOverrideNonAad = "WithTenantId can only be used when an AAD authority is specified at the application level.";
+
+        public const string RegionalAndAuthorityOverride = "You configured WithAuthority at the request level, and also WithAzureRegion. This is not supported when the environment changes from application to request. Use WithTenantId at the request level instead.";
+
+        public const string OboCacheKeyNotInCache = "The token cache does not contain a token with an OBO cache key that matches the longRunningProcessSessionKey passed into ILongRunningWebApi.AcquireTokenInLongRunningProcess method. Call ILongRunningWebApi.InitiateLongRunningProcessInWebApi method with this longRunningProcessSessionKey first or call ILongRunningWebApi.AcquireTokenInLongRunningProcess method with an already used longRunningProcessSessionKey. See https://aka.ms/msal-net-long-running-obo .";
+
+        public const string MultiCloudSupportUnavailable = "Multi cloud support unavailable with broker.";
+
+        public const string RequestFailureErrorMessage = "=== Token Acquisition ({0}) failed.\n\tHost: {1}.";
+
+        public const string RequestFailureErrorMessagePii = "=== Token Acquisition ({0}) failed:\n\tAuthority: {1}\n\tClientId: {2}.";
+
+        public const string UnableToParseAuthenticationHeader = "MSAL is unable to parse the authentication header returned from the resource endpoint. This can be a result of a malformed header returned in either the WWW-Authenticate or the Authentication-Info collections acquired from the provided endpoint.";
+        public static string InvalidTokenProviderResponseValue(string invalidValueName)
+        {
+            return $"The following token provider result value is invalid: {invalidValueName}.";
+        }
+
+        public const string ManagedIdentityNoResponseReceived = "[Managed Identity] Authentication unavailable. No response received from the managed identity endpoint.";
+        public const string ManagedIdentityInvalidResponse = "[Managed Identity] Invalid response, the authentication response received did not contain the expected fields.";
+        public const string ManagedIdentityInvalidIdType = "Only {0} supported for user-assigned managed identity in {1}";
+        public const string ManagedIdentityJsonParseFailure = "[Managed Identity] MSI returned 200 OK, but the response could not be parsed.";
+        public const string ManagedIdentityUnexpectedResponse = "[Managed Identity] Unexpected exception occurred when parsing the response. See the inner exception for details.";
+        public const string ManagedIdentityExactlyOneScopeExpected = "[Managed Identity] To acquire token for managed identity, exactly one scope must be passed.";
+        public const string ManagedIdentityUnexpectedErrorResponse = "[Managed Identity] The error response was either empty or could not be parsed.";
+
+        public const string ManagedIdentityEndpointInvalidUriError = "[Managed Identity] The environment variable {0} contains an invalid Uri {1} in {2} managed identity source.";
+        public const string ManagedIdentityNoChallengeError = "[Managed Identity] Did not receive expected WWW-Authenticate header in the response from Azure Arc Managed Identity Endpoint.";
+        public const string ManagedIdentityInvalidChallenge = "[Managed Identity] The WWW-Authenticate header in the response from Azure Arc Managed Identity Endpoint did not match the expected format.";
+        public const string ManagedIdentityInvalidFile = "[Managed Identity] The file on the file path in the WWW-Authenticate header is not secure.";
+        public const string ManagedIdentityPlatformNotSupported = "[Managed Identity] The platform is not supported by Azure Arc. Azure Arc only supports Windows and Linux.";
+        public const string ManagedIdentityUserAssignedNotSupported = "[Managed Identity] User assigned identity is not supported by the {0} Managed Identity. To authenticate with the system assigned identity omit the client id in ManagedIdentityApplicationBuilder.Create().";
+        public const string ManagedIdentityUserAssignedNotConfigurableAtRuntime = "[Managed Identity] Service Fabric user assigned managed identity ClientId or ResourceId is not configurable at runtime.";
+        public const string CombinedUserAppCacheNotSupported = "Using a combined flat storage, like a file, to store both app and user tokens is not supported. Use a partitioned token cache (for ex. distributed cache like Redis) or separate files for app and user token caches. See https://aka.ms/msal-net-token-cache-serialization .";
+        public const string JsonParseErrorMessage = "There was an error parsing the response from the token endpoint, see inner exception for details. Verify that your app is configured correctly. If this is a B2C app, one possible cause is acquiring a token for Microsoft Graph, which is not supported. See https://aka.ms/msal-net-up";
+        public const string SetCiamAuthorityAtRequestLevelNotSupported = "Setting the CIAM authority (ex. \"{tenantName}.ciamlogin.com\") at the request level is not supported. The CIAM authority must be set during application creation";
+        public const string ClaimsChallenge = "The returned error contains a claims challenge. For additional info on how to handle claims related to multifactor authentication, Conditional Access, and incremental consent, see https://aka.ms/msal-conditional-access-claims. If you are using the On-Behalf-Of flow, see https://aka.ms/msal-conditional-access-claims-obo for details.";
+        public const string CryptographicError = "A cryptographic exception occurred. Possible cause: the certificate has been disposed. See inner exception for full details.";
+        public const string MtlsPopWithoutRegion = "mTLS Proof of Possession requires a region to be specified. Please set AzureRegion in the configuration at the application level.";
+        public const string MtlsCertificateNotProvidedMessage = "mTLS Proof‑of‑Possession requires a certificate for this request. Either configure the application with .WithCertificate(...) or pass a certificate‑bound client‑assertion and chain .WithMtlsProofOfPossession() on the request builder. See https://aka.ms/msal-net-pop for details.";
+        public const string MtlsInvalidAuthorityTypeMessage = "mTLS PoP is only supported for AAD authority type. See https://aka.ms/msal-net-pop for details.";
+        public const string MtlsNonTenantedAuthorityNotAllowedMessage = "mTLS authentication requires a tenanted authority. Using 'common', 'organizations', or similar non-tenanted authorities is not allowed. Please provide an authority with a specific tenant ID (e.g., 'https://login.microsoftonline.com/{tenantId}'). See https://aka.ms/msal-net-pop for details.";
+        public const string RegionRequiredForMtlsPopMessage = "Regional auto-detect failed. mTLS Proof-of-Possession requires a region to be specified, as there is no global endpoint for mTLS. See https://aka.ms/msal-net-pop for details.";
+        public const string ForceRefreshAndTokenHasNotCompatible = "Cannot specify ForceRefresh and AccessTokenSha256ToRefresh in the same request.";
+        public const string RequestTimeOut = "Request to the endpoint timed out.";
+        public const string MalformedOidcAuthorityFormat = "Possible cause: When using Entra External ID, you didn't append /v2.0, for example {0}/v2.0\"";
+        public const string InvalidCertificate = "The certificate received from the Imds server is invalid.";
+    }
+}