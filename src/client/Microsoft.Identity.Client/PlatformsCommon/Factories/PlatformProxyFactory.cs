--- conflicted
+++ resolved
@@ -34,13 +34,9 @@
             return new Microsoft.Identity.Client.Platforms.uap.UapPlatformProxy(finalLogger);
 #elif NETSTANDARD
             return new Microsoft.Identity.Client.Platforms.netstandard.NetStandardPlatformProxy(finalLogger);
-<<<<<<< HEAD
 #elif SUPPORTS_MIV2
             return new Microsoft.Identity.Client.Platforms.netdesktop472.NetDesktop472PlatformProxy(finalLogger);
-#elif DESKTOP
-=======
 #elif NETFRAMEWORK
->>>>>>> 1a93af28
             return new Microsoft.Identity.Client.Platforms.netdesktop.NetDesktopPlatformProxy(finalLogger);
 #else
             throw new PlatformNotSupportedException();
