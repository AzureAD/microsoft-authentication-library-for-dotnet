--- conflicted
+++ resolved
@@ -1,243 +1,235 @@
-﻿// Copyright (c) Microsoft Corporation. All rights reserved.
-// Licensed under the MIT License.
-
-using System;
-using System.Threading.Tasks;
-using Microsoft.Identity.Client.AuthScheme.PoP;
-using Microsoft.Identity.Client.Cache;
-using Microsoft.Identity.Client.Cache.CacheImpl;
-using Microsoft.Identity.Client.Core;
-using Microsoft.Identity.Client.Internal.Broker;
-#if SUPPORTS_OTEL
-using Microsoft.Identity.Client.Platforms.Features.OpenTelemetry;
-#endif
-using Microsoft.Identity.Client.PlatformsCommon.Interfaces;
-using Microsoft.Identity.Client.TelemetryCore.OpenTelemetry;
-using Microsoft.Identity.Client.UI;
-
-namespace Microsoft.Identity.Client.PlatformsCommon.Shared
-{
-    internal abstract class AbstractPlatformProxy : IPlatformProxy
-    {
-        private readonly Lazy<string> _callingApplicationName;
-        private readonly Lazy<string> _callingApplicationVersion;
-        private readonly Lazy<ICryptographyManager> _cryptographyManager;
-        private readonly Lazy<string> _deviceId;
-        private readonly Lazy<string> _deviceModel;
-        private readonly Lazy<string> _operatingSystem;
-        private readonly Lazy<IPlatformLogger> _platformLogger;
-        private readonly Lazy<string> _processorArchitecture;
-        private readonly Lazy<string> _productName;
-<<<<<<< HEAD
-        private readonly Lazy<string> _runtimeVersion;        
-=======
-        private readonly Lazy<string> _runtimeVersion;
-        private readonly Lazy<IOtelInstrumentation> _otelInstrumentation;
->>>>>>> ae844e0d
-
-        protected AbstractPlatformProxy(ILoggerAdapter logger)
-        {
-            Logger = logger;
-            _deviceModel = new Lazy<string>(InternalGetDeviceModel);
-            _operatingSystem = new Lazy<string>(InternalGetOperatingSystem);
-            _processorArchitecture = new Lazy<string>(InternalGetProcessorArchitecture);
-            _callingApplicationName = new Lazy<string>(InternalGetCallingApplicationName);
-            _callingApplicationVersion = new Lazy<string>(InternalGetCallingApplicationVersion);
-            _deviceId = new Lazy<string>(InternalGetDeviceId);
-            _productName = new Lazy<string>(InternalGetProductName);
-            _cryptographyManager = new Lazy<ICryptographyManager>(InternalGetCryptographyManager);
-            _platformLogger = new Lazy<IPlatformLogger>(InternalGetPlatformLogger);
-<<<<<<< HEAD
-            _runtimeVersion = new Lazy<string>(InternalGetRuntimeVersion);            
-=======
-            _runtimeVersion = new Lazy<string>(InternalGetRuntimeVersion);
-            _otelInstrumentation = new Lazy<IOtelInstrumentation>(InternalGetOtelInstrumentation);
-        }
-
-        private IOtelInstrumentation InternalGetOtelInstrumentation()
-        {
-#if SUPPORTS_OTEL
-            return new OtelInstrumentation();
-#else
-            return new NullOtelInstrumentation();
-#endif
->>>>>>> ae844e0d
-        }
-
-        protected IFeatureFlags OverloadFeatureFlags { get; set; }
-
-        protected ILoggerAdapter Logger { get; }
-
-        /// <inheritdoc/>
-        public IWebUIFactory GetWebUiFactory(ApplicationConfiguration appConfig)
-        {
-            return appConfig.WebUiFactoryCreator != null ?
-              appConfig.WebUiFactoryCreator() :
-              CreateWebUiFactory();
-        }
-
-        /// <inheritdoc/>
-        public string GetDeviceModel()
-        {
-            return _deviceModel.Value;
-        }
-
-        /// <inheritdoc/>
-        public string GetOperatingSystem()
-        {
-            return _operatingSystem.Value;
-        }
-
-        /// <inheritdoc/>
-        public string GetProcessorArchitecture()
-        {
-            return _processorArchitecture.Value;
-        }
-
-        /// <inheritdoc/>
-        public abstract Task<string> GetUserPrincipalNameAsync();
-
-        /// <inheritdoc/>
-        public string GetCallingApplicationName()
-        {
-            return _callingApplicationName.Value;
-        }
-
-        /// <inheritdoc/>
-        public string GetCallingApplicationVersion()
-        {
-            return _callingApplicationVersion.Value;
-        }
-
-        /// <inheritdoc/>
-        public string GetDeviceId()
-        {
-            return _deviceId.Value;
-        }
-
-        /// <inheritdoc/>
-        public abstract string GetDefaultRedirectUri(string clientId, bool useRecommendedRedirectUri = false);
-
-        /// <inheritdoc/>
-        public string GetProductName()
-        {
-            return _productName.Value;
-        }
-
-        /// <inheritdoc/>
-        public string GetRuntimeVersion()
-        {
-            return _runtimeVersion.Value;
-        }
-
-        public virtual IKeyMaterialManager GetKeyMaterialManager()
-        {
-            return NullKeyMaterialManager.Instance;
-        }
-
-        /// <inheritdoc/>
-        public abstract ILegacyCachePersistence CreateLegacyCachePersistence();
-
-        public ITokenCacheAccessor UserTokenCacheAccessorForTest { get; set; }
-        public ITokenCacheAccessor AppTokenCacheAccessorForTest { get; set; }
-
-        public virtual ITokenCacheAccessor CreateTokenCacheAccessor(CacheOptions tokenCacheAccessorOptions, bool isApplicationTokenCache = false)
-        {
-            if (isApplicationTokenCache)
-            {
-                return AppTokenCacheAccessorForTest ??
-                    new InMemoryPartitionedAppTokenCacheAccessor(Logger, tokenCacheAccessorOptions);
-            }
-            else
-            {
-                return UserTokenCacheAccessorForTest ??
-                    new InMemoryPartitionedUserTokenCacheAccessor(Logger, tokenCacheAccessorOptions);
-            }
-        }
-
-        /// <inheritdoc/>
-        public ICryptographyManager CryptographyManager => _cryptographyManager.Value;
-
-        /// <inheritdoc/>
-        public IPlatformLogger PlatformLogger => _platformLogger.Value;
-
-        public IOtelInstrumentation OtelInstrumentation => _otelInstrumentation.Value;
-
-        protected abstract IWebUIFactory CreateWebUiFactory();
-        protected abstract IFeatureFlags CreateFeatureFlags();
-        protected abstract string InternalGetDeviceModel();
-        protected abstract string InternalGetOperatingSystem();
-        protected abstract string InternalGetProcessorArchitecture();
-        protected abstract string InternalGetCallingApplicationName();
-        protected abstract string InternalGetCallingApplicationVersion();
-        protected abstract string InternalGetDeviceId();
-        protected abstract string InternalGetProductName();
-        protected abstract ICryptographyManager InternalGetCryptographyManager();
-        protected abstract IPlatformLogger InternalGetPlatformLogger();
-
-        // RuntimeInformation.FrameworkDescription is available on all platforms except .NET Framework 4.7 and lower.
-        protected virtual string InternalGetRuntimeVersion()
-        {
-#if !DESKTOP
-            return System.Runtime.InteropServices.RuntimeInformation.FrameworkDescription;
-#else
-            return string.Empty; // For DESKTOP this should not be hit, since NetDesktopPlatformProxy will take over
-#endif
-        }
-
-        public virtual ICacheSerializationProvider CreateTokenCacheBlobStorage()
-        {
-            return null;
-        }
-
-        public virtual IFeatureFlags GetFeatureFlags()
-        {
-            return OverloadFeatureFlags ?? CreateFeatureFlags();
-        }
-
-        public void SetFeatureFlags(IFeatureFlags featureFlags)
-        {
-            OverloadFeatureFlags = featureFlags;
-        }
-
-        public virtual Task StartDefaultOsBrowserAsync(string url, bool IBrokerConfigured)
-        {
-            throw new NotImplementedException();
-        }
-
-        public virtual IBroker CreateBroker(ApplicationConfiguration appConfig, CoreUIParent uiParent)
-        {
-            return appConfig.BrokerCreatorFunc != null ?
-                appConfig.BrokerCreatorFunc(uiParent, appConfig, Logger) :
-                new NullBroker(Logger);
-        }
-
-        public virtual bool CanBrokerSupportSilentAuth()
-        {
-            return true;
-        }
-
-        public virtual bool BrokerSupportsWamAccounts => false;
-
-        public virtual IPoPCryptoProvider GetDefaultPoPCryptoProvider()
-        {
-            throw new NotImplementedException();
-        }
-
-        public virtual IDeviceAuthManager CreateDeviceAuthManager()
-        {
-            return new NullDeviceAuthManager();
-        }
-
-        public virtual IMsalHttpClientFactory CreateDefaultHttpClientFactory()
-        {
-            return new SimpleHttpClientFactory();
-        }
-
-        /// <summary>
-        /// On Android, iOS and UWP, MSAL will save the legacy ADAL cache in a known location.
-        /// On other platforms, the app developer must use the serialization callbacks
-        /// </summary>
-        public virtual bool LegacyCacheRequiresSerialization => true;
-    }
-}
+﻿// Copyright (c) Microsoft Corporation. All rights reserved.
+// Licensed under the MIT License.
+
+using System;
+using System.Threading.Tasks;
+using Microsoft.Identity.Client.AuthScheme.PoP;
+using Microsoft.Identity.Client.Cache;
+using Microsoft.Identity.Client.Cache.CacheImpl;
+using Microsoft.Identity.Client.Core;
+using Microsoft.Identity.Client.Internal.Broker;
+#if SUPPORTS_OTEL
+using Microsoft.Identity.Client.Platforms.Features.OpenTelemetry;
+#endif
+using Microsoft.Identity.Client.PlatformsCommon.Interfaces;
+using Microsoft.Identity.Client.TelemetryCore.OpenTelemetry;
+using Microsoft.Identity.Client.UI;
+
+namespace Microsoft.Identity.Client.PlatformsCommon.Shared
+{
+    internal abstract class AbstractPlatformProxy : IPlatformProxy
+    {
+        private readonly Lazy<string> _callingApplicationName;
+        private readonly Lazy<string> _callingApplicationVersion;
+        private readonly Lazy<ICryptographyManager> _cryptographyManager;
+        private readonly Lazy<string> _deviceId;
+        private readonly Lazy<string> _deviceModel;
+        private readonly Lazy<string> _operatingSystem;
+        private readonly Lazy<IPlatformLogger> _platformLogger;
+        private readonly Lazy<string> _processorArchitecture;
+        private readonly Lazy<string> _productName;
+        private readonly Lazy<string> _runtimeVersion;
+        private readonly Lazy<IOtelInstrumentation> _otelInstrumentation;
+
+        protected AbstractPlatformProxy(ILoggerAdapter logger)
+        {
+            Logger = logger;
+            _deviceModel = new Lazy<string>(InternalGetDeviceModel);
+            _operatingSystem = new Lazy<string>(InternalGetOperatingSystem);
+            _processorArchitecture = new Lazy<string>(InternalGetProcessorArchitecture);
+            _callingApplicationName = new Lazy<string>(InternalGetCallingApplicationName);
+            _callingApplicationVersion = new Lazy<string>(InternalGetCallingApplicationVersion);
+            _deviceId = new Lazy<string>(InternalGetDeviceId);
+            _productName = new Lazy<string>(InternalGetProductName);
+            _cryptographyManager = new Lazy<ICryptographyManager>(InternalGetCryptographyManager);
+            _platformLogger = new Lazy<IPlatformLogger>(InternalGetPlatformLogger);
+            _runtimeVersion = new Lazy<string>(InternalGetRuntimeVersion);
+            _otelInstrumentation = new Lazy<IOtelInstrumentation>(InternalGetOtelInstrumentation);
+        }
+
+        private IOtelInstrumentation InternalGetOtelInstrumentation()
+        {
+#if SUPPORTS_OTEL
+            return new OtelInstrumentation();
+#else
+            return new NullOtelInstrumentation();
+#endif
+        }
+
+        protected IFeatureFlags OverloadFeatureFlags { get; set; }
+
+        protected ILoggerAdapter Logger { get; }
+
+        /// <inheritdoc/>
+        public IWebUIFactory GetWebUiFactory(ApplicationConfiguration appConfig)
+        {
+            return appConfig.WebUiFactoryCreator != null ?
+              appConfig.WebUiFactoryCreator() :
+              CreateWebUiFactory();
+        }
+
+        /// <inheritdoc/>
+        public string GetDeviceModel()
+        {
+            return _deviceModel.Value;
+        }
+
+        /// <inheritdoc/>
+        public string GetOperatingSystem()
+        {
+            return _operatingSystem.Value;
+        }
+
+        /// <inheritdoc/>
+        public string GetProcessorArchitecture()
+        {
+            return _processorArchitecture.Value;
+        }
+
+        /// <inheritdoc/>
+        public abstract Task<string> GetUserPrincipalNameAsync();
+
+        /// <inheritdoc/>
+        public string GetCallingApplicationName()
+        {
+            return _callingApplicationName.Value;
+        }
+
+        /// <inheritdoc/>
+        public string GetCallingApplicationVersion()
+        {
+            return _callingApplicationVersion.Value;
+        }
+
+        /// <inheritdoc/>
+        public string GetDeviceId()
+        {
+            return _deviceId.Value;
+        }
+
+        /// <inheritdoc/>
+        public abstract string GetDefaultRedirectUri(string clientId, bool useRecommendedRedirectUri = false);
+
+        /// <inheritdoc/>
+        public string GetProductName()
+        {
+            return _productName.Value;
+        }
+
+        /// <inheritdoc/>
+        public string GetRuntimeVersion()
+        {
+            return _runtimeVersion.Value;
+        }
+
+        public virtual IKeyMaterialManager GetKeyMaterialManager()
+        {
+            return NullKeyMaterialManager.Instance;
+        }
+
+        /// <inheritdoc/>
+        public abstract ILegacyCachePersistence CreateLegacyCachePersistence();
+
+        public ITokenCacheAccessor UserTokenCacheAccessorForTest { get; set; }
+        public ITokenCacheAccessor AppTokenCacheAccessorForTest { get; set; }
+
+        public virtual ITokenCacheAccessor CreateTokenCacheAccessor(CacheOptions tokenCacheAccessorOptions, bool isApplicationTokenCache = false)
+        {
+            if (isApplicationTokenCache)
+            {
+                return AppTokenCacheAccessorForTest ??
+                    new InMemoryPartitionedAppTokenCacheAccessor(Logger, tokenCacheAccessorOptions);
+            }
+            else
+            {
+                return UserTokenCacheAccessorForTest ??
+                    new InMemoryPartitionedUserTokenCacheAccessor(Logger, tokenCacheAccessorOptions);
+            }
+        }
+
+        /// <inheritdoc/>
+        public ICryptographyManager CryptographyManager => _cryptographyManager.Value;
+
+        /// <inheritdoc/>
+        public IPlatformLogger PlatformLogger => _platformLogger.Value;
+
+        public IOtelInstrumentation OtelInstrumentation => _otelInstrumentation.Value;
+
+        protected abstract IWebUIFactory CreateWebUiFactory();
+        protected abstract IFeatureFlags CreateFeatureFlags();
+        protected abstract string InternalGetDeviceModel();
+        protected abstract string InternalGetOperatingSystem();
+        protected abstract string InternalGetProcessorArchitecture();
+        protected abstract string InternalGetCallingApplicationName();
+        protected abstract string InternalGetCallingApplicationVersion();
+        protected abstract string InternalGetDeviceId();
+        protected abstract string InternalGetProductName();
+        protected abstract ICryptographyManager InternalGetCryptographyManager();
+        protected abstract IPlatformLogger InternalGetPlatformLogger();
+
+        // RuntimeInformation.FrameworkDescription is available on all platforms except .NET Framework 4.7 and lower.
+        protected virtual string InternalGetRuntimeVersion()
+        {
+#if !DESKTOP
+            return System.Runtime.InteropServices.RuntimeInformation.FrameworkDescription;
+#else
+            return string.Empty; // For DESKTOP this should not be hit, since NetDesktopPlatformProxy will take over
+#endif
+        }
+
+        public virtual ICacheSerializationProvider CreateTokenCacheBlobStorage()
+        {
+            return null;
+        }
+
+        public virtual IFeatureFlags GetFeatureFlags()
+        {
+            return OverloadFeatureFlags ?? CreateFeatureFlags();
+        }
+
+        public void SetFeatureFlags(IFeatureFlags featureFlags)
+        {
+            OverloadFeatureFlags = featureFlags;
+        }
+
+        public virtual Task StartDefaultOsBrowserAsync(string url, bool IBrokerConfigured)
+        {
+            throw new NotImplementedException();
+        }
+
+        public virtual IBroker CreateBroker(ApplicationConfiguration appConfig, CoreUIParent uiParent)
+        {
+            return appConfig.BrokerCreatorFunc != null ?
+                appConfig.BrokerCreatorFunc(uiParent, appConfig, Logger) :
+                new NullBroker(Logger);
+        }
+
+        public virtual bool CanBrokerSupportSilentAuth()
+        {
+            return true;
+        }
+
+        public virtual bool BrokerSupportsWamAccounts => false;
+
+        public virtual IPoPCryptoProvider GetDefaultPoPCryptoProvider()
+        {
+            throw new NotImplementedException();
+        }
+
+        public virtual IDeviceAuthManager CreateDeviceAuthManager()
+        {
+            return new NullDeviceAuthManager();
+        }
+
+        public virtual IMsalHttpClientFactory CreateDefaultHttpClientFactory()
+        {
+            return new SimpleHttpClientFactory();
+        }
+
+        /// <summary>
+        /// On Android, iOS and UWP, MSAL will save the legacy ADAL cache in a known location.
+        /// On other platforms, the app developer must use the serialization callbacks
+        /// </summary>
+        public virtual bool LegacyCacheRequiresSerialization => true;
+    }
+}