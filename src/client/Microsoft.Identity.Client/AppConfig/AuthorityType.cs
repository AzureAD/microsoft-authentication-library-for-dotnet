﻿// Copyright (c) Microsoft Corporation. All rights reserved.
// Licensed under the MIT License.

namespace Microsoft.Identity.Client
{
    /// <summary>
    /// Enumeration for the AuthorityTypes
    /// </summary>
    internal enum AuthorityType
    {
        Aad,

        Adfs,

        B2C, 

        Dsts,

<<<<<<< HEAD
        Ciam
=======
        Generic
>>>>>>> a8801dae
    }
}<|MERGE_RESOLUTION|>--- conflicted
+++ resolved
@@ -16,10 +16,8 @@
 
         Dsts,
 
-<<<<<<< HEAD
+        Generic,
+
         Ciam
-=======
-        Generic
->>>>>>> a8801dae
     }
 }