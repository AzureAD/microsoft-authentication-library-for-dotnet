--- conflicted
+++ resolved
@@ -1,406 +1,393 @@
-// Copyright (c) Microsoft Corporation. All rights reserved.
-// Licensed under the MIT License.
-
-using System;
-using Microsoft.Identity.Client.Cache;
-using Microsoft.Identity.Client.Kerberos;
-using Microsoft.Identity.Client.PlatformsCommon.Factories;
-using System.ComponentModel;
-using Microsoft.Identity.Client.PlatformsCommon.Shared;
-
-#if iOS
-using UIKit;
-#endif
-
-#if ANDROID
-using Android.App;
-#endif
-
-#if DESKTOP || NET5_WIN
-using System.Windows.Forms;
-#endif
-
-#if MAC
-using AppKit;
-#endif
-
-namespace Microsoft.Identity.Client
-{
-    /// <summary>
-    /// </summary>
-    public sealed class PublicClientApplicationBuilder : AbstractApplicationBuilder<PublicClientApplicationBuilder>
-    {
-        /// <inheritdoc />
-        internal PublicClientApplicationBuilder(ApplicationConfiguration configuration)
-            : base(configuration)
-        {
-        }
-
-        /// <summary>
-        /// Creates a PublicClientApplicationBuilder from public client application
-        /// configuration options. See https://aka.ms/msal-net-application-configuration
-        /// </summary>
-        /// <param name="options">Public client applications configuration options</param>
-        /// <returns>A <see cref="PublicClientApplicationBuilder"/> from which to set more
-        /// parameters, and to create a public client application instance</returns>
-        public static PublicClientApplicationBuilder CreateWithApplicationOptions(PublicClientApplicationOptions options)
-        {
-            var config = new ApplicationConfiguration();
-            return new PublicClientApplicationBuilder(config)
-                .WithOptions(options)
-                .WithKerberosTicketClaim(options.KerberosServicePrincipalName, options.TicketContainer);
-        }
-
-        /// <summary>
-        /// Creates a PublicClientApplicationBuilder from a clientID.
-        /// See https://aka.ms/msal-net-application-configuration
-        /// </summary>
-        /// <param name="clientId">Client ID (also known as App ID) of the application as registered in the
-        /// application registration portal (https://aka.ms/msal-net-register-app)/.</param>
-        /// <returns>A <see cref="PublicClientApplicationBuilder"/> from which to set more
-        /// parameters, and to create a public client application instance</returns>
-        public static PublicClientApplicationBuilder Create(string clientId)
-        {
-            var config = new ApplicationConfiguration();
-            return new PublicClientApplicationBuilder(config).WithClientId(clientId);
-        }
-
-        internal PublicClientApplicationBuilder WithUserTokenLegacyCachePersistenceForTest(ILegacyCachePersistence legacyCachePersistence)
-        {
-            Config.UserTokenLegacyCachePersistenceForTest = legacyCachePersistence;
-            return this;
-        }
-
-        /// <summary>
-        /// Configures the public client application to use the recommended reply URI for the platform. 
-        /// See https://aka.ms/msal-net-default-reply-uri.
-        /// <list type="table">
-        /// <listheader>
-        /// <term>Platform</term>
-        /// <Description>Default Reply URI</Description>
-        /// </listheader>
-        /// <item>
-        /// <term>.NET desktop</term>
-        /// <Description><c>https://login.microsoftonline.com/common/oauth2/nativeclient</c></Description>
-        /// </item>
-        /// <item>
-        /// <term>UWP</term>
-        /// <Description>value of <c>WebAuthenticationBroker.GetCurrentApplicationCallbackUri()</c></Description>
-        /// </item>
-        /// <item>
-        /// <term>For system browser on .NET Core</term>
-        /// <Description><c>http://localhost</c></Description>
-        /// </item>
-        /// </list>
-        /// NOTE:There will be an update to the default redirect URI in the future to accommodate for system browsers on the 
-        /// .NET desktop and .NET Core platforms.
-        /// </summary>
-        /// <returns>A <see cref="PublicClientApplicationBuilder"/> from which to set more
-        /// parameters, and to create a public client application instance</returns>
-        public PublicClientApplicationBuilder WithDefaultRedirectUri()
-        {
-            Config.UseRecommendedDefaultRedirectUri = true;
-            return this;
-        }
-
-        /// <summary>
-        /// Enables multi cloud support for this instance of public client application.
-        /// It enables applications to use in a global public cloud authority to the library and can still get tokens for resources from national clouds.
-        /// </summary>
-        /// <param name="enableMultiCloudSupport">Enable or disable multi cloud support.</param>
-        /// <returns>A <see cref="PublicClientApplicationBuilder"/> from which to set more
-        /// parameters, and to create a public client application instance</returns>
-        public PublicClientApplicationBuilder WithMultiCloudSupport(bool enableMultiCloudSupport)
-        {
-            Config.MultiCloudSupportEnabled = enableMultiCloudSupport;
-            return this;
-        }
-
-        /// <summary>
-        /// You can specify a Keychain Access Group to use for persisting the token cache across multiple applications.
-        /// This enables you to share the token cache between several applications having the same Keychain access group.
-        /// Sharing the token cache allows single sign-on between all of the applications that use the same Keychain access Group.
-        /// See https://aka.ms/msal-net-ios-keychain-security-group for more information.
-        /// </summary>
-        /// <param name="keychainSecurityGroup"></param>
-        /// <returns>A <see cref="PublicClientApplicationBuilder"/> from which to set more
-        /// parameters, and to create a public client application instance</returns>
-#if !iOS
-        [System.ComponentModel.EditorBrowsable(System.ComponentModel.EditorBrowsableState.Never)]
-#endif
-        public PublicClientApplicationBuilder WithIosKeychainSecurityGroup(string keychainSecurityGroup)
-        {
-#if iOS
-            Config.IosKeychainSecurityGroup = keychainSecurityGroup;
-#endif // iOS
-            return this;
-        }
-
-        /// <summary>
-        /// Brokers enable Single-Sign-On, device identification,
-        /// and application identification verification. To enable one of these features,
-        /// you need to set the WithBroker() parameters to true. See https://aka.ms/msal-net-brokers 
-        /// for more information on platform specific settings required to enable the broker.
-        /// 
-        /// On iOS and Android, Authenticator and Company Portal serve as brokers.
-        /// On Windows, WAM (Windows Account Manager) serves as broker. See https://aka.ms/msal-net-wam
-        /// </summary>
-        /// <param name="enableBroker">Determines whether or not to use broker with the default set to true.</param>
-        /// <returns>A <see cref="PublicClientApplicationBuilder"/> from which to set more
-        /// parameters, and to create a public client application instance</returns>
-        /// <remarks>If your app uses .NET classic or .NET Core 3.x, and you wish to use the Windows broker, 
-        /// please install the NuGet package Microsoft.Identity.Client.Desktop and call .WithDesktopFeatures()</remarks>
-        public PublicClientApplicationBuilder WithBroker(bool enableBroker = true)
-        {
-#pragma warning disable CS0162 // Unreachable code detected
-
-#if NET45
-            throw new PlatformNotSupportedException(
-                "The Windows broker is not available on .NET Framework 4.5, please use at least .NET Framework 4.6.2");
-#endif
-
-#if NET461
-            if (Config.BrokerCreatorFunc == null)
-            {
-                throw new PlatformNotSupportedException(
-<<<<<<< HEAD
-                    "The Windows broker is not directly available on MSAL for .NET Framework " +
-                    "To use it, please install the nuget package named Microsoft.Identity.Client.Desktop " +
-                    "and call the extension method .WithWindowsBroker() first. " +
-                    "If you want to try the new broker preview, please install the nuget package named Microsoft.Identity.Client.Broker " +
-                    "and call the extension method .WithBrokerPreview().");
-=======
-                    "The Windows broker is not directly available on MSAL for .NET Framework" +
-                    " To use it, please install the NuGet package named Microsoft.Identity.Client.Desktop " +
-                    "and call the extension method .WithWindowsBroker() first.");
->>>>>>> a2e46b12
-            }
-#endif
-
-#if NET_CORE
-            if (Config.BrokerCreatorFunc == null && DesktopOsHelper.IsWindows())
-            {
-                throw new PlatformNotSupportedException(
-                    "If you have a Windows application which targets net5 or net5-windows, please change the target to net5-windows10.0.17763.0. \nYour app can still run on earlier versions of Windows such as Win7 if you add <SupportedOSPlatformVersion>7</SupportedOSPlatformVersion> in the csproj.\n The broker (WAM) is available only on Win10 and this library will fallback to a browser on older systems. " +
-
-                    "\n\r\n\rIf you have a NET5 cross-platform (Windows, Mac, Linux) application, please dual target net5 and net5-windows10.0.17763.0. Your installer should deploy the net5 version on Mac and Linux and the net5-window10.0.17763.0 on Windows." +
-<<<<<<< HEAD
-                    "\n\r\n\rIf you have a .NET Core 3.1 application, please install the nuget package named Microsoft.Identity.Client.Desktop and call the extension method .WithWindowsBroker() first. " +
-                    "\n\r\n\rIf you want to try the new broker preview, please install the nuget package named Microsoft.Identity.Client.Broker and call the extension method .WithBrokerPreview(). " +
-=======
-                    "\n\r\n\rIf you have a .NET Core 3.1 application, please install the NuGet package named Microsoft.Identity.Client.Desktop and call the extension method .WithWindowsBroker() first. " +
->>>>>>> a2e46b12
-                    "\n\rFor details see https://aka.ms/msal-net-wam and https://github.com/dotnet/designs/blob/main/accepted/2020/platform-checks/platform-checks.md ");
-            }
-#endif
-
-            Config.IsBrokerEnabled = enableBroker;
-            return this;
-#pragma warning restore CS0162 // Unreachable code detected
-        }
-
-        /// <summary>
-        /// Allows customization of the Windows 10 Broker experience
-        /// </summary>
-#if !SUPPORTS_BROKER || __MOBILE__
-        [EditorBrowsable(EditorBrowsableState.Never)]
-#endif
-        public PublicClientApplicationBuilder WithWindowsBrokerOptions(WindowsBrokerOptions options)
-        {
-            WindowsBrokerOptions.ValidatePlatformAvailability();
-            Config.WindowsBrokerOptions = options;
-            return this;
-        }
-
-#if WINDOWS_APP
-        /// <summary>
-        /// Flag to enable authentication with the user currently signed-in on Windows.
-        /// </summary>
-        /// <param name="useCorporateNetwork">When set to true, the application will try to connect to the corporate network using Windows Integrated Authentication.</param>
-        /// <returns>A <see cref="PublicClientApplicationBuilder"/> from which to set more
-        /// parameters, and to create a public client application instance</returns>
-        public PublicClientApplicationBuilder WithUseCorporateNetwork(bool useCorporateNetwork)
-        {
-            Config.UseCorporateNetwork = useCorporateNetwork;
-            return this;
-        }
-#endif
-
-        /// <summary>
-        ///  Sets a reference to the ViewController (if using Xamarin.iOS), Activity (if using Xamarin.Android)
-        ///  IWin32Window or IntPtr (if using .Net Framework). Used for invoking the browser.
-        /// </summary>
-        /// <remarks>
-        /// Mandatory only on Android to be set either from here or from AcquireTokenInteractive builder.
-        /// See https://aka.ms/msal-net-android-activity for further documentation and details.
-        /// </remarks>
-        /// <param name="parentActivityOrWindowFunc">The parent as an object, so that it can be used from shared NetStandard assemblies</param>
-        /// <returns>The builder to chain the .With methods</returns>
-        /// 
-#if !NETSTANDARD
-        [System.ComponentModel.EditorBrowsable(System.ComponentModel.EditorBrowsableState.Never)] // hide everywhere but NetStandard
-#endif
-        public PublicClientApplicationBuilder WithParentActivityOrWindow(Func<object> parentActivityOrWindowFunc)
-        {
-            return WithParentFunc(parentActivityOrWindowFunc);
-        }
-
-        private PublicClientApplicationBuilder WithParentFunc(Func<object> parentFunc)
-        {
-            Config.ParentActivityOrWindowFunc = parentFunc;
-            return this;
-        }
-
-#if ANDROID
-        /// <summary>
-        /// Sets a reference to the current Activity that triggers the browser to be shown. Required
-        /// for MSAL to be able to show the browser when using Xamarin.Android
-        /// </summary>
-        /// <param name="activityFunc">A function to return the current Activity</param>
-        /// <returns>The builder to chain the .With methods</returns>
-        [CLSCompliant(false)]
-        public PublicClientApplicationBuilder WithParentActivityOrWindow(Func<Activity> activityFunc)
-        {
-            if (activityFunc == null)
-            {
-                throw new ArgumentNullException(nameof(activityFunc));
-            }
-
-            return WithParentFunc(() => (object)activityFunc());
-        }
-#endif
-
-#if iOS
-        /// <summary>
-        /// Sets a reference to the current ViewController that triggers the browser to be shown. 
-        /// </summary>
-        /// <param name="viewControllerFunc">A function to return the current ViewController</param>
-        /// <returns>The builder to chain the .With methods</returns>
-        [CLSCompliant(false)]
-        public PublicClientApplicationBuilder WithParentActivityOrWindow(Func<UIViewController> viewControllerFunc)
-        {
-            if (viewControllerFunc == null)
-            {
-                throw new ArgumentNullException(nameof(viewControllerFunc));
-            }
-
-            return WithParentFunc(() => (object)viewControllerFunc());
-        }
-#endif
-
-#if DESKTOP || NET5_WIN
-        /// <summary>
-        /// Sets a reference to the current IWin32Window that triggers the browser to be shown.
-        /// Used to center the browser that pop-up onto this window.
-        /// </summary>
-        /// <param name="windowFunc">A function to return the current window</param>
-        /// <returns>The builder to chain the .With methods</returns>
-        [CLSCompliant(false)]
-        public PublicClientApplicationBuilder WithParentActivityOrWindow(Func<IWin32Window> windowFunc)
-        {
-            if (windowFunc == null)
-            {
-                throw new ArgumentNullException(nameof(windowFunc));
-            }
-
-            return WithParentFunc(() => (object)windowFunc());
-        }
-#endif
-
-#if DESKTOP || NET5_WIN || NET_CORE
-        /// <summary>
-        /// Sets a reference to the IntPtr to a window that triggers the browser to be shown.
-        /// Used to center the browser that pop-up onto this window.
-        /// </summary>
-        /// <param name="windowFunc">A function to return the current window</param>
-        /// <returns>The builder to chain the .With methods</returns>
-        [CLSCompliant(false)]
-        public PublicClientApplicationBuilder WithParentActivityOrWindow(Func<IntPtr> windowFunc)
-        {
-            if (windowFunc == null)
-            {
-                throw new ArgumentNullException(nameof(windowFunc));
-            }
-
-            return WithParentFunc(() => (object)windowFunc());
-        }
-#endif
-
-        /// <summary>
-        /// Sets the parameters required to get a Kerberos Ticket from Azure AD service.
-        /// </summary>
-        /// <param name="servicePrincipalName">Service principal name to get Kerberos Service Ticket.</param>
-        /// <param name="ticketContainer">Container to use for Kerberos Ticket.</param>
-        /// <returns>The builder to chain the .With methods</returns>
-        public PublicClientApplicationBuilder WithKerberosTicketClaim(string servicePrincipalName, KerberosTicketContainer ticketContainer)
-        {
-            Config.KerberosServicePrincipalName = servicePrincipalName;
-            Config.TicketContainer = ticketContainer;
-            return this;
-        }
-
-        /// <summary>
-        /// Returns <c>true</c> if a broker can be used.
-        /// This method is only needed to be used in mobile scenarios which support Mobile Application Management. In other supported scenarios, use <c>WithBroker</c> by itself, which will fall back to use a browser if broker is unavailable.
-        /// </summary>
-        /// <remarks>
-        /// <list type="bullet">
-        /// <item><description>On Windows, the broker (WAM) can be used on Windows 10 and is always installed. See https://aka.ms/msal-net-wam </description></item>
-        /// <item><description>On Mac, Linux, and older versions of Windows a broker is not available.</description></item>
-        /// <item><description>In .NET 5 apps, target <c>net5.0-windows10.0.17763.0</c> for all Windows versions and target <c>net5.0</c> for Linux and Mac.</description></item>
-        /// <item><description>In .NET classic or .NET Core 3.1 apps, install Microsoft.Identity.Client.Desktop first and call <c>WithDesktopFeatures()</c>.</description></item>
-        /// <item><description>In mobile apps, the device must be Intune joined and Authenticator or Company Portal must be installed. See https://aka.ms/msal-brokers </description></item>
-        /// </list>
-        /// </remarks>
-        public bool IsBrokerAvailable()
-        {
-            return PlatformProxyFactory.CreatePlatformProxy(null)
-                    .CreateBroker(Config, null).IsBrokerInstalledAndInvokable(Config.Authority?.AuthorityInfo?.AuthorityType ?? AuthorityType.Aad);
-        }
-
-        /// <summary>
-        /// </summary>
-        /// <returns></returns>
-        public IPublicClientApplication Build()
-        {
-            return BuildConcrete();
-        }
-
-        /// <summary>
-        /// </summary>
-        /// <returns></returns>
-        internal PublicClientApplication BuildConcrete()
-        {
-            return new PublicClientApplication(BuildConfiguration());
-        }
-
-        /// <inheritdoc />
-        internal override void Validate()
-        {
-            base.Validate();
-
-            //ADFS does not require client id to be in the form of a GUID.
-            if (Config.Authority.AuthorityInfo?.AuthorityType != AuthorityType.Adfs && !Guid.TryParse(Config.ClientId, out _))
-            {
-                throw new MsalClientException(MsalError.ClientIdMustBeAGuid, MsalErrorMessage.ClientIdMustBeAGuid);
-            }
-
-            if (Config.IsBrokerEnabled && Config.MultiCloudSupportEnabled)
-            {
-                // TODO: https://github.com/AzureAD/microsoft-authentication-library-for-dotnet/issues/3139
-                throw new NotSupportedException(MsalErrorMessage.MultiCloudSupportUnavailable);
-            }
-
-            if (string.IsNullOrWhiteSpace(Config.RedirectUri))
-            {
-                Config.RedirectUri = PlatformProxyFactory.CreatePlatformProxy(null)
-                                                         .GetDefaultRedirectUri(Config.ClientId, Config.UseRecommendedDefaultRedirectUri);
-            }
-
-            if (!Uri.TryCreate(Config.RedirectUri, UriKind.Absolute, out Uri uriResult))
-            {
-                throw new InvalidOperationException(MsalErrorMessage.InvalidRedirectUriReceived(Config.RedirectUri));
-            }
-        }
-    }
-}
+// Copyright (c) Microsoft Corporation. All rights reserved.
+// Licensed under the MIT License.
+
+using System;
+using Microsoft.Identity.Client.Cache;
+using Microsoft.Identity.Client.Kerberos;
+using Microsoft.Identity.Client.PlatformsCommon.Factories;
+using System.ComponentModel;
+using Microsoft.Identity.Client.PlatformsCommon.Shared;
+
+#if iOS
+using UIKit;
+#endif
+
+#if ANDROID
+using Android.App;
+#endif
+
+#if DESKTOP || NET5_WIN
+using System.Windows.Forms;
+#endif
+
+#if MAC
+using AppKit;
+#endif
+
+namespace Microsoft.Identity.Client
+{
+    /// <summary>
+    /// </summary>
+    public sealed class PublicClientApplicationBuilder : AbstractApplicationBuilder<PublicClientApplicationBuilder>
+    {
+        /// <inheritdoc />
+        internal PublicClientApplicationBuilder(ApplicationConfiguration configuration)
+            : base(configuration)
+        {
+        }
+
+        /// <summary>
+        /// Creates a PublicClientApplicationBuilder from public client application
+        /// configuration options. See https://aka.ms/msal-net-application-configuration
+        /// </summary>
+        /// <param name="options">Public client applications configuration options</param>
+        /// <returns>A <see cref="PublicClientApplicationBuilder"/> from which to set more
+        /// parameters, and to create a public client application instance</returns>
+        public static PublicClientApplicationBuilder CreateWithApplicationOptions(PublicClientApplicationOptions options)
+        {
+            var config = new ApplicationConfiguration();
+            return new PublicClientApplicationBuilder(config)
+                .WithOptions(options)
+                .WithKerberosTicketClaim(options.KerberosServicePrincipalName, options.TicketContainer);
+        }
+
+        /// <summary>
+        /// Creates a PublicClientApplicationBuilder from a clientID.
+        /// See https://aka.ms/msal-net-application-configuration
+        /// </summary>
+        /// <param name="clientId">Client ID (also known as App ID) of the application as registered in the
+        /// application registration portal (https://aka.ms/msal-net-register-app)/.</param>
+        /// <returns>A <see cref="PublicClientApplicationBuilder"/> from which to set more
+        /// parameters, and to create a public client application instance</returns>
+        public static PublicClientApplicationBuilder Create(string clientId)
+        {
+            var config = new ApplicationConfiguration();
+            return new PublicClientApplicationBuilder(config).WithClientId(clientId);
+        }
+
+        internal PublicClientApplicationBuilder WithUserTokenLegacyCachePersistenceForTest(ILegacyCachePersistence legacyCachePersistence)
+        {
+            Config.UserTokenLegacyCachePersistenceForTest = legacyCachePersistence;
+            return this;
+        }
+
+        /// <summary>
+        /// Configures the public client application to use the recommended reply URI for the platform. 
+        /// See https://aka.ms/msal-net-default-reply-uri.
+        /// <list type="table">
+        /// <listheader>
+        /// <term>Platform</term>
+        /// <Description>Default Reply URI</Description>
+        /// </listheader>
+        /// <item>
+        /// <term>.NET desktop</term>
+        /// <Description><c>https://login.microsoftonline.com/common/oauth2/nativeclient</c></Description>
+        /// </item>
+        /// <item>
+        /// <term>UWP</term>
+        /// <Description>value of <c>WebAuthenticationBroker.GetCurrentApplicationCallbackUri()</c></Description>
+        /// </item>
+        /// <item>
+        /// <term>For system browser on .NET Core</term>
+        /// <Description><c>http://localhost</c></Description>
+        /// </item>
+        /// </list>
+        /// NOTE:There will be an update to the default redirect URI in the future to accommodate for system browsers on the 
+        /// .NET desktop and .NET Core platforms.
+        /// </summary>
+        /// <returns>A <see cref="PublicClientApplicationBuilder"/> from which to set more
+        /// parameters, and to create a public client application instance</returns>
+        public PublicClientApplicationBuilder WithDefaultRedirectUri()
+        {
+            Config.UseRecommendedDefaultRedirectUri = true;
+            return this;
+        }
+
+        /// <summary>
+        /// Enables multi cloud support for this instance of public client application.
+        /// It enables applications to use in a global public cloud authority to the library and can still get tokens for resources from national clouds.
+        /// </summary>
+        /// <param name="enableMultiCloudSupport">Enable or disable multi cloud support.</param>
+        /// <returns>A <see cref="PublicClientApplicationBuilder"/> from which to set more
+        /// parameters, and to create a public client application instance</returns>
+        public PublicClientApplicationBuilder WithMultiCloudSupport(bool enableMultiCloudSupport)
+        {
+            Config.MultiCloudSupportEnabled = enableMultiCloudSupport;
+            return this;
+        }
+
+        /// <summary>
+        /// You can specify a Keychain Access Group to use for persisting the token cache across multiple applications.
+        /// This enables you to share the token cache between several applications having the same Keychain access group.
+        /// Sharing the token cache allows single sign-on between all of the applications that use the same Keychain access Group.
+        /// See https://aka.ms/msal-net-ios-keychain-security-group for more information.
+        /// </summary>
+        /// <param name="keychainSecurityGroup"></param>
+        /// <returns>A <see cref="PublicClientApplicationBuilder"/> from which to set more
+        /// parameters, and to create a public client application instance</returns>
+#if !iOS
+        [System.ComponentModel.EditorBrowsable(System.ComponentModel.EditorBrowsableState.Never)]
+#endif
+        public PublicClientApplicationBuilder WithIosKeychainSecurityGroup(string keychainSecurityGroup)
+        {
+#if iOS
+            Config.IosKeychainSecurityGroup = keychainSecurityGroup;
+#endif // iOS
+            return this;
+        }
+
+        /// <summary>
+        /// Brokers enable Single-Sign-On, device identification,
+        /// and application identification verification. To enable one of these features,
+        /// you need to set the WithBroker() parameters to true. See https://aka.ms/msal-net-brokers 
+        /// for more information on platform specific settings required to enable the broker.
+        /// 
+        /// On iOS and Android, Authenticator and Company Portal serve as brokers.
+        /// On Windows, WAM (Windows Account Manager) serves as broker. See https://aka.ms/msal-net-wam
+        /// </summary>
+        /// <param name="enableBroker">Determines whether or not to use broker with the default set to true.</param>
+        /// <returns>A <see cref="PublicClientApplicationBuilder"/> from which to set more
+        /// parameters, and to create a public client application instance</returns>
+        /// <remarks>If your app uses .NET classic or .NET Core 3.x, and you wish to use the Windows broker, 
+        /// please install the NuGet package Microsoft.Identity.Client.Desktop and call .WithDesktopFeatures()</remarks>
+        public PublicClientApplicationBuilder WithBroker(bool enableBroker = true)
+        {
+#pragma warning disable CS0162 // Unreachable code detected
+
+#if NET45
+            throw new PlatformNotSupportedException(
+                "The Windows broker is not available on .NET Framework 4.5, please use at least .NET Framework 4.6.2");
+#endif
+
+#if NET461
+            if (Config.BrokerCreatorFunc == null)
+            {
+                throw new PlatformNotSupportedException(
+                    "The Windows broker is not directly available on MSAL for .NET Framework" +
+                    " To use it, please install the NuGet package named Microsoft.Identity.Client.Desktop " +
+                    "and call the extension method .WithWindowsBroker() first.");
+            }
+#endif
+
+#if NET_CORE
+            if (Config.BrokerCreatorFunc == null && DesktopOsHelper.IsWindows())
+            {
+                throw new PlatformNotSupportedException(
+                    "If you have a Windows application which targets net5 or net5-windows, please change the target to net5-windows10.0.17763.0. \nYour app can still run on earlier versions of Windows such as Win7 if you add <SupportedOSPlatformVersion>7</SupportedOSPlatformVersion> in the csproj.\n The broker (WAM) is available only on Win10 and this library will fallback to a browser on older systems. " +
+
+                    "\n\r\n\rIf you have a NET5 cross-platform (Windows, Mac, Linux) application, please dual target net5 and net5-windows10.0.17763.0. Your installer should deploy the net5 version on Mac and Linux and the net5-window10.0.17763.0 on Windows." +
+                    "\n\r\n\rIf you have a .NET Core 3.1 application, please install the nuget package named Microsoft.Identity.Client.Desktop and call the extension method .WithWindowsBroker() first. " +
+                    "\n\rFor details see https://aka.ms/msal-net-wam and https://github.com/dotnet/designs/blob/main/accepted/2020/platform-checks/platform-checks.md ");
+            }
+#endif
+
+            Config.IsBrokerEnabled = enableBroker;
+            return this;
+#pragma warning restore CS0162 // Unreachable code detected
+        }
+
+        /// <summary>
+        /// Allows customization of the Windows 10 Broker experience
+        /// </summary>
+#if !SUPPORTS_BROKER || __MOBILE__
+        [EditorBrowsable(EditorBrowsableState.Never)]
+#endif
+        public PublicClientApplicationBuilder WithWindowsBrokerOptions(WindowsBrokerOptions options)
+        {
+            WindowsBrokerOptions.ValidatePlatformAvailability();
+            Config.WindowsBrokerOptions = options;
+            return this;
+        }
+
+#if WINDOWS_APP
+        /// <summary>
+        /// Flag to enable authentication with the user currently signed-in on Windows.
+        /// </summary>
+        /// <param name="useCorporateNetwork">When set to true, the application will try to connect to the corporate network using Windows Integrated Authentication.</param>
+        /// <returns>A <see cref="PublicClientApplicationBuilder"/> from which to set more
+        /// parameters, and to create a public client application instance</returns>
+        public PublicClientApplicationBuilder WithUseCorporateNetwork(bool useCorporateNetwork)
+        {
+            Config.UseCorporateNetwork = useCorporateNetwork;
+            return this;
+        }
+#endif
+
+        /// <summary>
+        ///  Sets a reference to the ViewController (if using Xamarin.iOS), Activity (if using Xamarin.Android)
+        ///  IWin32Window or IntPtr (if using .Net Framework). Used for invoking the browser.
+        /// </summary>
+        /// <remarks>
+        /// Mandatory only on Android to be set either from here or from AcquireTokenInteractive builder.
+        /// See https://aka.ms/msal-net-android-activity for further documentation and details.
+        /// </remarks>
+        /// <param name="parentActivityOrWindowFunc">The parent as an object, so that it can be used from shared NetStandard assemblies</param>
+        /// <returns>The builder to chain the .With methods</returns>
+        /// 
+#if !NETSTANDARD
+        [System.ComponentModel.EditorBrowsable(System.ComponentModel.EditorBrowsableState.Never)] // hide everywhere but NetStandard
+#endif
+        public PublicClientApplicationBuilder WithParentActivityOrWindow(Func<object> parentActivityOrWindowFunc)
+        {
+            return WithParentFunc(parentActivityOrWindowFunc);
+        }
+
+        private PublicClientApplicationBuilder WithParentFunc(Func<object> parentFunc)
+        {
+            Config.ParentActivityOrWindowFunc = parentFunc;
+            return this;
+        }
+
+#if ANDROID
+        /// <summary>
+        /// Sets a reference to the current Activity that triggers the browser to be shown. Required
+        /// for MSAL to be able to show the browser when using Xamarin.Android
+        /// </summary>
+        /// <param name="activityFunc">A function to return the current Activity</param>
+        /// <returns>The builder to chain the .With methods</returns>
+        [CLSCompliant(false)]
+        public PublicClientApplicationBuilder WithParentActivityOrWindow(Func<Activity> activityFunc)
+        {
+            if (activityFunc == null)
+            {
+                throw new ArgumentNullException(nameof(activityFunc));
+            }
+
+            return WithParentFunc(() => (object)activityFunc());
+        }
+#endif
+
+#if iOS
+        /// <summary>
+        /// Sets a reference to the current ViewController that triggers the browser to be shown. 
+        /// </summary>
+        /// <param name="viewControllerFunc">A function to return the current ViewController</param>
+        /// <returns>The builder to chain the .With methods</returns>
+        [CLSCompliant(false)]
+        public PublicClientApplicationBuilder WithParentActivityOrWindow(Func<UIViewController> viewControllerFunc)
+        {
+            if (viewControllerFunc == null)
+            {
+                throw new ArgumentNullException(nameof(viewControllerFunc));
+            }
+
+            return WithParentFunc(() => (object)viewControllerFunc());
+        }
+#endif
+
+#if DESKTOP || NET5_WIN
+        /// <summary>
+        /// Sets a reference to the current IWin32Window that triggers the browser to be shown.
+        /// Used to center the browser that pop-up onto this window.
+        /// </summary>
+        /// <param name="windowFunc">A function to return the current window</param>
+        /// <returns>The builder to chain the .With methods</returns>
+        [CLSCompliant(false)]
+        public PublicClientApplicationBuilder WithParentActivityOrWindow(Func<IWin32Window> windowFunc)
+        {
+            if (windowFunc == null)
+            {
+                throw new ArgumentNullException(nameof(windowFunc));
+            }
+
+            return WithParentFunc(() => (object)windowFunc());
+        }
+#endif
+
+#if DESKTOP || NET5_WIN || NET_CORE
+        /// <summary>
+        /// Sets a reference to the IntPtr to a window that triggers the browser to be shown.
+        /// Used to center the browser that pop-up onto this window.
+        /// </summary>
+        /// <param name="windowFunc">A function to return the current window</param>
+        /// <returns>The builder to chain the .With methods</returns>
+        [CLSCompliant(false)]
+        public PublicClientApplicationBuilder WithParentActivityOrWindow(Func<IntPtr> windowFunc)
+        {
+            if (windowFunc == null)
+            {
+                throw new ArgumentNullException(nameof(windowFunc));
+            }
+
+            return WithParentFunc(() => (object)windowFunc());
+        }
+#endif
+
+        /// <summary>
+        /// Sets the parameters required to get a Kerberos Ticket from Azure AD service.
+        /// </summary>
+        /// <param name="servicePrincipalName">Service principal name to get Kerberos Service Ticket.</param>
+        /// <param name="ticketContainer">Container to use for Kerberos Ticket.</param>
+        /// <returns>The builder to chain the .With methods</returns>
+        public PublicClientApplicationBuilder WithKerberosTicketClaim(string servicePrincipalName, KerberosTicketContainer ticketContainer)
+        {
+            Config.KerberosServicePrincipalName = servicePrincipalName;
+            Config.TicketContainer = ticketContainer;
+            return this;
+        }
+
+        /// <summary>
+        /// Returns <c>true</c> if a broker can be used.
+        /// This method is only needed to be used in mobile scenarios which support Mobile Application Management. In other supported scenarios, use <c>WithBroker</c> by itself, which will fall back to use a browser if broker is unavailable.
+        /// </summary>
+        /// <remarks>
+        /// <list type="bullet">
+        /// <item><description>On Windows, the broker (WAM) can be used on Windows 10 and is always installed. See https://aka.ms/msal-net-wam </description></item>
+        /// <item><description>On Mac, Linux, and older versions of Windows a broker is not available.</description></item>
+        /// <item><description>In .NET 5 apps, target <c>net5.0-windows10.0.17763.0</c> for all Windows versions and target <c>net5.0</c> for Linux and Mac.</description></item>
+        /// <item><description>In .NET classic or .NET Core 3.1 apps, install Microsoft.Identity.Client.Desktop first and call <c>WithDesktopFeatures()</c>.</description></item>
+        /// <item><description>In mobile apps, the device must be Intune joined and Authenticator or Company Portal must be installed. See https://aka.ms/msal-brokers </description></item>
+        /// </list>
+        /// </remarks>
+        public bool IsBrokerAvailable()
+        {
+            return PlatformProxyFactory.CreatePlatformProxy(null)
+                    .CreateBroker(Config, null).IsBrokerInstalledAndInvokable(Config.Authority?.AuthorityInfo?.AuthorityType ?? AuthorityType.Aad);
+        }
+
+        /// <summary>
+        /// </summary>
+        /// <returns></returns>
+        public IPublicClientApplication Build()
+        {
+            return BuildConcrete();
+        }
+
+        /// <summary>
+        /// </summary>
+        /// <returns></returns>
+        internal PublicClientApplication BuildConcrete()
+        {
+            return new PublicClientApplication(BuildConfiguration());
+        }
+
+        /// <inheritdoc />
+        internal override void Validate()
+        {
+            base.Validate();
+
+            //ADFS does not require client id to be in the form of a GUID.
+            if (Config.Authority.AuthorityInfo?.AuthorityType != AuthorityType.Adfs && !Guid.TryParse(Config.ClientId, out _))
+            {
+                throw new MsalClientException(MsalError.ClientIdMustBeAGuid, MsalErrorMessage.ClientIdMustBeAGuid);
+            }
+
+            if (Config.IsBrokerEnabled && Config.MultiCloudSupportEnabled)
+            {
+                // TODO: https://github.com/AzureAD/microsoft-authentication-library-for-dotnet/issues/3139
+                throw new NotSupportedException(MsalErrorMessage.MultiCloudSupportUnavailable);
+            }
+
+            if (string.IsNullOrWhiteSpace(Config.RedirectUri))
+            {
+                Config.RedirectUri = PlatformProxyFactory.CreatePlatformProxy(null)
+                                                         .GetDefaultRedirectUri(Config.ClientId, Config.UseRecommendedDefaultRedirectUri);
+            }
+
+            if (!Uri.TryCreate(Config.RedirectUri, UriKind.Absolute, out Uri uriResult))
+            {
+                throw new InvalidOperationException(MsalErrorMessage.InvalidRedirectUriReceived(Config.RedirectUri));
+            }
+        }
+    }
+}