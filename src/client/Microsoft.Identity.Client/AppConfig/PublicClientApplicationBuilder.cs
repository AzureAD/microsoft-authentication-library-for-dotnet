--- conflicted
+++ resolved
@@ -1,401 +1,396 @@
-// Copyright (c) Microsoft Corporation. All rights reserved.
-// Licensed under the MIT License.
-
-using System;
-using System.ComponentModel;
-using Microsoft.Identity.Client.Cache;
-using Microsoft.Identity.Client.Kerberos;
-using Microsoft.Identity.Client.PlatformsCommon.Factories;
-using Microsoft.Identity.Client.PlatformsCommon.Shared;
-using System.Runtime.CompilerServices;
-using Microsoft.Identity.Client.AppConfig;
-using Microsoft.Identity.Client.Instance;
-
-#if iOS
-using UIKit;
-#endif
-
-#if ANDROID
-using Android.App;
-#endif
-
-#if NETFRAMEWORK 
-using System.Windows.Forms;
-#endif
-
-#if MAC
-using AppKit;
-#endif
-
-namespace Microsoft.Identity.Client
-{
-    /// <summary>
-    /// </summary>
-    public sealed class PublicClientApplicationBuilder : 
-        AbstractApplicationBuilder<PublicClientApplicationBuilder>
-    {
-        /// <inheritdoc/>
-        internal PublicClientApplicationBuilder(ApplicationConfiguration configuration)
-            : base(configuration)
-        {
-        }
-
-        /// <summary>
-        /// Creates a PublicClientApplicationBuilder from public client application
-        /// configuration options. See https://aka.ms/msal-net-application-configuration
-        /// </summary>
-        /// <param name="options">Public client applications configuration options</param>
-        /// <returns>A <see cref="PublicClientApplicationBuilder"/> from which to set more
-        /// parameters, and to create a public client application instance</returns>
-        public static PublicClientApplicationBuilder CreateWithApplicationOptions(PublicClientApplicationOptions options)
-        {
-            var config = new ApplicationConfiguration(MsalClientType.PublicClient);
-            return new PublicClientApplicationBuilder(config)
-                .WithOptions(options)
-                .WithKerberosTicketClaim(options.KerberosServicePrincipalName, options.TicketContainer);
-        }
-
-        /// <summary>
-        /// Creates a PublicClientApplicationBuilder from a clientID.
-        /// See https://aka.ms/msal-net-application-configuration
-        /// </summary>
-        /// <param name="clientId">Client ID (also known as App ID) of the application as registered in the
-        /// application registration portal (https://aka.ms/msal-net-register-app)/.</param>
-        /// <returns>A <see cref="PublicClientApplicationBuilder"/> from which to set more
-        /// parameters, and to create a public client application instance</returns>
-        public static PublicClientApplicationBuilder Create(string clientId)
-        {
-            var config = new ApplicationConfiguration(MsalClientType.PublicClient);
-            return new PublicClientApplicationBuilder(config).WithClientId(clientId);
-        }
-
-        internal PublicClientApplicationBuilder WithUserTokenLegacyCachePersistenceForTest(ILegacyCachePersistence legacyCachePersistence)
-        {
-            Config.UserTokenLegacyCachePersistenceForTest = legacyCachePersistence;
-            return this;
-        }
-
-        /// <summary>
-        /// Configures the public client application to use the recommended reply URI for the platform. 
-        /// See https://aka.ms/msal-net-default-reply-uri.
-        /// <list type="table">
-        /// <listheader>
-        /// <term>Platform</term>
-        /// <Description>Default Reply URI</Description>
-        /// </listheader>
-        /// <item>
-        /// <term>.NET desktop</term>
-        /// <Description><c>`https://login.microsoftonline.com/common/oauth2/nativeclient`</c></Description>
-        /// </item>     
-        /// <item>
-        /// <term>For system browser on .NET Core</term>
-        /// <Description><c>http://localhost</c></Description>
-        /// </item>
-        /// </list>
-        /// NOTE:There will be an update to the default redirect URI in the future to accommodate for system browsers on the 
-        /// .NET desktop and .NET Core platforms.
-        /// </summary>
-        /// <returns>A <see cref="PublicClientApplicationBuilder"/> from which to set more
-        /// parameters, and to create a public client application instance</returns>
-        public PublicClientApplicationBuilder WithDefaultRedirectUri()
-        {
-            Config.UseRecommendedDefaultRedirectUri = true;
-            return this;
-        }
-
-        /// <summary>
-        /// Enables multi cloud support for this instance of public client application.
-        /// It enables applications to use in a global public cloud authority to the library and can still get tokens for resources from sovereign clouds.
-        /// </summary>
-        /// <param name="enableMultiCloudSupport">Enable or disable multi cloud support.</param>
-        /// <returns>A <see cref="PublicClientApplicationBuilder"/> from which to set more
-        /// parameters, and to create a public client application instance</returns>
-        /// <remarks>This feature is available to Microsoft applications, which have the same client id across all clouds</remarks>
-        [EditorBrowsable(EditorBrowsableState.Never)]
-        public PublicClientApplicationBuilder WithMultiCloudSupport(bool enableMultiCloudSupport)
-        {
-            Config.MultiCloudSupportEnabled = enableMultiCloudSupport;
-            return this;
-        }
-
-        /// <summary>
-        /// You can specify a Keychain Access Group to use for persisting the token cache across multiple applications.
-        /// This enables you to share the token cache between several applications having the same Keychain access group.
-        /// Sharing the token cache allows single sign-on between all of the applications that use the same Keychain access Group.
-        /// See https://aka.ms/msal-net-ios-keychain-security-group for more information.
-        /// </summary>
-        /// <param name="keychainSecurityGroup"></param>
-        /// <returns>A <see cref="PublicClientApplicationBuilder"/> from which to set more
-        /// parameters, and to create a public client application instance</returns>
-#if !iOS
-        [System.ComponentModel.EditorBrowsable(System.ComponentModel.EditorBrowsableState.Never)]
-#endif
-        public PublicClientApplicationBuilder WithIosKeychainSecurityGroup(string keychainSecurityGroup)
-        {
-#if iOS
-            Config.IosKeychainSecurityGroup = keychainSecurityGroup;
-#endif // iOS
-            return this;
-        }
-
-#if ANDROID || iOS
-        /// <summary>
-        /// Brokers (Microsoft Authenticator, Intune Company Portal) enable Single-Sign-On, device identification,
-
-        /// and application identification verification. To enable one of these features,
-        /// you need to set the WithBroker(bool) parameters to true on Android and iOS. 
-<<<<<<< HEAD
-        /// On desktop platoforms, install the NuGet package Microsoft.Identity.Client.Broker and call the extension method .WithBroker(BrokerOptions
-=======
-        /// On desktop platforms, install the NuGet package Microsoft.Identity.Client.Broker and call the extension method .WithBroker(BrokerOptions
-
->>>>>>> 61a9fb3a
-        /// See https://aka.ms/msal-net-wam for desktop platforms.
-        /// </summary>
-        /// <param name="enableBroker">Determines whether or not to use broker with the default set to true.</param>
-        /// <returns>A <see cref="PublicClientApplicationBuilder"/> from which to set more
-        /// parameters, and to create a public client application instance</returns>
-        /// <remarks>On desktop (.NET, .NET Framework) install the NuGet package Microsoft.Identity.Client.Broker and call .WithBroker(BrokerOptions).
-        /// This is not needed for MAUI apps.</remarks>
-        public PublicClientApplicationBuilder WithBroker(bool enableBroker = true)
-        {
-            Config.IsBrokerEnabled = enableBroker;
-            return this;
-        }
-#else
-        /// <summary>
-        /// 
-        /// </summary>
-        /// <param name="enableBroker"></param>
-        /// <returns></returns>
-        /// <exception cref="PlatformNotSupportedException"></exception>
-        [EditorBrowsable(EditorBrowsableState.Never)]
-        [Obsolete("The desktop broker is not directly available in the MSAL package. Install the NuGet package Microsoft.Identity.Client.Broker and call the extension method .WithBroker(BrokerOptions). For details, see https://aka.ms/msal-net-wam", true)]
-        public PublicClientApplicationBuilder WithBroker(bool enableBroker = true)
-        {
-            throw new PlatformNotSupportedException(
-                  "The desktop broker is not directly available in the Microsoft.Identity.Client package. " +
-                  "\n\rTo use it, install the NuGet package named Microsoft.Identity.Client.Broker " +
-                  "and call the extension method .WithBroker(BrokerOptions) from namespace Microsoft.Identity.Client.Broker" +
-                  "\n\rFor details see https://aka.ms/msal-net-wam ");
-        }
-#endif
-
-        /// <summary>
-        /// Allows customization of the Windows 10 Broker experience. 
-        /// </summary>
-#if !SUPPORTS_BROKER || __MOBILE__
-        [EditorBrowsable(EditorBrowsableState.Never)]
-#endif
-#if !__MOBILE__
-        [Obsolete("This API has been replaced with WithBroker(BrokerOptions), which can be found in Microsoft.Identity.Client.Broker package. See https://aka.ms/msal-net-wam for details.", false)]
-#endif
-
-        public PublicClientApplicationBuilder WithWindowsBrokerOptions(WindowsBrokerOptions options)
-        {
-            WindowsBrokerOptions.ValidatePlatformAvailability();
-            var newOptions = BrokerOptions.CreateFromWindowsOptions(options);
-            Config.BrokerOptions = newOptions; 
-            return this;
-        }
-
-        /// <summary>
-        ///  Sets a reference to the ViewController (if using iOS), Activity (if using Android)
-        ///  IWin32Window or IntPtr (if using .Net Framework). Used for invoking the browser.
-        /// </summary>
-        /// <remarks>
-        /// Mandatory only on Android to be set either from here or from AcquireTokenInteractive builder.
-        /// See https://aka.ms/msal-net-android-activity for further documentation and details.
-        /// </remarks>
-        /// <param name="parentActivityOrWindowFunc">The parent as an object, so that it can be used from shared NetStandard assemblies</param>
-        /// <returns>The builder to chain the .With methods</returns>
-        /// 
-#if !NETSTANDARD
-        [System.ComponentModel.EditorBrowsable(System.ComponentModel.EditorBrowsableState.Never)] // hide everywhere but NetStandard
-#endif
-        public PublicClientApplicationBuilder WithParentActivityOrWindow(Func<object> parentActivityOrWindowFunc)
-        {
-            return WithParentFunc(parentActivityOrWindowFunc);
-        }
-
-        private PublicClientApplicationBuilder WithParentFunc(Func<object> parentFunc)
-        {
-            Config.ParentActivityOrWindowFunc = parentFunc;
-            return this;
-        }
-
-        /// <summary>
-        /// Adds a known authority corresponding to a generic OpenIdConnect Identity Provider. 
-        /// MSAL will append ".well-known/openid-configuration" to the authority and retrieve the OIDC 
-        /// metadata from there, to figure out the endpoints.
-        /// See https://openid.net/specs/openid-connect-core-1_0.html#Terminology
-        /// </summary>
-        /// <remarks>
-        /// Experimental on public clients.
-        /// Do not use this method with Entra ID authorities (e.g. https://login.microsfoftonline.com/common).
-        /// Use WithAuthority(string) instead.
-        /// </remarks>
-        public PublicClientApplicationBuilder WithOidcAuthority(string authorityUri) 
-        {
-            ValidateUseOfExperimentalFeature("WithOidcAuthority");
-
-            var authorityInfo = AuthorityInfo.FromGenericAuthority(authorityUri);
-            Config.Authority = Authority.CreateAuthority(authorityInfo);
-
-            return this;
-        }
-
-#if ANDROID
-        /// <summary>
-        /// Sets a reference to the current Activity that triggers the browser to be shown. Required
-        /// for MSAL to be able to show the browser when using Android
-        /// </summary>
-        /// <param name="activityFunc">A function to return the current Activity</param>
-        /// <returns>The builder to chain the .With methods</returns>
-        [CLSCompliant(false)]
-        public PublicClientApplicationBuilder WithParentActivityOrWindow(Func<Activity> activityFunc)
-        {
-            if (activityFunc == null)
-            {
-                throw new ArgumentNullException(nameof(activityFunc));
-            }
-
-            return WithParentFunc(() => (object)activityFunc());
-        }
-#endif
-
-#if iOS
-        /// <summary>
-        /// Sets a reference to the current ViewController that triggers the browser to be shown. 
-        /// </summary>
-        /// <param name="viewControllerFunc">A function to return the current ViewController</param>
-        /// <returns>The builder to chain the .With methods</returns>
-        [CLSCompliant(false)]
-        public PublicClientApplicationBuilder WithParentActivityOrWindow(Func<UIViewController> viewControllerFunc)
-        {
-            if (viewControllerFunc == null)
-            {
-                throw new ArgumentNullException(nameof(viewControllerFunc));
-            }
-
-            return WithParentFunc(() => (object)viewControllerFunc());
-        }
-#endif
-
-#if NETFRAMEWORK
-        /// <summary>
-        /// Sets a reference to the current IWin32Window that triggers the browser to be shown.
-        /// Used to center the browser that pop-up onto this window.
-        /// </summary>
-        /// <param name="windowFunc">A function to return the current window</param>
-        /// <returns>The builder to chain the .With methods</returns>
-        [CLSCompliant(false)]
-        public PublicClientApplicationBuilder WithParentActivityOrWindow(Func<IWin32Window> windowFunc)
-        {
-            if (windowFunc == null)
-            {
-                throw new ArgumentNullException(nameof(windowFunc));
-            }
-
-            return WithParentFunc(windowFunc);
-        }
-#endif
-
-#if NETFRAMEWORK || NET_CORE || NETSTANDARD
-        /// <summary>
-        /// Sets a reference to the IntPtr to a window that triggers the browser to be shown.
-        /// Used to center the browser that pop-up onto this window.
-        /// </summary>
-        /// <param name="windowFunc">A function to return the current window</param>
-        /// <returns>The builder to chain the .With methods</returns>
-        [CLSCompliant(false)]
-        public PublicClientApplicationBuilder WithParentActivityOrWindow(Func<IntPtr> windowFunc)
-        {
-            if (windowFunc == null)
-            {
-                throw new ArgumentNullException(nameof(windowFunc));
-            }
-
-            return WithParentFunc(() => windowFunc());
-        }
-#endif
-
-        /// <summary>
-        /// Sets the parameters required to get a Kerberos Ticket from Azure AD service.
-        /// </summary>
-        /// <param name="servicePrincipalName">Service principal name to get Kerberos Service Ticket.</param>
-        /// <param name="ticketContainer">Specify where the Kerberos ticket will be returned - as a claim in the ID token or as a claim in the access token. 
-        /// If the ticket is for the client application, use the ID token. If the ticket is for the downstream API, use the access token.</param>
-        /// <remarks>
-        /// The expiry of the Kerberos ticket is tied to the expiry of the token that contains it.
-        /// MSAL provides several helper APIs to read and write Kerberos tickets from the Windows Ticket Cache - see <see cref="KerberosSupplementalTicketManager"/>.
-        /// </remarks>
-        public PublicClientApplicationBuilder WithKerberosTicketClaim(string servicePrincipalName, KerberosTicketContainer ticketContainer)
-        {
-            Config.KerberosServicePrincipalName = servicePrincipalName;
-            Config.TicketContainer = ticketContainer;
-            return this;
-        }
-
-        /// <summary>
-        /// Returns <c>true</c> if a broker can be used.
-        /// This method is only needed to be used in mobile scenarios which support Mobile Application Management. In other supported scenarios, use <c>WithBroker</c> by itself, which will fall back to use a browser if broker is unavailable.
-        /// </summary>
-        /// <remarks>
-        /// <list type="bullet">
-        /// <item><description>On Windows, the broker (WAM) can be used on Windows 10 and is always installed. See https://aka.ms/msal-net-wam </description></item>
-        /// <item><description>On Mac, Linux, and older versions of Windows a broker is not available.</description></item>
-        /// <item><description>In .NET classic or .NET, install Microsoft.Identity.Client.Desktop first and call <c>WithDesktopFeatures()</c>.</description></item>
-        /// <item><description>In mobile apps, the device must be Intune joined and Authenticator or Company Portal must be installed. See https://aka.ms/msal-brokers </description></item>
-        /// </list>
-        /// </remarks>
-#if ANDROID || iOS
-        [Obsolete("This method is obsolete. Applications should rely on the library automatically falling back to a browser if the broker is not available. ", false)]
-#endif
-        public bool IsBrokerAvailable()
-        {
-            return PlatformProxyFactory.CreatePlatformProxy(null)
-                    .CreateBroker(Config, null).IsBrokerInstalledAndInvokable(Config.Authority?.AuthorityInfo?.AuthorityType ?? AuthorityType.Aad);
-        }
-
-        /// <summary>
-        /// Builds an instance of <see cref="IPublicClientApplication"/> 
-        /// from the parameters set in the <see cref="PublicClientApplicationBuilder"/>.
-        /// </summary>
-        /// <exception cref="MsalClientException">Thrown when errors occur locally in the library itself (for example, because of incorrect configuration).</exception>
-        /// <returns>An instance of <see cref="IPublicClientApplication"/></returns>
-        public IPublicClientApplication Build()
-        {
-            return BuildConcrete();
-        }
-
-        internal PublicClientApplication BuildConcrete()
-        {
-            return new PublicClientApplication(BuildConfiguration());
-        }
-
-        /// <inheritdoc/>
-        internal override void Validate()
-        {
-            base.Validate();
-
-#if __MOBILE__
-            if (Config.IsBrokerEnabled && Config.MultiCloudSupportEnabled)
-            {
-                // TODO: https://github.com/AzureAD/microsoft-authentication-library-for-dotnet/issues/3139
-                throw new NotSupportedException(MsalErrorMessage.MultiCloudSupportUnavailable);
-            }
-#endif
-            if (string.IsNullOrWhiteSpace(Config.RedirectUri))
-            {
-                Config.RedirectUri = PlatformProxyFactory.CreatePlatformProxy(null)
-                                                         .GetDefaultRedirectUri(Config.ClientId, Config.UseRecommendedDefaultRedirectUri);
-            }
-
-            if (!Uri.TryCreate(Config.RedirectUri, UriKind.Absolute, out Uri _))
-            {
-                throw new InvalidOperationException(MsalErrorMessage.InvalidRedirectUriReceived(Config.RedirectUri));
-            }
-        }
-    }
-}
+// Copyright (c) Microsoft Corporation. All rights reserved.
+// Licensed under the MIT License.
+
+using System;
+using System.ComponentModel;
+using Microsoft.Identity.Client.Cache;
+using Microsoft.Identity.Client.Kerberos;
+using Microsoft.Identity.Client.PlatformsCommon.Factories;
+using Microsoft.Identity.Client.PlatformsCommon.Shared;
+using System.Runtime.CompilerServices;
+using Microsoft.Identity.Client.AppConfig;
+using Microsoft.Identity.Client.Instance;
+
+#if iOS
+using UIKit;
+#endif
+
+#if ANDROID
+using Android.App;
+#endif
+
+#if NETFRAMEWORK 
+using System.Windows.Forms;
+#endif
+
+#if MAC
+using AppKit;
+#endif
+
+namespace Microsoft.Identity.Client
+{
+    /// <summary>
+    /// </summary>
+    public sealed class PublicClientApplicationBuilder : 
+        AbstractApplicationBuilder<PublicClientApplicationBuilder>
+    {
+        /// <inheritdoc/>
+        internal PublicClientApplicationBuilder(ApplicationConfiguration configuration)
+            : base(configuration)
+        {
+        }
+
+        /// <summary>
+        /// Creates a PublicClientApplicationBuilder from public client application
+        /// configuration options. See https://aka.ms/msal-net-application-configuration
+        /// </summary>
+        /// <param name="options">Public client applications configuration options</param>
+        /// <returns>A <see cref="PublicClientApplicationBuilder"/> from which to set more
+        /// parameters, and to create a public client application instance</returns>
+        public static PublicClientApplicationBuilder CreateWithApplicationOptions(PublicClientApplicationOptions options)
+        {
+            var config = new ApplicationConfiguration(MsalClientType.PublicClient);
+            return new PublicClientApplicationBuilder(config)
+                .WithOptions(options)
+                .WithKerberosTicketClaim(options.KerberosServicePrincipalName, options.TicketContainer);
+        }
+
+        /// <summary>
+        /// Creates a PublicClientApplicationBuilder from a clientID.
+        /// See https://aka.ms/msal-net-application-configuration
+        /// </summary>
+        /// <param name="clientId">Client ID (also known as App ID) of the application as registered in the
+        /// application registration portal (https://aka.ms/msal-net-register-app)/.</param>
+        /// <returns>A <see cref="PublicClientApplicationBuilder"/> from which to set more
+        /// parameters, and to create a public client application instance</returns>
+        public static PublicClientApplicationBuilder Create(string clientId)
+        {
+            var config = new ApplicationConfiguration(MsalClientType.PublicClient);
+            return new PublicClientApplicationBuilder(config).WithClientId(clientId);
+        }
+
+        internal PublicClientApplicationBuilder WithUserTokenLegacyCachePersistenceForTest(ILegacyCachePersistence legacyCachePersistence)
+        {
+            Config.UserTokenLegacyCachePersistenceForTest = legacyCachePersistence;
+            return this;
+        }
+
+        /// <summary>
+        /// Configures the public client application to use the recommended reply URI for the platform. 
+        /// See https://aka.ms/msal-net-default-reply-uri.
+        /// <list type="table">
+        /// <listheader>
+        /// <term>Platform</term>
+        /// <Description>Default Reply URI</Description>
+        /// </listheader>
+        /// <item>
+        /// <term>.NET desktop</term>
+        /// <Description><c>`https://login.microsoftonline.com/common/oauth2/nativeclient`</c></Description>
+        /// </item>     
+        /// <item>
+        /// <term>For system browser on .NET Core</term>
+        /// <Description><c>http://localhost</c></Description>
+        /// </item>
+        /// </list>
+        /// NOTE:There will be an update to the default redirect URI in the future to accommodate for system browsers on the 
+        /// .NET desktop and .NET Core platforms.
+        /// </summary>
+        /// <returns>A <see cref="PublicClientApplicationBuilder"/> from which to set more
+        /// parameters, and to create a public client application instance</returns>
+        public PublicClientApplicationBuilder WithDefaultRedirectUri()
+        {
+            Config.UseRecommendedDefaultRedirectUri = true;
+            return this;
+        }
+
+        /// <summary>
+        /// Enables multi cloud support for this instance of public client application.
+        /// It enables applications to use in a global public cloud authority to the library and can still get tokens for resources from sovereign clouds.
+        /// </summary>
+        /// <param name="enableMultiCloudSupport">Enable or disable multi cloud support.</param>
+        /// <returns>A <see cref="PublicClientApplicationBuilder"/> from which to set more
+        /// parameters, and to create a public client application instance</returns>
+        /// <remarks>This feature is available to Microsoft applications, which have the same client id across all clouds</remarks>
+        [EditorBrowsable(EditorBrowsableState.Never)]
+        public PublicClientApplicationBuilder WithMultiCloudSupport(bool enableMultiCloudSupport)
+        {
+            Config.MultiCloudSupportEnabled = enableMultiCloudSupport;
+            return this;
+        }
+
+        /// <summary>
+        /// You can specify a Keychain Access Group to use for persisting the token cache across multiple applications.
+        /// This enables you to share the token cache between several applications having the same Keychain access group.
+        /// Sharing the token cache allows single sign-on between all of the applications that use the same Keychain access Group.
+        /// See https://aka.ms/msal-net-ios-keychain-security-group for more information.
+        /// </summary>
+        /// <param name="keychainSecurityGroup"></param>
+        /// <returns>A <see cref="PublicClientApplicationBuilder"/> from which to set more
+        /// parameters, and to create a public client application instance</returns>
+#if !iOS
+        [System.ComponentModel.EditorBrowsable(System.ComponentModel.EditorBrowsableState.Never)]
+#endif
+        public PublicClientApplicationBuilder WithIosKeychainSecurityGroup(string keychainSecurityGroup)
+        {
+#if iOS
+            Config.IosKeychainSecurityGroup = keychainSecurityGroup;
+#endif // iOS
+            return this;
+        }
+
+#if ANDROID || iOS
+        /// <summary>
+        /// Brokers (Microsoft Authenticator, Intune Company Portal) enable Single-Sign-On, device identification,
+
+        /// and application identification verification. To enable one of these features,
+        /// you need to set the WithBroker(bool) parameters to true on Android and iOS. 
+        /// On desktop platforms, install the NuGet package Microsoft.Identity.Client.Broker and call the extension method .WithBroker(BrokerOptions)
+        /// See https://aka.ms/msal-net-wam for desktop platforms.
+        /// </summary>
+        /// <param name="enableBroker">Determines whether or not to use broker with the default set to true.</param>
+        /// <returns>A <see cref="PublicClientApplicationBuilder"/> from which to set more
+        /// parameters, and to create a public client application instance</returns>
+        /// <remarks>On desktop (.NET, .NET Framework) install the NuGet package Microsoft.Identity.Client.Broker and call .WithBroker(BrokerOptions).
+        /// This is not needed for MAUI apps.</remarks>
+        public PublicClientApplicationBuilder WithBroker(bool enableBroker = true)
+        {
+            Config.IsBrokerEnabled = enableBroker;
+            return this;
+        }
+#else
+        /// <summary>
+        /// 
+        /// </summary>
+        /// <param name="enableBroker"></param>
+        /// <returns></returns>
+        /// <exception cref="PlatformNotSupportedException"></exception>
+        [EditorBrowsable(EditorBrowsableState.Never)]
+        [Obsolete("The desktop broker is not directly available in the MSAL package. Install the NuGet package Microsoft.Identity.Client.Broker and call the extension method .WithBroker(BrokerOptions). For details, see https://aka.ms/msal-net-wam", true)]
+        public PublicClientApplicationBuilder WithBroker(bool enableBroker = true)
+        {
+            throw new PlatformNotSupportedException(
+                  "The desktop broker is not directly available in the Microsoft.Identity.Client package. " +
+                  "\n\rTo use it, install the NuGet package named Microsoft.Identity.Client.Broker " +
+                  "and call the extension method .WithBroker(BrokerOptions) from namespace Microsoft.Identity.Client.Broker" +
+                  "\n\rFor details see https://aka.ms/msal-net-wam ");
+        }
+#endif
+
+        /// <summary>
+        /// Allows customization of the Windows 10 Broker experience. 
+        /// </summary>
+#if !SUPPORTS_BROKER || __MOBILE__
+        [EditorBrowsable(EditorBrowsableState.Never)]
+#endif
+#if !__MOBILE__
+        [Obsolete("This API has been replaced with WithBroker(BrokerOptions), which can be found in Microsoft.Identity.Client.Broker package. See https://aka.ms/msal-net-wam for details.", false)]
+#endif
+
+        public PublicClientApplicationBuilder WithWindowsBrokerOptions(WindowsBrokerOptions options)
+        {
+            WindowsBrokerOptions.ValidatePlatformAvailability();
+            var newOptions = BrokerOptions.CreateFromWindowsOptions(options);
+            Config.BrokerOptions = newOptions; 
+            return this;
+        }
+
+        /// <summary>
+        ///  Sets a reference to the ViewController (if using iOS), Activity (if using Android)
+        ///  IWin32Window or IntPtr (if using .Net Framework). Used for invoking the browser.
+        /// </summary>
+        /// <remarks>
+        /// Mandatory only on Android to be set either from here or from AcquireTokenInteractive builder.
+        /// See https://aka.ms/msal-net-android-activity for further documentation and details.
+        /// </remarks>
+        /// <param name="parentActivityOrWindowFunc">The parent as an object, so that it can be used from shared NetStandard assemblies</param>
+        /// <returns>The builder to chain the .With methods</returns>
+        /// 
+#if !NETSTANDARD
+        [System.ComponentModel.EditorBrowsable(System.ComponentModel.EditorBrowsableState.Never)] // hide everywhere but NetStandard
+#endif
+        public PublicClientApplicationBuilder WithParentActivityOrWindow(Func<object> parentActivityOrWindowFunc)
+        {
+            return WithParentFunc(parentActivityOrWindowFunc);
+        }
+
+        private PublicClientApplicationBuilder WithParentFunc(Func<object> parentFunc)
+        {
+            Config.ParentActivityOrWindowFunc = parentFunc;
+            return this;
+        }
+
+        /// <summary>
+        /// Adds a known authority corresponding to a generic OpenIdConnect Identity Provider. 
+        /// MSAL will append ".well-known/openid-configuration" to the authority and retrieve the OIDC 
+        /// metadata from there, to figure out the endpoints.
+        /// See https://openid.net/specs/openid-connect-core-1_0.html#Terminology
+        /// </summary>
+        /// <remarks>
+        /// Experimental on public clients.
+        /// Do not use this method with Entra ID authorities (e.g. https://login.microsfoftonline.com/common).
+        /// Use WithAuthority(string) instead.
+        /// </remarks>
+        public PublicClientApplicationBuilder WithOidcAuthority(string authorityUri) 
+        {
+            ValidateUseOfExperimentalFeature("WithOidcAuthority");
+
+            var authorityInfo = AuthorityInfo.FromGenericAuthority(authorityUri);
+            Config.Authority = Authority.CreateAuthority(authorityInfo);
+
+            return this;
+        }
+
+#if ANDROID
+        /// <summary>
+        /// Sets a reference to the current Activity that triggers the browser to be shown. Required
+        /// for MSAL to be able to show the browser when using Android
+        /// </summary>
+        /// <param name="activityFunc">A function to return the current Activity</param>
+        /// <returns>The builder to chain the .With methods</returns>
+        [CLSCompliant(false)]
+        public PublicClientApplicationBuilder WithParentActivityOrWindow(Func<Activity> activityFunc)
+        {
+            if (activityFunc == null)
+            {
+                throw new ArgumentNullException(nameof(activityFunc));
+            }
+
+            return WithParentFunc(() => (object)activityFunc());
+        }
+#endif
+
+#if iOS
+        /// <summary>
+        /// Sets a reference to the current ViewController that triggers the browser to be shown. 
+        /// </summary>
+        /// <param name="viewControllerFunc">A function to return the current ViewController</param>
+        /// <returns>The builder to chain the .With methods</returns>
+        [CLSCompliant(false)]
+        public PublicClientApplicationBuilder WithParentActivityOrWindow(Func<UIViewController> viewControllerFunc)
+        {
+            if (viewControllerFunc == null)
+            {
+                throw new ArgumentNullException(nameof(viewControllerFunc));
+            }
+
+            return WithParentFunc(() => (object)viewControllerFunc());
+        }
+#endif
+
+#if NETFRAMEWORK
+        /// <summary>
+        /// Sets a reference to the current IWin32Window that triggers the browser to be shown.
+        /// Used to center the browser that pop-up onto this window.
+        /// </summary>
+        /// <param name="windowFunc">A function to return the current window</param>
+        /// <returns>The builder to chain the .With methods</returns>
+        [CLSCompliant(false)]
+        public PublicClientApplicationBuilder WithParentActivityOrWindow(Func<IWin32Window> windowFunc)
+        {
+            if (windowFunc == null)
+            {
+                throw new ArgumentNullException(nameof(windowFunc));
+            }
+
+            return WithParentFunc(windowFunc);
+        }
+#endif
+
+#if NETFRAMEWORK || NET_CORE || NETSTANDARD
+        /// <summary>
+        /// Sets a reference to the IntPtr to a window that triggers the browser to be shown.
+        /// Used to center the browser that pop-up onto this window.
+        /// </summary>
+        /// <param name="windowFunc">A function to return the current window</param>
+        /// <returns>The builder to chain the .With methods</returns>
+        [CLSCompliant(false)]
+        public PublicClientApplicationBuilder WithParentActivityOrWindow(Func<IntPtr> windowFunc)
+        {
+            if (windowFunc == null)
+            {
+                throw new ArgumentNullException(nameof(windowFunc));
+            }
+
+            return WithParentFunc(() => windowFunc());
+        }
+#endif
+
+        /// <summary>
+        /// Sets the parameters required to get a Kerberos Ticket from Azure AD service.
+        /// </summary>
+        /// <param name="servicePrincipalName">Service principal name to get Kerberos Service Ticket.</param>
+        /// <param name="ticketContainer">Specify where the Kerberos ticket will be returned - as a claim in the ID token or as a claim in the access token. 
+        /// If the ticket is for the client application, use the ID token. If the ticket is for the downstream API, use the access token.</param>
+        /// <remarks>
+        /// The expiry of the Kerberos ticket is tied to the expiry of the token that contains it.
+        /// MSAL provides several helper APIs to read and write Kerberos tickets from the Windows Ticket Cache - see <see cref="KerberosSupplementalTicketManager"/>.
+        /// </remarks>
+        public PublicClientApplicationBuilder WithKerberosTicketClaim(string servicePrincipalName, KerberosTicketContainer ticketContainer)
+        {
+            Config.KerberosServicePrincipalName = servicePrincipalName;
+            Config.TicketContainer = ticketContainer;
+            return this;
+        }
+
+        /// <summary>
+        /// Returns <c>true</c> if a broker can be used.
+        /// This method is only needed to be used in mobile scenarios which support Mobile Application Management. In other supported scenarios, use <c>WithBroker</c> by itself, which will fall back to use a browser if broker is unavailable.
+        /// </summary>
+        /// <remarks>
+        /// <list type="bullet">
+        /// <item><description>On Windows, the broker (WAM) can be used on Windows 10 and is always installed. See https://aka.ms/msal-net-wam </description></item>
+        /// <item><description>On Mac, Linux, and older versions of Windows a broker is not available.</description></item>
+        /// <item><description>In .NET classic or .NET, install Microsoft.Identity.Client.Desktop first and call <c>WithDesktopFeatures()</c>.</description></item>
+        /// <item><description>In mobile apps, the device must be Intune joined and Authenticator or Company Portal must be installed. See https://aka.ms/msal-brokers </description></item>
+        /// </list>
+        /// </remarks>
+#if ANDROID || iOS
+        [Obsolete("This method is obsolete. Applications should rely on the library automatically falling back to a browser if the broker is not available. ", false)]
+#endif
+        public bool IsBrokerAvailable()
+        {
+            return PlatformProxyFactory.CreatePlatformProxy(null)
+                    .CreateBroker(Config, null).IsBrokerInstalledAndInvokable(Config.Authority?.AuthorityInfo?.AuthorityType ?? AuthorityType.Aad);
+        }
+
+        /// <summary>
+        /// Builds an instance of <see cref="IPublicClientApplication"/> 
+        /// from the parameters set in the <see cref="PublicClientApplicationBuilder"/>.
+        /// </summary>
+        /// <exception cref="MsalClientException">Thrown when errors occur locally in the library itself (for example, because of incorrect configuration).</exception>
+        /// <returns>An instance of <see cref="IPublicClientApplication"/></returns>
+        public IPublicClientApplication Build()
+        {
+            return BuildConcrete();
+        }
+
+        internal PublicClientApplication BuildConcrete()
+        {
+            return new PublicClientApplication(BuildConfiguration());
+        }
+
+        /// <inheritdoc/>
+        internal override void Validate()
+        {
+            base.Validate();
+
+#if __MOBILE__
+            if (Config.IsBrokerEnabled && Config.MultiCloudSupportEnabled)
+            {
+                // TODO: https://github.com/AzureAD/microsoft-authentication-library-for-dotnet/issues/3139
+                throw new NotSupportedException(MsalErrorMessage.MultiCloudSupportUnavailable);
+            }
+#endif
+            if (string.IsNullOrWhiteSpace(Config.RedirectUri))
+            {
+                Config.RedirectUri = PlatformProxyFactory.CreatePlatformProxy(null)
+                                                         .GetDefaultRedirectUri(Config.ClientId, Config.UseRecommendedDefaultRedirectUri);
+            }
+
+            if (!Uri.TryCreate(Config.RedirectUri, UriKind.Absolute, out Uri _))
+            {
+                throw new InvalidOperationException(MsalErrorMessage.InvalidRedirectUriReceived(Config.RedirectUri));
+            }
+        }
+    }
+}