--- conflicted
+++ resolved
@@ -43,8 +43,6 @@
         public const string ExtendedExpiresOn_MsalCompat = "ext_expires_on";
 
         public const string CacheExtensions = "ext";
-<<<<<<< HEAD
-=======
 
         //Known storeage keys need to be added here
         public static readonly HashSet<string> s_knownStorageJsonKeys = new HashSet<string>
@@ -85,6 +83,5 @@
         {
             return s_knownStorageJsonKeys.Contains(key);
         }
->>>>>>> 6ff1aa79
     }
 }