﻿// Copyright (c) Microsoft Corporation. All rights reserved.
// Licensed under the MIT License.

using System;
using System.Collections.Generic;
using System.Globalization;
using Microsoft.Identity.Client.Cache.Keys;
using Microsoft.Identity.Client.Internal;
using Microsoft.Identity.Client.OAuth2;
using Microsoft.Identity.Client.Utils;
using Microsoft.Identity.Json.Linq;

namespace Microsoft.Identity.Client.Cache.Items
{
    internal class MsalAccessTokenCacheItem : MsalCredentialCacheItemBase
    {
        internal MsalAccessTokenCacheItem(
            string preferredCacheEnv,
            string clientId,
            MsalTokenResponse response,
            string tenantId,
            string homeAccountId,
            string keyId = null)
            : this(
                preferredCacheEnv,
                clientId,
                response.Scope, // token providers send pre-sorted (alphabetically) scopes
                tenantId,
                response.AccessToken,
                response.AccessTokenExpiresOn,
                response.AccessTokenExtendedExpiresOn,
                response.ClientInfo,
                homeAccountId,
                keyId,
                response.AccessTokenRefreshOn,
                response.TokenType)
        {
        }

        internal /* for test only */ MsalAccessTokenCacheItem(string scopes)
        {
            CredentialType = StorageJsonValues.CredentialTypeAccessToken;
            _scopes = scopes;
            ScopeSet = ScopeHelper.ConvertStringToScopeSet(_scopes);
        }

        internal /* for test only */ MsalAccessTokenCacheItem(
            string preferredCacheEnv,
            string clientId,
            string scopes,
            string tenantId,
            string secret,
            DateTimeOffset accessTokenExpiresOn,
            DateTimeOffset accessTokenExtendedExpiresOn,
            string rawClientInfo,
            string homeAccountId,
            string keyId = null,
            DateTimeOffset? accessTokenRefreshOn = null,
            string tokenType = StorageJsonValues.TokenTypeBearer) : this(scopes)
        {
            Environment = preferredCacheEnv;
            ClientId = clientId;
            TenantId = tenantId;
            Secret = secret;
            ExpiresOnUnixTimestamp = CoreHelpers.DateTimeToUnixTimestamp(accessTokenExpiresOn);
            ExtendedExpiresOnUnixTimestamp = CoreHelpers.DateTimeToUnixTimestamp(accessTokenExtendedExpiresOn);
            CachedAt = CoreHelpers.CurrDateTimeInUnixTimestamp().ToString(CultureInfo.InvariantCulture);
            RawClientInfo = rawClientInfo;
            KeyId = keyId;
            TokenType = tokenType;

            if (accessTokenRefreshOn.HasValue)
            {
                RefreshOnUnixTimestamp = CoreHelpers.DateTimeToUnixTimestamp(accessTokenRefreshOn.Value);
            }

            HomeAccountId = homeAccountId;
<<<<<<< HEAD
        }
=======
            AddJitterToTokenRefreshOn();
        }        
>>>>>>> 1ca1605a

        private string _tenantId;

        internal string TenantId
        {
            get => _tenantId;
            set => _tenantId = value ?? string.Empty;
        }

        private string _scopes;

        internal string CachedAt { get; set; }
        internal string ExpiresOnUnixTimestamp { get; set; }
        internal string ExtendedExpiresOnUnixTimestamp { get; set; }

        /// <summary>
        /// Used to find the token in the cache. Can be a token assertion hash or a user provided key.
        /// </summary>
        internal string OboCacheKey { get; set; }

        /// <summary>
        /// Used when the token is bound to a public / private key pair which is identified by a key id (kid). 
        /// Currently used by PoP tokens
        /// </summary>
        internal string KeyId { get; set; }

        internal string TokenType { get; set; }

        /// <summary>
        /// If set, AT should be refreshed earlier to make sure the token cache
        /// always has ATs with a long life. 
        /// </summary>
        internal string RefreshOnUnixTimestamp { get; set; }

        // BUGBUG: this is wrong - it isn't persisted to the cache and is never recalculated
        // so when reading a token from the cache, IsAdfs is always false.
        // (also logically this is a bad place for it)
        internal bool IsAdfs { get; set; }

        internal string Authority =>
                                    IsAdfs ? string.Format(CultureInfo.InvariantCulture, "https://{0}/{1}/", Environment, "adfs") :
                                    string.Format(CultureInfo.InvariantCulture, "https://{0}/{1}/", Environment, TenantId ?? "common");

        internal HashSet<string> ScopeSet
        {
            get;
        }

        internal DateTimeOffset ExpiresOn => CoreHelpers.UnixTimestampStringToDateTime(ExpiresOnUnixTimestamp);
        internal DateTimeOffset ExtendedExpiresOn => CoreHelpers.UnixTimestampStringToDateTime(ExtendedExpiresOnUnixTimestamp);
        internal DateTimeOffset? RefreshOn
        {
            get
            {
                return !string.IsNullOrEmpty(RefreshOnUnixTimestamp) ?
                    CoreHelpers.UnixTimestampStringToDateTime(RefreshOnUnixTimestamp):
                    (DateTimeOffset?)null;
            }
        }

        internal DateTimeOffset CachedAtOffset => CoreHelpers.UnixTimestampStringToDateTime(CachedAt);

        public bool IsExtendedLifeTimeToken { get; set; }

        private void AddJitterToTokenRefreshOn()
        {
            if (!string.IsNullOrEmpty(RefreshOnUnixTimestamp))
            {
                Random r = new Random();
                int jitter = r.Next(-Constants.DefaultJitterRangeInSeconds, Constants.DefaultJitterRangeInSeconds);
                RefreshOnUnixTimestamp = (Convert.ToInt64(RefreshOnUnixTimestamp, CultureInfo.InvariantCulture) - jitter).ToString();
            }
        }

        internal static MsalAccessTokenCacheItem FromJsonString(string json)
        {
            if (string.IsNullOrWhiteSpace(json))
            {
                return null;
            }

            return FromJObject(JObject.Parse(json));
        }

        internal static MsalAccessTokenCacheItem FromJObject(JObject j)
        {
            long cachedAt = JsonUtils.ExtractParsedIntOrZero(j, StorageJsonKeys.CachedAt);
            long expiresOn = JsonUtils.ExtractParsedIntOrZero(j, StorageJsonKeys.ExpiresOn);

            // This handles a bug with the name in previous MSAL.  It used "ext_expires_on" instead of
            // "extended_expires_on" per spec, so this works around that.
            long ext_expires_on = JsonUtils.ExtractParsedIntOrZero(j, StorageJsonKeys.ExtendedExpiresOn_MsalCompat);
            long extendedExpiresOn = JsonUtils.ExtractParsedIntOrZero(j, StorageJsonKeys.ExtendedExpiresOn);
            if (extendedExpiresOn == 0 && ext_expires_on > 0)
            {
                extendedExpiresOn = ext_expires_on;
            }

            var item = new MsalAccessTokenCacheItem(JsonUtils.ExtractExistingOrEmptyString(j, StorageJsonKeys.Target))
            {
                TenantId = JsonUtils.ExtractExistingOrEmptyString(j, StorageJsonKeys.Realm),
                CachedAt = cachedAt.ToString(CultureInfo.InvariantCulture),
                ExpiresOnUnixTimestamp = expiresOn.ToString(CultureInfo.InvariantCulture),
                ExtendedExpiresOnUnixTimestamp = extendedExpiresOn.ToString(CultureInfo.InvariantCulture),
                RefreshOnUnixTimestamp = JsonUtils.ExtractExistingOrDefault<string>(j, StorageJsonKeys.RefreshOn),
                OboCacheKey = JsonUtils.ExtractExistingOrEmptyString(j, StorageJsonKeys.UserAssertionHash),
                KeyId = JsonUtils.ExtractExistingOrDefault<string>(j, StorageJsonKeys.KeyId),
                TokenType = JsonUtils.ExtractExistingOrDefault<string>(j, StorageJsonKeys.TokenType) ?? StorageJsonValues.TokenTypeBearer
            };

            item.PopulateFieldsFromJObject(j);

            return item;
        }

        internal override JObject ToJObject()
        {
            var json = base.ToJObject();

            SetItemIfValueNotNull(json, StorageJsonKeys.Realm, TenantId);
            SetItemIfValueNotNull(json, StorageJsonKeys.Target, _scopes);
            SetItemIfValueNotNull(json, StorageJsonKeys.UserAssertionHash, OboCacheKey);
            SetItemIfValueNotNull(json, StorageJsonKeys.CachedAt, CachedAt);
            SetItemIfValueNotNull(json, StorageJsonKeys.ExpiresOn, ExpiresOnUnixTimestamp);
            SetItemIfValueNotNull(json, StorageJsonKeys.ExtendedExpiresOn, ExtendedExpiresOnUnixTimestamp);
            SetItemIfValueNotNull(json, StorageJsonKeys.KeyId, KeyId);
            SetItemIfValueNotNullOrDefault(json, StorageJsonKeys.TokenType, TokenType, StorageJsonValues.TokenTypeBearer);
            SetItemIfValueNotNull(json, StorageJsonKeys.RefreshOn, RefreshOnUnixTimestamp);

            // previous versions of MSAL used "ext_expires_on" instead of the correct "extended_expires_on".
            // this is here for back compatibility
            SetItemIfValueNotNull(json, StorageJsonKeys.ExtendedExpiresOn_MsalCompat, ExtendedExpiresOnUnixTimestamp);

            return json;
        }

        internal string ToJsonString()
        {
            return ToJObject().ToString();
        }

        internal MsalAccessTokenCacheKey GetKey()
        {
            return new MsalAccessTokenCacheKey(
                Environment,
                TenantId,
                HomeAccountId,
                ClientId,
                _scopes,
                TokenType);
        }

        internal MsalIdTokenCacheKey GetIdTokenItemKey()
        {
            return new MsalIdTokenCacheKey(Environment, TenantId, HomeAccountId, ClientId);
        }

        internal bool NeedsRefresh()
        {
            return RefreshOn.HasValue &&
                RefreshOn.Value < DateTime.UtcNow;
        }
    }
}
<|MERGE_RESOLUTION|>--- conflicted
+++ resolved
@@ -1,247 +1,243 @@
-﻿// Copyright (c) Microsoft Corporation. All rights reserved.
-// Licensed under the MIT License.
-
-using System;
-using System.Collections.Generic;
-using System.Globalization;
-using Microsoft.Identity.Client.Cache.Keys;
-using Microsoft.Identity.Client.Internal;
-using Microsoft.Identity.Client.OAuth2;
-using Microsoft.Identity.Client.Utils;
-using Microsoft.Identity.Json.Linq;
-
-namespace Microsoft.Identity.Client.Cache.Items
-{
-    internal class MsalAccessTokenCacheItem : MsalCredentialCacheItemBase
-    {
-        internal MsalAccessTokenCacheItem(
-            string preferredCacheEnv,
-            string clientId,
-            MsalTokenResponse response,
-            string tenantId,
-            string homeAccountId,
-            string keyId = null)
-            : this(
-                preferredCacheEnv,
-                clientId,
-                response.Scope, // token providers send pre-sorted (alphabetically) scopes
-                tenantId,
-                response.AccessToken,
-                response.AccessTokenExpiresOn,
-                response.AccessTokenExtendedExpiresOn,
-                response.ClientInfo,
-                homeAccountId,
-                keyId,
-                response.AccessTokenRefreshOn,
-                response.TokenType)
-        {
-        }
-
-        internal /* for test only */ MsalAccessTokenCacheItem(string scopes)
-        {
-            CredentialType = StorageJsonValues.CredentialTypeAccessToken;
-            _scopes = scopes;
-            ScopeSet = ScopeHelper.ConvertStringToScopeSet(_scopes);
-        }
-
-        internal /* for test only */ MsalAccessTokenCacheItem(
-            string preferredCacheEnv,
-            string clientId,
-            string scopes,
-            string tenantId,
-            string secret,
-            DateTimeOffset accessTokenExpiresOn,
-            DateTimeOffset accessTokenExtendedExpiresOn,
-            string rawClientInfo,
-            string homeAccountId,
-            string keyId = null,
-            DateTimeOffset? accessTokenRefreshOn = null,
-            string tokenType = StorageJsonValues.TokenTypeBearer) : this(scopes)
-        {
-            Environment = preferredCacheEnv;
-            ClientId = clientId;
-            TenantId = tenantId;
-            Secret = secret;
-            ExpiresOnUnixTimestamp = CoreHelpers.DateTimeToUnixTimestamp(accessTokenExpiresOn);
-            ExtendedExpiresOnUnixTimestamp = CoreHelpers.DateTimeToUnixTimestamp(accessTokenExtendedExpiresOn);
-            CachedAt = CoreHelpers.CurrDateTimeInUnixTimestamp().ToString(CultureInfo.InvariantCulture);
-            RawClientInfo = rawClientInfo;
-            KeyId = keyId;
-            TokenType = tokenType;
-
-            if (accessTokenRefreshOn.HasValue)
-            {
-                RefreshOnUnixTimestamp = CoreHelpers.DateTimeToUnixTimestamp(accessTokenRefreshOn.Value);
-            }
-
-            HomeAccountId = homeAccountId;
-<<<<<<< HEAD
-        }
-=======
-            AddJitterToTokenRefreshOn();
-        }        
->>>>>>> 1ca1605a
-
-        private string _tenantId;
-
-        internal string TenantId
-        {
-            get => _tenantId;
-            set => _tenantId = value ?? string.Empty;
-        }
-
-        private string _scopes;
-
-        internal string CachedAt { get; set; }
-        internal string ExpiresOnUnixTimestamp { get; set; }
-        internal string ExtendedExpiresOnUnixTimestamp { get; set; }
-
-        /// <summary>
-        /// Used to find the token in the cache. Can be a token assertion hash or a user provided key.
-        /// </summary>
-        internal string OboCacheKey { get; set; }
-
-        /// <summary>
-        /// Used when the token is bound to a public / private key pair which is identified by a key id (kid). 
-        /// Currently used by PoP tokens
-        /// </summary>
-        internal string KeyId { get; set; }
-
-        internal string TokenType { get; set; }
-
-        /// <summary>
-        /// If set, AT should be refreshed earlier to make sure the token cache
-        /// always has ATs with a long life. 
-        /// </summary>
-        internal string RefreshOnUnixTimestamp { get; set; }
-
-        // BUGBUG: this is wrong - it isn't persisted to the cache and is never recalculated
-        // so when reading a token from the cache, IsAdfs is always false.
-        // (also logically this is a bad place for it)
-        internal bool IsAdfs { get; set; }
-
-        internal string Authority =>
-                                    IsAdfs ? string.Format(CultureInfo.InvariantCulture, "https://{0}/{1}/", Environment, "adfs") :
-                                    string.Format(CultureInfo.InvariantCulture, "https://{0}/{1}/", Environment, TenantId ?? "common");
-
-        internal HashSet<string> ScopeSet
-        {
-            get;
-        }
-
-        internal DateTimeOffset ExpiresOn => CoreHelpers.UnixTimestampStringToDateTime(ExpiresOnUnixTimestamp);
-        internal DateTimeOffset ExtendedExpiresOn => CoreHelpers.UnixTimestampStringToDateTime(ExtendedExpiresOnUnixTimestamp);
-        internal DateTimeOffset? RefreshOn
-        {
-            get
-            {
-                return !string.IsNullOrEmpty(RefreshOnUnixTimestamp) ?
-                    CoreHelpers.UnixTimestampStringToDateTime(RefreshOnUnixTimestamp):
-                    (DateTimeOffset?)null;
-            }
-        }
-
-        internal DateTimeOffset CachedAtOffset => CoreHelpers.UnixTimestampStringToDateTime(CachedAt);
-
-        public bool IsExtendedLifeTimeToken { get; set; }
-
-        private void AddJitterToTokenRefreshOn()
-        {
-            if (!string.IsNullOrEmpty(RefreshOnUnixTimestamp))
-            {
-                Random r = new Random();
-                int jitter = r.Next(-Constants.DefaultJitterRangeInSeconds, Constants.DefaultJitterRangeInSeconds);
-                RefreshOnUnixTimestamp = (Convert.ToInt64(RefreshOnUnixTimestamp, CultureInfo.InvariantCulture) - jitter).ToString();
-            }
-        }
-
-        internal static MsalAccessTokenCacheItem FromJsonString(string json)
-        {
-            if (string.IsNullOrWhiteSpace(json))
-            {
-                return null;
-            }
-
-            return FromJObject(JObject.Parse(json));
-        }
-
-        internal static MsalAccessTokenCacheItem FromJObject(JObject j)
-        {
-            long cachedAt = JsonUtils.ExtractParsedIntOrZero(j, StorageJsonKeys.CachedAt);
-            long expiresOn = JsonUtils.ExtractParsedIntOrZero(j, StorageJsonKeys.ExpiresOn);
-
-            // This handles a bug with the name in previous MSAL.  It used "ext_expires_on" instead of
-            // "extended_expires_on" per spec, so this works around that.
-            long ext_expires_on = JsonUtils.ExtractParsedIntOrZero(j, StorageJsonKeys.ExtendedExpiresOn_MsalCompat);
-            long extendedExpiresOn = JsonUtils.ExtractParsedIntOrZero(j, StorageJsonKeys.ExtendedExpiresOn);
-            if (extendedExpiresOn == 0 && ext_expires_on > 0)
-            {
-                extendedExpiresOn = ext_expires_on;
-            }
-
-            var item = new MsalAccessTokenCacheItem(JsonUtils.ExtractExistingOrEmptyString(j, StorageJsonKeys.Target))
-            {
-                TenantId = JsonUtils.ExtractExistingOrEmptyString(j, StorageJsonKeys.Realm),
-                CachedAt = cachedAt.ToString(CultureInfo.InvariantCulture),
-                ExpiresOnUnixTimestamp = expiresOn.ToString(CultureInfo.InvariantCulture),
-                ExtendedExpiresOnUnixTimestamp = extendedExpiresOn.ToString(CultureInfo.InvariantCulture),
-                RefreshOnUnixTimestamp = JsonUtils.ExtractExistingOrDefault<string>(j, StorageJsonKeys.RefreshOn),
-                OboCacheKey = JsonUtils.ExtractExistingOrEmptyString(j, StorageJsonKeys.UserAssertionHash),
-                KeyId = JsonUtils.ExtractExistingOrDefault<string>(j, StorageJsonKeys.KeyId),
-                TokenType = JsonUtils.ExtractExistingOrDefault<string>(j, StorageJsonKeys.TokenType) ?? StorageJsonValues.TokenTypeBearer
-            };
-
-            item.PopulateFieldsFromJObject(j);
-
-            return item;
-        }
-
-        internal override JObject ToJObject()
-        {
-            var json = base.ToJObject();
-
-            SetItemIfValueNotNull(json, StorageJsonKeys.Realm, TenantId);
-            SetItemIfValueNotNull(json, StorageJsonKeys.Target, _scopes);
-            SetItemIfValueNotNull(json, StorageJsonKeys.UserAssertionHash, OboCacheKey);
-            SetItemIfValueNotNull(json, StorageJsonKeys.CachedAt, CachedAt);
-            SetItemIfValueNotNull(json, StorageJsonKeys.ExpiresOn, ExpiresOnUnixTimestamp);
-            SetItemIfValueNotNull(json, StorageJsonKeys.ExtendedExpiresOn, ExtendedExpiresOnUnixTimestamp);
-            SetItemIfValueNotNull(json, StorageJsonKeys.KeyId, KeyId);
-            SetItemIfValueNotNullOrDefault(json, StorageJsonKeys.TokenType, TokenType, StorageJsonValues.TokenTypeBearer);
-            SetItemIfValueNotNull(json, StorageJsonKeys.RefreshOn, RefreshOnUnixTimestamp);
-
-            // previous versions of MSAL used "ext_expires_on" instead of the correct "extended_expires_on".
-            // this is here for back compatibility
-            SetItemIfValueNotNull(json, StorageJsonKeys.ExtendedExpiresOn_MsalCompat, ExtendedExpiresOnUnixTimestamp);
-
-            return json;
-        }
-
-        internal string ToJsonString()
-        {
-            return ToJObject().ToString();
-        }
-
-        internal MsalAccessTokenCacheKey GetKey()
-        {
-            return new MsalAccessTokenCacheKey(
-                Environment,
-                TenantId,
-                HomeAccountId,
-                ClientId,
-                _scopes,
-                TokenType);
-        }
-
-        internal MsalIdTokenCacheKey GetIdTokenItemKey()
-        {
-            return new MsalIdTokenCacheKey(Environment, TenantId, HomeAccountId, ClientId);
-        }
-
-        internal bool NeedsRefresh()
-        {
-            return RefreshOn.HasValue &&
-                RefreshOn.Value < DateTime.UtcNow;
-        }
-    }
-}
+﻿// Copyright (c) Microsoft Corporation. All rights reserved.
+// Licensed under the MIT License.
+
+using System;
+using System.Collections.Generic;
+using System.Globalization;
+using Microsoft.Identity.Client.Cache.Keys;
+using Microsoft.Identity.Client.Internal;
+using Microsoft.Identity.Client.OAuth2;
+using Microsoft.Identity.Client.Utils;
+using Microsoft.Identity.Json.Linq;
+
+namespace Microsoft.Identity.Client.Cache.Items
+{
+    internal class MsalAccessTokenCacheItem : MsalCredentialCacheItemBase
+    {
+        internal MsalAccessTokenCacheItem(
+            string preferredCacheEnv,
+            string clientId,
+            MsalTokenResponse response,
+            string tenantId,
+            string homeAccountId,
+            string keyId = null)
+            : this(
+                preferredCacheEnv,
+                clientId,
+                response.Scope, // token providers send pre-sorted (alphabetically) scopes
+                tenantId,
+                response.AccessToken,
+                response.AccessTokenExpiresOn,
+                response.AccessTokenExtendedExpiresOn,
+                response.ClientInfo,
+                homeAccountId,
+                keyId,
+                response.AccessTokenRefreshOn,
+                response.TokenType)
+        {
+        }
+
+        internal /* for test only */ MsalAccessTokenCacheItem(string scopes)
+        {
+            CredentialType = StorageJsonValues.CredentialTypeAccessToken;
+            _scopes = scopes;
+            ScopeSet = ScopeHelper.ConvertStringToScopeSet(_scopes);
+        }
+
+        internal /* for test only */ MsalAccessTokenCacheItem(
+            string preferredCacheEnv,
+            string clientId,
+            string scopes,
+            string tenantId,
+            string secret,
+            DateTimeOffset accessTokenExpiresOn,
+            DateTimeOffset accessTokenExtendedExpiresOn,
+            string rawClientInfo,
+            string homeAccountId,
+            string keyId = null,
+            DateTimeOffset? accessTokenRefreshOn = null,
+            string tokenType = StorageJsonValues.TokenTypeBearer) : this(scopes)
+        {
+            Environment = preferredCacheEnv;
+            ClientId = clientId;
+            TenantId = tenantId;
+            Secret = secret;
+            ExpiresOnUnixTimestamp = CoreHelpers.DateTimeToUnixTimestamp(accessTokenExpiresOn);
+            ExtendedExpiresOnUnixTimestamp = CoreHelpers.DateTimeToUnixTimestamp(accessTokenExtendedExpiresOn);
+            CachedAt = CoreHelpers.CurrDateTimeInUnixTimestamp().ToString(CultureInfo.InvariantCulture);
+            RawClientInfo = rawClientInfo;
+            KeyId = keyId;
+            TokenType = tokenType;
+
+            if (accessTokenRefreshOn.HasValue)
+            {
+                RefreshOnUnixTimestamp = CoreHelpers.DateTimeToUnixTimestamp(accessTokenRefreshOn.Value);
+            }
+
+            HomeAccountId = homeAccountId;
+            AddJitterToTokenRefreshOn();
+        }        
+
+        private string _tenantId;
+
+        internal string TenantId
+        {
+            get => _tenantId;
+            set => _tenantId = value ?? string.Empty;
+        }
+
+        private string _scopes;
+
+        internal string CachedAt { get; set; }
+        internal string ExpiresOnUnixTimestamp { get; set; }
+        internal string ExtendedExpiresOnUnixTimestamp { get; set; }
+
+        /// <summary>
+        /// Used to find the token in the cache. Can be a token assertion hash or a user provided key.
+        /// </summary>
+        internal string OboCacheKey { get; set; }
+
+        /// <summary>
+        /// Used when the token is bound to a public / private key pair which is identified by a key id (kid). 
+        /// Currently used by PoP tokens
+        /// </summary>
+        internal string KeyId { get; set; }
+
+        internal string TokenType { get; set; }
+
+        /// <summary>
+        /// If set, AT should be refreshed earlier to make sure the token cache
+        /// always has ATs with a long life. 
+        /// </summary>
+        internal string RefreshOnUnixTimestamp { get; set; }
+
+        // BUGBUG: this is wrong - it isn't persisted to the cache and is never recalculated
+        // so when reading a token from the cache, IsAdfs is always false.
+        // (also logically this is a bad place for it)
+        internal bool IsAdfs { get; set; }
+
+        internal string Authority =>
+                                    IsAdfs ? string.Format(CultureInfo.InvariantCulture, "https://{0}/{1}/", Environment, "adfs") :
+                                    string.Format(CultureInfo.InvariantCulture, "https://{0}/{1}/", Environment, TenantId ?? "common");
+
+        internal HashSet<string> ScopeSet
+        {
+            get;
+        }
+
+        internal DateTimeOffset ExpiresOn => CoreHelpers.UnixTimestampStringToDateTime(ExpiresOnUnixTimestamp);
+        internal DateTimeOffset ExtendedExpiresOn => CoreHelpers.UnixTimestampStringToDateTime(ExtendedExpiresOnUnixTimestamp);
+        internal DateTimeOffset? RefreshOn
+        {
+            get
+            {
+                return !string.IsNullOrEmpty(RefreshOnUnixTimestamp) ?
+                    CoreHelpers.UnixTimestampStringToDateTime(RefreshOnUnixTimestamp):
+                    (DateTimeOffset?)null;
+            }
+        }
+
+        internal DateTimeOffset CachedAtOffset => CoreHelpers.UnixTimestampStringToDateTime(CachedAt);
+
+        public bool IsExtendedLifeTimeToken { get; set; }
+
+        private void AddJitterToTokenRefreshOn()
+        {
+            if (!string.IsNullOrEmpty(RefreshOnUnixTimestamp))
+            {
+                Random r = new Random();
+                int jitter = r.Next(-Constants.DefaultJitterRangeInSeconds, Constants.DefaultJitterRangeInSeconds);
+                RefreshOnUnixTimestamp = (Convert.ToInt64(RefreshOnUnixTimestamp, CultureInfo.InvariantCulture) - jitter).ToString();
+            }
+        }
+
+        internal static MsalAccessTokenCacheItem FromJsonString(string json)
+        {
+            if (string.IsNullOrWhiteSpace(json))
+            {
+                return null;
+            }
+
+            return FromJObject(JObject.Parse(json));
+        }
+
+        internal static MsalAccessTokenCacheItem FromJObject(JObject j)
+        {
+            long cachedAt = JsonUtils.ExtractParsedIntOrZero(j, StorageJsonKeys.CachedAt);
+            long expiresOn = JsonUtils.ExtractParsedIntOrZero(j, StorageJsonKeys.ExpiresOn);
+
+            // This handles a bug with the name in previous MSAL.  It used "ext_expires_on" instead of
+            // "extended_expires_on" per spec, so this works around that.
+            long ext_expires_on = JsonUtils.ExtractParsedIntOrZero(j, StorageJsonKeys.ExtendedExpiresOn_MsalCompat);
+            long extendedExpiresOn = JsonUtils.ExtractParsedIntOrZero(j, StorageJsonKeys.ExtendedExpiresOn);
+            if (extendedExpiresOn == 0 && ext_expires_on > 0)
+            {
+                extendedExpiresOn = ext_expires_on;
+            }
+
+            var item = new MsalAccessTokenCacheItem(JsonUtils.ExtractExistingOrEmptyString(j, StorageJsonKeys.Target))
+            {
+                TenantId = JsonUtils.ExtractExistingOrEmptyString(j, StorageJsonKeys.Realm),
+                CachedAt = cachedAt.ToString(CultureInfo.InvariantCulture),
+                ExpiresOnUnixTimestamp = expiresOn.ToString(CultureInfo.InvariantCulture),
+                ExtendedExpiresOnUnixTimestamp = extendedExpiresOn.ToString(CultureInfo.InvariantCulture),
+                RefreshOnUnixTimestamp = JsonUtils.ExtractExistingOrDefault<string>(j, StorageJsonKeys.RefreshOn),
+                OboCacheKey = JsonUtils.ExtractExistingOrEmptyString(j, StorageJsonKeys.UserAssertionHash),
+                KeyId = JsonUtils.ExtractExistingOrDefault<string>(j, StorageJsonKeys.KeyId),
+                TokenType = JsonUtils.ExtractExistingOrDefault<string>(j, StorageJsonKeys.TokenType) ?? StorageJsonValues.TokenTypeBearer
+            };
+
+            item.PopulateFieldsFromJObject(j);
+
+            return item;
+        }
+
+        internal override JObject ToJObject()
+        {
+            var json = base.ToJObject();
+
+            SetItemIfValueNotNull(json, StorageJsonKeys.Realm, TenantId);
+            SetItemIfValueNotNull(json, StorageJsonKeys.Target, _scopes);
+            SetItemIfValueNotNull(json, StorageJsonKeys.UserAssertionHash, OboCacheKey);
+            SetItemIfValueNotNull(json, StorageJsonKeys.CachedAt, CachedAt);
+            SetItemIfValueNotNull(json, StorageJsonKeys.ExpiresOn, ExpiresOnUnixTimestamp);
+            SetItemIfValueNotNull(json, StorageJsonKeys.ExtendedExpiresOn, ExtendedExpiresOnUnixTimestamp);
+            SetItemIfValueNotNull(json, StorageJsonKeys.KeyId, KeyId);
+            SetItemIfValueNotNullOrDefault(json, StorageJsonKeys.TokenType, TokenType, StorageJsonValues.TokenTypeBearer);
+            SetItemIfValueNotNull(json, StorageJsonKeys.RefreshOn, RefreshOnUnixTimestamp);
+
+            // previous versions of MSAL used "ext_expires_on" instead of the correct "extended_expires_on".
+            // this is here for back compatibility
+            SetItemIfValueNotNull(json, StorageJsonKeys.ExtendedExpiresOn_MsalCompat, ExtendedExpiresOnUnixTimestamp);
+
+            return json;
+        }
+
+        internal string ToJsonString()
+        {
+            return ToJObject().ToString();
+        }
+
+        internal MsalAccessTokenCacheKey GetKey()
+        {
+            return new MsalAccessTokenCacheKey(
+                Environment,
+                TenantId,
+                HomeAccountId,
+                ClientId,
+                _scopes,
+                TokenType);
+        }
+
+        internal MsalIdTokenCacheKey GetIdTokenItemKey()
+        {
+            return new MsalIdTokenCacheKey(Environment, TenantId, HomeAccountId, ClientId);
+        }
+
+        internal bool NeedsRefresh()
+        {
+            return RefreshOn.HasValue &&
+                RefreshOn.Value < DateTime.UtcNow;
+        }
+    }
+}