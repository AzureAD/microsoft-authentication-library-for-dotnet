--- conflicted
+++ resolved
@@ -77,19 +77,8 @@
         public async Task<IEnumerable<IAccount>> GetAccountsAsync()
         {
             RequestContext requestContext = CreateRequestContext(Guid.NewGuid());
-<<<<<<< HEAD
             IEnumerable<IAccount> localAccounts = Enumerable.Empty<IAccount>();
             IEnumerable<IAccount> brokerAccounts = Enumerable.Empty<IAccount>();
-=======
-            IEnumerable<IAccount> accounts = Enumerable.Empty<IAccount>();
-
-            if (AppConfig.IsBrokerEnabled && ServiceBundle.PlatformProxy.CanBrokerSupportSilentAuth())
-            {
-                var broker = ServiceBundle.PlatformProxy.CreateBroker(null);
-                accounts = await broker.GetAccountsAsync(AppConfig.ClientId, AppConfig.RedirectUri).ConfigureAwait(false);
-                return accounts;
-            }
->>>>>>> cdf467b0
 
             if (UserTokenCache == null)
             {
@@ -116,7 +105,7 @@
             {
                 //Broker is available so accounts will be merged using home account ID with local accounts taking priority
                 var broker = ServiceBundle.PlatformProxy.CreateBroker(null);
-                brokerAccounts = await broker.GetAccountsAsync(AppConfig.ClientId).ConfigureAwait(false);
+                brokerAccounts = await broker.GetAccountsAsync(AppConfig.ClientId, AppConfig.RedirectUri).ConfigureAwait(false);
 
                 foreach(IAccount account in brokerAccounts)
                 {
