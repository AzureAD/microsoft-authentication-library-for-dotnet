﻿// Copyright (c) Microsoft Corporation. All rights reserved.
// Licensed under the MIT License.

using System;
using System.Collections.Generic;
using System.Linq;
using System.Threading;
using System.Threading.Tasks;
using Microsoft.Identity.Client.ApiConfig.Executors;
using Microsoft.Identity.Client.ApiConfig.Parameters;
using Microsoft.Identity.Client.Cache;
using Microsoft.Identity.Client.Cache.CacheImpl;
using Microsoft.Identity.Client.Core;
using Microsoft.Identity.Client.Internal;
using Microsoft.Identity.Client.Internal.Requests;
using Microsoft.Identity.Client.TelemetryCore.Internal.Events;
using Microsoft.Identity.Client.Utils;
using static Microsoft.Identity.Client.TelemetryCore.Internal.Events.ApiEvent;

namespace Microsoft.Identity.Client
{
    /// <inheritdoc/>
    public abstract partial class ClientApplicationBase : ApplicationBase, IClientApplicationBase
    {
        /// <summary>
        /// Details on the configuration of the ClientApplication for debugging purposes.
        /// </summary>
        public IAppConfig AppConfig => ServiceBundle.Config;

        /// <inheritdoc/>
        public ITokenCache UserTokenCache => UserTokenCacheInternal;

        internal ITokenCacheInternal UserTokenCacheInternal { get; }

        /// <inheritdoc/>
        public string Authority => ServiceBundle.Config.Authority.AuthorityInfo.CanonicalAuthority?.ToString(); // Do not use in MSAL, use AuthorityInfo instead to avoid re-parsing

        internal AuthorityInfo AuthorityInfo => ServiceBundle.Config.Authority.AuthorityInfo;

        internal ClientApplicationBase(ApplicationConfiguration config) : base(config)
        {
            ICacheSerializationProvider defaultCacheSerialization = ServiceBundle.PlatformProxy.CreateTokenCacheBlobStorage();

            if (config.UserTokenLegacyCachePersistenceForTest != null)
            {
                UserTokenCacheInternal = new TokenCache(ServiceBundle, config.UserTokenLegacyCachePersistenceForTest, false, defaultCacheSerialization);
            }
            else
            {
                UserTokenCacheInternal = config.UserTokenCacheInternalForTest ?? new TokenCache(ServiceBundle, false, defaultCacheSerialization);
            }
        }

        #region Accounts
        /// <inheritdoc/>
        public Task<IEnumerable<IAccount>> GetAccountsAsync()
        {
            return GetAccountsAsync(default(CancellationToken));
        }

        // TODO: MSAL 5 - add cancellationToken to the interface
        /// <summary>
        /// Returns all the available <see cref="IAccount">accounts</see> in the user token cache for the application.
        /// </summary>
        public Task<IEnumerable<IAccount>> GetAccountsAsync(CancellationToken cancellationToken = default)
        {
            return GetAccountsInternalAsync(ApiIds.GetAccounts, null, cancellationToken);
        }

        /// <inheritdoc/>
        public Task<IEnumerable<IAccount>> GetAccountsAsync(string userFlow)
        {
<<<<<<< HEAD
            return GetAccountsAsync(userFlow, default(CancellationToken));
=======
            return await GetAccountsAsync(userFlow, default).ConfigureAwait(false);
>>>>>>> d1be42f1
        }

        // TODO: MSAL 5 - add cancellationToken to the interface
        /// <summary>
        /// Get the <see cref="IAccount"/> collection by its identifier among the accounts available in the token cache,
        /// based on the user flow. This is for Azure AD B2C scenarios.
        /// </summary>
        /// <param name="userFlow">The identifier is the user flow being targeted by the specific B2C authority/>.
        /// </param>
        /// <param name="cancellationToken">Cancellation token </param>
        public async Task<IEnumerable<IAccount>> GetAccountsAsync(string userFlow, CancellationToken cancellationToken = default)
        {
            if (string.IsNullOrWhiteSpace(userFlow))
            {
                throw new ArgumentException($"{nameof(userFlow)} should not be null or whitespace", nameof(userFlow));
            }

            var accounts = await GetAccountsInternalAsync(ApiIds.GetAccountsByUserFlow, null, cancellationToken).ConfigureAwait(false);

            return accounts.Where(acc =>
                acc.HomeAccountId.ObjectId.EndsWith(
                    userFlow, StringComparison.OrdinalIgnoreCase));
        }

        // TODO: MSAL 5 - add cancellationToken to the interface
        /// <summary>
        /// Get the <see cref="IAccount"/> by its identifier among the accounts available in the token cache.
        /// </summary>
        /// <param name="accountId">Account identifier. The identifier is typically the
        /// value of the <see cref="AccountId.Identifier"/> property of <see cref="AccountId"/>.
        /// You typically get the account ID from an <see cref="IAccount"/> by using the <see cref="IAccount.HomeAccountId"/> property>
        /// </param>
        /// <param name="cancellationToken">Cancellation token </param>
        public async Task<IAccount> GetAccountAsync(string accountId, CancellationToken cancellationToken = default)
        {
            var accounts = await GetAccountsInternalAsync(ApiIds.GetAccountById, accountId, cancellationToken).ConfigureAwait(false);
            return accounts.SingleOrDefault();
        }

        /// <inheritdoc/>
        public async Task<IAccount> GetAccountAsync(string accountId)
        {
            if (!string.IsNullOrWhiteSpace(accountId))
            {
                return await GetAccountAsync(accountId, default).ConfigureAwait(false);
            }

            return null;
        }

        /// <summary>
        /// Removes all tokens in the cache for the specified account.
        /// </summary>
        /// <param name="account">Instance of the account that needs to be removed</param>
        public Task RemoveAsync(IAccount account)
        {
<<<<<<< HEAD
            return RemoveAsync(account, default);
=======
            await RemoveAsync(account, default).ConfigureAwait(false);
>>>>>>> d1be42f1
        }

        // TODO: MSAL 5 - add cancellationToken to the interface

        /// <summary>
        /// Removes all tokens in the cache for the specified account.
        /// </summary>
        /// <param name="account">Instance of the account that needs to be removed</param>
        /// <param name="cancellationToken">Cancellation token</param>
        public async Task RemoveAsync(IAccount account, CancellationToken cancellationToken = default)
        {
            Guid correlationId = Guid.NewGuid();
            RequestContext requestContext = CreateRequestContext(correlationId, cancellationToken);
            requestContext.ApiEvent = new ApiEvent(correlationId);
            requestContext.ApiEvent.ApiId = ApiIds.RemoveAccount;

            var authority = await Microsoft.Identity.Client.Instance.Authority.CreateAuthorityForRequestAsync(
              requestContext,
              null).ConfigureAwait(false);

            var authParameters = new AuthenticationRequestParameters(
                   ServiceBundle,
                   UserTokenCacheInternal,
                   new AcquireTokenCommonParameters() { ApiId = requestContext.ApiEvent.ApiId },
                   requestContext,
                   authority);

            if (account != null && UserTokenCacheInternal != null)
            {
                await UserTokenCacheInternal.RemoveAccountAsync(account, authParameters).ConfigureAwait(false);
            }

            if (AppConfig.IsBrokerEnabled && ServiceBundle.PlatformProxy.CanBrokerSupportSilentAuth())
            {
                cancellationToken.ThrowIfCancellationRequested();

                var broker = ServiceBundle.PlatformProxy.CreateBroker(ServiceBundle.Config, null);
                if (broker.IsBrokerInstalledAndInvokable(authority.AuthorityInfo.AuthorityType))
                {
                    await broker.RemoveAccountAsync(ServiceBundle.Config, account).ConfigureAwait(false);
                }
            }
        }

        private async Task<IEnumerable<IAccount>> GetAccountsInternalAsync(ApiIds apiId, string homeAccountIdFilter, CancellationToken cancellationToken)
        {
            Guid correlationId = Guid.NewGuid();
            RequestContext requestContext = CreateRequestContext(correlationId, cancellationToken);
            requestContext.ApiEvent = new ApiEvent(correlationId);
            requestContext.ApiEvent.ApiId = apiId;

            var authority = await Microsoft.Identity.Client.Instance.Authority.CreateAuthorityForRequestAsync(
              requestContext,
              null).ConfigureAwait(false);

            var authParameters = new AuthenticationRequestParameters(
                   ServiceBundle,
                   UserTokenCacheInternal,
                   new AcquireTokenCommonParameters() { ApiId = apiId },
                   requestContext,
                   authority,
                   homeAccountIdFilter);

            // a simple session consisting of a single call
            var cacheSessionManager = new CacheSessionManager(
                UserTokenCacheInternal,
                authParameters);

            var accountsFromCache = await cacheSessionManager.GetAccountsAsync().ConfigureAwait(false);
            var accountsFromBroker = await GetAccountsFromBrokerAsync(homeAccountIdFilter, cacheSessionManager, cancellationToken).ConfigureAwait(false);
            accountsFromCache = accountsFromCache ?? Enumerable.Empty<IAccount>();
            accountsFromBroker = accountsFromBroker ?? Enumerable.Empty<IAccount>();

            ServiceBundle.ApplicationLogger.Info(() => $"Found {accountsFromCache.Count()} cache accounts and {accountsFromBroker.Count()} broker accounts");
            IEnumerable<IAccount> cacheAndBrokerAccounts = MergeAccounts(accountsFromCache, accountsFromBroker);

            ServiceBundle.ApplicationLogger.Info(() => $"Returning {cacheAndBrokerAccounts.Count()} accounts");
            return cacheAndBrokerAccounts;
        }

        private async Task<IEnumerable<IAccount>> GetAccountsFromBrokerAsync(
            string homeAccountIdFilter,
            ICacheSessionManager cacheSessionManager,
            CancellationToken cancellationToken)
        {
            if (AppConfig.IsBrokerEnabled && ServiceBundle.PlatformProxy.CanBrokerSupportSilentAuth())
            {
                var broker = ServiceBundle.PlatformProxy.CreateBroker(ServiceBundle.Config, null);
                if (broker.IsBrokerInstalledAndInvokable(ServiceBundle.Config.Authority.AuthorityInfo.AuthorityType))
                {
                    var brokerAccounts =
                        (await broker.GetAccountsAsync(
                            AppConfig.ClientId,
                            AppConfig.RedirectUri,
                            AuthorityInfo,
                            cacheSessionManager,
                            ServiceBundle.InstanceDiscoveryManager).ConfigureAwait(false))
                        ?? Enumerable.Empty<IAccount>();

                    if (!string.IsNullOrEmpty(homeAccountIdFilter))
                    {
                        brokerAccounts = brokerAccounts.Where(
                            acc => homeAccountIdFilter.Equals(
                                acc.HomeAccountId.Identifier,
                                StringComparison.OrdinalIgnoreCase));
                    }

                    brokerAccounts = await FilterBrokerAccountsByEnvAsync(brokerAccounts, cancellationToken).ConfigureAwait(false);
                    return brokerAccounts;
                }
            }

            return Enumerable.Empty<IAccount>();
        }

        // Not all brokers return the accounts only for the given env
        private async Task<IEnumerable<IAccount>> FilterBrokerAccountsByEnvAsync(IEnumerable<IAccount> brokerAccounts, CancellationToken cancellationToken)
        {
            ServiceBundle.ApplicationLogger.Verbose(() => $"Filtering broker accounts by environment. Before filtering: " + brokerAccounts.Count());

            ISet<string> allEnvs = new HashSet<string>(
                brokerAccounts.Select(aci => aci.Environment),
                StringComparer.OrdinalIgnoreCase);

            var instanceMetadata = await ServiceBundle.InstanceDiscoveryManager.GetMetadataEntryTryAvoidNetworkAsync(
                AuthorityInfo,
                allEnvs,
                CreateRequestContext(Guid.NewGuid(), cancellationToken)).ConfigureAwait(false);

            brokerAccounts = brokerAccounts.Where(acc => instanceMetadata.Aliases.ContainsOrdinalIgnoreCase(acc.Environment));

            ServiceBundle.ApplicationLogger.Verbose(() => $"After filtering: " + brokerAccounts.Count());

            return brokerAccounts;
        }

        private IEnumerable<IAccount> MergeAccounts(
            IEnumerable<IAccount> cacheAccounts,
            IEnumerable<IAccount> brokerAccounts)
        {
            List<IAccount> allAccounts = new List<IAccount>(cacheAccounts);

            foreach (IAccount account in brokerAccounts)
            {
                if (!allAccounts.Any(x => x.HomeAccountId.Equals(account.HomeAccountId))) // AccountId is equatable
                {
                    allAccounts.Add(account);
                }
                else
                {
                    ServiceBundle.ApplicationLogger.InfoPii(
                        () => "Account merge eliminated broker account with ID: " + account.HomeAccountId,
                        () => "Account merge eliminated an account");
                }
            }

            return allAccounts;
        }

        // This implementation should ONLY be called for cases where we aren't participating in
        // MATS telemetry but still need a requestcontext/logger, such as "GetAccounts()".
        // For service calls, the request context should be created in the **Executor classes as part of request execution.
        internal RequestContext CreateRequestContext(Guid correlationId, CancellationToken cancellationToken)
        {
            return new RequestContext(ServiceBundle, correlationId, cancellationToken);
        }

        #endregion

        /// <inheritdoc/>
        public AcquireTokenSilentParameterBuilder AcquireTokenSilent(IEnumerable<string> scopes, IAccount account)
        {
            return AcquireTokenSilentParameterBuilder.Create(
                ClientExecutorFactory.CreateClientApplicationBaseExecutor(this),
                scopes,
                account);
        }

        /// <inheritdoc/>
        public AcquireTokenSilentParameterBuilder AcquireTokenSilent(IEnumerable<string> scopes, string loginHint)
        {
            if (string.IsNullOrWhiteSpace(loginHint))
            {
                throw new ArgumentNullException(nameof(loginHint));
            }

            return AcquireTokenSilentParameterBuilder.Create(
                ClientExecutorFactory.CreateClientApplicationBaseExecutor(this),
                scopes,
                loginHint);
        }
    }
}<|MERGE_RESOLUTION|>--- conflicted
+++ resolved
@@ -70,11 +70,7 @@
         /// <inheritdoc/>
         public Task<IEnumerable<IAccount>> GetAccountsAsync(string userFlow)
         {
-<<<<<<< HEAD
-            return GetAccountsAsync(userFlow, default(CancellationToken));
-=======
-            return await GetAccountsAsync(userFlow, default).ConfigureAwait(false);
->>>>>>> d1be42f1
+            return GetAccountsAsync(userFlow, default);
         }
 
         // TODO: MSAL 5 - add cancellationToken to the interface
@@ -131,11 +127,7 @@
         /// <param name="account">Instance of the account that needs to be removed</param>
         public Task RemoveAsync(IAccount account)
         {
-<<<<<<< HEAD
             return RemoveAsync(account, default);
-=======
-            await RemoveAsync(account, default).ConfigureAwait(false);
->>>>>>> d1be42f1
         }
 
         // TODO: MSAL 5 - add cancellationToken to the interface
