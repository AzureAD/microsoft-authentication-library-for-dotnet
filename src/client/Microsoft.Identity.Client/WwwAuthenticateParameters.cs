// Copyright (c) Microsoft Corporation. All rights reserved.
// Licensed under the MIT License.

using System;
using System.Collections.Generic;
using System.Linq;
using System.Net.Http;
using System.Net.Http.Headers;
using System.Text;
using System.Threading;
using System.Threading.Tasks;
using Microsoft.Identity.Client.PlatformsCommon.Factories;
using Microsoft.Identity.Client.Utils;

namespace Microsoft.Identity.Client
{
    /// <summary>
    /// Parameters returned by the WWW-Authenticate header. This allows for dynamic
    /// scenarios such as claim challenge, CAE, CA auth context.
    /// See https://aka.ms/msal-net/wwwAuthenticate.
    /// </summary>
    public class WwwAuthenticateParameters
    {
        /// <summary>
        /// Resource for which to request scopes.
        /// This is the App ID URI of the API that returned the WWW-Authenticate header.
        /// </summary>
        public string Resource { get; set; }

        /// <summary>
        /// Scopes to request.
        /// If it's not provided by the web API, it's computed from the Resource.
        /// </summary>
        public IEnumerable<string> Scopes
        {
            get
            {
                if (_scopes != null)
                {
                    return _scopes;
                }

                if (!string.IsNullOrEmpty(Resource))
                {
                    return new[] { $"{Resource}/.default" };
                }

                return null;
            }
            set
            {
                _scopes = value;
            }
        }

        private IEnumerable<string> _scopes;

        /// <summary>
        /// Authority from which to request an access token.
        /// </summary>
        public string Authority { get; set; }

        /// <summary>
        /// Claims demanded by the web API.
        /// </summary>
        public string Claims { get; set; }

        /// <summary>
        /// Error.
        /// </summary>
        public string Error { get; set; }

        /// <summary>
        /// Return the <see cref="RawParameters"/> of key <paramref name="key"/>.
        /// </summary>
        /// <param name="key">Name of the raw parameter to retrieve.</param>
        /// <returns>The raw parameter if it exists,
        /// or throws a <see cref="System.Collections.Generic.KeyNotFoundException"/> otherwise.
        /// </returns>
        public string this[string key]
        {
            get
            {
                return RawParameters[key];
            }
        }

        /// <summary>
        /// Dictionary of raw parameters in the WWW-Authenticate header (extracted from the WWW-Authenticate header
        /// string value, without any processing). This allows support for APIs which are not mappable easily to the standard
        /// or framework specific (Microsoft.Identity.Model, Microsoft.Identity.Web).
        /// </summary>
        internal IDictionary<string, string> RawParameters { get; private set; }

        /// <summary>
        /// Gets Azure AD tenant ID.
        /// </summary>
        public string GetTenantId() => Instance.Authority
                                               .CreateAuthority(Authority, validateAuthority: true)
                                               .TenantId;

        /// <summary>
        /// Create WWW-Authenticate parameters from the HttpResponseHeaders.
        /// </summary>
        /// <param name="httpResponseHeaders">HttpResponseHeaders.</param>
        /// <param name="scheme">Authentication scheme. Default is "Bearer".</param>
        /// <returns>The parameters requested by the web API.</returns>
        /// <remarks>Currently it only supports the Bearer scheme</remarks>
        public static WwwAuthenticateParameters CreateFromResponseHeaders(
            HttpResponseHeaders httpResponseHeaders,
            string scheme = "Bearer")
        {
            if (httpResponseHeaders.WwwAuthenticate.Any())
            {
                // TODO: add POP support
                AuthenticationHeaderValue bearer = httpResponseHeaders.WwwAuthenticate.First(v => string.Equals(v.Scheme, scheme, StringComparison.OrdinalIgnoreCase));
                string wwwAuthenticateValue = bearer.Parameter;
                return CreateFromWwwAuthenticateHeaderValue(wwwAuthenticateValue);
            }

            return CreateWwwAuthenticateParameters(new Dictionary<string, string>());
        }

        /// <summary>
        /// Creates parameters from the WWW-Authenticate string.
        /// </summary>
        /// <param name="wwwAuthenticateValue">String contained in a WWW-Authenticate header.</param>
        /// <returns>The parameters requested by the web API.</returns>
        public static WwwAuthenticateParameters CreateFromWwwAuthenticateHeaderValue(string wwwAuthenticateValue)
        {
            if (string.IsNullOrWhiteSpace(wwwAuthenticateValue))
            {
                throw new ArgumentNullException(nameof(wwwAuthenticateValue));
            }

            IDictionary<string, string> parameters = CoreHelpers.SplitWithQuotes(wwwAuthenticateValue, ',')
                .Select(v => ExtractKeyValuePair(v.Trim()))
                .ToDictionary(pair => pair.Key, pair => pair.Value, StringComparer.OrdinalIgnoreCase);

            return CreateWwwAuthenticateParameters(parameters);
        }

        /// <summary>
        /// Create the authenticate parameters by attempting to call the resource unauthenticated, and analyzing the response.
        /// </summary>
        /// <param name="resourceUri">URI of the resource.</param>
        /// <param name="cancellationToken">The cancellation token to cancel operation.</param>
        /// <returns>WWW-Authenticate Parameters extracted from response to the un-authenticated call.</returns>
        public static Task<WwwAuthenticateParameters> CreateFromResourceResponseAsync(string resourceUri, CancellationToken cancellationToken = default)
        {
            var httpClientFactory = PlatformProxyFactory.CreatePlatformProxy(null).CreateDefaultHttpClientFactory();
<<<<<<< HEAD
            return CreateFromResourceResponseAsync(() => httpClientFactory.GetHttpClient(), resourceUri, cancellationToken);
        }

        /// <summary>
        /// Create the authenticate parameters by attempting to call the resource unauthenticated, and analyzing the response.
        /// </summary>
        /// <param name="httpClientFactory">Factory to produce an instance of <see cref="HttpClient"/> to make the request with.</param>
        /// <param name="resourceUri">URI of the resource.</param>
        /// <param name="cancellationToken">The cancellation token to cancel operation.</param>
        /// <returns>WWW-Authenticate Parameters extracted from response to the un-authenticated call.</returns>
        public static Task<WwwAuthenticateParameters> CreateFromResourceResponseAsync(Func<HttpClient> httpClientFactory, string resourceUri, CancellationToken cancellationToken = default)
        {
            if (httpClientFactory is null)
            {
                throw new ArgumentNullException(nameof(httpClientFactory));
            }

            var httpClient = httpClientFactory();
=======
            var httpClient = httpClientFactory.GetHttpClient();
>>>>>>> 38e04d0f
            return CreateFromResourceResponseAsync(httpClient, resourceUri, cancellationToken);
        }

        /// <summary>
        /// Create the authenticate parameters by attempting to call the resource unauthenticated, and analyzing the response.
        /// </summary>
        /// <param name="httpClient">Instance of <see cref="HttpClient"/> to make the request with.</param>
        /// <param name="resourceUri">URI of the resource.</param>
        /// <param name="cancellationToken">The cancellation token to cancel operation.</param>
        /// <returns>WWW-Authenticate Parameters extracted from response to the un-authenticated call.</returns>
        public static async Task<WwwAuthenticateParameters> CreateFromResourceResponseAsync(HttpClient httpClient, string resourceUri, CancellationToken cancellationToken = default)
        {
            if (httpClient is null)
            {
                throw new ArgumentNullException(nameof(httpClient));
            }
            if (string.IsNullOrWhiteSpace(resourceUri))
            {
                throw new ArgumentNullException(nameof(resourceUri));
            }

            // call this endpoint and see what the header says and return that
            HttpResponseMessage httpResponseMessage = await httpClient.GetAsync(resourceUri, cancellationToken).ConfigureAwait(false);
            var wwwAuthParam = CreateFromResponseHeaders(httpResponseMessage.Headers);
            return wwwAuthParam;
        }

        /// <summary>
        /// Gets the claim challenge from HTTP header.
        /// Used, for example, for CA auth context.
        /// </summary>
        /// <param name="httpResponseHeaders">The HTTP response headers.</param>
        /// <param name="scheme">Authentication scheme. Default is Bearer.</param>
        /// <returns></returns>
        public static string GetClaimChallengeFromResponseHeaders(
            HttpResponseHeaders httpResponseHeaders,
            string scheme = "Bearer")
        {
            WwwAuthenticateParameters parameters = CreateFromResponseHeaders(
                httpResponseHeaders,
                scheme);

            // read the header and checks if it contains an error with insufficient_claims value.
            if (parameters.Claims != null &&
                string.Equals(parameters.Error, "insufficient_claims", StringComparison.OrdinalIgnoreCase))
            {
                return parameters.Claims;
            }

            return null;
        }

        internal static WwwAuthenticateParameters CreateWwwAuthenticateParameters(IDictionary<string, string> values)
        {
            WwwAuthenticateParameters wwwAuthenticateParameters = new WwwAuthenticateParameters
            {
                RawParameters = values
            };

            string value;
            if (values.TryGetValue("authorization_uri", out value))
            {
                wwwAuthenticateParameters.Authority = value.Replace("/oauth2/authorize", string.Empty);
            }

            if (string.IsNullOrEmpty(wwwAuthenticateParameters.Authority))
            {
                if (values.TryGetValue("authorization", out value))
                {
                    wwwAuthenticateParameters.Authority = value.Replace("/oauth2/authorize", string.Empty);
                }
            }

            if (string.IsNullOrEmpty(wwwAuthenticateParameters.Authority))
            {
                if (values.TryGetValue("authority", out value))
                {
                    wwwAuthenticateParameters.Authority = value.TrimEnd('/');
                }
            }

            if (values.TryGetValue("resource_id", out value))
            {
                wwwAuthenticateParameters.Resource = value;
            }

            if (string.IsNullOrEmpty(wwwAuthenticateParameters.Resource))
            {
                if (values.TryGetValue("resource", out value))
                {
                    wwwAuthenticateParameters.Resource = value;
                }
            }

            if (string.IsNullOrEmpty(wwwAuthenticateParameters.Resource))
            {
                if (values.TryGetValue("client_id", out value))
                {
                    wwwAuthenticateParameters.Resource = value;
                }
            }

            if (values.TryGetValue("claims", out value))
            {
                wwwAuthenticateParameters.Claims = GetJsonFragment(value);
            }

            if (values.TryGetValue("error", out value))
            {
                wwwAuthenticateParameters.Error = value;
            }

            return wwwAuthenticateParameters;
        }

        /// <summary>
        /// Extracts a key value pair from an expression of the form a=b
        /// </summary>
        /// <param name="assignment">assignment</param>
        /// <returns>Key Value pair</returns>
        private static KeyValuePair<string, string> ExtractKeyValuePair(string assignment)
        {
            string[] segments = CoreHelpers.SplitWithQuotes(assignment, '=')
                .Select(s => s.Trim().Trim('"'))
                .ToArray();

            if (segments.Length != 2)
            {
                throw new ArgumentException(nameof(assignment), $"{assignment} isn't of the form a=b");
            }

            return new KeyValuePair<string, string>(segments[0], segments[1]);
        }

        /// <summary>
        /// Checks if input is a base-64 encoded string.
        /// If it is one, decodes it to get a json fragment.
        /// </summary>
        /// <param name="inputString">Input string</param>
        /// <returns>a json fragment (original input string or decoded from base64 encoded).</returns>
        private static string GetJsonFragment(string inputString)
        {
            if (string.IsNullOrEmpty(inputString) || inputString.Length % 4 != 0 || inputString.Any(c => char.IsWhiteSpace(c)))
            {
                return inputString;
            }

            try
            {
                var decodedBase64Bytes = Convert.FromBase64String(inputString);
                var decoded = Encoding.UTF8.GetString(decodedBase64Bytes);
                return decoded;
            }
            catch
            {
                return inputString;
            }
        }
    }
}<|MERGE_RESOLUTION|>--- conflicted
+++ resolved
@@ -149,28 +149,7 @@
         public static Task<WwwAuthenticateParameters> CreateFromResourceResponseAsync(string resourceUri, CancellationToken cancellationToken = default)
         {
             var httpClientFactory = PlatformProxyFactory.CreatePlatformProxy(null).CreateDefaultHttpClientFactory();
-<<<<<<< HEAD
-            return CreateFromResourceResponseAsync(() => httpClientFactory.GetHttpClient(), resourceUri, cancellationToken);
-        }
-
-        /// <summary>
-        /// Create the authenticate parameters by attempting to call the resource unauthenticated, and analyzing the response.
-        /// </summary>
-        /// <param name="httpClientFactory">Factory to produce an instance of <see cref="HttpClient"/> to make the request with.</param>
-        /// <param name="resourceUri">URI of the resource.</param>
-        /// <param name="cancellationToken">The cancellation token to cancel operation.</param>
-        /// <returns>WWW-Authenticate Parameters extracted from response to the un-authenticated call.</returns>
-        public static Task<WwwAuthenticateParameters> CreateFromResourceResponseAsync(Func<HttpClient> httpClientFactory, string resourceUri, CancellationToken cancellationToken = default)
-        {
-            if (httpClientFactory is null)
-            {
-                throw new ArgumentNullException(nameof(httpClientFactory));
-            }
-
-            var httpClient = httpClientFactory();
-=======
             var httpClient = httpClientFactory.GetHttpClient();
->>>>>>> 38e04d0f
             return CreateFromResourceResponseAsync(httpClient, resourceUri, cancellationToken);
         }
 
