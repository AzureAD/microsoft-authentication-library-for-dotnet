--- conflicted
+++ resolved
@@ -59,13 +59,8 @@
                 }
                 else
                 {
-<<<<<<< HEAD
                     cacheInfoTelemetry = CacheMissReason.NoCachedAccessToken;
                 } 
-=======
-                    cacheInfoTelemetry = CacheInfoTelemetry.NoCachedAT;
-                }
->>>>>>> 19fa1817
             }
             else
             {
