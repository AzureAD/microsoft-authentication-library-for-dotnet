﻿// Copyright (c) Microsoft Corporation. All rights reserved.
// Licensed under the MIT License.

using System;
using System.Collections.Generic;
using System.Threading;
using System.Threading.Tasks;
using Microsoft.Identity.Client.ApiConfig.Parameters;
using Microsoft.Identity.Client.Cache;
using Microsoft.Identity.Client.Cache.Items;
using Microsoft.Identity.Client.OAuth2;

namespace Microsoft.Identity.Client.Internal.Requests.Silent
{
    internal class CacheSilentStrategy : ISilentAuthRequestStrategy
    {
        private AuthenticationRequestParameters AuthenticationRequestParameters { get; }
        private ICacheSessionManager CacheManager => AuthenticationRequestParameters.CacheSessionManager;
        protected IServiceBundle ServiceBundle { get; }
        private readonly AcquireTokenSilentParameters _silentParameters;
        private const string TheOnlyFamilyId = "1";
        private readonly SilentRequest _silentRequest;

        public CacheSilentStrategy(
            SilentRequest request,
            IServiceBundle serviceBundle,
            AuthenticationRequestParameters authenticationRequestParameters,
            AcquireTokenSilentParameters silentParameters)
        {
            AuthenticationRequestParameters = authenticationRequestParameters;
            _silentParameters = silentParameters;
            ServiceBundle = serviceBundle;
            _silentRequest = request;
        }

        public async Task<AuthenticationResult> ExecuteAsync(CancellationToken cancellationToken)
        {
            var logger = AuthenticationRequestParameters.RequestContext.Logger;
            MsalAccessTokenCacheItem cachedAccessTokenItem = null;
            CacheInfoTelemetry cacheInfoTelemetry = CacheInfoTelemetry.None;

            ThrowIfNoScopesOnB2C();
            ThrowIfCurrentBrokerAccount();

            if (!_silentParameters.ForceRefresh && string.IsNullOrEmpty(AuthenticationRequestParameters.Claims))
            {
                cachedAccessTokenItem = await CacheManager.FindAccessTokenAsync().ConfigureAwait(false);

                if (cachedAccessTokenItem != null && !cachedAccessTokenItem.NeedsRefresh())
                {
                    logger.Info("Returning access token found in cache. RefreshOn exists ? "
                        + cachedAccessTokenItem.RefreshOn.HasValue);
                    AuthenticationRequestParameters.RequestContext.ApiEvent.IsAccessTokenCacheHit = true;
                    Metrics.IncrementTotalAccessTokensFromCache();
                    return await CreateAuthenticationResultAsync(cachedAccessTokenItem).ConfigureAwait(false);
                }
                else if (cachedAccessTokenItem == null)
                {
                    cacheInfoTelemetry = CacheInfoTelemetry.NoCachedAT;
                } 
                else
                {
                    cacheInfoTelemetry = CacheInfoTelemetry.RefreshIn;
                }
            }
            else
            {
                cacheInfoTelemetry = CacheInfoTelemetry.ForceRefresh;
                logger.Info("Skipped looking for an Access Token because ForceRefresh or Claims were set. ");
            }

            if (AuthenticationRequestParameters.RequestContext.ApiEvent.CacheInfo == (int)CacheInfoTelemetry.None)
            {
                AuthenticationRequestParameters.RequestContext.ApiEvent.CacheInfo = (int)cacheInfoTelemetry;
            }

            // No AT or AT.RefreshOn > Now --> refresh the RT
            try
            {
                return await RefreshRtOrFailAsync(cancellationToken).ConfigureAwait(false);
            }
            catch (MsalServiceException e)
            {
                bool isAadUnavailable = e.IsAadUnavailable();

                logger.Warning($"Refreshing the RT failed. Is AAD down? {isAadUnavailable}. Is there an AT in the cache that is usable? {cachedAccessTokenItem != null} ");

                if (cachedAccessTokenItem != null && isAadUnavailable)
                {
                    logger.Info("Returning existing access token. It is not expired, but should be refreshed. ");
                    return await CreateAuthenticationResultAsync(cachedAccessTokenItem).ConfigureAwait(false);
                }

                logger.Warning("Failed to refresh the RT and cannot use existing AT (expired or missing). ");
                throw;
            }
        }

        private void ThrowIfCurrentBrokerAccount()
        {
            if (PublicClientApplication.IsOperatingSystemAccount(AuthenticationRequestParameters.Account))
            {
                AuthenticationRequestParameters.RequestContext.Logger.Verbose(
                    "OperatingSystemAccount is only supported by some browsers");

                throw new MsalUiRequiredException(
                   MsalError.CurrentBrokerAccount,
                   "Only some brokers (WAM) can log in the current OS account. ",
                   null,
                   UiRequiredExceptionClassification.AcquireTokenSilentFailed);
            }
        }

        private async Task<AuthenticationResult> RefreshRtOrFailAsync(CancellationToken cancellationToken)
        {
            // Try FOCI first
            MsalTokenResponse msalTokenResponse = await TryGetTokenUsingFociAsync(cancellationToken)
                .ConfigureAwait(false);

            // Normal, non-FOCI flow
            if (msalTokenResponse == null)
            {
                // Look for a refresh token
                MsalRefreshTokenCacheItem appRefreshToken = await FindRefreshTokenOrFailAsync()
                    .ConfigureAwait(false);

                msalTokenResponse = await SilentRequestHelper.RefreshAccessTokenAsync(appRefreshToken, _silentRequest, AuthenticationRequestParameters, cancellationToken)
                    .ConfigureAwait(false);
            }
            return await _silentRequest.CacheTokenResponseAndCreateAuthenticationResultAsync(msalTokenResponse).ConfigureAwait(false);
        }

        private async Task<AuthenticationResult> CreateAuthenticationResultAsync(MsalAccessTokenCacheItem cachedAccessTokenItem)
        {
            var msalIdTokenItem = await CacheManager.GetIdTokenCacheItemAsync(cachedAccessTokenItem.GetIdTokenItemKey()).ConfigureAwait(false);
            return new AuthenticationResult(
                cachedAccessTokenItem,
                msalIdTokenItem,
                AuthenticationRequestParameters.AuthenticationScheme,
                AuthenticationRequestParameters.RequestContext.CorrelationId,
                TokenSource.Cache,
                AuthenticationRequestParameters.RequestContext.ApiEvent);
        }

        private void ThrowIfNoScopesOnB2C()
        {
            // During AT Silent with no scopes, Unlike AAD, B2C will not issue an access token if no scopes are requested
            // And we don't want to refresh the RT on every ATS call
            // See https://github.com/AzureAD/microsoft-authentication-library-for-dotnet/issues/715 for details

            if (!AuthenticationRequestParameters.HasScopes &&
                AuthenticationRequestParameters.AuthorityInfo.AuthorityType == AuthorityType.B2C)
            {
                throw new MsalUiRequiredException(
                    MsalError.ScopesRequired,
                    MsalErrorMessage.ScopesRequired,
                    null,
                    UiRequiredExceptionClassification.AcquireTokenSilentFailed);
            }
        }

        private async Task<MsalTokenResponse> TryGetTokenUsingFociAsync(CancellationToken cancellationToken)
        {
            if (!ServiceBundle.PlatformProxy.GetFeatureFlags().IsFociEnabled)
            {
                return null;
            }

            var logger = AuthenticationRequestParameters.RequestContext.Logger;

            // If the app was just added to the family, the app metadata will reflect this
            // after the first RT exchanged.
            bool? isFamilyMember = await CacheManager.IsAppFociMemberAsync(TheOnlyFamilyId).ConfigureAwait(false);

            if (isFamilyMember.HasValue && !isFamilyMember.Value)
            {
                AuthenticationRequestParameters.RequestContext.Logger.Verbose(
                    "[FOCI] App is not part of the family, skipping FOCI. ");

                return null;
            }

            logger.Verbose("[FOCI] App is part of the family or unknown, looking for FRT. ");
            var familyRefreshToken = await CacheManager.FindFamilyRefreshTokenAsync(TheOnlyFamilyId).ConfigureAwait(false);
            logger.Verbose("[FOCI] FRT found? " + (familyRefreshToken != null));

            if (familyRefreshToken != null)
            {
                try
                {
                    MsalTokenResponse frtTokenResponse = await SilentRequestHelper.RefreshAccessTokenAsync(familyRefreshToken, _silentRequest, AuthenticationRequestParameters, cancellationToken)
                        .ConfigureAwait(false);

                    logger.Verbose("[FOCI] FRT refresh succeeded. ");
                    return frtTokenResponse;
                }
                catch (MsalServiceException ex)
                {
                    // Hack: STS does not yet send back the suberror on these platforms because they are not in an allowed list,
                    // so the best thing we can do is to consider all errors as client_mismatch.
#if NETSTANDARD || WINDOWS_APP || MAC
                    ex?.GetType();  // avoid the "variable 'ex' is declared but never used" in this code path.
                    return null;
#else
                    if (MsalError.InvalidGrantError.Equals(ex?.ErrorCode, StringComparison.OrdinalIgnoreCase) &&
                        MsalError.ClientMismatch.Equals(ex?.SubError, StringComparison.OrdinalIgnoreCase))
                    {
                        logger.Error("[FOCI] FRT refresh failed - client mismatch. ");
                        return null;
                    }

                    // Rethrow failures to refresh the FRT, other than client_mismatch, because
                    // apps need to handle them in the same way they handle exceptions from refreshing the RT.
                    // For example, some apps have special handling for MFA errors.
                    logger.Error("[FOCI] FRT refresh failed - other error. ");
                    throw;
#endif
                }
            }

            return null;
        }

<<<<<<< HEAD
=======
        private async Task<MsalTokenResponse> RefreshAccessTokenAsync(MsalRefreshTokenCacheItem msalRefreshTokenItem, CancellationToken cancellationToken)
        {
            AuthenticationRequestParameters.RequestContext.Logger.Verbose("Refreshing access token...");
            await AuthenticationRequestParameters.AuthorityManager.RunInstanceDiscoveryAndValidationAsync().ConfigureAwait(false);

            var msalTokenResponse = await _silentRequest.SendTokenRequestAsync(GetBodyParameters(msalRefreshTokenItem.Secret), cancellationToken)
                                    .ConfigureAwait(false);
            Metrics.IncrementTotalAccessTokensFromIdP();
            if (msalTokenResponse.RefreshToken == null)
            {
                msalTokenResponse.RefreshToken = msalRefreshTokenItem.Secret;
                AuthenticationRequestParameters.RequestContext.Logger.Info(
                    "Refresh token was missing from the token refresh response, so the refresh token in the request is returned instead. ");
            }

            return msalTokenResponse;
        }

>>>>>>> 0cda94ba
        private async Task<MsalRefreshTokenCacheItem> FindRefreshTokenOrFailAsync()
        {
            var msalRefreshTokenItem = await CacheManager.FindRefreshTokenAsync().ConfigureAwait(false);
            if (msalRefreshTokenItem == null)
            {
                AuthenticationRequestParameters.RequestContext.Logger.Verbose("No Refresh Token was found in the cache. ");

                throw new MsalUiRequiredException(
                    MsalError.NoTokensFoundError,
                    MsalErrorMessage.NoTokensFoundError,
                    null,
                    UiRequiredExceptionClassification.AcquireTokenSilentFailed);
            }

            return msalRefreshTokenItem;
        }      
    }
}<|MERGE_RESOLUTION|>--- conflicted
+++ resolved
@@ -221,27 +221,6 @@
             return null;
         }
 
-<<<<<<< HEAD
-=======
-        private async Task<MsalTokenResponse> RefreshAccessTokenAsync(MsalRefreshTokenCacheItem msalRefreshTokenItem, CancellationToken cancellationToken)
-        {
-            AuthenticationRequestParameters.RequestContext.Logger.Verbose("Refreshing access token...");
-            await AuthenticationRequestParameters.AuthorityManager.RunInstanceDiscoveryAndValidationAsync().ConfigureAwait(false);
-
-            var msalTokenResponse = await _silentRequest.SendTokenRequestAsync(GetBodyParameters(msalRefreshTokenItem.Secret), cancellationToken)
-                                    .ConfigureAwait(false);
-            Metrics.IncrementTotalAccessTokensFromIdP();
-            if (msalTokenResponse.RefreshToken == null)
-            {
-                msalTokenResponse.RefreshToken = msalRefreshTokenItem.Secret;
-                AuthenticationRequestParameters.RequestContext.Logger.Info(
-                    "Refresh token was missing from the token refresh response, so the refresh token in the request is returned instead. ");
-            }
-
-            return msalTokenResponse;
-        }
-
->>>>>>> 0cda94ba
         private async Task<MsalRefreshTokenCacheItem> FindRefreshTokenOrFailAsync()
         {
             var msalRefreshTokenItem = await CacheManager.FindRefreshTokenAsync().ConfigureAwait(false);
