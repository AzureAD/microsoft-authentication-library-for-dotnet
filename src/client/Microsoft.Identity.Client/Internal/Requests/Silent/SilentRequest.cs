﻿// Copyright (c) Microsoft Corporation. All rights reserved.
// Licensed under the MIT License.

using System.Threading;
using System.Threading.Tasks;
using Microsoft.Identity.Client.ApiConfig.Parameters;
using Microsoft.Identity.Client.OAuth2;
using Microsoft.Identity.Client.TelemetryCore.Internal.Events;
using System;
using Microsoft.Identity.Client.Core;
using Microsoft.Identity.Client.Instance;
using System.Collections.Generic;
using System.Linq;

namespace Microsoft.Identity.Client.Internal.Requests.Silent
{
    internal class SilentRequest : RequestBase
    {
        private readonly AcquireTokenSilentParameters _silentParameters;
        private readonly ISilentAuthRequestStrategy _clientStrategy;
        private readonly Lazy<ISilentAuthRequestStrategy> _brokerStrategyLazy;
        private readonly ICoreLogger _logger;

        public SilentRequest(
            IServiceBundle serviceBundle,
            AuthenticationRequestParameters authenticationRequestParameters,
            AcquireTokenSilentParameters silentParameters,
            ISilentAuthRequestStrategy clientStrategyOverride = null,
            ISilentAuthRequestStrategy brokerStrategyOverride = null)
            : base(serviceBundle, authenticationRequestParameters, silentParameters)
        {
            _silentParameters = silentParameters;

            _brokerStrategyLazy = new Lazy<ISilentAuthRequestStrategy>(() => brokerStrategyOverride ?? new BrokerSilentStrategy(this,
                                                                                               serviceBundle,
                                                                                               authenticationRequestParameters,
                                                                                               silentParameters,
                                                                                               serviceBundle.PlatformProxy.CreateBroker(null)));
            _clientStrategy = clientStrategyOverride ?? new CacheSilentStrategy(this, serviceBundle, authenticationRequestParameters, silentParameters);

            _logger = authenticationRequestParameters.RequestContext.Logger;
        }

        protected override async Task<AuthenticationResult> ExecuteAsync(CancellationToken cancellationToken)
        {
            await UpdateRequestWithAccountAsync().ConfigureAwait(false);
            bool isBrokerConfigured =
              AuthenticationRequestParameters.IsBrokerConfigured &&
              ServiceBundle.PlatformProxy.CanBrokerSupportSilentAuth();

            try
            {
                if (AuthenticationRequestParameters.Account == null)
                {
                    _logger.Verbose("No account passed to AcquireTokenSilent. ");
                    throw new MsalUiRequiredException(
                       MsalError.UserNullError,
                       MsalErrorMessage.MsalUiRequiredMessage,
                       null,
                       UiRequiredExceptionClassification.AcquireTokenSilentFailed);
                }

<<<<<<< HEAD
                _logger.Verbose("Attempting to acquire token using using local cache...");
                return await _clientStrategy.ExecuteAsync(cancellationToken).ConfigureAwait(false);
          
=======
                if (!PublicClientApplication.IsCurrentBrokerAccount(AuthenticationRequestParameters.Account))
                {
                    _logger.Verbose("Attempting to acquire token using using local cache...");
                    return await _clientStrategy.ExecuteAsync(cancellationToken).ConfigureAwait(false);
                }

                if (!isBrokerConfigured) // IsCurrentBrokerAccount = true
                {
                    _logger.Verbose("No account passed to AcquireTokenSilent. ");
                    throw new MsalUiRequiredException(
                       MsalError.CurrentBrokerAccount,
                       "Only some brokers (WAM) can log in the current account. ",
                       null,
                       UiRequiredExceptionClassification.AcquireTokenSilentFailed);
                }

                _logger.Verbose("IsCurrentBrokerAccount - Only the Windows broker (WAM) may be able to log in user with a default account...");
                return await _brokerStrategyLazy.Value.ExecuteAsync(cancellationToken).ConfigureAwait(false);

>>>>>>> 96e92e9a
            }
            catch (MsalException ex)
            {
                _logger.Verbose("Token cache could not satisfy silent request. ");

                if (isBrokerConfigured && ShouldTryWithBrokerError(ex.ErrorCode))
                {
                    _logger.Info("Attempting to use broker instead. ");
                    return await _brokerStrategyLazy.Value.ExecuteAsync(cancellationToken).ConfigureAwait(false);
                }

                throw;
            }
        }

        private static HashSet<string> s_tryWithBrokerErrors = new HashSet<string>(StringComparer.OrdinalIgnoreCase) {
            MsalError.InvalidGrantError,
            MsalError.InteractionRequired,
            MsalError.NoTokensFoundError,
            MsalError.NoAccountForLoginHint,
            MsalError.CurrentBrokerAccount
        };

        private static bool ShouldTryWithBrokerError(string errorCode)
        {
            return s_tryWithBrokerErrors.Contains(errorCode);
        }

        protected override void EnrichTelemetryApiEvent(ApiEvent apiEvent)
        {
            if (_silentParameters.LoginHint != null)
            {
                apiEvent.LoginHint = _silentParameters.LoginHint;
            }
        }

        internal new async Task<AuthenticationResult> CacheTokenResponseAndCreateAuthenticationResultAsync(MsalTokenResponse response)
        {
            return await base.CacheTokenResponseAndCreateAuthenticationResultAsync(response).ConfigureAwait(false);
        }

        //internal for test
        internal async Task<AuthenticationResult> ExecuteTestAsync(CancellationToken cancellationToken)
        {
            return await ExecuteAsync(cancellationToken).ConfigureAwait(false);
        }

        private async Task UpdateRequestWithAccountAsync()
        {
            IAccount account = await GetAccountFromParamsOrLoginHintAsync(
                _silentParameters.Account,
                _silentParameters.LoginHint).ConfigureAwait(false);

            AuthenticationRequestParameters.Account = account;

            AuthenticationRequestParameters.Authority = Authority.CreateAuthorityForRequest(
                ServiceBundle.Config.AuthorityInfo,
                AuthenticationRequestParameters.AuthorityOverride,
                account?.HomeAccountId?.TenantId);
        }

        private async Task<IAccount> GetSingleAccountForLoginHintAsync(string loginHint)
        {
            if (!string.IsNullOrEmpty(loginHint))
            {
                IReadOnlyList<IAccount> accounts = (await CacheManager.GetAccountsAsync().ConfigureAwait(false))
                    .Where(a => !string.IsNullOrWhiteSpace(a.Username) &&
                           a.Username.Equals(loginHint, StringComparison.OrdinalIgnoreCase))
                    .ToList();

                if (accounts.Count == 0)
                {
                    throw new MsalUiRequiredException(
                                MsalError.NoAccountForLoginHint,
                                MsalErrorMessage.NoAccountForLoginHint,
                                null,
                                UiRequiredExceptionClassification.AcquireTokenSilentFailed);
                }

                if (accounts.Count > 1)
                {
                    throw new MsalUiRequiredException(
                        MsalError.MultipleAccountsForLoginHint,
                        MsalErrorMessage.MultipleAccountsForLoginHint,
                        null,
                        UiRequiredExceptionClassification.AcquireTokenSilentFailed);
                }

                return accounts[0];
            }

            return null;
        }

        private async Task<IAccount> GetAccountFromParamsOrLoginHintAsync(IAccount account, string loginHint)
        {
            if (account != null)
            {
                return account;
            }

            return await GetSingleAccountForLoginHintAsync(loginHint).ConfigureAwait(false);
        }
    }
}<|MERGE_RESOLUTION|>--- conflicted
+++ resolved
@@ -60,31 +60,9 @@
                        UiRequiredExceptionClassification.AcquireTokenSilentFailed);
                 }
 
-<<<<<<< HEAD
                 _logger.Verbose("Attempting to acquire token using using local cache...");
-                return await _clientStrategy.ExecuteAsync(cancellationToken).ConfigureAwait(false);
-          
-=======
-                if (!PublicClientApplication.IsCurrentBrokerAccount(AuthenticationRequestParameters.Account))
-                {
-                    _logger.Verbose("Attempting to acquire token using using local cache...");
-                    return await _clientStrategy.ExecuteAsync(cancellationToken).ConfigureAwait(false);
-                }
+                return await _clientStrategy.ExecuteAsync(cancellationToken).ConfigureAwait(false);          
 
-                if (!isBrokerConfigured) // IsCurrentBrokerAccount = true
-                {
-                    _logger.Verbose("No account passed to AcquireTokenSilent. ");
-                    throw new MsalUiRequiredException(
-                       MsalError.CurrentBrokerAccount,
-                       "Only some brokers (WAM) can log in the current account. ",
-                       null,
-                       UiRequiredExceptionClassification.AcquireTokenSilentFailed);
-                }
-
-                _logger.Verbose("IsCurrentBrokerAccount - Only the Windows broker (WAM) may be able to log in user with a default account...");
-                return await _brokerStrategyLazy.Value.ExecuteAsync(cancellationToken).ConfigureAwait(false);
-
->>>>>>> 96e92e9a
             }
             catch (MsalException ex)
             {
