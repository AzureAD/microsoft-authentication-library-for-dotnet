﻿// Copyright (c) Microsoft Corporation. All rights reserved.
// Licensed under the MIT License.

using System;
using System.Collections.Generic;
using System.Diagnostics;
using System.Globalization;
using System.Linq;
using System.Text;
using System.Threading;
using System.Threading.Tasks;
using Microsoft.Identity.Client.ApiConfig.Parameters;
using Microsoft.Identity.Client.Cache;
using Microsoft.Identity.Client.Cache.Items;
using Microsoft.Identity.Client.Core;
using Microsoft.Identity.Client.Instance.Discovery;
using Microsoft.Identity.Client.OAuth2;
using Microsoft.Identity.Client.TelemetryCore.Internal.Events;
using Microsoft.Identity.Client.Utils;
using Microsoft.Identity.Client.TelemetryCore;
using Microsoft.IdentityModel.Abstractions;
using Microsoft.Identity.Client.TelemetryCore.TelemetryClient;
using Microsoft.Identity.Client.TelemetryCore.OpenTelemetry;

namespace Microsoft.Identity.Client.Internal.Requests
{
    /// <summary>
    /// Base class for all flows. Use by implementing <see cref="ExecuteAsync(CancellationToken)"/>
    /// and optionally calling protected helper methods such as SendTokenRequestAsync, which know
    /// how to use all params when making the request.
    /// </summary>
    internal abstract class RequestBase
    {
        internal AuthenticationRequestParameters AuthenticationRequestParameters { get; }
        internal ICacheSessionManager CacheManager => AuthenticationRequestParameters.CacheSessionManager;
        internal IServiceBundle ServiceBundle { get; }

        protected RequestBase(
            IServiceBundle serviceBundle,
            AuthenticationRequestParameters authenticationRequestParameters,
            IAcquireTokenParameters acquireTokenParameters)
        {
            ServiceBundle = serviceBundle ??
                throw new ArgumentNullException(nameof(serviceBundle));

            AuthenticationRequestParameters = authenticationRequestParameters ??
                throw new ArgumentNullException(nameof(authenticationRequestParameters));

            if (acquireTokenParameters == null)
            {
                throw new ArgumentNullException(nameof(acquireTokenParameters));
            }

            ValidateScopeInput(authenticationRequestParameters.Scope);
            acquireTokenParameters.LogParameters(AuthenticationRequestParameters.RequestContext.Logger);
        }

        /// <summary>
        /// Return a custom set of scopes to override the default MSAL logic of merging
        /// input scopes with reserved scopes (openid, profile etc.)
        /// Leave as is / return null otherwise
        /// </summary>
        protected virtual SortedSet<string> GetOverriddenScopes(ISet<string> inputScopes)
        {
            return null;
        }

        private void ValidateScopeInput(ISet<string> scopesToValidate)
        {
            if (scopesToValidate.Contains(AuthenticationRequestParameters.AppConfig.ClientId))
            {
                throw new ArgumentException("API does not accept client id as a user-provided scope");
            }
        }

        protected abstract Task<AuthenticationResult> ExecuteAsync(CancellationToken cancellationToken);

        public async Task<AuthenticationResult> RunAsync(CancellationToken cancellationToken = default)
        {
            ApiEvent apiEvent = null;
            MsalTelemetryEventDetails telemetryEventDetails = null;
            ITelemetryClient[] telemetryClients = null;

            var measureTelemetryDurationResult = StopWatchService.MeasureCodeBlock(() =>
            {
                apiEvent = InitializeApiEvent(AuthenticationRequestParameters.Account?.HomeAccountId?.Identifier);
                AuthenticationRequestParameters.RequestContext.ApiEvent = apiEvent;
                telemetryEventDetails = new MsalTelemetryEventDetails(TelemetryConstants.AcquireTokenEventName);
                telemetryClients = AuthenticationRequestParameters.RequestContext.ServiceBundle.Config.TelemetryClients;
            });

            using (AuthenticationRequestParameters.RequestContext.CreateTelemetryHelper(apiEvent))
            {
                try
                {
                    AuthenticationResult authenticationResult = null;
                    var measureDurationResult = await StopWatchService.MeasureCodeBlockAsync(async () =>
                    {
                        AuthenticationRequestParameters.LogParameters();
                        LogRequestStarted(AuthenticationRequestParameters);

                        authenticationResult = await ExecuteAsync(cancellationToken).ConfigureAwait(false);
                        LogReturnedToken(authenticationResult);
                    }).ConfigureAwait(false);

                    UpdateTelemetry(measureDurationResult.Milliseconds + measureTelemetryDurationResult.Milliseconds, apiEvent, authenticationResult);
                    LogMetricsFromAuthResult(authenticationResult, AuthenticationRequestParameters.RequestContext.Logger);
                    LogSuccessfulTelemetryToClient(authenticationResult, telemetryEventDetails, telemetryClients);
                    LogSuccessTelemetryToOtel(authenticationResult, apiEvent.ApiId, measureDurationResult.Ticks / (TimeSpan.TicksPerMillisecond / 1000));

                    return authenticationResult;
                }
                catch (MsalException ex)
                {
                    apiEvent.ApiErrorCode = ex.ErrorCode;
                    if (string.IsNullOrWhiteSpace(ex.CorrelationId))
                    {
                        ex.CorrelationId = AuthenticationRequestParameters.CorrelationId.ToString();
                    }
                    AuthenticationRequestParameters.RequestContext.Logger.ErrorPii(ex);
                    LogMsalErrorTelemetryToClient(ex, telemetryEventDetails, telemetryClients);

                    LogFailureTelemetryToOtel(ex.ErrorCode, apiEvent.ApiId, apiEvent.CacheInfo);
                    throw;
                }
                catch (Exception ex)
                {
                    apiEvent.ApiErrorCode = ex.GetType().Name;
                    AuthenticationRequestParameters.RequestContext.Logger.ErrorPii(ex);
                    LogMsalErrorTelemetryToClient(ex, telemetryEventDetails, telemetryClients);
<<<<<<< HEAD

                    LogMsalFailedTelemetryToOtel(ex.GetType().Name);
=======
                    
                    LogFailureTelemetryToOtel(ex.GetType().Name, apiEvent.ApiId, apiEvent.CacheInfo);
>>>>>>> 150e6cb5
                    throw;
                }
                finally
                {
                    telemetryClients.TrackEvent(telemetryEventDetails);
                }
            }
        }

        private void LogSuccessTelemetryToOtel(AuthenticationResult authenticationResult, ApiEvent.ApiIds apiId, long durationInUs)
        {
            // Log metrics
            ServiceBundle.PlatformProxy.OtelInstrumentation.LogSuccessMetrics(
                        ServiceBundle.PlatformProxy.GetProductName(),
                        apiId,
                        GetCacheLevel(authenticationResult),
                        durationInUs,
                        authenticationResult.AuthenticationResultMetadata,
                        AuthenticationRequestParameters.RequestContext.Logger);
        }

        private void LogFailureTelemetryToOtel(string errorCodeToLog, ApiEvent.ApiIds apiId, CacheRefreshReason cacheRefreshReason)
        {
            // Log metrics
            ServiceBundle.PlatformProxy.OtelInstrumentation.LogFailureMetrics(
                        ServiceBundle.PlatformProxy.GetProductName(),
                        errorCodeToLog,
                        apiId, 
                        cacheRefreshReason);
        }

        private static void LogMsalErrorTelemetryToClient(Exception ex, MsalTelemetryEventDetails telemetryEventDetails, ITelemetryClient[] telemetryClients)
        {
            if (telemetryClients.HasEnabledClients(TelemetryConstants.AcquireTokenEventName))
            {
                telemetryEventDetails.SetProperty(TelemetryConstants.Succeeded, false);
                telemetryEventDetails.SetProperty(TelemetryConstants.ErrorMessage, ex.Message);

                if (ex is MsalClientException clientException)
                {
                    telemetryEventDetails.SetProperty(TelemetryConstants.ErrorCode, clientException.ErrorCode);
                    return;
                }

                if (ex is MsalServiceException serviceException)
                {
                    telemetryEventDetails.SetProperty(TelemetryConstants.ErrorCode, serviceException.ErrorCode);
                    telemetryEventDetails.SetProperty(TelemetryConstants.StsErrorCode, serviceException.ErrorCodes?.FirstOrDefault());
                    return;
                }

                telemetryEventDetails.SetProperty(TelemetryConstants.ErrorCode, ex.GetType().ToString());
            }
        }

        private void LogSuccessfulTelemetryToClient(AuthenticationResult authenticationResult, MsalTelemetryEventDetails telemetryEventDetails, ITelemetryClient[] telemetryClients)
        {
            if (telemetryClients.HasEnabledClients(TelemetryConstants.AcquireTokenEventName))
            {
                telemetryEventDetails.SetProperty(TelemetryConstants.CacheInfoTelemetry, Convert.ToInt64(authenticationResult.AuthenticationResultMetadata.CacheRefreshReason));
                telemetryEventDetails.SetProperty(TelemetryConstants.TokenSource, Convert.ToInt64(authenticationResult.AuthenticationResultMetadata.TokenSource));
                telemetryEventDetails.SetProperty(TelemetryConstants.Duration, authenticationResult.AuthenticationResultMetadata.DurationTotalInMs);
                telemetryEventDetails.SetProperty(TelemetryConstants.DurationInCache, authenticationResult.AuthenticationResultMetadata.DurationInCacheInMs);
                telemetryEventDetails.SetProperty(TelemetryConstants.DurationInHttp, authenticationResult.AuthenticationResultMetadata.DurationInHttpInMs);
                telemetryEventDetails.SetProperty(TelemetryConstants.Succeeded, true);
                telemetryEventDetails.SetProperty(TelemetryConstants.TokenType, (int)AuthenticationRequestParameters.RequestContext.ApiEvent.TokenType);
                telemetryEventDetails.SetProperty(TelemetryConstants.RemainingLifetime, (authenticationResult.ExpiresOn - DateTime.Now).TotalMilliseconds);
                telemetryEventDetails.SetProperty(TelemetryConstants.ActivityId, authenticationResult.CorrelationId);

                if (authenticationResult.AuthenticationResultMetadata.RefreshOn.HasValue)
                {
                    telemetryEventDetails.SetProperty(TelemetryConstants.RefreshOn, authenticationResult.AuthenticationResultMetadata.RefreshOn.Value.ToUnixTimeMilliseconds());
                }
                telemetryEventDetails.SetProperty(TelemetryConstants.AssertionType, (int)AuthenticationRequestParameters.RequestContext.ApiEvent.AssertionType);
                telemetryEventDetails.SetProperty(TelemetryConstants.Endpoint, AuthenticationRequestParameters.Authority.AuthorityInfo.CanonicalAuthority.ToString());

                telemetryEventDetails.SetProperty(TelemetryConstants.CacheLevel, (int)authenticationResult.AuthenticationResultMetadata.CacheLevel);
              
                Tuple<string, string> resourceAndScopes  = ParseScopesForTelemetry();
                if (resourceAndScopes.Item1 != null)
                {
                    telemetryEventDetails.SetProperty(TelemetryConstants.Resource, resourceAndScopes.Item1);
                }

                if (resourceAndScopes.Item2 != null)
                {
                    telemetryEventDetails.SetProperty(TelemetryConstants.Scopes, resourceAndScopes.Item2);
                }
            }
        }

        private Tuple<string, string> ParseScopesForTelemetry()
        {
            string resource = null;
            string scopes = null;
            if (AuthenticationRequestParameters.Scope.Count > 0)
            {
                string firstScope = AuthenticationRequestParameters.Scope.First();

                if (Uri.IsWellFormedUriString(firstScope, UriKind.Absolute))
                {
                    Uri firstScopeAsUri = new Uri(firstScope);
                    resource = $"{firstScopeAsUri.Scheme}://{firstScopeAsUri.Host}";

                    StringBuilder stringBuilder = new StringBuilder();

                    foreach (string scope in AuthenticationRequestParameters.Scope)
                    {
                        var splitString = scope.Split(new[] { firstScopeAsUri.Host }, StringSplitOptions.None);
                        string scopeToAppend = splitString.Length > 1 ? splitString[1].TrimStart('/') + " " : splitString.FirstOrDefault();
                        stringBuilder.Append(scopeToAppend);
                    }

                    scopes = stringBuilder.ToString().TrimEnd(' ');
                }
                else
                {
                    scopes = AuthenticationRequestParameters.Scope.AsSingleString();
                }
            }

            return new(resource, scopes);
        }

        private CacheLevel GetCacheLevel(AuthenticationResult authenticationResult)
        {
            if (authenticationResult.AuthenticationResultMetadata.TokenSource == TokenSource.Cache) //Check if token source is cache
            {
                if (AuthenticationRequestParameters.RequestContext.ApiEvent.CacheLevel > CacheLevel.Unknown) //Check if cache has indicated which level was used
                {
                    return AuthenticationRequestParameters.RequestContext.ApiEvent.CacheLevel;
                }

                //If no level was used, set to unknown
                return CacheLevel.Unknown;
            }

            return CacheLevel.None;
        }

        private static void LogMetricsFromAuthResult(AuthenticationResult authenticationResult, ILoggerAdapter logger)
        {
            if (logger.IsLoggingEnabled(LogLevel.Always))
            {
                var metadata = authenticationResult.AuthenticationResultMetadata;
                logger.Always(
                    $"""
                     
                     [LogMetricsFromAuthResult] Cache Refresh Reason: {metadata.CacheRefreshReason}
                     [LogMetricsFromAuthResult] DurationInCacheInMs: {metadata.DurationInCacheInMs}
                     [LogMetricsFromAuthResult] DurationTotalInMs: {metadata.DurationTotalInMs}
                     [LogMetricsFromAuthResult] DurationInHttpInMs: {metadata.DurationInHttpInMs}
                     """);
                logger.AlwaysPii($"[LogMetricsFromAuthResult] TokenEndpoint: {metadata.TokenEndpoint ?? ""}",
                                    "TokenEndpoint: ****");
            }
        }

        private void UpdateTelemetry(long elapsedMilliseconds, ApiEvent apiEvent, AuthenticationResult authenticationResult)
        {
            authenticationResult.AuthenticationResultMetadata.DurationTotalInMs = elapsedMilliseconds;
            authenticationResult.AuthenticationResultMetadata.DurationInHttpInMs = apiEvent.DurationInHttpInMs;
            authenticationResult.AuthenticationResultMetadata.DurationInCacheInMs = apiEvent.DurationInCacheInMs;
            authenticationResult.AuthenticationResultMetadata.TokenEndpoint = apiEvent.TokenEndpoint;
            authenticationResult.AuthenticationResultMetadata.CacheRefreshReason = apiEvent.CacheInfo;
            authenticationResult.AuthenticationResultMetadata.CacheLevel = GetCacheLevel(authenticationResult);
            authenticationResult.AuthenticationResultMetadata.Telemetry = apiEvent.MsalRuntimeTelemetry;
            authenticationResult.AuthenticationResultMetadata.RegionDetails = CreateRegionDetails(apiEvent);

            Metrics.IncrementTotalDurationInMs(authenticationResult.AuthenticationResultMetadata.DurationTotalInMs);
        }

        protected virtual void EnrichTelemetryApiEvent(ApiEvent apiEvent)
        {
            // In base classes have them override this to add their properties/fields to the event.
        }

        private ApiEvent InitializeApiEvent(string accountId)
        {
            ApiEvent apiEvent = new ApiEvent(AuthenticationRequestParameters.RequestContext.CorrelationId)
            {
                ApiId = AuthenticationRequestParameters.ApiId,
            };

            apiEvent.IsTokenCacheSerialized = AuthenticationRequestParameters.CacheSessionManager.TokenCacheInternal.IsExternalSerializationConfiguredByUser();
            apiEvent.IsLegacyCacheEnabled = AuthenticationRequestParameters.RequestContext.ServiceBundle.Config.LegacyCacheCompatibilityEnabled;
            apiEvent.CacheInfo = CacheRefreshReason.NotApplicable;
            apiEvent.TokenType = AuthenticationRequestParameters.AuthenticationScheme.TelemetryTokenType;
            apiEvent.AssertionType = GetAssertionType();

            // Give derived classes the ability to add or modify fields in the telemetry as needed.
            EnrichTelemetryApiEvent(apiEvent);

            return apiEvent;
        }

        private AssertionType GetAssertionType()
        {
            if (ServiceBundle.Config.IsManagedIdentity ||
                ServiceBundle.Config.AppTokenProvider != null)
            {
                return AssertionType.ManagedIdentity;
            }

            if (ServiceBundle.Config.ClientCredential != null)
            {
                if (ServiceBundle.Config.ClientCredential.AssertionType == AssertionType.CertificateWithoutSni)
                {
                    if (ServiceBundle.Config.SendX5C)
                    {
                        return AssertionType.CertificateWithSni;
                    }

                    return AssertionType.CertificateWithoutSni;
                }

                return ServiceBundle.Config.ClientCredential.AssertionType;
            }

            return AssertionType.None;
        }

        protected async Task<AuthenticationResult> CacheTokenResponseAndCreateAuthenticationResultAsync(MsalTokenResponse msalTokenResponse)
        {
            // developer passed in user object.
            AuthenticationRequestParameters.RequestContext.Logger.Info("Checking client info returned from the server..");

            ClientInfo fromServer = null;

            if (!AuthenticationRequestParameters.IsClientCredentialRequest &&
                AuthenticationRequestParameters.ApiId != ApiEvent.ApiIds.AcquireTokenForSystemAssignedManagedIdentity &&
                AuthenticationRequestParameters.ApiId != ApiEvent.ApiIds.AcquireTokenForUserAssignedManagedIdentity &&
                AuthenticationRequestParameters.ApiId != ApiEvent.ApiIds.AcquireTokenByRefreshToken &&
                AuthenticationRequestParameters.AuthorityInfo.AuthorityType != AuthorityType.Adfs &&
                !(msalTokenResponse.ClientInfo is null))
            {
                //client_info is not returned from client credential and managed identity flows because there is no user present.
                fromServer = ClientInfo.CreateFromJson(msalTokenResponse.ClientInfo);
            }

            
            ValidateAccountIdentifiers(fromServer);

            AuthenticationRequestParameters.RequestContext.Logger.Info("Saving token response to cache..");

            var tuple = await CacheManager.SaveTokenResponseAsync(msalTokenResponse).ConfigureAwait(false);
            var atItem = tuple.Item1;
            var idtItem = tuple.Item2;
            Account account = tuple.Item3;

            return new AuthenticationResult(
                atItem,
                idtItem,
                AuthenticationRequestParameters.AuthenticationScheme,
                AuthenticationRequestParameters.RequestContext.CorrelationId,
                msalTokenResponse.TokenSource,
                AuthenticationRequestParameters.RequestContext.ApiEvent,
                account,
                msalTokenResponse.SpaAuthCode, 
                msalTokenResponse.CreateExtensionDataStringMap());
        }

        protected virtual void ValidateAccountIdentifiers(ClientInfo fromServer)
        {
            //No Op
        }

        protected Task ResolveAuthorityAsync()
        {
            return AuthenticationRequestParameters.AuthorityManager.RunInstanceDiscoveryAndValidationAsync();
        }

        internal async Task<MsalTokenResponse> SendTokenRequestAsync(
            IDictionary<string, string> additionalBodyParameters,
            CancellationToken cancellationToken)
        {
            var tokenEndpoint = await AuthenticationRequestParameters.Authority.GetTokenEndpointAsync(AuthenticationRequestParameters.RequestContext).ConfigureAwait(false);

            var tokenResponse = await SendTokenRequestAsync(
                tokenEndpoint,
                additionalBodyParameters,
                cancellationToken).ConfigureAwait(false);

            Metrics.IncrementTotalAccessTokensFromIdP();
            return tokenResponse;
        }

        protected Task<MsalTokenResponse> SendTokenRequestAsync(
            string tokenEndpoint,
            IDictionary<string, string> additionalBodyParameters,
            CancellationToken cancellationToken)
        {
            string scopes = GetOverriddenScopes(AuthenticationRequestParameters.Scope).AsSingleString();
            var tokenClient = new TokenClient(AuthenticationRequestParameters);

            var CcsHeader = GetCcsHeader(additionalBodyParameters);
            if (CcsHeader != null && !string.IsNullOrEmpty(CcsHeader.Value.Key))
            {
                tokenClient.AddHeaderToClient(CcsHeader.Value.Key, CcsHeader.Value.Value);
            }

            return tokenClient.SendTokenRequestAsync(
                additionalBodyParameters,
                scopes,
                tokenEndpoint,
                cancellationToken);
        }

        //The AAD backup authentication system header is used by the AAD backup authentication system service
        //to help route requests to resources in Azure during requests to speed up authentication.
        //It consists of either the ObjectId.TenantId or the upn of the account signing in.
        //See https://github.com/AzureAD/microsoft-authentication-library-for-dotnet/issues/2525
        protected virtual KeyValuePair<string, string>? GetCcsHeader(IDictionary<string, string> additionalBodyParameters)
        {
            if (AuthenticationRequestParameters?.Account?.HomeAccountId != null)
            {
                if (!String.IsNullOrEmpty(AuthenticationRequestParameters.Account.HomeAccountId.Identifier))
                {
                    var userObjectId = AuthenticationRequestParameters.Account.HomeAccountId.ObjectId;
                    var userTenantID = AuthenticationRequestParameters.Account.HomeAccountId.TenantId;
                    string OidCcsHeader = CoreHelpers.GetCcsClientInfoHint(userObjectId, userTenantID);

                    return new KeyValuePair<string, string>(Constants.CcsRoutingHintHeader, OidCcsHeader);
                }

                if (!String.IsNullOrEmpty(AuthenticationRequestParameters.Account.Username))
                {
                    return GetCcsUpnHeader(AuthenticationRequestParameters.Account.Username);
                }
            }

            if (additionalBodyParameters.TryGetValue(OAuth2Parameter.Username, out string username))
            {
                return GetCcsUpnHeader(username);
            }

            if (!String.IsNullOrEmpty(AuthenticationRequestParameters.LoginHint))
            {
                return GetCcsUpnHeader(AuthenticationRequestParameters.LoginHint);
            }

            return null;
        }

        protected KeyValuePair<string, string>? GetCcsUpnHeader(string upnHeader)
        {
            if (AuthenticationRequestParameters.Authority.AuthorityInfo.AuthorityType == AuthorityType.B2C) 
            {
                return null;
            }

            string OidCcsHeader = CoreHelpers.GetCcsUpnHint(upnHeader);

            return new KeyValuePair<string, string>(Constants.CcsRoutingHintHeader, OidCcsHeader);
        }

        private void LogRequestStarted(AuthenticationRequestParameters authenticationRequestParameters)
        {
            if (authenticationRequestParameters.RequestContext.Logger.IsLoggingEnabled(LogLevel.Info))
            {
                string scopes = authenticationRequestParameters.Scope.AsSingleString();
                var type = GetType().Name;
                var messageWithPii = $"=== Token Acquisition ({type}) started:\n\tAuthority: {authenticationRequestParameters.AuthorityInfo?.CanonicalAuthority}\n\tScope: {scopes}\n\tClientId: {authenticationRequestParameters.AppConfig.ClientId}\n\t";

                var messageWithoutPii = $"=== Token Acquisition ({type}) started:\n\t Scopes: {scopes}";

                if (authenticationRequestParameters.AuthorityInfo != null &&
                    KnownMetadataProvider.IsKnownEnvironment(authenticationRequestParameters.AuthorityInfo?.Host))
                {
                    messageWithoutPii += $"\n\tAuthority Host: {authenticationRequestParameters.AuthorityInfo?.Host}";
                }

                authenticationRequestParameters.RequestContext.Logger.InfoPii(messageWithPii, messageWithoutPii);
            }

            if (authenticationRequestParameters.AppConfig.IsConfidentialClient &&
                !authenticationRequestParameters.IsClientCredentialRequest &&
                !CacheManager.TokenCacheInternal.IsAppSubscribedToSerializationEvents())
            {
                authenticationRequestParameters.RequestContext.Logger.Warning(
                    "Only in-memory caching is used. The cache is not persisted and will be lost if the machine is restarted. It also does not scale for a web app or web API, where the number of users can grow large. In production, web apps and web APIs should use distributed caching like Redis. See https://aka.ms/msal-net-cca-token-cache-serialization");
            }
        }

        private void LogReturnedToken(AuthenticationResult result)
        {
            if (result.AccessToken != null &&
                AuthenticationRequestParameters.RequestContext.Logger.IsLoggingEnabled(LogLevel.Info))
            {
                string scopes = string.Join(" ", result.Scopes);
                
                AuthenticationRequestParameters.RequestContext.Logger.Info("\n\t=== Token Acquisition finished successfully:");
                AuthenticationRequestParameters.RequestContext.Logger.InfoPii(
                       () => $" AT expiration time: {result.ExpiresOn}, scopes: {scopes}. " +
                            $"source: {result.AuthenticationResultMetadata.TokenSource}",
                       () => $" AT expiration time: {result.ExpiresOn}, scopes: {scopes}. " +
                            $"source: {result.AuthenticationResultMetadata.TokenSource}");

                if (result.AuthenticationResultMetadata.TokenSource != TokenSource.Cache)
                {
                    Uri canonicalAuthority = AuthenticationRequestParameters.AuthorityInfo.CanonicalAuthority;

                    AuthenticationRequestParameters.RequestContext.Logger.InfoPii(
                        () => $"Fetched access token from host {canonicalAuthority.Host}. Endpoint: {canonicalAuthority}. ",
                        () => $"Fetched access token from host {canonicalAuthority.Host}. ");
                }
            }
        }

        internal async Task<AuthenticationResult> HandleTokenRefreshErrorAsync(MsalServiceException e, MsalAccessTokenCacheItem cachedAccessTokenItem)
        {
            var logger = AuthenticationRequestParameters.RequestContext.Logger;
            
            logger.Warning($"Fetching a new AT failed. Is exception retry-able? {e.IsRetryable}. Is there an AT in the cache that is usable? {cachedAccessTokenItem != null}");

            if (cachedAccessTokenItem != null && e.IsRetryable)
            {
                logger.Info("Returning existing access token. It is not expired, but should be refreshed. ");

                var idToken = await CacheManager.GetIdTokenCacheItemAsync(cachedAccessTokenItem).ConfigureAwait(false);
                var account = await CacheManager.GetAccountAssociatedWithAccessTokenAsync(cachedAccessTokenItem).ConfigureAwait(false);

                return new AuthenticationResult(
                    cachedAccessTokenItem,
                    idToken,
                    AuthenticationRequestParameters.AuthenticationScheme,
                    AuthenticationRequestParameters.RequestContext.CorrelationId,
                    TokenSource.Cache,
                    AuthenticationRequestParameters.RequestContext.ApiEvent,
                    account, 
                    spaAuthCode: null, 
                    additionalResponseParameters: null);
            }

            logger.Warning("Either the exception does not indicate a problem with AAD or the token cache does not have an AT that is usable. ");
            throw e;
        }

        /// <summary>
        /// Creates the region Details
        /// </summary>
        /// <param name="apiEvent"></param>
        /// <returns></returns>
        private static RegionDetails CreateRegionDetails(ApiEvent apiEvent)
        {
            return new RegionDetails(
                apiEvent.RegionOutcome,
                apiEvent.RegionUsed,
                apiEvent.RegionDiscoveryFailureReason);
        }
    }
}<|MERGE_RESOLUTION|>--- conflicted
+++ resolved
@@ -128,13 +128,8 @@
                     apiEvent.ApiErrorCode = ex.GetType().Name;
                     AuthenticationRequestParameters.RequestContext.Logger.ErrorPii(ex);
                     LogMsalErrorTelemetryToClient(ex, telemetryEventDetails, telemetryClients);
-<<<<<<< HEAD
-
-                    LogMsalFailedTelemetryToOtel(ex.GetType().Name);
-=======
                     
                     LogFailureTelemetryToOtel(ex.GetType().Name, apiEvent.ApiId, apiEvent.CacheInfo);
->>>>>>> 150e6cb5
                     throw;
                 }
                 finally
