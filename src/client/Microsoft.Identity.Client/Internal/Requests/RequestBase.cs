--- conflicted
+++ resolved
@@ -218,23 +218,16 @@
                     Uri firstScopeAsUri = new Uri(firstScope);
                     resource = $"{firstScopeAsUri.Scheme}://{firstScopeAsUri.Host}";
 
-                    var stringBuilder = new StringBuilder();
+                    StringBuilder stringBuilder = new StringBuilder();
 
                     foreach (string scope in AuthenticationRequestParameters.Scope)
                     {
-<<<<<<< HEAD
-                        var splitString = scope.Split([firstScopeAsUri.Host], StringSplitOptions.None);
-                        string scopeToAppend = splitString.Length > 1 ? splitString[1].TrimStart('/') : splitString.FirstOrDefault();
-=======
                         var splitString = scope.Split(new[] { firstScopeAsUri.Host }, StringSplitOptions.None);
                         string scopeToAppend = splitString.Length > 1 ? splitString[1].TrimStart('/') + " " : splitString.FirstOrDefault();
->>>>>>> 61ac6729
                         stringBuilder.Append(scopeToAppend);
-                        stringBuilder.Append(' ');
                     }
 
-                    stringBuilder.Length -= 1;
-                    scopes = stringBuilder.ToString();
+                    scopes = stringBuilder.ToString().TrimEnd(' ');
                 }
                 else
                 {
