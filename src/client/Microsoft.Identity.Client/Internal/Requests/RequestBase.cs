--- conflicted
+++ resolved
@@ -106,11 +106,7 @@
                     UpdateTelemetry(measureDurationResult.Milliseconds + measureTelemetryDurationResult.Milliseconds, apiEvent, authenticationResult);
                     LogMetricsFromAuthResult(authenticationResult, AuthenticationRequestParameters.RequestContext.Logger);
                     LogSuccessfulTelemetryToClient(authenticationResult, telemetryEventDetails, telemetryClients);
-<<<<<<< HEAD
                     LogSuccessTelemetryToOtel(authenticationResult, apiEvent.ApiId, sw.ElapsedTicks / (TimeSpan.TicksPerMillisecond / 1000));
-=======
-                    LogMsalSuccessTelemetryToOtel(authenticationResult, apiEvent.ApiId.ToString(), measureDurationResult.Ticks / (TimeSpan.TicksPerMillisecond / 1000));
->>>>>>> 3cb6fae5
 
                     return authenticationResult;
                 }
