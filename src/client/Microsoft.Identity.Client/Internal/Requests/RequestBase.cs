--- conflicted
+++ resolved
@@ -106,11 +106,7 @@
                     UpdateTelemetry(measureDurationResult.Milliseconds + measureTelemetryDurationResult.Milliseconds, apiEvent, authenticationResult);
                     LogMetricsFromAuthResult(authenticationResult, AuthenticationRequestParameters.RequestContext.Logger);
                     LogSuccessfulTelemetryToClient(authenticationResult, telemetryEventDetails, telemetryClients);
-<<<<<<< HEAD
-                    LogMsalSuccessTelemetryToOtel(authenticationResult, apiEvent.ApiId.ToString(), measureDurationResult.Microseconds);
-=======
-                    LogSuccessTelemetryToOtel(authenticationResult, apiEvent.ApiId, measureDurationResult.Ticks / (TimeSpan.TicksPerMillisecond / 1000));
->>>>>>> a98bcf7f
+                    LogSuccessTelemetryToOtel(authenticationResult, apiEvent.ApiId, measureDurationResult.Microseconds);
 
                     return authenticationResult;
                 }
