--- conflicted
+++ resolved
@@ -287,17 +287,13 @@
             string scopes = GetOverridenScopes(AuthenticationRequestParameters.Scope).AsSingleString();
             var tokenClient = new TokenClient(AuthenticationRequestParameters);
 
-<<<<<<< HEAD
-            var tokenResponse = tokenClient.SendTokenRequestAsync(
-=======
             var CCSHeader = GetCCSHeader(additionalBodyParameters);
             if (CCSHeader != null && !string.IsNullOrEmpty(CCSHeader.Value.Key))
             {
                 tokenClient.AddHeaderToClient(CCSHeader.Value.Key, CCSHeader.Value.Value);
             }
 
-            return tokenClient.SendTokenRequestAsync(
->>>>>>> d4c3c188
+            var tokenResponse = tokenClient.SendTokenRequestAsync(
                 additionalBodyParameters,
                 scopes,
                 tokenEndpoint,
