--- conflicted
+++ resolved
@@ -108,12 +108,7 @@
                     LogMetricsFromAuthResult(authenticationResult, AuthenticationRequestParameters.RequestContext.Logger);
                     LogSuccessfulTelemetryToClient(authenticationResult, telemetryEventDetails, telemetryClients);
 
-<<<<<<< HEAD
                     OpenTelemetryClient?.LogSuccessMetrics(
-=======
-                    
-                    OpenTelemetryClient.LogSuccessMetrics(
->>>>>>> 73dac6af
                         ServiceBundle.PlatformProxy.GetProductName(), 
                         AuthenticationRequestParameters.AppConfig.ClientId, 
                         authenticationResult.AuthenticationResultMetadata, 
