﻿// Copyright (c) Microsoft Corporation. All rights reserved.
// Licensed under the MIT License.

using System;
using System.Collections.Generic;
using System.Diagnostics;
using System.Globalization;
using System.Linq;
using System.Text;
using System.Threading;
using System.Threading.Tasks;
using Microsoft.Identity.Client.ApiConfig.Parameters;
using Microsoft.Identity.Client.Cache;
using Microsoft.Identity.Client.Cache.Items;
using Microsoft.Identity.Client.Core;
using Microsoft.Identity.Client.Instance.Discovery;
using Microsoft.Identity.Client.OAuth2;
using Microsoft.Identity.Client.TelemetryCore.Internal.Events;
using Microsoft.Identity.Client.Utils;
using Microsoft.Identity.Client.TelemetryCore;
using Microsoft.IdentityModel.Abstractions;
using Microsoft.Identity.Client.TelemetryCore.TelemetryClient;
using Microsoft.Identity.Client.TelemetryCore.OpenTelemetry;

namespace Microsoft.Identity.Client.Internal.Requests
{
    /// <summary>
    /// Base class for all flows. Use by implementing <see cref="ExecuteAsync(CancellationToken)"/>
    /// and optionally calling protected helper methods such as SendTokenRequestAsync, which know
    /// how to use all params when making the request.
    /// </summary>
    internal abstract class RequestBase
    {
        internal AuthenticationRequestParameters AuthenticationRequestParameters { get; }
        internal ICacheSessionManager CacheManager => AuthenticationRequestParameters.CacheSessionManager;
        internal IServiceBundle ServiceBundle { get; }

        protected RequestBase(
            IServiceBundle serviceBundle,
            AuthenticationRequestParameters authenticationRequestParameters,
            IAcquireTokenParameters acquireTokenParameters)
        {
            ServiceBundle = serviceBundle ??
                throw new ArgumentNullException(nameof(serviceBundle));

            AuthenticationRequestParameters = authenticationRequestParameters ??
                throw new ArgumentNullException(nameof(authenticationRequestParameters));

            if (acquireTokenParameters == null)
            {
                throw new ArgumentNullException(nameof(acquireTokenParameters));
            }

            ValidateScopeInput(authenticationRequestParameters.Scope);
            acquireTokenParameters.LogParameters(AuthenticationRequestParameters.RequestContext.Logger);
        }

        /// <summary>
        /// Return a custom set of scopes to override the default MSAL logic of merging
        /// input scopes with reserved scopes (openid, profile etc.)
        /// Leave as is / return null otherwise
        /// </summary>
        protected virtual SortedSet<string> GetOverriddenScopes(ISet<string> inputScopes)
        {
            return null;
        }

        private void ValidateScopeInput(ISet<string> scopesToValidate)
        {
            if (scopesToValidate.Contains(AuthenticationRequestParameters.AppConfig.ClientId))
            {
                throw new ArgumentException("API does not accept client id as a user-provided scope");
            }
        }

        protected abstract Task<AuthenticationResult> ExecuteAsync(CancellationToken cancellationToken);

        public async Task<AuthenticationResult> RunAsync(CancellationToken cancellationToken = default)
        {
            Stopwatch sw = Stopwatch.StartNew();

            ServiceBundle.PlatformProxy.OtelInstrumentation?.LogActivity(new Dictionary<string, object> { 
                { TelemetryConstants.MsalVersion, MsalIdHelper.GetMsalVersion() },
                { TelemetryConstants.Platform, ServiceBundle.PlatformProxy.GetProductName() },
                { TelemetryConstants.ClientId, AuthenticationRequestParameters.AppConfig.ClientId },
                { TelemetryConstants.ActivityId, AuthenticationRequestParameters.RequestContext.CorrelationId }
            });

            ApiEvent apiEvent = InitializeApiEvent(AuthenticationRequestParameters.Account?.HomeAccountId?.Identifier);
            AuthenticationRequestParameters.RequestContext.ApiEvent = apiEvent;
            MsalTelemetryEventDetails telemetryEventDetails = new MsalTelemetryEventDetails(TelemetryConstants.AcquireTokenEventName);
            ITelemetryClient[] telemetryClients = AuthenticationRequestParameters.RequestContext.ServiceBundle.Config.TelemetryClients;

            using (AuthenticationRequestParameters.RequestContext.CreateTelemetryHelper(apiEvent))
            {
                try
                {
                    AuthenticationRequestParameters.LogParameters();
                    LogRequestStarted(AuthenticationRequestParameters);

                    AuthenticationResult authenticationResult = await ExecuteAsync(cancellationToken).ConfigureAwait(false);
                    LogReturnedToken(authenticationResult);
                    UpdateTelemetry(sw, apiEvent, authenticationResult);
                    LogMetricsFromAuthResult(authenticationResult, AuthenticationRequestParameters.RequestContext.Logger);
                    LogSuccessfulTelemetryToClient(authenticationResult, telemetryEventDetails, telemetryClients);

                    ServiceBundle.PlatformProxy.OtelInstrumentation?.LogSuccessMetrics(
                        ServiceBundle.PlatformProxy.GetProductName(), 
                        AuthenticationRequestParameters.AppConfig.ClientId, 
                        authenticationResult.AuthenticationResultMetadata, 
                        apiEvent.ApiId.ToString(),
                        GetCacheLevel(authenticationResult).ToString(), 
                        AuthenticationRequestParameters.RequestContext.Logger);

                    LogMsalSuccessTelemetryToOTel(authenticationResult);

                    return authenticationResult;
                }
                catch (MsalException ex)
                {
                    apiEvent.ApiErrorCode = ex.ErrorCode;
                    AuthenticationRequestParameters.RequestContext.Logger.ErrorPii(ex);
                    LogMsalErrorTelemetryToClient(ex, telemetryEventDetails, telemetryClients);

                        ServiceBundle.PlatformProxy.OtelInstrumentation.LogFailedMetrics(
                        ServiceBundle.PlatformProxy.GetProductName(), 
                        AuthenticationRequestParameters.AppConfig.ClientId, 
                        ex.ErrorCode);
                    LogMsalFailedTelemetryToOTel(ex);
                    throw;
                }
                catch (Exception ex)
                {
                    apiEvent.ApiErrorCode = ex.GetType().Name;
                    AuthenticationRequestParameters.RequestContext.Logger.ErrorPii(ex);
                    LogMsalErrorTelemetryToClient(ex, telemetryEventDetails, telemetryClients);
                    ServiceBundle.PlatformProxy.OtelInstrumentation.LogFailedMetrics(
                        ServiceBundle.PlatformProxy.GetProductName(), 
                        AuthenticationRequestParameters.AppConfig.ClientId, 
                        ex.GetType().Name);
                    LogMsalFailedTelemetryToOTel(ex);
                    throw;
                }
                finally
                {
                    ServiceBundle.PlatformProxy.OtelInstrumentation?.StopActivity();
                    telemetryClients.TrackEvent(telemetryEventDetails);
                }
            }
        }

        private void LogMsalSuccessTelemetryToOTel(AuthenticationResult authenticationResult)
        {
            if (ServiceBundle.PlatformProxy.OtelInstrumentation == null)
            {
                return;
            }

            ServiceBundle.PlatformProxy.OtelInstrumentation.LogActivityStatus(true);

            Dictionary<string, object> tags = new Dictionary<string, object> { 
                { TelemetryConstants.CacheInfoTelemetry, Convert.ToInt64(authenticationResult.AuthenticationResultMetadata.CacheRefreshReason) },
                { TelemetryConstants.TokenSource, Convert.ToInt64(authenticationResult.AuthenticationResultMetadata.TokenSource) },
                { TelemetryConstants.Duration, authenticationResult.AuthenticationResultMetadata.DurationTotalInMs },
                { TelemetryConstants.DurationInCache, authenticationResult.AuthenticationResultMetadata.DurationInCacheInMs },
                { TelemetryConstants.DurationInHttp, authenticationResult.AuthenticationResultMetadata.DurationInHttpInMs },
                { TelemetryConstants.TokenType, (int)AuthenticationRequestParameters.RequestContext.ApiEvent.TokenType },
                { TelemetryConstants.RemainingLifetime, (authenticationResult.ExpiresOn - DateTime.Now).TotalMilliseconds } 
            };

            if (authenticationResult.AuthenticationResultMetadata.RefreshOn.HasValue)
            {
                tags.Add(TelemetryConstants.RefreshOn, DateTimeHelpers.DateTimeToUnixTimestampMilliseconds(authenticationResult.AuthenticationResultMetadata.RefreshOn.Value));
            }
            tags.Add(TelemetryConstants.AssertionType, (int)AuthenticationRequestParameters.RequestContext.ApiEvent.AssertionType);
            tags.Add(TelemetryConstants.Endpoint, AuthenticationRequestParameters.Authority.AuthorityInfo.CanonicalAuthority.ToString());
            tags.Add(TelemetryConstants.CacheLevel, (int)GetCacheLevel(authenticationResult));

            var resourceAndScopes = ParseScopesForTelemetry();

            if (resourceAndScopes.Item1 != null)
            {
                tags.Add(TelemetryConstants.Resource, resourceAndScopes.Item1);
            }
            if (resourceAndScopes.Item2 != null)
            {
                tags.Add(TelemetryConstants.Scopes, resourceAndScopes.Item2);
            }

            ServiceBundle.PlatformProxy.OtelInstrumentation.LogActivity(tags);
        }

        private void LogMsalFailedTelemetryToOTel(Exception exception)
        {
            if (ServiceBundle.PlatformProxy.OtelInstrumentation == null)
            {
                return;
            }   

            ServiceBundle.PlatformProxy.OtelInstrumentation.LogActivityStatus(false);

            Dictionary<string, object> tags = new Dictionary<string, object>
            {
                { TelemetryConstants.AssertionType, (int)AuthenticationRequestParameters.RequestContext.ApiEvent.AssertionType },
                { TelemetryConstants.Endpoint, AuthenticationRequestParameters.Authority.AuthorityInfo.CanonicalAuthority.ToString() },

                { TelemetryConstants.ErrorMessage, exception.Message }
            };

            if (exception is MsalClientException clientException)
            {
                tags.Add(TelemetryConstants.ErrorCode, clientException.ErrorCode);
                return;
            }

            if (exception is MsalServiceException serviceException)
            {
                tags.Add(TelemetryConstants.ErrorCode, serviceException.ErrorCode);
                tags.Add(TelemetryConstants.StsErrorCode, serviceException.ErrorCodes?.FirstOrDefault());
                return;
            }

            tags.Add(TelemetryConstants.ErrorCode, exception.GetType().ToString());

            ServiceBundle.PlatformProxy.OtelInstrumentation.LogActivity(tags);
        }

        private void LogMsalErrorTelemetryToClient(Exception ex, MsalTelemetryEventDetails telemetryEventDetails, ITelemetryClient[] telemetryClients)
        {
            if (telemetryClients.HasEnabledClients(TelemetryConstants.AcquireTokenEventName))
            {
                telemetryEventDetails.SetProperty(TelemetryConstants.Succeeded, false);
                telemetryEventDetails.SetProperty(TelemetryConstants.ErrorMessage, ex.Message);

                if (ex is MsalClientException clientException)
                {
                    telemetryEventDetails.SetProperty(TelemetryConstants.ErrorCode, clientException.ErrorCode);
                    return;
                }

                if (ex is MsalServiceException serviceException)
                {
                    telemetryEventDetails.SetProperty(TelemetryConstants.ErrorCode, serviceException.ErrorCode);
                    telemetryEventDetails.SetProperty(TelemetryConstants.StsErrorCode, serviceException.ErrorCodes?.FirstOrDefault());
                    return;
                }

                telemetryEventDetails.SetProperty(TelemetryConstants.ErrorCode, ex.GetType().ToString());
            }
        }

        private void LogSuccessfulTelemetryToClient(AuthenticationResult authenticationResult, MsalTelemetryEventDetails telemetryEventDetails, ITelemetryClient[] telemetryClients)
        {
            if (telemetryClients.HasEnabledClients(TelemetryConstants.AcquireTokenEventName))
            {
                telemetryEventDetails.SetProperty(TelemetryConstants.CacheInfoTelemetry, Convert.ToInt64(authenticationResult.AuthenticationResultMetadata.CacheRefreshReason));
                telemetryEventDetails.SetProperty(TelemetryConstants.TokenSource, Convert.ToInt64(authenticationResult.AuthenticationResultMetadata.TokenSource));
                telemetryEventDetails.SetProperty(TelemetryConstants.Duration, authenticationResult.AuthenticationResultMetadata.DurationTotalInMs);
                telemetryEventDetails.SetProperty(TelemetryConstants.DurationInCache, authenticationResult.AuthenticationResultMetadata.DurationInCacheInMs);
                telemetryEventDetails.SetProperty(TelemetryConstants.DurationInHttp, authenticationResult.AuthenticationResultMetadata.DurationInHttpInMs);
                telemetryEventDetails.SetProperty(TelemetryConstants.Succeeded, true);
                telemetryEventDetails.SetProperty(TelemetryConstants.TokenType, (int)AuthenticationRequestParameters.RequestContext.ApiEvent.TokenType);
                telemetryEventDetails.SetProperty(TelemetryConstants.RemainingLifetime, (authenticationResult.ExpiresOn - DateTime.Now).TotalMilliseconds);
                telemetryEventDetails.SetProperty(TelemetryConstants.ActivityId, authenticationResult.CorrelationId);

                if (authenticationResult.AuthenticationResultMetadata.RefreshOn.HasValue)
                {
                    telemetryEventDetails.SetProperty(TelemetryConstants.RefreshOn, DateTimeHelpers.DateTimeToUnixTimestampMilliseconds(authenticationResult.AuthenticationResultMetadata.RefreshOn.Value));
                }
                telemetryEventDetails.SetProperty(TelemetryConstants.AssertionType, (int)AuthenticationRequestParameters.RequestContext.ApiEvent.AssertionType);
                telemetryEventDetails.SetProperty(TelemetryConstants.Endpoint, AuthenticationRequestParameters.Authority.AuthorityInfo.CanonicalAuthority.ToString());
<<<<<<< HEAD
                telemetryEventDetails.SetProperty(TelemetryConstants.CacheLevel, (int)GetCacheLevel(authenticationResult));
                Tuple<string, string> resourceAndScopes = ParseScopesForTelemetry();
                if (resourceAndScopes.Item1 != null)
                {
                    telemetryEventDetails.SetProperty(TelemetryConstants.Resource, resourceAndScopes.Item1);
                }

                if (resourceAndScopes.Item2 != null)
                {
                    telemetryEventDetails.SetProperty(TelemetryConstants.Scopes, resourceAndScopes.Item2);
                }
=======
                telemetryEventDetails.SetProperty(TelemetryConstants.CacheLevel, (int)authenticationResult.AuthenticationResultMetadata.CacheLevel);
                ParseScopesForTelemetry(telemetryEventDetails);
>>>>>>> 9029e1c7
            }
        }

        private Tuple<string, string> ParseScopesForTelemetry()
        {
            string resource = null;
            string scopes = null;
            if (AuthenticationRequestParameters.Scope.Count > 0)
            {
                string firstScope = AuthenticationRequestParameters.Scope.First();

                if (Uri.IsWellFormedUriString(firstScope, UriKind.Absolute))
                {
                    Uri firstScopeAsUri = new Uri(firstScope);
                    resource = $"{firstScopeAsUri.Scheme}://{firstScopeAsUri.Host}";

                    StringBuilder stringBuilder = new StringBuilder();

                    foreach (string scope in AuthenticationRequestParameters.Scope)
                    {
                        var splitString = scope.Split(new[] { firstScopeAsUri.Host }, StringSplitOptions.None);
                        string scopeToAppend = splitString.Count() > 1 ? splitString[1].TrimStart('/') + " " : splitString.FirstOrDefault();
                        stringBuilder.Append(scopeToAppend);
                    }

                    scopes = stringBuilder.ToString().TrimEnd(' ');
                }
                else
                {
                    scopes = AuthenticationRequestParameters.Scope.AsSingleString();
                }
            }

            return new Tuple<string, string>(resource, scopes);
        }

        private CacheLevel GetCacheLevel(AuthenticationResult authenticationResult)
        {
            if (authenticationResult.AuthenticationResultMetadata.TokenSource == TokenSource.Cache) //Check if token source is cache
            {
                if (AuthenticationRequestParameters.RequestContext.ApiEvent.CacheLevel > CacheLevel.Unknown) //Check if cache has indicated which level was used
                {
                    return AuthenticationRequestParameters.RequestContext.ApiEvent.CacheLevel;
                }

                //If no level was used, set to unknown
                return CacheLevel.Unknown;
            }

            return CacheLevel.None;
        }

        private void LogMetricsFromAuthResult(AuthenticationResult authenticationResult, ILoggerAdapter logger)
        {
            if (logger.IsLoggingEnabled(LogLevel.Always))
            {
                var sb = new StringBuilder(250);
                sb.AppendLine();
                sb.Append("[LogMetricsFromAuthResult] Cache Refresh Reason: ");
                sb.AppendLine(authenticationResult.AuthenticationResultMetadata.CacheRefreshReason.ToString());
                sb.Append("[LogMetricsFromAuthResult] DurationInCacheInMs: ");
                sb.AppendLine(authenticationResult.AuthenticationResultMetadata.DurationInCacheInMs.ToString());
                sb.Append("[LogMetricsFromAuthResult] DurationTotalInMs: ");
                sb.AppendLine(authenticationResult.AuthenticationResultMetadata.DurationTotalInMs.ToString());
                sb.Append("[LogMetricsFromAuthResult] DurationInHttpInMs: ");
                sb.AppendLine(authenticationResult.AuthenticationResultMetadata.DurationInHttpInMs.ToString());
                logger.Always(sb.ToString());
                logger.AlwaysPii($"[LogMetricsFromAuthResult] TokenEndpoint: {authenticationResult.AuthenticationResultMetadata.TokenEndpoint ?? ""}",
                                    "TokenEndpoint: ****");
            }
        }

        private void UpdateTelemetry(Stopwatch sw, ApiEvent apiEvent, AuthenticationResult authenticationResult)
        {
            authenticationResult.AuthenticationResultMetadata.DurationTotalInMs = sw.ElapsedMilliseconds;
            authenticationResult.AuthenticationResultMetadata.DurationInHttpInMs = apiEvent.DurationInHttpInMs;
            authenticationResult.AuthenticationResultMetadata.DurationInCacheInMs = apiEvent.DurationInCacheInMs;
            authenticationResult.AuthenticationResultMetadata.TokenEndpoint = apiEvent.TokenEndpoint;
            authenticationResult.AuthenticationResultMetadata.CacheRefreshReason = apiEvent.CacheInfo;
            authenticationResult.AuthenticationResultMetadata.CacheLevel = GetCacheLevel(authenticationResult);
            authenticationResult.AuthenticationResultMetadata.Telemetry = apiEvent.MsalRuntimeTelemetry;
            authenticationResult.AuthenticationResultMetadata.RegionDetails = CreateRegionDetails(apiEvent);

            Metrics.IncrementTotalDurationInMs(authenticationResult.AuthenticationResultMetadata.DurationTotalInMs);
        }

        protected virtual void EnrichTelemetryApiEvent(ApiEvent apiEvent)
        {
            // In base classes have them override this to add their properties/fields to the event.
        }

        private ApiEvent InitializeApiEvent(string accountId)
        {
            ApiEvent apiEvent = new ApiEvent(AuthenticationRequestParameters.RequestContext.CorrelationId)
            {
                ApiId = AuthenticationRequestParameters.ApiId,
            };

            apiEvent.IsTokenCacheSerialized = AuthenticationRequestParameters.CacheSessionManager.TokenCacheInternal.IsExternalSerializationConfiguredByUser();
            apiEvent.IsLegacyCacheEnabled = AuthenticationRequestParameters.RequestContext.ServiceBundle.Config.LegacyCacheCompatibilityEnabled;
            apiEvent.CacheInfo = CacheRefreshReason.NotApplicable;
            apiEvent.TokenType = AuthenticationRequestParameters.AuthenticationScheme.TelemetryTokenType;
            apiEvent.AssertionType = GetAssertionType();

            // Give derived classes the ability to add or modify fields in the telemetry as needed.
            EnrichTelemetryApiEvent(apiEvent);

            return apiEvent;
        }

        private AssertionType GetAssertionType()
        {
            if (ServiceBundle.Config.IsManagedIdentity ||
                ServiceBundle.Config.AppTokenProvider != null)
            {
                return AssertionType.ManagedIdentity;
            }

            if (ServiceBundle.Config.ClientCredential != null)
            {
                if (ServiceBundle.Config.ClientCredential.AssertionType == AssertionType.CertificateWithoutSni)
                {
                    if (ServiceBundle.Config.SendX5C)
                    {
                        return AssertionType.CertificateWithSni;
                    }

                    return AssertionType.CertificateWithoutSni;
                }

                return ServiceBundle.Config.ClientCredential.AssertionType;
            }

            return AssertionType.None;
        }

        protected async Task<AuthenticationResult> CacheTokenResponseAndCreateAuthenticationResultAsync(MsalTokenResponse msalTokenResponse)
        {
            // developer passed in user object.
            AuthenticationRequestParameters.RequestContext.Logger.Info("Checking client info returned from the server..");

            ClientInfo fromServer = null;

            if (!AuthenticationRequestParameters.IsClientCredentialRequest &&
                AuthenticationRequestParameters.ApiId != ApiEvent.ApiIds.AcquireTokenForSystemAssignedManagedIdentity &&
                AuthenticationRequestParameters.ApiId != ApiEvent.ApiIds.AcquireTokenForUserAssignedManagedIdentity &&
                AuthenticationRequestParameters.ApiId != ApiEvent.ApiIds.AcquireTokenByRefreshToken &&
                AuthenticationRequestParameters.AuthorityInfo.AuthorityType != AuthorityType.Adfs &&
                !(msalTokenResponse.ClientInfo is null))
            {
                //client_info is not returned from client credential and managed identity flows because there is no user present.
                fromServer = ClientInfo.CreateFromJson(msalTokenResponse.ClientInfo);
            }

            
            ValidateAccountIdentifiers(fromServer);

            AuthenticationRequestParameters.RequestContext.Logger.Info("Saving token response to cache..");

            var tuple = await CacheManager.SaveTokenResponseAsync(msalTokenResponse).ConfigureAwait(false);
            var atItem = tuple.Item1;
            var idtItem = tuple.Item2;
            Account account = tuple.Item3;

            return new AuthenticationResult(
                atItem,
                idtItem,
                AuthenticationRequestParameters.AuthenticationScheme,
                AuthenticationRequestParameters.RequestContext.CorrelationId,
                msalTokenResponse.TokenSource,
                AuthenticationRequestParameters.RequestContext.ApiEvent,
                account,
                msalTokenResponse.SpaAuthCode, 
                msalTokenResponse.CreateExtensionDataStringMap());
        }

        protected virtual void ValidateAccountIdentifiers(ClientInfo fromServer)
        {
            //No Op
        }

        protected Task ResolveAuthorityAsync()
        {
            return AuthenticationRequestParameters.AuthorityManager.RunInstanceDiscoveryAndValidationAsync();
        }

        internal async Task<MsalTokenResponse> SendTokenRequestAsync(
            IDictionary<string, string> additionalBodyParameters,
            CancellationToken cancellationToken)
        {
            var tokenEndpoint = await AuthenticationRequestParameters.Authority.GetTokenEndpointAsync(AuthenticationRequestParameters.RequestContext).ConfigureAwait(false);

            var tokenResponse = await SendTokenRequestAsync(
                tokenEndpoint,
                additionalBodyParameters,
                cancellationToken).ConfigureAwait(false);

            Metrics.IncrementTotalAccessTokensFromIdP();
            return tokenResponse;
        }

        protected Task<MsalTokenResponse> SendTokenRequestAsync(
            string tokenEndpoint,
            IDictionary<string, string> additionalBodyParameters,
            CancellationToken cancellationToken)
        {
            string scopes = GetOverriddenScopes(AuthenticationRequestParameters.Scope).AsSingleString();
            var tokenClient = new TokenClient(AuthenticationRequestParameters);

            var CcsHeader = GetCcsHeader(additionalBodyParameters);
            if (CcsHeader != null && !string.IsNullOrEmpty(CcsHeader.Value.Key))
            {
                tokenClient.AddHeaderToClient(CcsHeader.Value.Key, CcsHeader.Value.Value);
            }

            return tokenClient.SendTokenRequestAsync(
                additionalBodyParameters,
                scopes,
                tokenEndpoint,
                cancellationToken);
        }

        //The AAD backup authentication system header is used by the AAD backup authentication system service
        //to help route requests to resources in Azure during requests to speed up authentication.
        //It consists of either the ObjectId.TenantId or the upn of the account signing in.
        //See https://github.com/AzureAD/microsoft-authentication-library-for-dotnet/issues/2525
        protected virtual KeyValuePair<string, string>? GetCcsHeader(IDictionary<string, string> additionalBodyParameters)
        {
            if (AuthenticationRequestParameters?.Account?.HomeAccountId != null)
            {
                if (!String.IsNullOrEmpty(AuthenticationRequestParameters.Account.HomeAccountId.Identifier))
                {
                    var userObjectId = AuthenticationRequestParameters.Account.HomeAccountId.ObjectId;
                    var userTenantID = AuthenticationRequestParameters.Account.HomeAccountId.TenantId;
                    string OidCcsHeader = CoreHelpers.GetCcsClientInfoHint(userObjectId, userTenantID);

                    return new KeyValuePair<string, string>(Constants.CcsRoutingHintHeader, OidCcsHeader);
                }

                if (!String.IsNullOrEmpty(AuthenticationRequestParameters.Account.Username))
                {
                    return GetCcsUpnHeader(AuthenticationRequestParameters.Account.Username);
                }
            }

            if (additionalBodyParameters.ContainsKey(OAuth2Parameter.Username))
            {
                return GetCcsUpnHeader(additionalBodyParameters[OAuth2Parameter.Username]);
            }

            if (!String.IsNullOrEmpty(AuthenticationRequestParameters.LoginHint))
            {
                return GetCcsUpnHeader(AuthenticationRequestParameters.LoginHint);
            }

            return null;
        }

        protected KeyValuePair<string, string>? GetCcsUpnHeader(string upnHeader)
        {
            if (AuthenticationRequestParameters.Authority.AuthorityInfo.AuthorityType == AuthorityType.B2C) 
            {
                return null;
            }

            string OidCcsHeader = CoreHelpers.GetCcsUpnHint(upnHeader);

            return new KeyValuePair<string, string>(Constants.CcsRoutingHintHeader, OidCcsHeader) as KeyValuePair<string, string>?;
        }

        private void LogRequestStarted(AuthenticationRequestParameters authenticationRequestParameters)
        {
            if (authenticationRequestParameters.RequestContext.Logger.IsLoggingEnabled(LogLevel.Info))
            {
                string logFormat = "=== Token Acquisition ({3}) started:\n\tAuthority: {0}\n\tScope: {1}\n\tClientId: {2}\n\t";
                string scopes = authenticationRequestParameters.Scope.AsSingleString();
                string messageWithPii = string.Format(
                    CultureInfo.InvariantCulture,
                    logFormat,
                    authenticationRequestParameters.AuthorityInfo?.CanonicalAuthority,
                    scopes,
                    authenticationRequestParameters.AppConfig.ClientId,
                    GetType().Name);

                string messageWithoutPii = string.Format(
                    CultureInfo.InvariantCulture,
                    "=== Token Acquisition ({0}) started:\n\t Scopes: {1}",
                    GetType().Name,
                    scopes);

                if (authenticationRequestParameters.AuthorityInfo != null &&
                    KnownMetadataProvider.IsKnownEnvironment(authenticationRequestParameters.AuthorityInfo?.Host))
                {
                    messageWithoutPii += string.Format(
                        CultureInfo.CurrentCulture,
                        "\n\tAuthority Host: {0}",
                        authenticationRequestParameters.AuthorityInfo?.Host);
                }

                authenticationRequestParameters.RequestContext.Logger.InfoPii(messageWithPii, messageWithoutPii);
            }

            if (authenticationRequestParameters.AppConfig.IsConfidentialClient &&
                !authenticationRequestParameters.IsClientCredentialRequest &&
                !CacheManager.TokenCacheInternal.IsAppSubscribedToSerializationEvents())
            {
                authenticationRequestParameters.RequestContext.Logger.Warning(
                    "Only in-memory caching is used. The cache is not persisted and will be lost if the machine is restarted. It also does not scale for a web app or web API, where the number of users can grow large. In production, web apps and web APIs should use distributed caching like Redis. See https://aka.ms/msal-net-cca-token-cache-serialization");
            }
        }

        private void LogReturnedToken(AuthenticationResult result)
        {
            if (result.AccessToken != null &&
                AuthenticationRequestParameters.RequestContext.Logger.IsLoggingEnabled(LogLevel.Info))
            {
                string scopes = string.Join(" ", result.Scopes);
                
                AuthenticationRequestParameters.RequestContext.Logger.Info("\n\t=== Token Acquisition finished successfully:");
                AuthenticationRequestParameters.RequestContext.Logger.InfoPii(
                       () => $" AT expiration time: {result.ExpiresOn}, scopes: {scopes}. " +
                            $"source: {result.AuthenticationResultMetadata.TokenSource}",
                       () => $" AT expiration time: {result.ExpiresOn}, scopes: {scopes}. " +
                            $"source: {result.AuthenticationResultMetadata.TokenSource}");

                if (result.AuthenticationResultMetadata.TokenSource != TokenSource.Cache)
                {
                    Uri canonicalAuthority = AuthenticationRequestParameters.AuthorityInfo.CanonicalAuthority;

                    AuthenticationRequestParameters.RequestContext.Logger.InfoPii(
                        () => $"Fetched access token from host {canonicalAuthority.Host}. Endpoint: {canonicalAuthority}. ",
                        () => $"Fetched access token from host {canonicalAuthority.Host}. ");
                }
            }
        }

        internal async Task<AuthenticationResult> HandleTokenRefreshErrorAsync(MsalServiceException e, MsalAccessTokenCacheItem cachedAccessTokenItem)
        {
            var logger = AuthenticationRequestParameters.RequestContext.Logger;
            
            logger.Warning($"Fetching a new AT failed. Is exception retry-able? {e.IsRetryable}. Is there an AT in the cache that is usable? {cachedAccessTokenItem != null}");

            if (cachedAccessTokenItem != null && e.IsRetryable)
            {
                logger.Info("Returning existing access token. It is not expired, but should be refreshed. ");

                var idToken = await CacheManager.GetIdTokenCacheItemAsync(cachedAccessTokenItem).ConfigureAwait(false);
                var account = await CacheManager.GetAccountAssociatedWithAccessTokenAsync(cachedAccessTokenItem).ConfigureAwait(false);

                return new AuthenticationResult(
                    cachedAccessTokenItem,
                    idToken,
                    AuthenticationRequestParameters.AuthenticationScheme,
                    AuthenticationRequestParameters.RequestContext.CorrelationId,
                    TokenSource.Cache,
                    AuthenticationRequestParameters.RequestContext.ApiEvent,
                    account, 
                    spaAuthCode: null, 
                    additionalResponseParameters: null);
            }

            logger.Warning("Either the exception does not indicate a problem with AAD or the token cache does not have an AT that is usable. ");
            throw e;
        }

        /// <summary>
        /// Creates the region Details
        /// </summary>
        /// <param name="apiEvent"></param>
        /// <returns></returns>
        private static RegionDetails CreateRegionDetails(ApiEvent apiEvent)
        {
            return new RegionDetails(
                apiEvent.RegionOutcome,
                apiEvent.RegionUsed,
                apiEvent.RegionDiscoveryFailureReason);
        }
    }
}<|MERGE_RESOLUTION|>--- conflicted
+++ resolved
@@ -269,8 +269,9 @@
                 }
                 telemetryEventDetails.SetProperty(TelemetryConstants.AssertionType, (int)AuthenticationRequestParameters.RequestContext.ApiEvent.AssertionType);
                 telemetryEventDetails.SetProperty(TelemetryConstants.Endpoint, AuthenticationRequestParameters.Authority.AuthorityInfo.CanonicalAuthority.ToString());
-<<<<<<< HEAD
-                telemetryEventDetails.SetProperty(TelemetryConstants.CacheLevel, (int)GetCacheLevel(authenticationResult));
+
+                telemetryEventDetails.SetProperty(TelemetryConstants.CacheLevel, (int)authenticationResult.AuthenticationResultMetadata.CacheLevel);
+              
                 Tuple<string, string> resourceAndScopes = ParseScopesForTelemetry();
                 if (resourceAndScopes.Item1 != null)
                 {
@@ -281,10 +282,8 @@
                 {
                     telemetryEventDetails.SetProperty(TelemetryConstants.Scopes, resourceAndScopes.Item2);
                 }
-=======
-                telemetryEventDetails.SetProperty(TelemetryConstants.CacheLevel, (int)authenticationResult.AuthenticationResultMetadata.CacheLevel);
-                ParseScopesForTelemetry(telemetryEventDetails);
->>>>>>> 9029e1c7
+
+                
             }
         }
 
