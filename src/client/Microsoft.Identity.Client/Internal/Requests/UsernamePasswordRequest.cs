--- conflicted
+++ resolved
@@ -8,10 +8,7 @@
 using System.Threading;
 using System.Threading.Tasks;
 using Microsoft.Identity.Client.ApiConfig.Parameters;
-<<<<<<< HEAD
-=======
 using Microsoft.Identity.Client.Core;
->>>>>>> 668f2c31
 using Microsoft.Identity.Client.Internal.Broker;
 using Microsoft.Identity.Client.OAuth2;
 using Microsoft.Identity.Client.Utils;
@@ -27,10 +24,7 @@
         private readonly CommonNonInteractiveHandler _commonNonInteractiveHandler;
         private readonly AcquireTokenByUsernamePasswordParameters _usernamePasswordParameters;
         private readonly AuthenticationRequestParameters _requestParameters;
-<<<<<<< HEAD
-=======
         private readonly ILoggerAdapter _logger;
->>>>>>> 668f2c31
 
         public UsernamePasswordRequest(
             IServiceBundle serviceBundle,
@@ -60,17 +54,6 @@
         {
             if (_requestParameters.AppConfig.IsBrokerEnabled)
             {
-<<<<<<< HEAD
-                IBroker broker = _requestParameters.RequestContext.ServiceBundle.PlatformProxy.CreateBroker(_requestParameters.RequestContext.ServiceBundle.Config, null);
-                ITokenRequestComponent brokerUsernamePasswordRequestComponent =
-                new BrokerUsernamePasswordRequestComponent(
-                    _requestParameters,
-                    _usernamePasswordParameters,
-                    broker);
-
-                return await brokerUsernamePasswordRequestComponent.FetchTokensAsync(cancellationToken)
-                    .ConfigureAwait(false);
-=======
                 _logger.Info("Broker is configured. Starting broker flow. ");
 
                 IBroker broker = _requestParameters.RequestContext.ServiceBundle.PlatformProxy.CreateBroker(_requestParameters.RequestContext.ServiceBundle.Config, null);
@@ -95,7 +78,6 @@
                 _logger.Info("Broker request not attempted because the broker is not available.");
 
                 cancellationToken.ThrowIfCancellationRequested();
->>>>>>> 668f2c31
             }
 
             var userAssertion = await FetchAssertionFromWsTrustAsync().ConfigureAwait(false);
