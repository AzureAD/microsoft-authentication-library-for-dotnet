﻿// Copyright (c) Microsoft Corporation. All rights reserved.
// Licensed under the MIT License.

using System;
using System.Collections.Generic;
using System.Threading;
using System.Threading.Tasks;
using Microsoft.Identity.Client.ApiConfig.Parameters;
using Microsoft.Identity.Client.Cache;
using Microsoft.Identity.Client.Cache.Items;
using Microsoft.Identity.Client.OAuth2;
using Microsoft.Identity.Client.TelemetryCore.Internal.Events;
using Microsoft.Identity.Client.Utils;

namespace Microsoft.Identity.Client.Internal.Requests
{
    internal class OnBehalfOfRequest : RequestBase
    {
        private readonly AcquireTokenOnBehalfOfParameters _onBehalfOfParameters;
        private string _ccsRoutingHint;

        public OnBehalfOfRequest(
            IServiceBundle serviceBundle,
            AuthenticationRequestParameters authenticationRequestParameters,
            AcquireTokenOnBehalfOfParameters onBehalfOfParameters)
            : base(serviceBundle, authenticationRequestParameters, onBehalfOfParameters)
        {
            _onBehalfOfParameters = onBehalfOfParameters;
        }

        protected override async Task<AuthenticationResult> ExecuteAsync(CancellationToken cancellationToken)
        {
            if (AuthenticationRequestParameters.Scope == null || AuthenticationRequestParameters.Scope.Count == 0)
            {
                throw new MsalClientException(
                    MsalError.ScopesRequired,
                    MsalErrorMessage.ScopesRequired);
            }

            await ResolveAuthorityAsync().ConfigureAwait(false);
            MsalAccessTokenCacheItem cachedAccessToken = null;
            var logger = AuthenticationRequestParameters.RequestContext.Logger;
            AuthenticationResult authResult = null;

            CacheMissReason cacheInfoTelemetry;
            if (!_onBehalfOfParameters.ForceRefresh && string.IsNullOrEmpty(AuthenticationRequestParameters.Claims))
            {
                // look for access token in the cache first.
                // no access token is found, then it means token does not exist
                // or new assertion has been passed. 
                // Look for a refresh token, if refresh token is found perform refresh token flow.
                // If a refresh token is not found, then it means refresh token does not exist or new assertion has been passed.
                // Fetch new access token for OBO
                using (logger.LogBlockDuration("[OBO Request] Looking in the cache for an access token"))
                {
                    cachedAccessToken = await CacheManager.FindAccessTokenAsync().ConfigureAwait(false);
                }

                if (cachedAccessToken != null)
                {
                    var cachedIdToken = await CacheManager.GetIdTokenCacheItemAsync(cachedAccessToken).ConfigureAwait(false);
                    var tenantProfiles = await CacheManager.GetTenantProfilesAsync(cachedAccessToken.HomeAccountId).ConfigureAwait(false);

                    logger.Info(
                        "[OBO Request] Found a valid access token in the cache. ID token also found? " + (cachedIdToken != null));

                    AuthenticationRequestParameters.RequestContext.ApiEvent.IsAccessTokenCacheHit = true;

                    Metrics.IncrementTotalAccessTokensFromCache();
                    authResult = new AuthenticationResult(
                                                            cachedAccessToken,
                                                            cachedIdToken,
                                                            tenantProfiles?.Values,
                                                            AuthenticationRequestParameters.AuthenticationScheme,
                                                            AuthenticationRequestParameters.RequestContext.CorrelationId,
                                                            TokenSource.Cache,
                                                            AuthenticationRequestParameters.RequestContext.ApiEvent);
                }

                cacheInfoTelemetry = CacheMissReason.ProactivelyRefreshed;
                logger.Verbose($"[OBO request] No valid access token found because {cacheInfoTelemetry} ");
            }
            else
            {
                logger.Info("[OBO Request] Skipped looking for an Access Token in the cache because ForceRefresh or Claims were set. ");
<<<<<<< HEAD
                cacheInfoTelemetry = (msalAccessTokenItem == null) ? CacheMissReason.NoCachedAccessToken : CacheMissReason.ForceRefresh;
=======
                cacheInfoTelemetry = (cachedAccessToken == null) ? CacheInfoTelemetry.NoCachedAT : CacheInfoTelemetry.ForceRefresh;
>>>>>>> 19fa1817
            }

            if (AuthenticationRequestParameters.RequestContext.ApiEvent.CacheInfo == (int)CacheMissReason.NotApplicable)
            {
                AuthenticationRequestParameters.RequestContext.ApiEvent.CacheInfo = (int)cacheInfoTelemetry;
            }

            // No AT in the cache or AT needs to be refreshed
            try
            {
                if (cachedAccessToken == null)
                {
                    return await RefreshRtOrFetchNewAccessTokenAsync(cancellationToken).ConfigureAwait(false);
                }
                else
                {
                    SilentRequestHelper.ProcessFetchInBackground(
                        cachedAccessToken, 
                        () => RefreshRtOrFetchNewAccessTokenAsync(cancellationToken), logger);

                    return authResult;
                }
            }
            catch (MsalServiceException e)
            {
                return await HandleTokenRefreshErrorAsync(e, cachedAccessToken).ConfigureAwait(false);
            }
        }

        private async Task<AuthenticationResult> RefreshRtOrFetchNewAccessTokenAsync(CancellationToken cancellationToken)
        {
            // Look for a refresh token
            MsalRefreshTokenCacheItem cachedRefreshToken = await CacheManager.FindRefreshTokenAsync().ConfigureAwait(false);

            // If a refresh token is not found, fetch a new access token
            if (cachedRefreshToken != null)
            {
                var clientInfo = ClientInfo.CreateFromJson(cachedRefreshToken.RawClientInfo);
                _ccsRoutingHint = CoreHelpers.GetCcsClientInfoHint(clientInfo.UniqueObjectIdentifier,
                                                                                  clientInfo.UniqueTenantIdentifier);

                var msalTokenResponse = await SilentRequestHelper.RefreshAccessTokenAsync(cachedRefreshToken, this, AuthenticationRequestParameters, cancellationToken)
                .ConfigureAwait(false);

                return await CacheTokenResponseAndCreateAuthenticationResultAsync(msalTokenResponse).ConfigureAwait(false);
            }

            AuthenticationRequestParameters.RequestContext.Logger.Info("[OBO request] No Refresh Token was found in the cache. Fetching OBO token from ESTS");

            return await FetchNewAccessTokenAsync(cancellationToken).ConfigureAwait(false);
        }

        private async Task<AuthenticationResult> FetchNewAccessTokenAsync(CancellationToken cancellationToken)
        {
            var msalTokenResponse = await SendTokenRequestAsync(GetBodyParameters(), cancellationToken).ConfigureAwait(false);
            if (msalTokenResponse.ClientInfo is null &&
                AuthenticationRequestParameters.AuthorityInfo.AuthorityType != AuthorityType.Adfs)
            {
                var logger = AuthenticationRequestParameters.RequestContext.Logger;
                logger.Info("[OBO request] This is an on behalf of request for a service principal as no client info returned in the token response.");
            }

            return await CacheTokenResponseAndCreateAuthenticationResultAsync(msalTokenResponse).ConfigureAwait(false);
        }

        protected override void EnrichTelemetryApiEvent(ApiEvent apiEvent)
        {
            apiEvent.IsConfidentialClient = true;
        }

        private Dictionary<string, string> GetBodyParameters()
        {
            var dict = new Dictionary<string, string>
            {
                [OAuth2Parameter.GrantType] = _onBehalfOfParameters.UserAssertion.AssertionType,
                [OAuth2Parameter.Assertion] = _onBehalfOfParameters.UserAssertion.Assertion,
                [OAuth2Parameter.RequestedTokenUse] = OAuth2RequestedTokenUse.OnBehalfOf
            };
            return dict;
        }

        protected override KeyValuePair<string, string>? GetCcsHeader(IDictionary<string, string> additionalBodyParameters)
        {
            if (string.IsNullOrEmpty(_ccsRoutingHint))
            {
                return null;
            }

            return new KeyValuePair<string, string>(Constants.CcsRoutingHintHeader, _ccsRoutingHint);
        }
    }
}<|MERGE_RESOLUTION|>--- conflicted
+++ resolved
@@ -1,182 +1,178 @@
-﻿// Copyright (c) Microsoft Corporation. All rights reserved.
-// Licensed under the MIT License.
-
-using System;
-using System.Collections.Generic;
-using System.Threading;
-using System.Threading.Tasks;
-using Microsoft.Identity.Client.ApiConfig.Parameters;
-using Microsoft.Identity.Client.Cache;
-using Microsoft.Identity.Client.Cache.Items;
-using Microsoft.Identity.Client.OAuth2;
-using Microsoft.Identity.Client.TelemetryCore.Internal.Events;
-using Microsoft.Identity.Client.Utils;
-
-namespace Microsoft.Identity.Client.Internal.Requests
-{
-    internal class OnBehalfOfRequest : RequestBase
-    {
-        private readonly AcquireTokenOnBehalfOfParameters _onBehalfOfParameters;
-        private string _ccsRoutingHint;
-
-        public OnBehalfOfRequest(
-            IServiceBundle serviceBundle,
-            AuthenticationRequestParameters authenticationRequestParameters,
-            AcquireTokenOnBehalfOfParameters onBehalfOfParameters)
-            : base(serviceBundle, authenticationRequestParameters, onBehalfOfParameters)
-        {
-            _onBehalfOfParameters = onBehalfOfParameters;
-        }
-
-        protected override async Task<AuthenticationResult> ExecuteAsync(CancellationToken cancellationToken)
-        {
-            if (AuthenticationRequestParameters.Scope == null || AuthenticationRequestParameters.Scope.Count == 0)
-            {
-                throw new MsalClientException(
-                    MsalError.ScopesRequired,
-                    MsalErrorMessage.ScopesRequired);
-            }
-
-            await ResolveAuthorityAsync().ConfigureAwait(false);
-            MsalAccessTokenCacheItem cachedAccessToken = null;
-            var logger = AuthenticationRequestParameters.RequestContext.Logger;
-            AuthenticationResult authResult = null;
-
-            CacheMissReason cacheInfoTelemetry;
-            if (!_onBehalfOfParameters.ForceRefresh && string.IsNullOrEmpty(AuthenticationRequestParameters.Claims))
-            {
-                // look for access token in the cache first.
-                // no access token is found, then it means token does not exist
-                // or new assertion has been passed. 
-                // Look for a refresh token, if refresh token is found perform refresh token flow.
-                // If a refresh token is not found, then it means refresh token does not exist or new assertion has been passed.
-                // Fetch new access token for OBO
-                using (logger.LogBlockDuration("[OBO Request] Looking in the cache for an access token"))
-                {
-                    cachedAccessToken = await CacheManager.FindAccessTokenAsync().ConfigureAwait(false);
-                }
-
-                if (cachedAccessToken != null)
-                {
-                    var cachedIdToken = await CacheManager.GetIdTokenCacheItemAsync(cachedAccessToken).ConfigureAwait(false);
-                    var tenantProfiles = await CacheManager.GetTenantProfilesAsync(cachedAccessToken.HomeAccountId).ConfigureAwait(false);
-
-                    logger.Info(
-                        "[OBO Request] Found a valid access token in the cache. ID token also found? " + (cachedIdToken != null));
-
-                    AuthenticationRequestParameters.RequestContext.ApiEvent.IsAccessTokenCacheHit = true;
-
-                    Metrics.IncrementTotalAccessTokensFromCache();
-                    authResult = new AuthenticationResult(
-                                                            cachedAccessToken,
-                                                            cachedIdToken,
-                                                            tenantProfiles?.Values,
-                                                            AuthenticationRequestParameters.AuthenticationScheme,
-                                                            AuthenticationRequestParameters.RequestContext.CorrelationId,
-                                                            TokenSource.Cache,
-                                                            AuthenticationRequestParameters.RequestContext.ApiEvent);
-                }
-
-                cacheInfoTelemetry = CacheMissReason.ProactivelyRefreshed;
-                logger.Verbose($"[OBO request] No valid access token found because {cacheInfoTelemetry} ");
-            }
-            else
-            {
-                logger.Info("[OBO Request] Skipped looking for an Access Token in the cache because ForceRefresh or Claims were set. ");
-<<<<<<< HEAD
-                cacheInfoTelemetry = (msalAccessTokenItem == null) ? CacheMissReason.NoCachedAccessToken : CacheMissReason.ForceRefresh;
-=======
-                cacheInfoTelemetry = (cachedAccessToken == null) ? CacheInfoTelemetry.NoCachedAT : CacheInfoTelemetry.ForceRefresh;
->>>>>>> 19fa1817
-            }
-
-            if (AuthenticationRequestParameters.RequestContext.ApiEvent.CacheInfo == (int)CacheMissReason.NotApplicable)
-            {
-                AuthenticationRequestParameters.RequestContext.ApiEvent.CacheInfo = (int)cacheInfoTelemetry;
-            }
-
-            // No AT in the cache or AT needs to be refreshed
-            try
-            {
-                if (cachedAccessToken == null)
-                {
-                    return await RefreshRtOrFetchNewAccessTokenAsync(cancellationToken).ConfigureAwait(false);
-                }
-                else
-                {
-                    SilentRequestHelper.ProcessFetchInBackground(
-                        cachedAccessToken, 
-                        () => RefreshRtOrFetchNewAccessTokenAsync(cancellationToken), logger);
-
-                    return authResult;
-                }
-            }
-            catch (MsalServiceException e)
-            {
-                return await HandleTokenRefreshErrorAsync(e, cachedAccessToken).ConfigureAwait(false);
-            }
-        }
-
-        private async Task<AuthenticationResult> RefreshRtOrFetchNewAccessTokenAsync(CancellationToken cancellationToken)
-        {
-            // Look for a refresh token
-            MsalRefreshTokenCacheItem cachedRefreshToken = await CacheManager.FindRefreshTokenAsync().ConfigureAwait(false);
-
-            // If a refresh token is not found, fetch a new access token
-            if (cachedRefreshToken != null)
-            {
-                var clientInfo = ClientInfo.CreateFromJson(cachedRefreshToken.RawClientInfo);
-                _ccsRoutingHint = CoreHelpers.GetCcsClientInfoHint(clientInfo.UniqueObjectIdentifier,
-                                                                                  clientInfo.UniqueTenantIdentifier);
-
-                var msalTokenResponse = await SilentRequestHelper.RefreshAccessTokenAsync(cachedRefreshToken, this, AuthenticationRequestParameters, cancellationToken)
-                .ConfigureAwait(false);
-
-                return await CacheTokenResponseAndCreateAuthenticationResultAsync(msalTokenResponse).ConfigureAwait(false);
-            }
-
-            AuthenticationRequestParameters.RequestContext.Logger.Info("[OBO request] No Refresh Token was found in the cache. Fetching OBO token from ESTS");
-
-            return await FetchNewAccessTokenAsync(cancellationToken).ConfigureAwait(false);
-        }
-
-        private async Task<AuthenticationResult> FetchNewAccessTokenAsync(CancellationToken cancellationToken)
-        {
-            var msalTokenResponse = await SendTokenRequestAsync(GetBodyParameters(), cancellationToken).ConfigureAwait(false);
-            if (msalTokenResponse.ClientInfo is null &&
-                AuthenticationRequestParameters.AuthorityInfo.AuthorityType != AuthorityType.Adfs)
-            {
-                var logger = AuthenticationRequestParameters.RequestContext.Logger;
-                logger.Info("[OBO request] This is an on behalf of request for a service principal as no client info returned in the token response.");
-            }
-
-            return await CacheTokenResponseAndCreateAuthenticationResultAsync(msalTokenResponse).ConfigureAwait(false);
-        }
-
-        protected override void EnrichTelemetryApiEvent(ApiEvent apiEvent)
-        {
-            apiEvent.IsConfidentialClient = true;
-        }
-
-        private Dictionary<string, string> GetBodyParameters()
-        {
-            var dict = new Dictionary<string, string>
-            {
-                [OAuth2Parameter.GrantType] = _onBehalfOfParameters.UserAssertion.AssertionType,
-                [OAuth2Parameter.Assertion] = _onBehalfOfParameters.UserAssertion.Assertion,
-                [OAuth2Parameter.RequestedTokenUse] = OAuth2RequestedTokenUse.OnBehalfOf
-            };
-            return dict;
-        }
-
-        protected override KeyValuePair<string, string>? GetCcsHeader(IDictionary<string, string> additionalBodyParameters)
-        {
-            if (string.IsNullOrEmpty(_ccsRoutingHint))
-            {
-                return null;
-            }
-
-            return new KeyValuePair<string, string>(Constants.CcsRoutingHintHeader, _ccsRoutingHint);
-        }
-    }
-}+﻿// Copyright (c) Microsoft Corporation. All rights reserved.
+// Licensed under the MIT License.
+
+using System;
+using System.Collections.Generic;
+using System.Threading;
+using System.Threading.Tasks;
+using Microsoft.Identity.Client.ApiConfig.Parameters;
+using Microsoft.Identity.Client.Cache;
+using Microsoft.Identity.Client.Cache.Items;
+using Microsoft.Identity.Client.OAuth2;
+using Microsoft.Identity.Client.TelemetryCore.Internal.Events;
+using Microsoft.Identity.Client.Utils;
+
+namespace Microsoft.Identity.Client.Internal.Requests
+{
+    internal class OnBehalfOfRequest : RequestBase
+    {
+        private readonly AcquireTokenOnBehalfOfParameters _onBehalfOfParameters;
+        private string _ccsRoutingHint;
+
+        public OnBehalfOfRequest(
+            IServiceBundle serviceBundle,
+            AuthenticationRequestParameters authenticationRequestParameters,
+            AcquireTokenOnBehalfOfParameters onBehalfOfParameters)
+            : base(serviceBundle, authenticationRequestParameters, onBehalfOfParameters)
+        {
+            _onBehalfOfParameters = onBehalfOfParameters;
+        }
+
+        protected override async Task<AuthenticationResult> ExecuteAsync(CancellationToken cancellationToken)
+        {
+            if (AuthenticationRequestParameters.Scope == null || AuthenticationRequestParameters.Scope.Count == 0)
+            {
+                throw new MsalClientException(
+                    MsalError.ScopesRequired,
+                    MsalErrorMessage.ScopesRequired);
+            }
+
+            await ResolveAuthorityAsync().ConfigureAwait(false);
+            MsalAccessTokenCacheItem cachedAccessToken = null;
+            var logger = AuthenticationRequestParameters.RequestContext.Logger;
+            AuthenticationResult authResult = null;
+
+            CacheMissReason cacheInfoTelemetry;
+            if (!_onBehalfOfParameters.ForceRefresh && string.IsNullOrEmpty(AuthenticationRequestParameters.Claims))
+            {
+                // look for access token in the cache first.
+                // no access token is found, then it means token does not exist
+                // or new assertion has been passed. 
+                // Look for a refresh token, if refresh token is found perform refresh token flow.
+                // If a refresh token is not found, then it means refresh token does not exist or new assertion has been passed.
+                // Fetch new access token for OBO
+                using (logger.LogBlockDuration("[OBO Request] Looking in the cache for an access token"))
+                {
+                    cachedAccessToken = await CacheManager.FindAccessTokenAsync().ConfigureAwait(false);
+                }
+
+                if (cachedAccessToken != null)
+                {
+                    var cachedIdToken = await CacheManager.GetIdTokenCacheItemAsync(cachedAccessToken).ConfigureAwait(false);
+                    var tenantProfiles = await CacheManager.GetTenantProfilesAsync(cachedAccessToken.HomeAccountId).ConfigureAwait(false);
+
+                    logger.Info(
+                        "[OBO Request] Found a valid access token in the cache. ID token also found? " + (cachedIdToken != null));
+
+                    AuthenticationRequestParameters.RequestContext.ApiEvent.IsAccessTokenCacheHit = true;
+
+                    Metrics.IncrementTotalAccessTokensFromCache();
+                    authResult = new AuthenticationResult(
+                                                            cachedAccessToken,
+                                                            cachedIdToken,
+                                                            tenantProfiles?.Values,
+                                                            AuthenticationRequestParameters.AuthenticationScheme,
+                                                            AuthenticationRequestParameters.RequestContext.CorrelationId,
+                                                            TokenSource.Cache,
+                                                            AuthenticationRequestParameters.RequestContext.ApiEvent);
+                }
+
+                cacheInfoTelemetry = CacheMissReason.ProactivelyRefreshed;
+                logger.Verbose($"[OBO request] No valid access token found because {cacheInfoTelemetry} ");
+            }
+            else
+            {
+                logger.Info("[OBO Request] Skipped looking for an Access Token in the cache because ForceRefresh or Claims were set. ");
+                cacheInfoTelemetry = (msalAccessTokenItem == null) ? CacheMissReason.NoCachedAccessToken : CacheMissReason.ForceRefresh;
+            }
+
+            if (AuthenticationRequestParameters.RequestContext.ApiEvent.CacheInfo == (int)CacheMissReason.NotApplicable)
+            {
+                AuthenticationRequestParameters.RequestContext.ApiEvent.CacheInfo = (int)cacheInfoTelemetry;
+            }
+
+            // No AT in the cache or AT needs to be refreshed
+            try
+            {
+                if (cachedAccessToken == null)
+                {
+                    return await RefreshRtOrFetchNewAccessTokenAsync(cancellationToken).ConfigureAwait(false);
+                }
+                else
+                {
+                    SilentRequestHelper.ProcessFetchInBackground(
+                        cachedAccessToken, 
+                        () => RefreshRtOrFetchNewAccessTokenAsync(cancellationToken), logger);
+
+                    return authResult;
+                }
+            }
+            catch (MsalServiceException e)
+            {
+                return await HandleTokenRefreshErrorAsync(e, cachedAccessToken).ConfigureAwait(false);
+            }
+        }
+
+        private async Task<AuthenticationResult> RefreshRtOrFetchNewAccessTokenAsync(CancellationToken cancellationToken)
+        {
+            // Look for a refresh token
+            MsalRefreshTokenCacheItem cachedRefreshToken = await CacheManager.FindRefreshTokenAsync().ConfigureAwait(false);
+
+            // If a refresh token is not found, fetch a new access token
+            if (cachedRefreshToken != null)
+            {
+                var clientInfo = ClientInfo.CreateFromJson(cachedRefreshToken.RawClientInfo);
+                _ccsRoutingHint = CoreHelpers.GetCcsClientInfoHint(clientInfo.UniqueObjectIdentifier,
+                                                                                  clientInfo.UniqueTenantIdentifier);
+
+                var msalTokenResponse = await SilentRequestHelper.RefreshAccessTokenAsync(cachedRefreshToken, this, AuthenticationRequestParameters, cancellationToken)
+                .ConfigureAwait(false);
+
+                return await CacheTokenResponseAndCreateAuthenticationResultAsync(msalTokenResponse).ConfigureAwait(false);
+            }
+
+            AuthenticationRequestParameters.RequestContext.Logger.Info("[OBO request] No Refresh Token was found in the cache. Fetching OBO token from ESTS");
+
+            return await FetchNewAccessTokenAsync(cancellationToken).ConfigureAwait(false);
+        }
+
+        private async Task<AuthenticationResult> FetchNewAccessTokenAsync(CancellationToken cancellationToken)
+        {
+            var msalTokenResponse = await SendTokenRequestAsync(GetBodyParameters(), cancellationToken).ConfigureAwait(false);
+            if (msalTokenResponse.ClientInfo is null &&
+                AuthenticationRequestParameters.AuthorityInfo.AuthorityType != AuthorityType.Adfs)
+            {
+                var logger = AuthenticationRequestParameters.RequestContext.Logger;
+                logger.Info("[OBO request] This is an on behalf of request for a service principal as no client info returned in the token response.");
+            }
+
+            return await CacheTokenResponseAndCreateAuthenticationResultAsync(msalTokenResponse).ConfigureAwait(false);
+        }
+
+        protected override void EnrichTelemetryApiEvent(ApiEvent apiEvent)
+        {
+            apiEvent.IsConfidentialClient = true;
+        }
+
+        private Dictionary<string, string> GetBodyParameters()
+        {
+            var dict = new Dictionary<string, string>
+            {
+                [OAuth2Parameter.GrantType] = _onBehalfOfParameters.UserAssertion.AssertionType,
+                [OAuth2Parameter.Assertion] = _onBehalfOfParameters.UserAssertion.Assertion,
+                [OAuth2Parameter.RequestedTokenUse] = OAuth2RequestedTokenUse.OnBehalfOf
+            };
+            return dict;
+        }
+
+        protected override KeyValuePair<string, string>? GetCcsHeader(IDictionary<string, string> additionalBodyParameters)
+        {
+            if (string.IsNullOrEmpty(_ccsRoutingHint))
+            {
+                return null;
+            }
+
+            return new KeyValuePair<string, string>(Constants.CcsRoutingHintHeader, _ccsRoutingHint);
+        }
+    }
+}