﻿// Copyright (c) Microsoft Corporation. All rights reserved.
// Licensed under the MIT License.

using System;
using System.Collections.Generic;
using System.Net;
using System.Threading;
using System.Threading.Tasks;
using Microsoft.Identity.Client.ApiConfig.Parameters;
using Microsoft.Identity.Client.Cache.Items;
using Microsoft.Identity.Client.Core;
using Microsoft.Identity.Client.Internal.Pop;
using Microsoft.Identity.Client.ManagedIdentity;
using Microsoft.Identity.Client.MtlsPop;
using Microsoft.Identity.Client.OAuth2;
using Microsoft.Identity.Client.PlatformsCommon.Interfaces;
using Microsoft.Identity.Client.Utils;

namespace Microsoft.Identity.Client.Internal.Requests
{
    internal class ManagedIdentityAuthRequest : RequestBase
    {
        private readonly AcquireTokenForManagedIdentityParameters _managedIdentityParameters;
        private readonly AuthenticationRequestParameters _authenticationRequestParameters;
        private readonly IServiceBundle _serviceBundle;
        private static readonly SemaphoreSlim s_semaphoreSlim = new SemaphoreSlim(1, 1);
        private readonly ICryptographyManager _cryptoManager;

        public ManagedIdentityAuthRequest(
            IServiceBundle serviceBundle,
            AuthenticationRequestParameters authenticationRequestParameters,
            AcquireTokenForManagedIdentityParameters managedIdentityParameters)
            : base(serviceBundle, authenticationRequestParameters, managedIdentityParameters)
        {
            _managedIdentityParameters = managedIdentityParameters;
<<<<<<< HEAD
            _authenticationRequestParameters = authenticationRequestParameters;
            _serviceBundle = serviceBundle;
=======
            _cryptoManager = serviceBundle.PlatformProxy.CryptographyManager;
>>>>>>> f0a02aa1
        }

        protected override async Task<AuthenticationResult> ExecuteAsync(CancellationToken cancellationToken)
        {
            AuthenticationResult authResult = null;
            ILoggerAdapter logger = AuthenticationRequestParameters.RequestContext.Logger;

            // 1. FIRST, handle ForceRefresh
            if (_managedIdentityParameters.ForceRefresh)
            {
                //log a warning if Claims are also set
                if (!string.IsNullOrEmpty(AuthenticationRequestParameters.Claims))
                {
                    logger.Warning("[ManagedIdentityRequest] Both ForceRefresh and Claims are set. Using ForceRefresh to skip cache.");
                }

                AuthenticationRequestParameters.RequestContext.ApiEvent.CacheInfo = CacheRefreshReason.ForceRefreshOrClaims;
                logger.Info("[ManagedIdentityRequest] Skipped using the cache because ForceRefresh was set.");

                // Straight to the MI endpoint
                authResult = await GetAccessTokenAsync(cancellationToken, logger).ConfigureAwait(false);
                return authResult;
            }

            // 2. Otherwise, look for a cached token
            MsalAccessTokenCacheItem cachedAccessTokenItem = await GetCachedAccessTokenAsync()
                .ConfigureAwait(false);

            // If we have claims, we do NOT use the cached token (but we still need it to compute the hash).
            if (!string.IsNullOrEmpty(AuthenticationRequestParameters.Claims))
            {
                _managedIdentityParameters.Claims = AuthenticationRequestParameters.Claims;
                AuthenticationRequestParameters.RequestContext.ApiEvent.CacheInfo = CacheRefreshReason.ForceRefreshOrClaims;

                // If there is a cached token, compute its hash for the “revoked token” scenario
                if (cachedAccessTokenItem != null)
                {
                    string cachedTokenHash = _cryptoManager.CreateSha256HashHex(cachedAccessTokenItem.Secret);
                    _managedIdentityParameters.RevokedTokenHash = cachedTokenHash;

                    logger.Info("[ManagedIdentityRequest] Claims are present. Computed hash of the cached (revoked) token. " +
                                "Will now request a fresh token from the MI endpoint.");
                }
                else
                {
                    logger.Info("[ManagedIdentityRequest] Claims are present, but no cached token was found. " +
                                "Requesting a fresh token from the MI endpoint without a revoked-token hash.");
                }

                // In both cases, we skip using the cached token and get a new one
                authResult = await GetAccessTokenAsync(cancellationToken, logger).ConfigureAwait(false);
                return authResult;
            }

            // 3. If we have no ForceRefresh and no claims, we can use the cache
            if (cachedAccessTokenItem != null)
            {
                authResult = CreateAuthenticationResultFromCache(cachedAccessTokenItem);

                logger.Info("[ManagedIdentityRequest] Access token retrieved from cache.");

                try
                {  
                    var proactivelyRefresh = SilentRequestHelper.NeedsRefresh(cachedAccessTokenItem);

                    // If needed, refreshes token in the background
                    if (proactivelyRefresh)
                    {
                        logger.Info("[ManagedIdentityRequest] Initiating a proactive refresh.");

                        AuthenticationRequestParameters.RequestContext.ApiEvent.CacheInfo = CacheRefreshReason.ProactivelyRefreshed;

                        SilentRequestHelper.ProcessFetchInBackground(
                        cachedAccessTokenItem,
                            () =>
                            {
                                // Use a linked token source, in case the original cancellation token source is disposed before this background task completes.
                                using var tokenSource = CancellationTokenSource.CreateLinkedTokenSource(cancellationToken);
                                return GetAccessTokenAsync(tokenSource.Token, logger);
                            }, logger, ServiceBundle, AuthenticationRequestParameters.RequestContext.ApiEvent,
                        AuthenticationRequestParameters.RequestContext.ApiEvent.CallerSdkApiId,
                        AuthenticationRequestParameters.RequestContext.ApiEvent.CallerSdkVersion);
                    }
                }
                catch (MsalServiceException e)
                {
                    // If background refresh fails, we handle the exception
                    return await HandleTokenRefreshErrorAsync(e, cachedAccessTokenItem).ConfigureAwait(false);
                }
            }
            else
            {
                // No cached token
                if (AuthenticationRequestParameters.RequestContext.ApiEvent.CacheInfo != CacheRefreshReason.Expired)
                {
                    AuthenticationRequestParameters.RequestContext.ApiEvent.CacheInfo = CacheRefreshReason.NoCachedAccessToken;
                }

                logger.Info("[ManagedIdentityRequest] No cached access token found. " +
                            "Getting a token from the managed identity endpoint.");

                authResult = await GetAccessTokenAsync(cancellationToken, logger).ConfigureAwait(false);
            }

            return authResult;
        }

        private async Task<AuthenticationResult> GetAccessTokenAsync(
            CancellationToken cancellationToken, 
            ILoggerAdapter logger)
        {
            AuthenticationResult authResult;
            MsalAccessTokenCacheItem cachedAccessTokenItem = null;

            // Requests to a managed identity endpoint must be throttled; 
            // otherwise, the endpoint will throw a HTTP 429.
            logger.Verbose(() => "[ManagedIdentityRequest] Entering managed identity request semaphore.");
            await s_semaphoreSlim.WaitAsync(cancellationToken).ConfigureAwait(false);
            logger.Verbose(() => "[ManagedIdentityRequest] Entered managed identity request semaphore.");

            try
            {
                // While holding the semaphore, decide whether to bypass the cache.
                // Re-check because another thread may have filled the cache while we waited.
                // Bypass when:
                // 1) ForceRefresh is requested
                // 2) Proactive refresh is in effect
                // 3) Claims are present (revocation flow)
                if (_managedIdentityParameters.ForceRefresh || 
                    AuthenticationRequestParameters.RequestContext.ApiEvent.CacheInfo == CacheRefreshReason.ProactivelyRefreshed ||
                    !string.IsNullOrEmpty(_managedIdentityParameters.Claims))
                {
                    authResult = await SendTokenRequestForManagedIdentityAsync(logger, cancellationToken).ConfigureAwait(false);
                }
                else
                {
                    logger.Info("[ManagedIdentityRequest] Checking for a cached access token.");
                    cachedAccessTokenItem = await GetCachedAccessTokenAsync().ConfigureAwait(false);

                    // Check the cache again after acquiring the semaphore in case the previous request cached a new token.
                    if (cachedAccessTokenItem != null)
                    {
                        authResult = CreateAuthenticationResultFromCache(cachedAccessTokenItem);
                    }
                    else
                    {
                        authResult = await SendTokenRequestForManagedIdentityAsync(logger, cancellationToken).ConfigureAwait(false);
                    }
                }

                return authResult;
            }
            finally
            {
                s_semaphoreSlim.Release();
                logger.Verbose(() => "[ManagedIdentityRequest] Released managed identity request semaphore.");
            }
        }

        private async Task<AuthenticationResult> SendTokenRequestForManagedIdentityAsync(ILoggerAdapter logger, CancellationToken cancellationToken)
        {
            logger.Info("[ManagedIdentityRequest] Acquiring a token from the managed identity endpoint.");

            await ResolveAuthorityAsync().ConfigureAwait(false);

            ManagedIdentityClient managedIdentityClient = 
                new ManagedIdentityClient(AuthenticationRequestParameters.RequestContext);

            /* ──────── DEMO POP ATTESTATION BLOCK ──────── */
            // This block is for demonstration purposes only,
            // showing how to use POP with managed identities.
            // This will be plugged into platform proxies.
            if (_authenticationRequestParameters.IsManagedIdentityPopEnabled)
            {
                const string attestationUrl = "";
                string clientId = "id"; //_serviceBundle.Config.ManagedIdentityId.UserAssignedId; //sami

                var keyReq = new KeyRequest(
                    requireAttestationToken: true,
                    attestationUrl: new Uri(attestationUrl),
                    clientId: clientId);

                KeyInfo keyInfo = await ManagedIdentityKeyProvider.Current
                                        .GetOrCreateKeyAsync(keyReq, cancellationToken)
                                        .ConfigureAwait(false);

                if (keyInfo.Token is { Jwt.Length: > 0 })
                {
                    logger.Verbose(() => "[POP‑DEMO] Attestation JWT obtained - .");
                }

                else
                {
                    logger.Info("[POP‑DEMO] Software key – enabling POP without attestation.");
                }
            }
            /* ─────── END DEMO BLOCK ─────── */

            ManagedIdentityResponse managedIdentityResponse =
                await managedIdentityClient
                .SendTokenRequestForManagedIdentityAsync(_managedIdentityParameters, cancellationToken)
                .ConfigureAwait(false);

            var msalTokenResponse = MsalTokenResponse.CreateFromManagedIdentityResponse(managedIdentityResponse);
            msalTokenResponse.Scope = AuthenticationRequestParameters.Scope.AsSingleString();

            return await CacheTokenResponseAndCreateAuthenticationResultAsync(msalTokenResponse).ConfigureAwait(false);
        }

        private async Task<MsalAccessTokenCacheItem> GetCachedAccessTokenAsync()
        {
            MsalAccessTokenCacheItem cachedAccessTokenItem = await CacheManager.FindAccessTokenAsync().ConfigureAwait(false);

            if (cachedAccessTokenItem != null)
            {
                AuthenticationRequestParameters.RequestContext.ApiEvent.IsAccessTokenCacheHit = true;
                Metrics.IncrementTotalAccessTokensFromCache();
                return cachedAccessTokenItem;
            }

            return null;
        }

        private AuthenticationResult CreateAuthenticationResultFromCache(MsalAccessTokenCacheItem cachedAccessTokenItem)
        {
            AuthenticationResult authResult = new AuthenticationResult(
                                                            cachedAccessTokenItem,
                                                            null,
                                                            AuthenticationRequestParameters.AuthenticationScheme,
                                                            AuthenticationRequestParameters.RequestContext.CorrelationId,
                                                            TokenSource.Cache,
                                                            AuthenticationRequestParameters.RequestContext.ApiEvent,
                                                            account: null,
                                                            spaAuthCode: null,
                                                            additionalResponseParameters: null);
            return authResult;
        }

        protected override KeyValuePair<string, string>? GetCcsHeader(IDictionary<string, string> additionalBodyParameters)
        {
            return null;
        }
    }
}<|MERGE_RESOLUTION|>--- conflicted
+++ resolved
@@ -1,4 +1,4 @@
-﻿// Copyright (c) Microsoft Corporation. All rights reserved.
+// Copyright (c) Microsoft Corporation. All rights reserved.
 // Licensed under the MIT License.
 
 using System;
@@ -33,12 +33,9 @@
             : base(serviceBundle, authenticationRequestParameters, managedIdentityParameters)
         {
             _managedIdentityParameters = managedIdentityParameters;
-<<<<<<< HEAD
             _authenticationRequestParameters = authenticationRequestParameters;
             _serviceBundle = serviceBundle;
-=======
             _cryptoManager = serviceBundle.PlatformProxy.CryptographyManager;
->>>>>>> f0a02aa1
         }
 
         protected override async Task<AuthenticationResult> ExecuteAsync(CancellationToken cancellationToken)
