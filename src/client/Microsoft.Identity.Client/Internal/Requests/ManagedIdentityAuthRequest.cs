﻿// Copyright (c) Microsoft Corporation. All rights reserved.
// Licensed under the MIT License.

using System.Collections.Generic;
using System.Net;
using System.Threading;
using System.Threading.Tasks;
using Microsoft.Identity.Client.ApiConfig.Parameters;
using Microsoft.Identity.Client.Cache.Items;
using Microsoft.Identity.Client.Core;
using Microsoft.Identity.Client.ManagedIdentity;
using Microsoft.Identity.Client.OAuth2;
using Microsoft.Identity.Client.PlatformsCommon.Interfaces;
using Microsoft.Identity.Client.Utils;

namespace Microsoft.Identity.Client.Internal.Requests
{
    internal class ManagedIdentityAuthRequest : RequestBase
    {
        private readonly AcquireTokenForManagedIdentityParameters _managedIdentityParameters;
        private readonly ManagedIdentityClient _managedIdentityClient;
        private static readonly SemaphoreSlim s_semaphoreSlim = new SemaphoreSlim(1, 1);
        private readonly ICryptographyManager _cryptoManager;

        public ManagedIdentityAuthRequest(
            IServiceBundle serviceBundle,
            AuthenticationRequestParameters authenticationRequestParameters,
            AcquireTokenForManagedIdentityParameters managedIdentityParameters,
            ManagedIdentityClient managedIdentityClient)
            : base(serviceBundle, authenticationRequestParameters, managedIdentityParameters)
        {
            _managedIdentityParameters = managedIdentityParameters;
<<<<<<< HEAD
            _managedIdentityClient = managedIdentityClient;
=======
            _cryptoManager = serviceBundle.PlatformProxy.CryptographyManager;
>>>>>>> f0a02aa1
        }

        protected override async Task<AuthenticationResult> ExecuteAsync(CancellationToken cancellationToken)
        {
            AuthenticationResult authResult = null;
            ILoggerAdapter logger = AuthenticationRequestParameters.RequestContext.Logger;

            // 1. FIRST, handle ForceRefresh
            if (_managedIdentityParameters.ForceRefresh)
            {
                //log a warning if Claims are also set
                if (!string.IsNullOrEmpty(AuthenticationRequestParameters.Claims))
                {
                    logger.Warning("[ManagedIdentityRequest] Both ForceRefresh and Claims are set. Using ForceRefresh to skip cache.");
                }

                AuthenticationRequestParameters.RequestContext.ApiEvent.CacheInfo = CacheRefreshReason.ForceRefreshOrClaims;
                logger.Info("[ManagedIdentityRequest] Skipped using the cache because ForceRefresh was set.");

                // Straight to the MI endpoint
                authResult = await GetAccessTokenAsync(cancellationToken, logger).ConfigureAwait(false);
                return authResult;
            }

            // 2. Otherwise, look for a cached token
            MsalAccessTokenCacheItem cachedAccessTokenItem = await GetCachedAccessTokenAsync()
                .ConfigureAwait(false);

            // If we have claims, we do NOT use the cached token (but we still need it to compute the hash).
            if (!string.IsNullOrEmpty(AuthenticationRequestParameters.Claims))
            {
                _managedIdentityParameters.Claims = AuthenticationRequestParameters.Claims;
                AuthenticationRequestParameters.RequestContext.ApiEvent.CacheInfo = CacheRefreshReason.ForceRefreshOrClaims;

                // If there is a cached token, compute its hash for the “revoked token” scenario
                if (cachedAccessTokenItem != null)
                {
                    string cachedTokenHash = _cryptoManager.CreateSha256HashHex(cachedAccessTokenItem.Secret);
                    _managedIdentityParameters.RevokedTokenHash = cachedTokenHash;

                    logger.Info("[ManagedIdentityRequest] Claims are present. Computed hash of the cached (revoked) token. " +
                                "Will now request a fresh token from the MI endpoint.");
                }
                else
                {
                    logger.Info("[ManagedIdentityRequest] Claims are present, but no cached token was found. " +
                                "Requesting a fresh token from the MI endpoint without a revoked-token hash.");
                }

                // In both cases, we skip using the cached token and get a new one
                authResult = await GetAccessTokenAsync(cancellationToken, logger).ConfigureAwait(false);
                return authResult;
            }

            // 3. If we have no ForceRefresh and no claims, we can use the cache
            if (cachedAccessTokenItem != null)
            {
                authResult = CreateAuthenticationResultFromCache(cachedAccessTokenItem);

                logger.Info("[ManagedIdentityRequest] Access token retrieved from cache.");

                try
                {  
                    var proactivelyRefresh = SilentRequestHelper.NeedsRefresh(cachedAccessTokenItem);

                    // If needed, refreshes token in the background
                    if (proactivelyRefresh)
                    {
                        logger.Info("[ManagedIdentityRequest] Initiating a proactive refresh.");

                        AuthenticationRequestParameters.RequestContext.ApiEvent.CacheInfo = CacheRefreshReason.ProactivelyRefreshed;

                        SilentRequestHelper.ProcessFetchInBackground(
                        cachedAccessTokenItem,
                            () =>
                            {
                                // Use a linked token source, in case the original cancellation token source is disposed before this background task completes.
                                using var tokenSource = CancellationTokenSource.CreateLinkedTokenSource(cancellationToken);
                                return GetAccessTokenAsync(tokenSource.Token, logger);
                            }, logger, ServiceBundle, AuthenticationRequestParameters.RequestContext.ApiEvent,
                        AuthenticationRequestParameters.RequestContext.ApiEvent.CallerSdkApiId,
                        AuthenticationRequestParameters.RequestContext.ApiEvent.CallerSdkVersion);
                    }
                }
                catch (MsalServiceException e)
                {
                    // If background refresh fails, we handle the exception
                    return await HandleTokenRefreshErrorAsync(e, cachedAccessTokenItem).ConfigureAwait(false);
                }
            }
            else
            {
                // No cached token
                if (AuthenticationRequestParameters.RequestContext.ApiEvent.CacheInfo != CacheRefreshReason.Expired)
                {
                    AuthenticationRequestParameters.RequestContext.ApiEvent.CacheInfo = CacheRefreshReason.NoCachedAccessToken;
                }

                logger.Info("[ManagedIdentityRequest] No cached access token found. " +
                            "Getting a token from the managed identity endpoint.");

                authResult = await GetAccessTokenAsync(cancellationToken, logger).ConfigureAwait(false);
            }

            return authResult;
        }

        private async Task<AuthenticationResult> GetAccessTokenAsync(
            CancellationToken cancellationToken, 
            ILoggerAdapter logger)
        {
            AuthenticationResult authResult;
            MsalAccessTokenCacheItem cachedAccessTokenItem = null;

            // Requests to a managed identity endpoint must be throttled; 
            // otherwise, the endpoint will throw a HTTP 429.
            logger.Verbose(() => "[ManagedIdentityRequest] Entering managed identity request semaphore.");
            await s_semaphoreSlim.WaitAsync(cancellationToken).ConfigureAwait(false);
            logger.Verbose(() => "[ManagedIdentityRequest] Entered managed identity request semaphore.");

            try
            {
                // While holding the semaphore, decide whether to bypass the cache.
                // Re-check because another thread may have filled the cache while we waited.
                // Bypass when:
                // 1) ForceRefresh is requested
                // 2) Proactive refresh is in effect
                // 3) Claims are present (revocation flow)
                if (_managedIdentityParameters.ForceRefresh || 
                    AuthenticationRequestParameters.RequestContext.ApiEvent.CacheInfo == CacheRefreshReason.ProactivelyRefreshed ||
                    !string.IsNullOrEmpty(_managedIdentityParameters.Claims))
                {
                    authResult = await SendTokenRequestForManagedIdentityAsync(logger, cancellationToken).ConfigureAwait(false);
                }
                else
                {
                    logger.Info("[ManagedIdentityRequest] Checking for a cached access token.");
                    cachedAccessTokenItem = await GetCachedAccessTokenAsync().ConfigureAwait(false);

                    // Check the cache again after acquiring the semaphore in case the previous request cached a new token.
                    if (cachedAccessTokenItem != null)
                    {
                        authResult = CreateAuthenticationResultFromCache(cachedAccessTokenItem);
                    }
                    else
                    {
                        authResult = await SendTokenRequestForManagedIdentityAsync(logger, cancellationToken).ConfigureAwait(false);
                    }
                }

                return authResult;
            }
            finally
            {
                s_semaphoreSlim.Release();
                logger.Verbose(() => "[ManagedIdentityRequest] Released managed identity request semaphore.");
            }
        }

        private async Task<AuthenticationResult> SendTokenRequestForManagedIdentityAsync(ILoggerAdapter logger, CancellationToken cancellationToken)
        {
            logger.Info("[ManagedIdentityRequest] Acquiring a token from the managed identity endpoint.");

            await ResolveAuthorityAsync().ConfigureAwait(false);

            ManagedIdentityResponse managedIdentityResponse =
                await _managedIdentityClient
                .SendTokenRequestForManagedIdentityAsync(AuthenticationRequestParameters.RequestContext, _managedIdentityParameters, cancellationToken)
                .ConfigureAwait(false);

            var msalTokenResponse = MsalTokenResponse.CreateFromManagedIdentityResponse(managedIdentityResponse);
            msalTokenResponse.Scope = AuthenticationRequestParameters.Scope.AsSingleString();

            return await CacheTokenResponseAndCreateAuthenticationResultAsync(msalTokenResponse).ConfigureAwait(false);
        }

        private async Task<MsalAccessTokenCacheItem> GetCachedAccessTokenAsync()
        {
            MsalAccessTokenCacheItem cachedAccessTokenItem = await CacheManager.FindAccessTokenAsync().ConfigureAwait(false);

            if (cachedAccessTokenItem != null)
            {
                AuthenticationRequestParameters.RequestContext.ApiEvent.IsAccessTokenCacheHit = true;
                Metrics.IncrementTotalAccessTokensFromCache();
                return cachedAccessTokenItem;
            }

            return null;
        }

        private AuthenticationResult CreateAuthenticationResultFromCache(MsalAccessTokenCacheItem cachedAccessTokenItem)
        {
            AuthenticationResult authResult = new AuthenticationResult(
                                                            cachedAccessTokenItem,
                                                            null,
                                                            AuthenticationRequestParameters.AuthenticationScheme,
                                                            AuthenticationRequestParameters.RequestContext.CorrelationId,
                                                            TokenSource.Cache,
                                                            AuthenticationRequestParameters.RequestContext.ApiEvent,
                                                            account: null,
                                                            spaAuthCode: null,
                                                            additionalResponseParameters: null);
            return authResult;
        }

        protected override KeyValuePair<string, string>? GetCcsHeader(IDictionary<string, string> additionalBodyParameters)
        {
            return null;
        }
    }
}<|MERGE_RESOLUTION|>--- conflicted
+++ resolved
@@ -30,11 +30,8 @@
             : base(serviceBundle, authenticationRequestParameters, managedIdentityParameters)
         {
             _managedIdentityParameters = managedIdentityParameters;
-<<<<<<< HEAD
             _managedIdentityClient = managedIdentityClient;
-=======
             _cryptoManager = serviceBundle.PlatformProxy.CryptographyManager;
->>>>>>> f0a02aa1
         }
 
         protected override async Task<AuthenticationResult> ExecuteAsync(CancellationToken cancellationToken)
