--- conflicted
+++ resolved
@@ -56,30 +56,18 @@
                 return authResult;
             }
 
-<<<<<<< HEAD
-=======
-            // Check cache for an access token
->>>>>>> e406a1aa
             MsalAccessTokenCacheItem cachedAccessTokenItem = await GetCachedAccessTokenAsync().ConfigureAwait(false);
 
             // No access token or cached access token needs to be refreshed 
             if (cachedAccessTokenItem != null)
             {
-<<<<<<< HEAD
-=======
-                // Return the token in the cache and check if it needs to be proactively refreshed
->>>>>>> e406a1aa
                 authResult = CreateAuthenticationResultFromCache(cachedAccessTokenItem);
 
                 try
                 {
                     var proactivelyRefresh = SilentRequestHelper.NeedsRefresh(cachedAccessTokenItem);
 
-<<<<<<< HEAD
                     // If needed, refreshes token in the background
-=======
-                    // May fire a request to get a new token in the background when the access token needs to be refreshed
->>>>>>> e406a1aa
                     if (proactivelyRefresh)
                     {
                         AuthenticationRequestParameters.RequestContext.ApiEvent.CacheInfo = CacheRefreshReason.ProactivelyRefreshed;
