﻿// Copyright (c) Microsoft Corporation. All rights reserved.
// Licensed under the MIT License.

using System;
using System.Globalization;
using System.IO;
using System.Linq;
using System.Runtime.CompilerServices;
using System.Text;
using Microsoft.Identity.Client.Core;
using Microsoft.Identity.Client.OAuth2;
using Microsoft.Identity.Client.PlatformsCommon.Factories;
using Microsoft.Identity.Client.Utils;
using Microsoft.IdentityModel.Abstractions;

namespace Microsoft.Identity.Client.Internal.Logger
{
    internal class LoggerHelper
    {
        private static Lazy<string> s_msalVersionLazy = new Lazy<string>(MsalIdHelper.GetMsalVersion);
        private static Lazy<string> s_runtimeVersionLazy = new Lazy<string>(() => PlatformProxyFactory.CreatePlatformProxy(null).GetRuntimeVersion());
        private static readonly Lazy<ILoggerAdapter> s_nullLogger = new Lazy<ILoggerAdapter>(() => new NullLogger());

        public static string GetClientInfo(string clientName, string clientVersion)
        {
            string clientInformation = string.Empty;
            if (!string.IsNullOrEmpty(clientName) && !ApplicationConfiguration.DefaultClientName.Equals(clientName))
            {
                // space is intentional for formatting of the message
                if (string.IsNullOrEmpty(clientVersion))
                {
                    clientInformation = string.Format(CultureInfo.InvariantCulture, " ({0})", clientName);
                }
                else
                {
                    clientInformation = string.Format(CultureInfo.InvariantCulture, " ({0}: {1})", clientName, clientVersion);
                }
            }

            return clientInformation;
        }

        public static ILoggerAdapter CreateLogger(
            Guid correlationId,
            ApplicationConfiguration config)
        {
            if (config.IdentityLogger == null)
            {
                if (config.LoggingCallback == null)
                {
                    return s_nullLogger.Value;
                }

                return CallbackIdentityLoggerAdapter.Create(correlationId, config);
            }

#if XAMARINMAC20
            throw new NotImplementedException();
#else
            return IdentityLoggerAdapter.Create(correlationId, config);
#endif
        }

        public static ILoggerAdapter NullLogger => s_nullLogger.Value;

        private static Lazy<string> s_osLazy = new Lazy<string>(() =>
        {
            if (MsalIdHelper.GetMsalIdParameters(null).TryGetValue(MsalIdParameter.OS, out string osValue))
            {
                return osValue;
            }
            return "Unknown OS";
        });

        private static Lazy<string> s_skuLazy = new Lazy<string>(() =>
        {
            if (MsalIdHelper.GetMsalIdParameters(null).TryGetValue(MsalIdParameter.Product, out string sku))
            {
                return sku;
            }
            return "Unknown SKU";
        });

        public static string FormatLogMessage(string message, bool piiEnabled, string correlationId, string clientInformation)
        {
            return string.Format(
                CultureInfo.InvariantCulture,
                "{0} MSAL {1} {2} {3} {4} [{5}{6}]{7} {8}",
                piiEnabled,
                s_msalVersionLazy.Value,
                s_skuLazy.Value,
                s_runtimeVersionLazy.Value,
                s_osLazy.Value,
                DateTime.UtcNow.ToString("u"),
                correlationId,
                clientInformation,
                message);
        }

        internal static string GetPiiScrubbedExceptionDetails(Exception ex)
        {
            if (ex == null)
            {
                return string.Empty;
            }

            var sb = new StringBuilder();
            sb.AppendLine(string.Format(CultureInfo.InvariantCulture, "Exception type: {0}", ex.GetType()));

<<<<<<< HEAD
                if (ex is MsalServiceException msalServiceException)
                {
                    sb.AppendLine(string.Format(CultureInfo.InvariantCulture, "HTTP StatusCode {0}", msalServiceException.StatusCode));
                    sb.AppendLine(string.Format(CultureInfo.InvariantCulture, "CorrelationId {0}", msalServiceException.CorrelationId));
                    if (msalServiceException.ErrorCodes != null && msalServiceException.ErrorCodes.Length > 0)
                    {
                        sb.AppendLine(string.Format(CultureInfo.InvariantCulture, "Microsoft Entra ID Error Code AADSTS{0}", string.Join(" ", msalServiceException.ErrorCodes)));
                    }
                }
=======
            if (ex is MsalException msalException)
            {
                sb.AppendLine(string.Format(CultureInfo.InvariantCulture, ", ErrorCode: {0}", msalException.ErrorCode));
            }
>>>>>>> d492fb54

            if (ex is MsalServiceException msalServiceException)
            {
                sb.AppendLine(string.Format(CultureInfo.InvariantCulture, "HTTP StatusCode {0}", msalServiceException.StatusCode));
                sb.AppendLine(string.Format(CultureInfo.InvariantCulture, "CorrelationId {0}", msalServiceException.CorrelationId));
                if (msalServiceException.ErrorCodes != null && msalServiceException.ErrorCodes.Count() > 0)
                {
                    sb.AppendLine(string.Format(CultureInfo.InvariantCulture, "Microsoft Entra ID Error Code AADSTS{0}", string.Join(" ", msalServiceException.ErrorCodes)));
                }
            }

            if (ex.InnerException != null)
            {
                sb.AppendLine("---> Inner Exception Details");
                sb.AppendLine(GetPiiScrubbedExceptionDetails(ex.InnerException));
                sb.AppendLine("=== End of inner exception stack trace ===");
            }

            sb.AppendLine("To see full exception details, enable PII Logging. See https://aka.ms/msal-net-logging");

            if (ex.StackTrace != null)
            {
                sb.AppendLine(ex.StackTrace);
            }

            return sb.ToString();
        }

        public static DurationLogHelper LogBlockDuration(ILoggerAdapter logger, string measuredBlockName, LogLevel logLevel = LogLevel.Verbose)
        {
            return new DurationLogHelper(logger, measuredBlockName, logLevel);
        }

        public static DurationLogHelper LogMethodDuration(ILoggerAdapter logger, LogLevel logLevel = LogLevel.Verbose, [CallerMemberName] string methodName = null, [CallerFilePath] string filePath = null)
        {
            string fileName = !string.IsNullOrEmpty(filePath) ? Path.GetFileNameWithoutExtension(filePath) : "";
            return new DurationLogHelper(logger, fileName + ":" + methodName, logLevel);
        }

        public static EventLogLevel GetEventLogLevel(LogLevel logLevel)
        {
            //MSAL does not have a critical log level so it is combined with the error level
            if (logLevel == LogLevel.Always)
            {
                return EventLogLevel.LogAlways;
            }

            return (EventLogLevel)((int)logLevel + 2);
        }

        public static string GetMessageToLog(string messageWithPii, string messageScrubbed, bool piiLoggingEnabled)
        {
            bool messageWithPiiExists = !string.IsNullOrWhiteSpace(messageWithPii);
            // If we have a message with PII, and PII logging is enabled, use the PII message, else use the scrubbed message.
            bool isLoggingPii = messageWithPiiExists && piiLoggingEnabled;
            return isLoggingPii ? messageWithPii : messageScrubbed;
        }
    }
}<|MERGE_RESOLUTION|>--- conflicted
+++ resolved
@@ -107,22 +107,10 @@
             var sb = new StringBuilder();
             sb.AppendLine(string.Format(CultureInfo.InvariantCulture, "Exception type: {0}", ex.GetType()));
 
-<<<<<<< HEAD
-                if (ex is MsalServiceException msalServiceException)
-                {
-                    sb.AppendLine(string.Format(CultureInfo.InvariantCulture, "HTTP StatusCode {0}", msalServiceException.StatusCode));
-                    sb.AppendLine(string.Format(CultureInfo.InvariantCulture, "CorrelationId {0}", msalServiceException.CorrelationId));
-                    if (msalServiceException.ErrorCodes != null && msalServiceException.ErrorCodes.Length > 0)
-                    {
-                        sb.AppendLine(string.Format(CultureInfo.InvariantCulture, "Microsoft Entra ID Error Code AADSTS{0}", string.Join(" ", msalServiceException.ErrorCodes)));
-                    }
-                }
-=======
             if (ex is MsalException msalException)
             {
                 sb.AppendLine(string.Format(CultureInfo.InvariantCulture, ", ErrorCode: {0}", msalException.ErrorCode));
             }
->>>>>>> d492fb54
 
             if (ex is MsalServiceException msalServiceException)
             {
