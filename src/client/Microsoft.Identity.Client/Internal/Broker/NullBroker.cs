﻿// Copyright (c) Microsoft Corporation. All rights reserved.
// Licensed under the MIT License.

using Microsoft.Identity.Client.ApiConfig.Parameters;
using Microsoft.Identity.Client.Cache;
using Microsoft.Identity.Client.Core;
using Microsoft.Identity.Client.Instance.Discovery;
using Microsoft.Identity.Client.Internal.Logger;
using Microsoft.Identity.Client.Internal.Requests;
using Microsoft.Identity.Client.OAuth2;
using Microsoft.Identity.Client.UI;
using Microsoft.Identity.Client.Utils;
using System;
using System.Collections.Generic;
using System.Threading.Tasks;

namespace Microsoft.Identity.Client.Internal.Broker
{
    /// <summary>
    /// For platforms that do not support a broker
    /// </summary>
    internal class NullBroker : IBroker
    {
        private readonly ILoggerAdapter _logger;

        public bool IsPopSupported => false;

        public NullBroker(ILoggerAdapter logger)
        {
            _logger = logger ?? new NullLogger();
        }

        public virtual bool IsBrokerInstalledAndInvokable(AuthorityType authorityType)
        {
            _logger.Info("NullBroker - acting as not installed.");
            return false;
        }      

        public Task<MsalTokenResponse> AcquireTokenInteractiveAsync(AuthenticationRequestParameters authenticationRequestParameters, AcquireTokenInteractiveParameters acquireTokenInteractiveParameters)
        {
            throw new PlatformNotSupportedException();
        }

        public Task<MsalTokenResponse> AcquireTokenSilentAsync(AuthenticationRequestParameters authenticationRequestParameters, AcquireTokenSilentParameters acquireTokenSilentParameters)
        {
            _logger.Info("NullBroker - returning null on silent request.");
            return Task.FromResult<MsalTokenResponse>(null);
        }

        public void HandleInstallUrl(string appLink)
        {
            throw new PlatformNotSupportedException();
        }     

        public Task RemoveAccountAsync(ApplicationConfiguration appConfig, IAccount account)
        {
            _logger.Info("NullBroker::RemoveAccountAsync - NOP.");
            return Task.Delay(0); // nop
        }

        public Task<MsalTokenResponse> AcquireTokenSilentDefaultUserAsync(AuthenticationRequestParameters authenticationRequestParameters, AcquireTokenSilentParameters acquireTokenSilentParameters)
        {
            _logger.Info("NullBroker - returning null on silent request.");
            return Task.FromResult<MsalTokenResponse>(null);
        }

        public Task<MsalTokenResponse> AcquireTokenByUsernamePasswordAsync(AuthenticationRequestParameters authenticationRequestParameters, AcquireTokenSilentParameters acquireTokenSilentParameters)
        {
            _logger.Info("NullBroker - returning null on silent request.");
            return Task.FromResult<MsalTokenResponse>(null);
        }

        public Task<IReadOnlyList<IAccount>> GetAccountsAsync(
            string clientID, 
            string redirectUri,             
            AuthorityInfo authorityInfo,
            ICacheSessionManager cacheSessionManager, 
            IInstanceDiscoveryManager instanceDiscoveryManager)
        {
            _logger.Info("NullBroker - returning empty list on GetAccounts request.");
            return Task.FromResult(CollectionHelpers.GetEmptyReadOnlyList<IAccount>()); // nop
        }

        public Task<MsalTokenResponse> AcquireTokenByUsernamePasswordAsync(AuthenticationRequestParameters authenticationRequestParameters, AcquireTokenByUsernamePasswordParameters acquireTokenByUsernamePasswordParameters)
        {
<<<<<<< HEAD
            throw new PlatformNotSupportedException();
=======
            _logger.Info("NullBroker - returning null on ROPC request.");
            return Task.FromResult<MsalTokenResponse>(null);
>>>>>>> 668f2c31
        }
    }
}<|MERGE_RESOLUTION|>--- conflicted
+++ resolved
@@ -83,12 +83,8 @@
 
         public Task<MsalTokenResponse> AcquireTokenByUsernamePasswordAsync(AuthenticationRequestParameters authenticationRequestParameters, AcquireTokenByUsernamePasswordParameters acquireTokenByUsernamePasswordParameters)
         {
-<<<<<<< HEAD
-            throw new PlatformNotSupportedException();
-=======
             _logger.Info("NullBroker - returning null on ROPC request.");
             return Task.FromResult<MsalTokenResponse>(null);
->>>>>>> 668f2c31
         }
     }
 }