﻿// Copyright (c) Microsoft Corporation. All rights reserved.
// Licensed under the MIT License.

using System;
using System.Threading;
using System.Threading.Tasks;
using Microsoft.Identity.Client.ApiConfig.Parameters;
using Microsoft.Identity.Client.Internal;
using Microsoft.Identity.Client.Internal.Requests;

namespace Microsoft.Identity.Client.ApiConfig.Executors
{
#if !SUPPORTS_CONFIDENTIAL_CLIENT
    [System.ComponentModel.EditorBrowsable(System.ComponentModel.EditorBrowsableState.Never)]  // hide confidential client on mobile
#endif
    internal class ConfidentialClientExecutor : AbstractExecutor, IConfidentialClientApplicationExecutor
    {
        private readonly ConfidentialClientApplication _confidentialClientApplication;

        public ConfidentialClientExecutor(IServiceBundle serviceBundle, ConfidentialClientApplication confidentialClientApplication)
            : base(serviceBundle)
        {
            ConfidentialClientApplication.GuardMobileFrameworks();

            _confidentialClientApplication = confidentialClientApplication;
        }

        public async Task<AuthenticationResult> ExecuteAsync(
            AcquireTokenCommonParameters commonParameters,
            AcquireTokenByAuthorizationCodeParameters authorizationCodeParameters,
            CancellationToken cancellationToken)
        {
            var requestContext = CreateRequestContextAndLogVersionInfo(commonParameters.CorrelationId, cancellationToken);

            var requestParams = await _confidentialClientApplication.CreateRequestParametersAsync(
                commonParameters,
                requestContext,
                _confidentialClientApplication.UserTokenCacheInternal).ConfigureAwait(false);
            requestParams.SendX5C = authorizationCodeParameters.SendX5C ?? false;

            var handler = new ConfidentialAuthCodeRequest(
                ServiceBundle,
                requestParams,
                authorizationCodeParameters);

            return await handler.RunAsync(cancellationToken).ConfigureAwait(false);
        }

        public async Task<AuthenticationResult> ExecuteAsync(
            AcquireTokenCommonParameters commonParameters,
            AcquireTokenForClientParameters clientParameters,
            CancellationToken cancellationToken)
        {
            var requestContext = CreateRequestContextAndLogVersionInfo(commonParameters.CorrelationId, cancellationToken);

            var requestParams = await _confidentialClientApplication.CreateRequestParametersAsync(
                commonParameters,
                requestContext,
                _confidentialClientApplication.AppTokenCacheInternal).ConfigureAwait(false);
<<<<<<< HEAD

            requestParams.SendX5C = clientParameters.SendX5C;

=======
       
            requestParams.SendX5C = clientParameters.SendX5C ?? false;
            
>>>>>>> 55f29f91
            var handler = new ClientCredentialRequest(
                ServiceBundle,
                requestParams,
                clientParameters);

            return await handler.RunAsync(cancellationToken).ConfigureAwait(false);
        }

        public async Task<AuthenticationResult> ExecuteAsync(
            AcquireTokenCommonParameters commonParameters,
            AcquireTokenOnBehalfOfParameters onBehalfOfParameters,
            CancellationToken cancellationToken)
        {
            var requestContext = CreateRequestContextAndLogVersionInfo(commonParameters.CorrelationId, cancellationToken);

            var requestParams = await _confidentialClientApplication.CreateRequestParametersAsync(
                commonParameters,
                requestContext,
                _confidentialClientApplication.UserTokenCacheInternal).ConfigureAwait(false);

            requestParams.SendX5C = onBehalfOfParameters.SendX5C ?? false;
            requestParams.UserAssertion = onBehalfOfParameters.UserAssertion;
            requestParams.OboCacheKey = onBehalfOfParameters.OboCacheKey;

            var handler = new OnBehalfOfRequest(
                ServiceBundle,
                requestParams,
                onBehalfOfParameters);

            return await handler.RunAsync(cancellationToken).ConfigureAwait(false);
        }

        public async Task<Uri> ExecuteAsync(
            AcquireTokenCommonParameters commonParameters,
            GetAuthorizationRequestUrlParameters authorizationRequestUrlParameters,
            CancellationToken cancellationToken)
        {
            var requestContext = CreateRequestContextAndLogVersionInfo(commonParameters.CorrelationId, cancellationToken);

            var requestParameters = await _confidentialClientApplication.CreateRequestParametersAsync(
                commonParameters,
                requestContext,
                _confidentialClientApplication.UserTokenCacheInternal).ConfigureAwait(false);

            requestParameters.Account = authorizationRequestUrlParameters.Account;
            requestParameters.LoginHint = authorizationRequestUrlParameters.LoginHint;
            requestParameters.CcsRoutingHint = authorizationRequestUrlParameters.CcsRoutingHint;

            if (!string.IsNullOrWhiteSpace(authorizationRequestUrlParameters.RedirectUri))
            {
                requestParameters.RedirectUri = new Uri(authorizationRequestUrlParameters.RedirectUri);
            }

            await requestParameters.AuthorityManager.RunInstanceDiscoveryAndValidationAsync().ConfigureAwait(false);
            var handler = new AuthCodeRequestComponent(
                requestParameters,
                authorizationRequestUrlParameters.ToInteractiveParameters());

            if (authorizationRequestUrlParameters.CodeVerifier != null)
            {
                return handler.GetAuthorizationUriWithPkce(authorizationRequestUrlParameters.CodeVerifier);
            }
            else
            {
                return handler.GetAuthorizationUriWithoutPkce();
            }
        }
    }
}<|MERGE_RESOLUTION|>--- conflicted
+++ resolved
@@ -57,15 +57,9 @@
                 commonParameters,
                 requestContext,
                 _confidentialClientApplication.AppTokenCacheInternal).ConfigureAwait(false);
-<<<<<<< HEAD
-
-            requestParams.SendX5C = clientParameters.SendX5C;
-
-=======
        
             requestParams.SendX5C = clientParameters.SendX5C ?? false;
             
->>>>>>> 55f29f91
             var handler = new ClientCredentialRequest(
                 ServiceBundle,
                 requestParams,
