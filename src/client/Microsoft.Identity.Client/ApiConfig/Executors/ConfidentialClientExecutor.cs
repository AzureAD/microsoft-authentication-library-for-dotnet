--- conflicted
+++ resolved
@@ -66,13 +66,9 @@
 
             requestParams.SendX5C = clientParameters.SendX5C;
             requestContext.ServiceBundle.Config.AuthorityInfo.AutoDetectRegion = clientParameters.AutoDetectRegion;
-<<<<<<< HEAD
+            requestContext.ServiceBundle.Config.AuthorityInfo.RegionToUse = clientParameters.RegionToUse;
             requestContext.ServiceBundle.Config.AuthorityInfo.FallbackToGlobal = clientParameters.FallbackToGlobal;
-            requestContext.ServiceBundle.Config.AuthorityInfo.UseRegion = clientParameters.UseRegion;
-=======
-            requestContext.ServiceBundle.Config.AuthorityInfo.RegionToUse = clientParameters.RegionToUse;
->>>>>>> ab9c52d3
-
+            
             var handler = new ClientCredentialRequest(
                 ServiceBundle,
                 requestParams,
