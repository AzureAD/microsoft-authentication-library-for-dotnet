﻿// Copyright (c) Microsoft Corporation. All rights reserved.
// Licensed under the MIT License.

using System;
using System.Collections.Generic;
using System.Threading;
using System.Threading.Tasks;
using Microsoft.Identity.Client.Advanced;
using Microsoft.Identity.Client.ApiConfig.Executors;
using Microsoft.Identity.Client.ApiConfig.Parameters;
using Microsoft.Identity.Client.Internal;
using Microsoft.Identity.Client.TelemetryCore.Internal.Events;
using Microsoft.Identity.Client.Utils;

namespace Microsoft.Identity.Client
{
    /// <summary>
    /// Builder for AcquireTokenOnBehalfOf (OBO flow)
    /// See https://aka.ms/msal-net-on-behalf-of
    /// </summary>
#if !SUPPORTS_CONFIDENTIAL_CLIENT
    [System.ComponentModel.EditorBrowsable(System.ComponentModel.EditorBrowsableState.Never)]  // hide confidential client on mobile
#endif
    public sealed class AcquireTokenOnBehalfOfParameterBuilder :
        AbstractConfidentialClientAcquireTokenParameterBuilder<AcquireTokenOnBehalfOfParameterBuilder>
    {
        internal AcquireTokenOnBehalfOfParameters Parameters { get; } = new AcquireTokenOnBehalfOfParameters();

        /// <inheritdoc/>
        internal AcquireTokenOnBehalfOfParameterBuilder(IConfidentialClientApplicationExecutor confidentialClientApplicationExecutor)
            : base(confidentialClientApplicationExecutor)
        {
        }

        internal static AcquireTokenOnBehalfOfParameterBuilder Create(
            IConfidentialClientApplicationExecutor confidentialClientApplicationExecutor,
            IEnumerable<string> scopes,
            UserAssertion userAssertion)
        {
            return new AcquireTokenOnBehalfOfParameterBuilder(confidentialClientApplicationExecutor)
                   .WithScopes(scopes)
                   .WithUserAssertion(userAssertion);
        }

        internal static AcquireTokenOnBehalfOfParameterBuilder Create(
            IConfidentialClientApplicationExecutor confidentialClientApplicationExecutor,
            IEnumerable<string> scopes,
            UserAssertion userAssertion,
            string cacheKey)
        {
            return new AcquireTokenOnBehalfOfParameterBuilder(confidentialClientApplicationExecutor)
                   .WithScopes(scopes)
                   .WithUserAssertion(userAssertion)
                   .WithCacheKey(cacheKey);
        }

        internal static AcquireTokenOnBehalfOfParameterBuilder Create(
            IConfidentialClientApplicationExecutor confidentialClientApplicationExecutor,
            IEnumerable<string> scopes,
            string cacheKey)
        {
            return new AcquireTokenOnBehalfOfParameterBuilder(confidentialClientApplicationExecutor)
                   .WithScopes(scopes)
                   .WithCacheKey(cacheKey);
        }

        private AcquireTokenOnBehalfOfParameterBuilder WithUserAssertion(UserAssertion userAssertion)
        {
            Parameters.UserAssertion = userAssertion;
            return this;
        }

        /// <summary>
        /// Specifies a key by which to look up the token in the cache instead of searching by an assertion.
        /// </summary>
        /// <param name="cacheKey">Key by which to look up the token in the cache</param>
        /// <returns>A builder enabling you to add optional parameters before executing the token request</returns>
        private AcquireTokenOnBehalfOfParameterBuilder WithCacheKey(string cacheKey)
        {
            Parameters.LongRunningOboCacheKey = cacheKey ?? throw new ArgumentNullException(nameof(cacheKey));
            return this;
        }

        /// <summary>
        /// Applicable to first-party applications only, this method also allows to specify 
        /// if the <see href="https://datatracker.ietf.org/doc/html/rfc7517#section-4.7">x5c claim</see> should be sent to Azure AD.
        /// Sending the x5c enables application developers to achieve easy certificate roll-over in Azure AD:
        /// this method will send the certificate chain to Azure AD along with the token request,
        /// so that Azure AD can use it to validate the subject name based on a trusted issuer policy.
        /// This saves the application admin from the need to explicitly manage the certificate rollover
        /// (either via portal or PowerShell/CLI operation). For details see https://aka.ms/msal-net-sni
        /// </summary>
        /// <param name="withSendX5C"><c>true</c> if the x5c should be sent. Otherwise <c>false</c>.
        /// The default is <c>false</c></param>
        /// <returns>The builder to chain the .With methods</returns>
        public AcquireTokenOnBehalfOfParameterBuilder WithSendX5C(bool withSendX5C)
        {
            Parameters.SendX5C = withSendX5C;
            return this;
        }

        /// <summary>
<<<<<<< HEAD
        /// Specifies if the client application should force refreshing the
        /// token from the user token cache. By default the token is taken from the
        /// the user token cache (forceRefresh=false)
        /// </summary>
        /// <param name="forceRefresh">If <c>true</c>, ignore any access token in the user token cache
        /// and attempt to acquire new access token using the refresh token for the account
        /// if one is available. This can be useful in the case when the application developer wants to make
        /// sure that conditional access policies are applied immediately, rather than after the expiration of the access token.
        /// The default is <c>false</c></param>
        /// <returns>The builder to chain the .With methods</returns>
        /// <remarks>Avoid unnecessarily setting <paramref name="forceRefresh"/> to <c>true</c> true in order to
        /// avoid negatively affecting the performance of your application</remarks>
=======
        /// Specifies if the client application should ignore access tokens when reading the token cache. 
        /// New tokens will still be written to the token cache.
        /// By default the token is taken from the the user token cache (forceRefresh=false)
        /// </summary>
        /// <param name="forceRefresh">If <c>true</c>, ignore any access token in the user token cache
        /// and attempt to acquire new access token using the refresh token for the account
        /// if one is available. The default is <c>false</c></param>
        /// <returns>The builder to chain the .With methods</returns>
        /// <remarks>
        /// Do not use this flag except in well understood cases. Identity Providers will throttle clients that issue too many similar token requests.
        /// </remarks>        
>>>>>>> f9d15542
        public AcquireTokenOnBehalfOfParameterBuilder WithForceRefresh(bool forceRefresh)
        {
            Parameters.ForceRefresh = forceRefresh;
            return this;
        }

        /// <summary>
        /// To help with resiliency, the AAD backup authentication system operates as an AAD backup.
        /// This will provide the AAD backup authentication system with a routing hint to help improve performance during authentication.
        /// </summary>
        /// <param name="userObjectIdentifier">GUID which is unique to the user, parsed from the client_info.</param>
        /// <param name="tenantIdentifier">GUID format of the tenant ID, parsed from the client_info.</param>
        /// <returns>The builder to chain the .With methods</returns>
        public AcquireTokenOnBehalfOfParameterBuilder WithCcsRoutingHint(string userObjectIdentifier, string tenantIdentifier)
        {
            if (string.IsNullOrEmpty(userObjectIdentifier) || string.IsNullOrEmpty(tenantIdentifier))
            {
                return this;
            }

            var ccsRoutingHeader = new Dictionary<string, string>()
            {
                { Constants.CcsRoutingHintHeader, CoreHelpers.GetCcsClientInfoHint(userObjectIdentifier, tenantIdentifier) }
            };

            this.WithExtraHttpHeaders(ccsRoutingHeader);
            return this;
        }

        /// <summary>
        /// To help with resiliency, the AAD backup authentication system operates as an AAD backup.
        /// This will provide the AAD backup authentication system with a routing hint to help improve performance during authentication.
        /// </summary>
        /// <param name="userName">Identifier of the user. Generally in UserPrincipalName (UPN) format, e.g. <c>john.doe@contoso.com</c></param>
        /// <returns>The builder to chain the .With methods</returns>
        public AcquireTokenOnBehalfOfParameterBuilder WithCcsRoutingHint(string userName)
        {
            if (string.IsNullOrEmpty(userName))
            {
                return this;
            }

            var ccsRoutingHeader = new Dictionary<string, string>()
            {
                { Constants.CcsRoutingHintHeader, CoreHelpers.GetCcsUpnHint(userName) }
            };

            this.WithExtraHttpHeaders(ccsRoutingHeader);
            return this;
        }

        /// <inheritdoc/>
        internal override Task<AuthenticationResult> ExecuteInternalAsync(CancellationToken cancellationToken)
        {
            return ConfidentialClientApplicationExecutor.ExecuteAsync(CommonParameters, Parameters, cancellationToken);
        }

        /// <inheritdoc/>
        protected override void Validate()
        {
            base.Validate();
            if (Parameters.SendX5C == null)
            {
                Parameters.SendX5C = this.ServiceBundle.Config?.SendX5C ?? false;
            }
        }
        /// <inheritdoc/>
        internal override ApiEvent.ApiIds CalculateApiEventId()
        {
            if (string.IsNullOrEmpty(Parameters.LongRunningOboCacheKey))
            {
                return ApiEvent.ApiIds.AcquireTokenOnBehalfOf;
            }
            else
            {
                if (Parameters.UserAssertion != null)
                {
                    return ApiEvent.ApiIds.InitiateLongRunningObo;
                }
                else
                {
                    return ApiEvent.ApiIds.AcquireTokenInLongRunningObo;
                }
            }
        }
    }
}
<|MERGE_RESOLUTION|>--- conflicted
+++ resolved
@@ -1,215 +1,200 @@
-﻿// Copyright (c) Microsoft Corporation. All rights reserved.
-// Licensed under the MIT License.
-
-using System;
-using System.Collections.Generic;
-using System.Threading;
-using System.Threading.Tasks;
-using Microsoft.Identity.Client.Advanced;
-using Microsoft.Identity.Client.ApiConfig.Executors;
-using Microsoft.Identity.Client.ApiConfig.Parameters;
-using Microsoft.Identity.Client.Internal;
-using Microsoft.Identity.Client.TelemetryCore.Internal.Events;
-using Microsoft.Identity.Client.Utils;
-
-namespace Microsoft.Identity.Client
-{
-    /// <summary>
-    /// Builder for AcquireTokenOnBehalfOf (OBO flow)
-    /// See https://aka.ms/msal-net-on-behalf-of
-    /// </summary>
-#if !SUPPORTS_CONFIDENTIAL_CLIENT
-    [System.ComponentModel.EditorBrowsable(System.ComponentModel.EditorBrowsableState.Never)]  // hide confidential client on mobile
-#endif
-    public sealed class AcquireTokenOnBehalfOfParameterBuilder :
-        AbstractConfidentialClientAcquireTokenParameterBuilder<AcquireTokenOnBehalfOfParameterBuilder>
-    {
-        internal AcquireTokenOnBehalfOfParameters Parameters { get; } = new AcquireTokenOnBehalfOfParameters();
-
-        /// <inheritdoc/>
-        internal AcquireTokenOnBehalfOfParameterBuilder(IConfidentialClientApplicationExecutor confidentialClientApplicationExecutor)
-            : base(confidentialClientApplicationExecutor)
-        {
-        }
-
-        internal static AcquireTokenOnBehalfOfParameterBuilder Create(
-            IConfidentialClientApplicationExecutor confidentialClientApplicationExecutor,
-            IEnumerable<string> scopes,
-            UserAssertion userAssertion)
-        {
-            return new AcquireTokenOnBehalfOfParameterBuilder(confidentialClientApplicationExecutor)
-                   .WithScopes(scopes)
-                   .WithUserAssertion(userAssertion);
-        }
-
-        internal static AcquireTokenOnBehalfOfParameterBuilder Create(
-            IConfidentialClientApplicationExecutor confidentialClientApplicationExecutor,
-            IEnumerable<string> scopes,
-            UserAssertion userAssertion,
-            string cacheKey)
-        {
-            return new AcquireTokenOnBehalfOfParameterBuilder(confidentialClientApplicationExecutor)
-                   .WithScopes(scopes)
-                   .WithUserAssertion(userAssertion)
-                   .WithCacheKey(cacheKey);
-        }
-
-        internal static AcquireTokenOnBehalfOfParameterBuilder Create(
-            IConfidentialClientApplicationExecutor confidentialClientApplicationExecutor,
-            IEnumerable<string> scopes,
-            string cacheKey)
-        {
-            return new AcquireTokenOnBehalfOfParameterBuilder(confidentialClientApplicationExecutor)
-                   .WithScopes(scopes)
-                   .WithCacheKey(cacheKey);
-        }
-
-        private AcquireTokenOnBehalfOfParameterBuilder WithUserAssertion(UserAssertion userAssertion)
-        {
-            Parameters.UserAssertion = userAssertion;
-            return this;
-        }
-
-        /// <summary>
-        /// Specifies a key by which to look up the token in the cache instead of searching by an assertion.
-        /// </summary>
-        /// <param name="cacheKey">Key by which to look up the token in the cache</param>
-        /// <returns>A builder enabling you to add optional parameters before executing the token request</returns>
-        private AcquireTokenOnBehalfOfParameterBuilder WithCacheKey(string cacheKey)
-        {
-            Parameters.LongRunningOboCacheKey = cacheKey ?? throw new ArgumentNullException(nameof(cacheKey));
-            return this;
-        }
-
-        /// <summary>
-        /// Applicable to first-party applications only, this method also allows to specify 
-        /// if the <see href="https://datatracker.ietf.org/doc/html/rfc7517#section-4.7">x5c claim</see> should be sent to Azure AD.
-        /// Sending the x5c enables application developers to achieve easy certificate roll-over in Azure AD:
-        /// this method will send the certificate chain to Azure AD along with the token request,
-        /// so that Azure AD can use it to validate the subject name based on a trusted issuer policy.
-        /// This saves the application admin from the need to explicitly manage the certificate rollover
-        /// (either via portal or PowerShell/CLI operation). For details see https://aka.ms/msal-net-sni
-        /// </summary>
-        /// <param name="withSendX5C"><c>true</c> if the x5c should be sent. Otherwise <c>false</c>.
-        /// The default is <c>false</c></param>
-        /// <returns>The builder to chain the .With methods</returns>
-        public AcquireTokenOnBehalfOfParameterBuilder WithSendX5C(bool withSendX5C)
-        {
-            Parameters.SendX5C = withSendX5C;
-            return this;
-        }
-
-        /// <summary>
-<<<<<<< HEAD
-        /// Specifies if the client application should force refreshing the
-        /// token from the user token cache. By default the token is taken from the
-        /// the user token cache (forceRefresh=false)
-        /// </summary>
-        /// <param name="forceRefresh">If <c>true</c>, ignore any access token in the user token cache
-        /// and attempt to acquire new access token using the refresh token for the account
-        /// if one is available. This can be useful in the case when the application developer wants to make
-        /// sure that conditional access policies are applied immediately, rather than after the expiration of the access token.
-        /// The default is <c>false</c></param>
-        /// <returns>The builder to chain the .With methods</returns>
-        /// <remarks>Avoid unnecessarily setting <paramref name="forceRefresh"/> to <c>true</c> true in order to
-        /// avoid negatively affecting the performance of your application</remarks>
-=======
-        /// Specifies if the client application should ignore access tokens when reading the token cache. 
-        /// New tokens will still be written to the token cache.
-        /// By default the token is taken from the the user token cache (forceRefresh=false)
-        /// </summary>
-        /// <param name="forceRefresh">If <c>true</c>, ignore any access token in the user token cache
-        /// and attempt to acquire new access token using the refresh token for the account
-        /// if one is available. The default is <c>false</c></param>
-        /// <returns>The builder to chain the .With methods</returns>
-        /// <remarks>
-        /// Do not use this flag except in well understood cases. Identity Providers will throttle clients that issue too many similar token requests.
-        /// </remarks>        
->>>>>>> f9d15542
-        public AcquireTokenOnBehalfOfParameterBuilder WithForceRefresh(bool forceRefresh)
-        {
-            Parameters.ForceRefresh = forceRefresh;
-            return this;
-        }
-
-        /// <summary>
-        /// To help with resiliency, the AAD backup authentication system operates as an AAD backup.
-        /// This will provide the AAD backup authentication system with a routing hint to help improve performance during authentication.
-        /// </summary>
-        /// <param name="userObjectIdentifier">GUID which is unique to the user, parsed from the client_info.</param>
-        /// <param name="tenantIdentifier">GUID format of the tenant ID, parsed from the client_info.</param>
-        /// <returns>The builder to chain the .With methods</returns>
-        public AcquireTokenOnBehalfOfParameterBuilder WithCcsRoutingHint(string userObjectIdentifier, string tenantIdentifier)
-        {
-            if (string.IsNullOrEmpty(userObjectIdentifier) || string.IsNullOrEmpty(tenantIdentifier))
-            {
-                return this;
-            }
-
-            var ccsRoutingHeader = new Dictionary<string, string>()
-            {
-                { Constants.CcsRoutingHintHeader, CoreHelpers.GetCcsClientInfoHint(userObjectIdentifier, tenantIdentifier) }
-            };
-
-            this.WithExtraHttpHeaders(ccsRoutingHeader);
-            return this;
-        }
-
-        /// <summary>
-        /// To help with resiliency, the AAD backup authentication system operates as an AAD backup.
-        /// This will provide the AAD backup authentication system with a routing hint to help improve performance during authentication.
-        /// </summary>
-        /// <param name="userName">Identifier of the user. Generally in UserPrincipalName (UPN) format, e.g. <c>john.doe@contoso.com</c></param>
-        /// <returns>The builder to chain the .With methods</returns>
-        public AcquireTokenOnBehalfOfParameterBuilder WithCcsRoutingHint(string userName)
-        {
-            if (string.IsNullOrEmpty(userName))
-            {
-                return this;
-            }
-
-            var ccsRoutingHeader = new Dictionary<string, string>()
-            {
-                { Constants.CcsRoutingHintHeader, CoreHelpers.GetCcsUpnHint(userName) }
-            };
-
-            this.WithExtraHttpHeaders(ccsRoutingHeader);
-            return this;
-        }
-
-        /// <inheritdoc/>
-        internal override Task<AuthenticationResult> ExecuteInternalAsync(CancellationToken cancellationToken)
-        {
-            return ConfidentialClientApplicationExecutor.ExecuteAsync(CommonParameters, Parameters, cancellationToken);
-        }
-
-        /// <inheritdoc/>
-        protected override void Validate()
-        {
-            base.Validate();
-            if (Parameters.SendX5C == null)
-            {
-                Parameters.SendX5C = this.ServiceBundle.Config?.SendX5C ?? false;
-            }
-        }
-        /// <inheritdoc/>
-        internal override ApiEvent.ApiIds CalculateApiEventId()
-        {
-            if (string.IsNullOrEmpty(Parameters.LongRunningOboCacheKey))
-            {
-                return ApiEvent.ApiIds.AcquireTokenOnBehalfOf;
-            }
-            else
-            {
-                if (Parameters.UserAssertion != null)
-                {
-                    return ApiEvent.ApiIds.InitiateLongRunningObo;
-                }
-                else
-                {
-                    return ApiEvent.ApiIds.AcquireTokenInLongRunningObo;
-                }
-            }
-        }
-    }
-}
+﻿// Copyright (c) Microsoft Corporation. All rights reserved.
+// Licensed under the MIT License.
+
+using System;
+using System.Collections.Generic;
+using System.Threading;
+using System.Threading.Tasks;
+using Microsoft.Identity.Client.Advanced;
+using Microsoft.Identity.Client.ApiConfig.Executors;
+using Microsoft.Identity.Client.ApiConfig.Parameters;
+using Microsoft.Identity.Client.Internal;
+using Microsoft.Identity.Client.TelemetryCore.Internal.Events;
+using Microsoft.Identity.Client.Utils;
+
+namespace Microsoft.Identity.Client
+{
+    /// <summary>
+    /// Builder for AcquireTokenOnBehalfOf (OBO flow)
+    /// See https://aka.ms/msal-net-on-behalf-of
+    /// </summary>
+#if !SUPPORTS_CONFIDENTIAL_CLIENT
+    [System.ComponentModel.EditorBrowsable(System.ComponentModel.EditorBrowsableState.Never)]  // hide confidential client on mobile
+#endif
+    public sealed class AcquireTokenOnBehalfOfParameterBuilder :
+        AbstractConfidentialClientAcquireTokenParameterBuilder<AcquireTokenOnBehalfOfParameterBuilder>
+    {
+        internal AcquireTokenOnBehalfOfParameters Parameters { get; } = new AcquireTokenOnBehalfOfParameters();
+
+        /// <inheritdoc/>
+        internal AcquireTokenOnBehalfOfParameterBuilder(IConfidentialClientApplicationExecutor confidentialClientApplicationExecutor)
+            : base(confidentialClientApplicationExecutor)
+        {
+        }
+
+        internal static AcquireTokenOnBehalfOfParameterBuilder Create(
+            IConfidentialClientApplicationExecutor confidentialClientApplicationExecutor,
+            IEnumerable<string> scopes,
+            UserAssertion userAssertion)
+        {
+            return new AcquireTokenOnBehalfOfParameterBuilder(confidentialClientApplicationExecutor)
+                   .WithScopes(scopes)
+                   .WithUserAssertion(userAssertion);
+        }
+
+        internal static AcquireTokenOnBehalfOfParameterBuilder Create(
+            IConfidentialClientApplicationExecutor confidentialClientApplicationExecutor,
+            IEnumerable<string> scopes,
+            UserAssertion userAssertion,
+            string cacheKey)
+        {
+            return new AcquireTokenOnBehalfOfParameterBuilder(confidentialClientApplicationExecutor)
+                   .WithScopes(scopes)
+                   .WithUserAssertion(userAssertion)
+                   .WithCacheKey(cacheKey);
+        }
+
+        internal static AcquireTokenOnBehalfOfParameterBuilder Create(
+            IConfidentialClientApplicationExecutor confidentialClientApplicationExecutor,
+            IEnumerable<string> scopes,
+            string cacheKey)
+        {
+            return new AcquireTokenOnBehalfOfParameterBuilder(confidentialClientApplicationExecutor)
+                   .WithScopes(scopes)
+                   .WithCacheKey(cacheKey);
+        }
+
+        private AcquireTokenOnBehalfOfParameterBuilder WithUserAssertion(UserAssertion userAssertion)
+        {
+            Parameters.UserAssertion = userAssertion;
+            return this;
+        }
+
+        /// <summary>
+        /// Specifies a key by which to look up the token in the cache instead of searching by an assertion.
+        /// </summary>
+        /// <param name="cacheKey">Key by which to look up the token in the cache</param>
+        /// <returns>A builder enabling you to add optional parameters before executing the token request</returns>
+        private AcquireTokenOnBehalfOfParameterBuilder WithCacheKey(string cacheKey)
+        {
+            Parameters.LongRunningOboCacheKey = cacheKey ?? throw new ArgumentNullException(nameof(cacheKey));
+            return this;
+        }
+
+        /// <summary>
+        /// Applicable to first-party applications only, this method also allows to specify 
+        /// if the <see href="https://datatracker.ietf.org/doc/html/rfc7517#section-4.7">x5c claim</see> should be sent to Azure AD.
+        /// Sending the x5c enables application developers to achieve easy certificate roll-over in Azure AD:
+        /// this method will send the certificate chain to Azure AD along with the token request,
+        /// so that Azure AD can use it to validate the subject name based on a trusted issuer policy.
+        /// This saves the application admin from the need to explicitly manage the certificate rollover
+        /// (either via portal or PowerShell/CLI operation). For details see https://aka.ms/msal-net-sni
+        /// </summary>
+        /// <param name="withSendX5C"><c>true</c> if the x5c should be sent. Otherwise <c>false</c>.
+        /// The default is <c>false</c></param>
+        /// <returns>The builder to chain the .With methods</returns>
+        public AcquireTokenOnBehalfOfParameterBuilder WithSendX5C(bool withSendX5C)
+        {
+            Parameters.SendX5C = withSendX5C;
+            return this;
+        }
+
+        /// <summary>
+        /// Specifies if the client application should ignore access tokens when reading the token cache. 
+        /// New tokens will still be written to the token cache.
+        /// By default the token is taken from the the user token cache (forceRefresh=false)
+        /// </summary>
+        /// <param name="forceRefresh">If <c>true</c>, ignore any access token in the user token cache
+        /// and attempt to acquire new access token using the refresh token for the account
+        /// if one is available. The default is <c>false</c></param>
+        /// <returns>The builder to chain the .With methods</returns>
+        /// <remarks>
+        /// Do not use this flag except in well understood cases. Identity Providers will throttle clients that issue too many similar token requests.
+        /// </remarks>        
+        public AcquireTokenOnBehalfOfParameterBuilder WithForceRefresh(bool forceRefresh)
+        {
+            Parameters.ForceRefresh = forceRefresh;
+            return this;
+        }
+
+        /// <summary>
+        /// To help with resiliency, the AAD backup authentication system operates as an AAD backup.
+        /// This will provide the AAD backup authentication system with a routing hint to help improve performance during authentication.
+        /// </summary>
+        /// <param name="userObjectIdentifier">GUID which is unique to the user, parsed from the client_info.</param>
+        /// <param name="tenantIdentifier">GUID format of the tenant ID, parsed from the client_info.</param>
+        /// <returns>The builder to chain the .With methods</returns>
+        public AcquireTokenOnBehalfOfParameterBuilder WithCcsRoutingHint(string userObjectIdentifier, string tenantIdentifier)
+        {
+            if (string.IsNullOrEmpty(userObjectIdentifier) || string.IsNullOrEmpty(tenantIdentifier))
+            {
+                return this;
+            }
+
+            var ccsRoutingHeader = new Dictionary<string, string>()
+            {
+                { Constants.CcsRoutingHintHeader, CoreHelpers.GetCcsClientInfoHint(userObjectIdentifier, tenantIdentifier) }
+            };
+
+            this.WithExtraHttpHeaders(ccsRoutingHeader);
+            return this;
+        }
+
+        /// <summary>
+        /// To help with resiliency, the AAD backup authentication system operates as an AAD backup.
+        /// This will provide the AAD backup authentication system with a routing hint to help improve performance during authentication.
+        /// </summary>
+        /// <param name="userName">Identifier of the user. Generally in UserPrincipalName (UPN) format, e.g. <c>john.doe@contoso.com</c></param>
+        /// <returns>The builder to chain the .With methods</returns>
+        public AcquireTokenOnBehalfOfParameterBuilder WithCcsRoutingHint(string userName)
+        {
+            if (string.IsNullOrEmpty(userName))
+            {
+                return this;
+            }
+
+            var ccsRoutingHeader = new Dictionary<string, string>()
+            {
+                { Constants.CcsRoutingHintHeader, CoreHelpers.GetCcsUpnHint(userName) }
+            };
+
+            this.WithExtraHttpHeaders(ccsRoutingHeader);
+            return this;
+        }
+
+        /// <inheritdoc/>
+        internal override Task<AuthenticationResult> ExecuteInternalAsync(CancellationToken cancellationToken)
+        {
+            return ConfidentialClientApplicationExecutor.ExecuteAsync(CommonParameters, Parameters, cancellationToken);
+        }
+
+        /// <inheritdoc/>
+        protected override void Validate()
+        {
+            base.Validate();
+            if (Parameters.SendX5C == null)
+            {
+                Parameters.SendX5C = this.ServiceBundle.Config?.SendX5C ?? false;
+            }
+        }
+        /// <inheritdoc/>
+        internal override ApiEvent.ApiIds CalculateApiEventId()
+        {
+            if (string.IsNullOrEmpty(Parameters.LongRunningOboCacheKey))
+            {
+                return ApiEvent.ApiIds.AcquireTokenOnBehalfOf;
+            }
+            else
+            {
+                if (Parameters.UserAssertion != null)
+                {
+                    return ApiEvent.ApiIds.InitiateLongRunningObo;
+                }
+                else
+                {
+                    return ApiEvent.ApiIds.AcquireTokenInLongRunningObo;
+                }
+            }
+        }
+    }
+}