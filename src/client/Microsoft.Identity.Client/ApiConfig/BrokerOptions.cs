--- conflicted
+++ resolved
@@ -30,15 +30,13 @@
             /// </summary>
             Windows = 0b_0000_0001,  // 1
             /// <summary>
-<<<<<<< HEAD
-            /// Use broker on OSX
-            /// </summary>
-            OSX = 0b_0000_0010,  // 10
-=======
             /// Use broker on Linux
             /// </summary>
             Linux = 0b_0000_0010,  // 2
->>>>>>> 2d67d953
+            /// <summary>
+            /// Use broker on OSX
+            /// </summary>
+            OSX = 0b_0000_0011,  // 3
         }
 
         /// <summary>
