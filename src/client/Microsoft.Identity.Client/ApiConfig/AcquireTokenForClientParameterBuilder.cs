--- conflicted
+++ resolved
@@ -81,12 +81,11 @@
         /// </summary>
         /// <param name="autoDetectRegion"><c>true</c> if the token request should be sent to regional ESTS. The default is <c>false</c>.
         /// </param>
-<<<<<<< HEAD
-        /// <param name="useRegion"> optional parameter to provide region to MSAL. This parameter will be used along with auto detection of region.
+        /// <param name="regionToUse"> optional parameter to provide region to MSAL. This parameter will be used along with auto detection of region.
         /// If the region is auto detected, the provided region will be compared with the detected region and used in telemetry to do analysis on correctness of the region provided.
         /// If auto region detection fails, the provided region will be used for instance metadata.</param>
         /// <returns>The builder to chain the .With methods</returns>
-        public AcquireTokenForClientParameterBuilder WithAzureRegion(bool autoDetectRegion, string useRegion = "")
+        public AcquireTokenForClientParameterBuilder WithAzureRegion(bool autoDetectRegion, string regionToUse = null)
         {
             if (!ServiceBundle.Config.ExperimentalFeaturesEnabled)
             {
@@ -97,7 +96,7 @@
 
             CommonParameters.AddApiTelemetryFeature(ApiTelemetryFeature.WithAzureRegion, autoDetectRegion);
             Parameters.AutoDetectRegion = autoDetectRegion;
-            Parameters.UseRegion = useRegion;
+            Parameters.RegionToUse = regionToUse;
             return this;
         }
 
@@ -112,18 +111,11 @@
         /// <param name="autoDetectRegion"><c>true</c> if the token request should be sent to regional ESTS. The default is <c>false</c>.
         /// </param>
         /// <param name="fallbackToGlobal"><c>true</c> to fallback to global ESTS endpoint when calls to regional ESTS fail.</param>
-        /// <param name="useRegion"> optional parameter to provide region to MSAL. This parameter will be used along with auto detection of region.
-        /// If the region is auto detected, the provided region will be compared with the detected region and used in telemetry to do analysis on correctness of the region provided.
-        /// If auto region detection fails, the provided region will be used for instance metadata.</param>
-        /// <returns>The builder to chain the .With methods</returns>
-        public AcquireTokenForClientParameterBuilder WithAzureRegion(bool autoDetectRegion, bool fallbackToGlobal, string useRegion = "")
-=======
         /// <param name="regionToUse"> optional parameter to provide region to MSAL. This parameter will be used along with auto detection of region.
         /// If the region is auto detected, the provided region will be compared with the detected region and used in telemetry to do analysis on correctness of the region provided.
         /// If auto region detection fails, the provided region will be used for instance metadata.</param>
         /// <returns>The builder to chain the .With methods</returns>
-        public AcquireTokenForClientParameterBuilder WithAzureRegion(bool autoDetectRegion, string regionToUse = null)
->>>>>>> ab9c52d3
+        public AcquireTokenForClientParameterBuilder WithAzureRegion(bool autoDetectRegion, bool fallbackToGlobal, string regionToUse = null)
         {
             if (!ServiceBundle.Config.ExperimentalFeaturesEnabled)
             {
@@ -134,12 +126,8 @@
 
             CommonParameters.AddApiTelemetryFeature(ApiTelemetryFeature.WithAzureRegion, autoDetectRegion);
             Parameters.AutoDetectRegion = autoDetectRegion;
-<<<<<<< HEAD
-            Parameters.UseRegion = useRegion;
+            Parameters.RegionToUse = regionToUse;
             Parameters.FallbackToGlobal = fallbackToGlobal;
-=======
-            Parameters.RegionToUse = regionToUse;
->>>>>>> ab9c52d3
             return this;
         }
 
