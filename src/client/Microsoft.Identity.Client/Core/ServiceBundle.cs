--- conflicted
+++ resolved
@@ -85,11 +85,9 @@
         /// <inheritdoc />
         public ITelemetryClient Mats { get; }
 
-<<<<<<< HEAD
         public IDeviceAuthManager DeviceAuthManager { get; }
-=======
+
         public IHttpTelemetryManager HttpTelemetryManager { get; }
->>>>>>> 8d3860ee
 
         public static ServiceBundle Create(ApplicationConfiguration config)
         {
