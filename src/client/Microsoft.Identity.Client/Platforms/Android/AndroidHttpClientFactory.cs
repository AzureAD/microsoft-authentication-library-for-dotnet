﻿// Copyright (c) Microsoft Corporation. All rights reserved.
// Licensed under the MIT License.

using System.Net.Http;
using System.Net.Http.Headers;
using Microsoft.Identity.Client.Http;

namespace Microsoft.Identity.Client.Platforms.Android
{
    class AndroidHttpClientFactory : IMsalHttpClientFactory
    {
        public HttpClient GetHttpClient()
        {
            // For Mono, continue to create HttpClient for each PublicClientApplication
            // as static instance seems to have problems 
            // https://forums.xamarin.com/discussion/144802/do-you-use-singleton-httpclient-or-dispose-create-new-instance-every-time

<<<<<<< HEAD
            var httpClient = new HttpClient(
                // As per Xamarin guidance https://docs.microsoft.com/en-us/xamarin/android/app-fundamentals/http-stack?tabs=windows
                new Xamarin.Android.Net.AndroidMessageHandler());

=======
            var httpClient = new HttpClient(
            // As per Xamarin guidance https://docs.microsoft.com/en-us/xamarin/android/app-fundamentals/http-stack?tabs=windows
#if NET6_0
                new Xamarin.Android.Net.AndroidMessageHandler());
#else
                new Xamarin.Android.Net.AndroidClientHandler());
#endif
>>>>>>> 9c7f43fa
            HttpClientConfig.ConfigureRequestHeadersAndSize(httpClient);
            return httpClient;
        }
    }
}<|MERGE_RESOLUTION|>--- conflicted
+++ resolved
@@ -15,12 +15,6 @@
             // as static instance seems to have problems 
             // https://forums.xamarin.com/discussion/144802/do-you-use-singleton-httpclient-or-dispose-create-new-instance-every-time
 
-<<<<<<< HEAD
-            var httpClient = new HttpClient(
-                // As per Xamarin guidance https://docs.microsoft.com/en-us/xamarin/android/app-fundamentals/http-stack?tabs=windows
-                new Xamarin.Android.Net.AndroidMessageHandler());
-
-=======
             var httpClient = new HttpClient(
             // As per Xamarin guidance https://docs.microsoft.com/en-us/xamarin/android/app-fundamentals/http-stack?tabs=windows
 #if NET6_0
@@ -28,7 +22,6 @@
 #else
                 new Xamarin.Android.Net.AndroidClientHandler());
 #endif
->>>>>>> 9c7f43fa
             HttpClientConfig.ConfigureRequestHeadersAndSize(httpClient);
             return httpClient;
         }
