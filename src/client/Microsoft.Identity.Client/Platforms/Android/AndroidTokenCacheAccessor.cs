--- conflicted
+++ resolved
@@ -140,38 +140,22 @@
         #endregion
 
         #region GetAll
-<<<<<<< HEAD
-        public IReadOnlyList<MsalAccessTokenCacheItem> GetAllAccessTokens(string optionalPartitionKey = null, ICoreLogger requestlogger = null)
-=======
-        public List<MsalAccessTokenCacheItem> GetAllAccessTokens(string optionalPartitionKey = null)
->>>>>>> d1063e08
+        public List<MsalAccessTokenCacheItem> GetAllAccessTokens(string optionalPartitionKey = null, ICoreLogger requestlogger = null)
         {
             return _accessTokenSharedPreference.All.Values.Cast<string>().Select(x => MsalAccessTokenCacheItem.FromJsonString(x)).ToList();
         }
 
-<<<<<<< HEAD
-        public IReadOnlyList<MsalRefreshTokenCacheItem> GetAllRefreshTokens(string optionalPartitionKey = null, ICoreLogger requestlogger = null)
-=======
-        public List<MsalRefreshTokenCacheItem> GetAllRefreshTokens(string optionalPartitionKey = null)
->>>>>>> d1063e08
+        public List<MsalRefreshTokenCacheItem> GetAllRefreshTokens(string optionalPartitionKey = null, ICoreLogger requestlogger = null)
         {
             return _refreshTokenSharedPreference.All.Values.Cast<string>().Select(x => MsalRefreshTokenCacheItem.FromJsonString(x)).ToList();
         }
 
-<<<<<<< HEAD
-        public IReadOnlyList<MsalIdTokenCacheItem> GetAllIdTokens(string optionalPartitionKey = null, ICoreLogger requestlogger = null)
-=======
-        public List<MsalIdTokenCacheItem> GetAllIdTokens(string optionalPartitionKey = null)
->>>>>>> d1063e08
+        public List<MsalIdTokenCacheItem> GetAllIdTokens(string optionalPartitionKey = null, ICoreLogger requestlogger = null)
         {
             return _idTokenSharedPreference.All.Values.Cast<string>().Select(x => MsalIdTokenCacheItem.FromJsonString(x)).ToList();
         }
 
-<<<<<<< HEAD
-        public IReadOnlyList<MsalAccountCacheItem> GetAllAccounts(string optionalPartitionKey = null, ICoreLogger requestlogger = null)
-=======
-        public List<MsalAccountCacheItem> GetAllAccounts(string optionalPartitionKey = null)
->>>>>>> d1063e08
+        public List<MsalAccountCacheItem> GetAllAccounts(string optionalPartitionKey = null, ICoreLogger requestlogger = null)
         {
             return _accountSharedPreference.All.Values.Cast<string>().Select(x => MsalAccountCacheItem.FromJsonString(x)).ToList();
         }
