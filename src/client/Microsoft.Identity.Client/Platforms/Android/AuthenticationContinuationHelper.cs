--- conflicted
+++ resolved
@@ -35,22 +35,15 @@
             logger.Info(string.Format(CultureInfo.InvariantCulture, "Received Activity Result({0})", (int)resultCode));
 
             AuthorizationResult authorizationResult;
-<<<<<<< HEAD
-=======
 
->>>>>>> 2e103620
             if (data != null && data.Action != null && data.Action.Equals("ReturnFromEmbeddedWebview", StringComparison.OrdinalIgnoreCase))
             {
                 authorizationResult = ProcessFromEmbeddedWebview(requestCode, resultCode, data);
             }
-<<<<<<< HEAD
-            else if (data != null && !String.IsNullOrEmpty(data.GetStringExtra(BrokerConstants.BrokerResultV2)) || requestCode == BrokerConstants.BrokerRequestId) 
-=======
-            else if (data != null && (!String.IsNullOrEmpty(data.GetStringExtra(BrokerConstants.BrokerResultV2)) || requestCode == BrokerConstants.BrokerRequestId)) 
->>>>>>> 2e103620
+            else if (data != null && (!String.IsNullOrEmpty(data.GetStringExtra(BrokerConstants.BrokerResultV2)) || requestCode == BrokerConstants.BrokerRequestId))                
+            {
                 //The BrokerRequestId is an ID that is attached to the activity launch during brokered authentication
                 // that indicates that the response returned to this class is for the broker.
-            {
                 AndroidBroker.SetBrokerResult(data, (int)resultCode);
                 return;
             }
