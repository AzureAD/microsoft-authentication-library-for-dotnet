--- conflicted
+++ resolved
@@ -31,13 +31,9 @@
         private readonly Activity _parentActivity;
         private string _negotiatedBrokerProtocolKey = string.Empty;
 
-<<<<<<< HEAD
-        public AndroidContentProviderBroker(CoreUIParent uiParent, ILoggerAdapter logger)
-=======
         public bool IsPopSupported => false;
 
         public AndroidContentProviderBroker(CoreUIParent uiParent, ICoreLogger logger)
->>>>>>> 9344dfbb
         {
             _parentActivity = uiParent?.Activity;
             _logger = logger ?? throw new ArgumentNullException(nameof(logger));
