--- conflicted
+++ resolved
@@ -155,11 +155,7 @@
         /// <summary>
         /// This method will acquire all of the accounts in the account manager that have an access token for the given client ID.
         /// </summary>
-<<<<<<< HEAD
-        public IEnumerable<IAccount> ExtractBrokerAccountsFromAccountData(string accountData)
-=======
-        public IReadOnlyList<IAccount> GetBrokerAccountsInAccountManager(BrokerRequest brokerRequest)
->>>>>>> 092604a3
+        public IReadOnlyList<IAccount> ExtractBrokerAccountsFromAccountData(string accountData)
         {
             List<IAccount> brokerAccounts = new List<IAccount>();
 
