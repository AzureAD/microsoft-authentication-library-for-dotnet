﻿// Copyright (c) Microsoft Corporation. All rights reserved.
// Licensed under the MIT License.

using System;
using System.Collections.Generic;
using System.Threading;
using System.Threading.Tasks;
using Android.App;
using Android.Content;
using AndroidNative = Android;
using Microsoft.Identity.Client.Core;
using Microsoft.Identity.Client.Internal.Broker;
using Microsoft.Identity.Client.OAuth2;
using Microsoft.Identity.Client.UI;
using Microsoft.Identity.Json.Linq;
using Microsoft.Identity.Client.Internal.Requests;
using Microsoft.Identity.Client.ApiConfig.Parameters;
using Microsoft.Identity.Client.Http;
using System.Net;
using Android.OS;
using System.Linq;
using Android.Accounts;
using Java.Util.Concurrent;
using Microsoft.Identity.Client.Utils;
using Microsoft.Identity.Client.Cache;
using Microsoft.Identity.Client.Instance.Discovery;

namespace Microsoft.Identity.Client.Platforms.Android.Broker
{
    [AndroidNative.Runtime.Preserve(AllMembers = true)]
    internal class AndroidAccountManagerBroker : IBroker
    {
        private long AccountManagerTimeoutSeconds { get; } = 5 * 60;
        private readonly AndroidBrokerHelper _brokerHelper;
        private readonly ILoggerAdapter _logger;
        private readonly Activity _parentActivity;

<<<<<<< HEAD
        public AndroidAccountManagerBroker(CoreUIParent uiParent, ILoggerAdapter logger)
=======
        public bool IsPopSupported => false;

        public AndroidAccountManagerBroker(CoreUIParent uiParent, ICoreLogger logger)
>>>>>>> 9344dfbb
        {
            _parentActivity = uiParent?.Activity;
            _logger = logger ?? throw new ArgumentNullException(nameof(logger));
            AuthenticationContinuationHelper.LastRequestLogger = _logger;
            _brokerHelper = new AndroidBrokerHelper(Application.Context, logger);
        }

        public bool IsBrokerInstalledAndInvokable(AuthorityType authorityType)
        {
            return _brokerHelper.IsBrokerInstalledAndInvokable(authorityType);
        }

        public async Task<MsalTokenResponse> AcquireTokenInteractiveAsync(
            AuthenticationRequestParameters authenticationRequestParameters,
            AcquireTokenInteractiveParameters acquireTokenInteractiveParameters)
        {

            CheckPowerOptimizationStatus();

            AndroidBrokerInteractiveResponseHelper.InteractiveBrokerTokenResponse = null;

            BrokerRequest brokerRequest = BrokerRequest.FromInteractiveParameters(
                authenticationRequestParameters, acquireTokenInteractiveParameters);

            // There can only be 1 broker request at a time so keep track of the correlation id
            AndroidBrokerInteractiveResponseHelper.InteractiveRequestCorrelationId = brokerRequest.CorrelationId;

            try
            {
                await InitiateBrokerHandshakeAsync().ConfigureAwait(false);
                await AcquireTokenInteractiveViaBrokerAsync(brokerRequest).ConfigureAwait(false);
            }
            catch (Exception ex)
            {
                _logger.ErrorPiiWithPrefix(ex, "[Android broker] Android broker interactive invocation failed. ");
                _brokerHelper.HandleBrokerOperationError(ex);
            }

            using (_logger.LogBlockDuration("[Android broker] Waiting for Android broker response. "))
            {
                await AndroidBrokerInteractiveResponseHelper.ReadyForResponse.WaitAsync().ConfigureAwait(false);
                return AndroidBrokerInteractiveResponseHelper.InteractiveBrokerTokenResponse;
            }
        }

        public async Task<MsalTokenResponse> AcquireTokenSilentAsync(
            AuthenticationRequestParameters authenticationRequestParameters,
            AcquireTokenSilentParameters acquireTokenSilentParameters)
        {
            CheckPowerOptimizationStatus();

            BrokerRequest brokerRequest = BrokerRequest.FromSilentParameters(
                authenticationRequestParameters, acquireTokenSilentParameters);

            try
            {
                await InitiateBrokerHandshakeAsync().ConfigureAwait(false);
                return await AcquireTokenSilentViaBrokerAsync(brokerRequest).ConfigureAwait(false);
            }
            catch (Exception ex)
            {
                _logger.ErrorPiiWithPrefix(ex, "[Android broker] Android broker silent invocation failed. ");
                _brokerHelper.HandleBrokerOperationError(ex);
                throw;
            }
        }

        private async Task AcquireTokenInteractiveViaBrokerAsync(BrokerRequest brokerRequest)
        {
            using (_logger.LogMethodDuration())
            {
                // onActivityResult will receive the response for this activity.
                // Launching this activity will switch to the broker app.

                _logger.Verbose("[Android broker] Starting Android Broker interactive authentication. ");
                Intent brokerIntent = await GetIntentForInteractiveBrokerRequestAsync(brokerRequest).ConfigureAwait(false);

                if (brokerIntent != null)
                {
                    _brokerHelper.LaunchInteractiveActivity(_parentActivity, brokerIntent);
                }
            }
        }

        private async Task<Intent> GetIntentForInteractiveBrokerRequestAsync(BrokerRequest brokerRequest)
        {
            try
            {
                // Callback is not passed since it is making a blocking call to get
                // intent. Activity needs to be launched from calling app
                // to get the calling app's meta data if needed at BrokerActivity.

                Bundle addAccountOptions = new Bundle();
                addAccountOptions.PutString(BrokerConstants.BrokerAccountManagerOperationKey, BrokerConstants.GetIntentForInteractiveRequest);

                Bundle accountManagerResult = await PerformAccountManagerOperationAsync(addAccountOptions).ConfigureAwait(false);

                return CreateIntentFromInteractiveBundle(accountManagerResult, brokerRequest);
            }
            catch
            {
                _logger.Error("[Android broker] Error when trying to acquire intent for broker authentication. ");
                throw;
            }
        }

        private Intent CreateIntentFromInteractiveBundle(Bundle accountManagerResult, BrokerRequest brokerRequest)
        {
            if (accountManagerResult == null)
            {
                _logger.Info("[Android broker] Android account manager didn't return any results for interactive broker request. ");
            }

            Intent interactiveIntent = (Intent)accountManagerResult?.GetParcelable(AccountManager.KeyIntent);

            // Validate that the intent was created successfully.
            if (interactiveIntent != null)
            {
                _logger.Info("[Android broker] Intent created from BundleResult is not null. Starting interactive broker request. ");
                // Need caller info UID for broker communication
                interactiveIntent.PutExtra(BrokerConstants.CallerInfoUID, Binder.CallingUid);
            }
            else
            {
                _logger.Info("[Android broker] Intent created from BundleResult is null. ");
                throw new MsalClientException(MsalError.NullIntentReturnedFromAndroidBroker, MsalErrorMessage.NullIntentReturnedFromBroker);
            }

            return CreateInteractiveBrokerIntent(brokerRequest, interactiveIntent);
        }

        private Intent CreateInteractiveBrokerIntent(BrokerRequest brokerRequest, Intent brokerIntent)
        {
            _brokerHelper.ValidateBrokerRedirectUri(brokerRequest);
            string brokerRequestJson = JsonHelper.SerializeToJson(brokerRequest);
            _logger.InfoPii("[Android broker] GetInteractiveBrokerIntent: " + brokerRequestJson, "Enable PII to see the broker request. ");
            brokerIntent.PutExtra(BrokerConstants.BrokerRequestV2, brokerRequestJson);

            return brokerIntent;
        }

        private async Task<MsalTokenResponse> AcquireTokenSilentViaBrokerAsync(BrokerRequest brokerRequest)
        {
            // Don't send silent background request if account information is not provided
            using (_logger.LogMethodDuration())
            {
                _logger.Verbose("[Android broker] User is specified for silent token request. Starting silent Android broker request. ");
                string silentResult = await GetBrokerAuthTokenSilentlyAsync(brokerRequest).ConfigureAwait(false);
                return _brokerHelper.HandleSilentAuthenticationResult(silentResult, brokerRequest.CorrelationId);
            }
        }

        private async Task<string> GetBrokerAuthTokenSilentlyAsync(BrokerRequest brokerRequest)
        {
            brokerRequest = UpdateRequestWithAccountInfo(brokerRequest);
            Bundle silentOperationBundle = _brokerHelper.CreateSilentBrokerBundle(brokerRequest);
            silentOperationBundle.PutString(BrokerConstants.BrokerAccountManagerOperationKey, BrokerConstants.AcquireTokenSilent);

            return await AcquireTokenSilentInternalAsync(silentOperationBundle).ConfigureAwait(false);
        }

        private async Task<string> AcquireTokenSilentInternalAsync(Bundle silentOperationBundle)
        {
            Bundle accountManagerResult = await PerformAccountManagerOperationAsync(silentOperationBundle).ConfigureAwait(false);

            if (accountManagerResult != null)
            {
                return _brokerHelper.GetSilentResultFromBundle(accountManagerResult);
            }

            _logger.Info("[Android broker] Android broker didn't return any results. ");
            return null;
        }

        /// <summary>
        /// This method is only used for Silent authentication requests so that we can check to see if an account exists in the account manager before
        /// sending the silent request to the broker. 
        /// </summary>
        private BrokerRequest UpdateRequestWithAccountInfo(BrokerRequest brokerRequest)
        {
            var accounts = GetBrokerAccounts(brokerRequest);

            if (string.IsNullOrEmpty(accounts))
            {
                _logger.Info("[Android broker] Android account manager didn't return any accounts. ");
                throw new MsalUiRequiredException(MsalError.NoAndroidBrokerAccountFound, MsalErrorMessage.NoAndroidBrokerAccountFound);
            }

            return _brokerHelper.UpdateBrokerRequestWithAccountData(accounts, brokerRequest);
        }

        private string GetBrokerAccounts(BrokerRequest brokerRequest)
        {
            Bundle getAccountsBundle = _brokerHelper.CreateBrokerAccountBundle(brokerRequest);
            getAccountsBundle.PutString(BrokerConstants.BrokerAccountManagerOperationKey, BrokerConstants.GetAccounts);

            //This operation will acquire all of the accounts in the account manager for the given client ID
            Bundle bundleResult = PerformAccountManagerOperationAsync(getAccountsBundle).Result;
            return bundleResult?.GetString(BrokerConstants.BrokerAccounts);
        }

        public void HandleInstallUrl(string appLink)
        {
            _brokerHelper.HandleInstallUrl(appLink, _parentActivity);
        }

        public async Task<IReadOnlyList<IAccount>> GetAccountsAsync(
            string clientId,
            string redirectUri,
            AuthorityInfo authorityInfo,
            ICacheSessionManager cacheSessionManager,
            IInstanceDiscoveryManager instanceDiscoveryManager)
        {
            using (_logger.LogMethodDuration())
            {
                if (!IsBrokerInstalledAndInvokable(authorityInfo.AuthorityType))
                {
                    _logger.Warning("[Android broker] Broker is either not installed or is not reachable so no accounts will be returned. ");
                    return CollectionHelpers.GetEmptyReadOnlyList<IAccount>();
                }

                BrokerRequest brokerRequest = new BrokerRequest() { ClientId = clientId, RedirectUri = new Uri(redirectUri) };

                try
                {
                    await InitiateBrokerHandshakeAsync().ConfigureAwait(false);

                    var accounts = GetBrokerAccounts(brokerRequest);

                    return _brokerHelper.ExtractBrokerAccountsFromAccountData(accounts);
                }
                catch (Exception ex)
                {
                    _logger.Error("[Android broker] Failed to get Android broker accounts from the broker. ");
                    _brokerHelper.HandleBrokerOperationError(ex);
                    throw;
                }
            }
        }

        public async Task RemoveAccountAsync(ApplicationConfiguration appConfig, IAccount account)
        {
            using (_logger.LogMethodDuration())
            {
                if (!IsBrokerInstalledAndInvokable(appConfig.Authority.AuthorityInfo.AuthorityType))
                {
                    _logger.Warning("[Android broker] Broker is either not installed or not reachable so no accounts will be removed. ");
                    return;
                }

                try
                {
                    await InitiateBrokerHandshakeAsync().ConfigureAwait(false);
                    await RemoveBrokerAccountInAccountManagerAsync(appConfig.ClientId, account).ConfigureAwait(false);
                }
                catch (Exception ex)
                {
                    _logger.Error("[Android broker] Failed to remove broker account from the broker. ");
                    _brokerHelper.HandleBrokerOperationError(ex);
                    throw;
                }
            }
        }

        private async Task RemoveBrokerAccountInAccountManagerAsync(string clientId, IAccount account)
        {
            Bundle removeAccountBundle = _brokerHelper.CreateRemoveBrokerAccountBundle(clientId, account);
            removeAccountBundle.PutString(BrokerConstants.BrokerAccountManagerOperationKey, BrokerConstants.RemoveAccount);

            await PerformAccountManagerOperationAsync(removeAccountBundle).ConfigureAwait(false);
        }

        private Handler GetPreferredLooper(Activity callerActivity)
        {
            var myLooper = Looper.MyLooper();
            if (myLooper != null && callerActivity != null && callerActivity.MainLooper != myLooper)
            {
                _logger.Info("[Android broker] myLooper returned. Calling thread is associated with a Looper: " + myLooper.ToString());
                return new Handler(myLooper);
            }
            else
            {
                _logger.Info("[Android broker] Looper.MainLooper returned: " + Looper.MainLooper.ToString());
                return new Handler(Looper.MainLooper);
            }
        }

        //In order for broker to use the V2 endpoint during authentication, MSAL must initiate a handshake with broker to specify what endpoint should be used for the request.
        public async Task InitiateBrokerHandshakeAsync()
        {
            using (_logger.LogMethodDuration())
            {
                try
                {
                    Bundle helloRequestBundle = _brokerHelper.CreateHandShakeOperationBundle();

                    Bundle helloRequestResult = await PerformAccountManagerOperationAsync(helloRequestBundle).ConfigureAwait(false);

                    if (helloRequestResult != null)
                    {
                        var bpKey = helloRequestResult.GetString(BrokerConstants.NegotiatedBPVersionKey);

                        if (!string.IsNullOrEmpty(bpKey))
                        {
                            _logger.Info("[Android broker] Using broker protocol version: " + bpKey);
                            return;
                        }

                        dynamic errorResult = JObject.Parse(helloRequestResult.GetString(BrokerConstants.BrokerResultV2));
                        string errorCode = null;
                        string errorDescription = null;

                        if (!string.IsNullOrEmpty(errorResult))
                        {
                            errorCode = errorResult[BrokerResponseConst.BrokerErrorCode]?.ToString();
                            string errorMessage = errorResult[BrokerResponseConst.BrokerErrorMessage]?.ToString();
                            errorDescription = $"[Android broker] An error occurred during hand shake with the broker. Error: {errorCode} Error Message: {errorMessage}";
                        }
                        else
                        {
                            errorCode = BrokerConstants.BrokerUnknownErrorCode;
                            errorDescription = "[Android broker] An error occurred during hand shake with the broker, no detailed error information was returned. ";
                        }

                        _logger.Error(errorDescription);
                        throw new MsalClientException(errorCode, errorDescription);
                    }

                    throw new MsalClientException("[Android broker] Could not communicate with broker via account manager. Please ensure power optimization settings are turned off. ");
                }
                catch (Exception ex)
                {
                    _logger.Error("[Android broker] Error when trying to initiate communication with the broker. ");
                    if (ex is MsalException)
                    {
                        throw;
                    }

                    throw new MsalClientException(MsalError.BrokerApplicationRequired, MsalErrorMessage.AndroidBrokerCannotBeInvoked, ex);
                }
            }
        }

        private async Task<Bundle> PerformAccountManagerOperationAsync(Bundle requestBundle)
        {
            IAccountManagerFuture accountManagerResult = _brokerHelper.AndroidAccountManager.AddAccount(BrokerConstants.BrokerAccountType,
                                            BrokerConstants.AuthtokenType,
                                            null,
                                            requestBundle,
                                            null,
                                            null,
                                            GetPreferredLooper(_parentActivity));

            return await ExtractAccountManagerResultAsync(accountManagerResult).ConfigureAwait(false);
        }

        private async Task<Bundle> ExtractAccountManagerResultAsync(IAccountManagerFuture accountManagerResultFuture)
        {
            if (accountManagerResultFuture != null)
            {
                try
                {
                    return (Bundle)await accountManagerResultFuture.GetResultAsync(
                        AccountManagerTimeoutSeconds,
                        TimeUnit.Seconds)
                        .ConfigureAwait(false);
                }
                catch (System.OperationCanceledException ex)
                {
                    _logger.Error("[Android broker] An error occurred when trying to communicate with the account manager: " + ex.Message);
                }
            }

            throw new MsalClientException("[Android broker] Could not communicate with broker via account manager. Please ensure power optimization settings are turned off. ");
        }

        /// Check if the network is available.
        private void CheckPowerOptimizationStatus()
        {
            CheckPackageForPowerOptimization(Application.Context.PackageName);
            CheckPackageForPowerOptimization(_brokerHelper.Authenticator.PackageName);
        }

        private void CheckPackageForPowerOptimization(string package)
        {
            var powerManager = PowerManager.FromContext(Application.Context);

            //Power optimization checking was added in API 23
            if ((int)Build.VERSION.SdkInt >= (int)BuildVersionCodes.M &&
                powerManager.IsDeviceIdleMode &&
                !powerManager.IsIgnoringBatteryOptimizations(package))
            {
                _logger.Error("[Android broker] Power optimization detected for the application: " + package + " and the device is in doze mode or the app is in standby. \n" +
                    "Please disable power optimizations for this application to authenticate.");
            }
        }

        /// <summary>
        /// Android Broker does not support logging in a "default" user.
        /// </summary>
        public Task<MsalTokenResponse> AcquireTokenSilentDefaultUserAsync(
            AuthenticationRequestParameters authenticationRequestParameters,
            AcquireTokenSilentParameters acquireTokenSilentParameters)
        {
            throw new MsalUiRequiredException(
                       MsalError.CurrentBrokerAccount,
                       MsalErrorMessage.MsalUiRequiredMessage,
                       null,
                       UiRequiredExceptionClassification.AcquireTokenSilentFailed);
        }
    }
}<|MERGE_RESOLUTION|>--- conflicted
+++ resolved
@@ -35,13 +35,9 @@
         private readonly ILoggerAdapter _logger;
         private readonly Activity _parentActivity;
 
-<<<<<<< HEAD
-        public AndroidAccountManagerBroker(CoreUIParent uiParent, ILoggerAdapter logger)
-=======
         public bool IsPopSupported => false;
 
         public AndroidAccountManagerBroker(CoreUIParent uiParent, ICoreLogger logger)
->>>>>>> 9344dfbb
         {
             _parentActivity = uiParent?.Activity;
             _logger = logger ?? throw new ArgumentNullException(nameof(logger));
