--- conflicted
+++ resolved
@@ -1,319 +1,316 @@
-﻿// Copyright (c) Microsoft Corporation. All rights reserved.
-// Licensed under the MIT License.
-
-using System;
-using System.ComponentModel;
-using System.ComponentModel.Design;
-using System.Diagnostics;
-using System.Globalization;
-using System.IO;
-using System.Reflection;
-using System.Runtime.InteropServices;
-using System.Text;
-using System.Threading.Tasks;
-using Microsoft.Identity.Client.AuthScheme.PoP;
-using Microsoft.Identity.Client.Cache;
-using Microsoft.Identity.Client.Core;
-using Microsoft.Identity.Client.Internal;
-using Microsoft.Identity.Client.Internal.Broker;
-using Microsoft.Identity.Client.Platforms.Features.DesktopOs;
-#if NETSTANDARD
-using Microsoft.Identity.Client.Platforms.netstandard;
-#endif
-using Microsoft.Identity.Client.Platforms.Shared.NetStdCore;
-using Microsoft.Identity.Client.PlatformsCommon.Interfaces;
-using Microsoft.Identity.Client.PlatformsCommon.Shared;
-using Microsoft.Identity.Client.UI;
-
-namespace Microsoft.Identity.Client.Platforms.netcore
-{
-    /// <summary>
-    /// Platform / OS specific logic.  No library (ADAL / MSAL) specific code should go in here.
-    /// </summary>
-    internal class NetCorePlatformProxy : AbstractPlatformProxy
-    {
-        public NetCorePlatformProxy(ILoggerAdapter logger)
-            : base(logger)
-        {
-        }
-
-        /// <summary>
-        /// Get the user logged in
-        /// </summary>
-        public override Task<string> GetUserPrincipalNameAsync()
-        {
-            const int NameUserPrincipal = 8;
-            return Task.FromResult(GetUserPrincipalName(NameUserPrincipal));
-        }
-
-        private string GetUserPrincipalName(int nameFormat)
-        {
-            if (DesktopOsHelper.IsWindows())
-            {
-                uint userNameSize = 0;
-                WindowsNativeMethods.GetUserNameEx(nameFormat, null, ref userNameSize);
-                if (userNameSize == 0)
-                {
-                    throw new MsalClientException(
-                        MsalError.GetUserNameFailed,
-                        MsalErrorMessage.GetUserNameFailed,
-                        new Win32Exception(Marshal.GetLastWin32Error()));
-                }
-
-                var sb = new StringBuilder((int)userNameSize);
-                if (!WindowsNativeMethods.GetUserNameEx(nameFormat, sb, ref userNameSize))
-                {
-                    throw new MsalClientException(
-                        MsalError.GetUserNameFailed,
-                        MsalErrorMessage.GetUserNameFailed,
-                        new Win32Exception(Marshal.GetLastWin32Error()));
-                }
-
-                return sb.ToString();
-            }
-
-            throw new PlatformNotSupportedException(
-                "MSAL cannot determine the username (UPN) of the currently logged in user." +
-                "For Integrated Windows Authentication and Username/Password flows, please use .WithUsername() before calling ExecuteAsync(). " +
-                "For more details see https://aka.ms/msal-net-iwa");
-        }
-
-        protected override string InternalGetProcessorArchitecture()
-        {
-            return DesktopOsHelper.IsWindows() ? WindowsNativeMethods.GetProcessorArchitecture() : null;
-        }
-
-        /// <summary>
-        /// The name of the operating system is important to the STS, as some CA policies 
-        /// will look at x-client-os; as such the name of the OS should be parseable by the STS. 
-        /// Do not use RID, as the format is not standardized across platforms.
-        /// Do not use OSDescription, as it can be very long and non-standard, e.g. 
-
-        /// Darwin 23.1.0 Darwin Kernel Version 23.1.0: Mon Oct 9 21:27:27 PDT 2023; root:xnu-10002.41.9~6/RELEASE_X86_64
-        /// </summary>
-        /// <returns></returns>
-        protected override string InternalGetOperatingSystem()
-        {
-            if (RuntimeInformation.IsOSPlatform(OSPlatform.Windows))
-            {
-                return RuntimeInformation.OSDescription;
-            }
-            
-            if (RuntimeInformation.IsOSPlatform(OSPlatform.OSX))
-            {
-                return MacOsDescriptionForSTS;
-            }
-
-            if (RuntimeInformation.IsOSPlatform(OSPlatform.Linux))
-            {
-                return LinuxOSDescriptionForSTS;
-            }
-
-            // All other cases (FreeBSD?) - return the OS description
-            return RuntimeInformation.OSDescription;
-        }
-
-        protected override string InternalGetDeviceModel()
-        {
-            return null;
-        }
-
-        /// <inheritdoc/>
-        public override string GetDefaultRedirectUri(string clientId, bool useRecommendedRedirectUri = false)
-        {
-            if (useRecommendedRedirectUri)
-            {
-                return Constants.LocalHostRedirectUri;
-            }
-
-            return Constants.DefaultRedirectUri;
-        }
-
-        protected override string InternalGetProductName()
-        {
-            return "MSAL.NetCore";
-        }
-
-        /// <summary>
-        /// Considered PII, ensure that it is hashed.
-        /// </summary>
-        /// <returns>Name of the calling application</returns>
-        protected override string InternalGetCallingApplicationName()
-        {
-            return Assembly.GetEntryAssembly()?.GetName()?.Name?.ToString(CultureInfo.InvariantCulture);
-        }
-
-        /// <summary>
-        /// Considered PII, ensure that it is hashed.
-        /// </summary>
-        /// <returns>Version of the calling application</returns>
-        protected override string InternalGetCallingApplicationVersion()
-        {
-            return Assembly.GetEntryAssembly()?.GetName()?.Version?.ToString();
-        }
-
-        /// <summary>
-        /// Considered PII. Please ensure that it is hashed.
-        /// </summary>
-        /// <returns>Device identifier</returns>
-        protected override string InternalGetDeviceId()
-        {
-            return Environment.MachineName;
-        }
-
-        public override ILegacyCachePersistence CreateLegacyCachePersistence()
-        {
-            return new InMemoryLegacyCachePersistance();
-        }
-
-        protected override IWebUIFactory CreateWebUiFactory() => new NetCoreWebUIFactory();
-        protected override ICryptographyManager InternalGetCryptographyManager() => new CommonCryptographyManager(Logger);
-        protected override IPlatformLogger InternalGetPlatformLogger() => new EventSourcePlatformLogger();
-
-        protected override IFeatureFlags CreateFeatureFlags() => new NetCoreFeatureFlags();
-
-        public override Task StartDefaultOsBrowserAsync(string url, bool isBrokerConfigured)
-        {
-            if (DesktopOsHelper.IsWindows())
-            {
-                try
-                {
-                    var psi = new ProcessStartInfo
-                    {
-                        FileName = url,
-                        UseShellExecute = true
-                    };
-                    Process.Start(psi);
-                }
-                catch
-                {
-                    // hack because of this: https://github.com/dotnet/corefx/issues/10361
-                    url = url.Replace("&", "^&");
-                    Process.Start(new ProcessStartInfo("cmd", $"/c start msedge {url}") { CreateNoWindow = true });
-                }
-            }
-            else if (DesktopOsHelper.IsLinux())
-            {
-                string sudoUser = Environment.GetEnvironmentVariable("SUDO_USER");
-                if (!string.IsNullOrWhiteSpace(sudoUser))
-                {
-                    throw new MsalClientException(
-                        MsalError.LinuxXdgOpen, 
-                        MsalErrorMessage.LinuxOpenAsSudoNotSupported);
-                }
-
-                try
-                {
-                    bool opened = false;
-
-                    foreach (string openTool in GetOpenToolsLinux(isBrokerConfigured))
-                    {
-                        if (TryGetExecutablePath(openTool, out string openToolPath))
-                        {
-                            OpenLinuxBrowser(openToolPath, url);
-                            opened = true;
-                            break;
-                        }
-                    }
-                    
-                    if (!opened)
-
-                    {
-                        throw new MsalClientException(
-                            MsalError.LinuxXdgOpen,
-                            MsalErrorMessage.LinuxOpenToolFailed);
-                    }
-                }
-                catch (Exception ex)
-                {
-                    throw new MsalClientException(
-                        MsalError.LinuxXdgOpen,
-                        MsalErrorMessage.LinuxOpenToolFailed,
-                        ex);
-                }
-            }
-            else if (DesktopOsHelper.IsMac())
-            {
-                Process.Start("/usr/bin/open", url);
-            }
-            else
-            {
-                throw new PlatformNotSupportedException(RuntimeInformation.OSDescription);
-            }
-            return Task.FromResult(0);
-
-        }
-
-        private void OpenLinuxBrowser(string openToolPath, string url)
-        {
-            ProcessStartInfo psi = new ProcessStartInfo(openToolPath, url)
-            {
-                RedirectStandardOutput = true,
-                RedirectStandardError = true
-            };
-
-            Process.Start(psi);
-
-        }
-
-        private string[] GetOpenToolsLinux(bool isBrokerConfigured)
-        {
-            if (isBrokerConfigured)
-            {
-                return new[] { "microsoft-edge", "xdg-open", "gnome-open", "kfmclient", "wslview" };
-            }
-
-            return new[] { "xdg-open", "gnome-open", "kfmclient", "microsoft-edge", "wslview" };
-        }
-
-        public override IPoPCryptoProvider GetDefaultPoPCryptoProvider()
-        {
-            return PoPProviderFactory.GetOrCreateProvider();
-        }
-
-        public override bool BrokerSupportsWamAccounts => true;
-
-        /// <summary>
-        /// Searches through PATH variable to find the path to the specified executable.
-        /// </summary>
-        /// <param name="executable">Executable to find the path for.</param>
-        /// <param name="path">Location of the specified executable.</param>
-        /// <returns></returns>
-        private bool TryGetExecutablePath(string executable, out string path)
-        {
-            string pathEnvVar = Environment.GetEnvironmentVariable("PATH");
-            if (pathEnvVar != null)
-            {
-                var paths = pathEnvVar.Split(':');
-                foreach (var basePath in paths)
-                {
-                    path = Path.Combine(basePath, executable);
-                    if (File.Exists(path))
-                    {
-                        return true;
-                    }
-                }
-            }
-
-            path = null;
-            return false;
-        }
-
-<<<<<<< HEAD
-        public override IDeviceAuthManager CreateDeviceAuthManager() => new NetCoreDeviceAuthManager();
-
-        public override IKeyMaterialManager GetKeyMaterialManager()
-        {
-#if NETSTANDARD
-            return NullKeyMaterialManager.Instance;
-#else
-            return new ManagedIdentityCertificateProvider(Logger);
-#endif
-=======
-        public override IDeviceAuthManager CreateDeviceAuthManager()
-        {
-            return new DeviceAuthManager(CryptographyManager);
->>>>>>> 546d00f3
-        }
-    }
-}
+﻿// Copyright (c) Microsoft Corporation. All rights reserved.
+// Licensed under the MIT License.
+
+using System;
+using System.ComponentModel;
+using System.ComponentModel.Design;
+using System.Diagnostics;
+using System.Globalization;
+using System.IO;
+using System.Reflection;
+using System.Runtime.InteropServices;
+using System.Text;
+using System.Threading.Tasks;
+using Microsoft.Identity.Client.AuthScheme.PoP;
+using Microsoft.Identity.Client.Cache;
+using Microsoft.Identity.Client.Core;
+using Microsoft.Identity.Client.Internal;
+using Microsoft.Identity.Client.Internal.Broker;
+using Microsoft.Identity.Client.Platforms.Features.DesktopOs;
+#if NETSTANDARD
+using Microsoft.Identity.Client.Platforms.netstandard;
+#endif
+using Microsoft.Identity.Client.Platforms.Shared.NetStdCore;
+using Microsoft.Identity.Client.PlatformsCommon.Interfaces;
+using Microsoft.Identity.Client.PlatformsCommon.Shared;
+using Microsoft.Identity.Client.UI;
+
+namespace Microsoft.Identity.Client.Platforms.netcore
+{
+    /// <summary>
+    /// Platform / OS specific logic.  No library (ADAL / MSAL) specific code should go in here.
+    /// </summary>
+    internal class NetCorePlatformProxy : AbstractPlatformProxy
+    {
+        public NetCorePlatformProxy(ILoggerAdapter logger)
+            : base(logger)
+        {
+        }
+
+        /// <summary>
+        /// Get the user logged in
+        /// </summary>
+        public override Task<string> GetUserPrincipalNameAsync()
+        {
+            const int NameUserPrincipal = 8;
+            return Task.FromResult(GetUserPrincipalName(NameUserPrincipal));
+        }
+
+        private string GetUserPrincipalName(int nameFormat)
+        {
+            if (DesktopOsHelper.IsWindows())
+            {
+                uint userNameSize = 0;
+                WindowsNativeMethods.GetUserNameEx(nameFormat, null, ref userNameSize);
+                if (userNameSize == 0)
+                {
+                    throw new MsalClientException(
+                        MsalError.GetUserNameFailed,
+                        MsalErrorMessage.GetUserNameFailed,
+                        new Win32Exception(Marshal.GetLastWin32Error()));
+                }
+
+                var sb = new StringBuilder((int)userNameSize);
+                if (!WindowsNativeMethods.GetUserNameEx(nameFormat, sb, ref userNameSize))
+                {
+                    throw new MsalClientException(
+                        MsalError.GetUserNameFailed,
+                        MsalErrorMessage.GetUserNameFailed,
+                        new Win32Exception(Marshal.GetLastWin32Error()));
+                }
+
+                return sb.ToString();
+            }
+
+            throw new PlatformNotSupportedException(
+                "MSAL cannot determine the username (UPN) of the currently logged in user." +
+                "For Integrated Windows Authentication and Username/Password flows, please use .WithUsername() before calling ExecuteAsync(). " +
+                "For more details see https://aka.ms/msal-net-iwa");
+        }
+
+        protected override string InternalGetProcessorArchitecture()
+        {
+            return DesktopOsHelper.IsWindows() ? WindowsNativeMethods.GetProcessorArchitecture() : null;
+        }
+
+        /// <summary>
+        /// The name of the operating system is important to the STS, as some CA policies 
+        /// will look at x-client-os; as such the name of the OS should be parseable by the STS. 
+        /// Do not use RID, as the format is not standardized across platforms.
+        /// Do not use OSDescription, as it can be very long and non-standard, e.g. 
+
+        /// Darwin 23.1.0 Darwin Kernel Version 23.1.0: Mon Oct 9 21:27:27 PDT 2023; root:xnu-10002.41.9~6/RELEASE_X86_64
+        /// </summary>
+        /// <returns></returns>
+        protected override string InternalGetOperatingSystem()
+        {
+            if (RuntimeInformation.IsOSPlatform(OSPlatform.Windows))
+            {
+                return RuntimeInformation.OSDescription;
+            }
+            
+            if (RuntimeInformation.IsOSPlatform(OSPlatform.OSX))
+            {
+                return MacOsDescriptionForSTS;
+            }
+
+            if (RuntimeInformation.IsOSPlatform(OSPlatform.Linux))
+            {
+                return LinuxOSDescriptionForSTS;
+            }
+
+            // All other cases (FreeBSD?) - return the OS description
+            return RuntimeInformation.OSDescription;
+        }
+
+        protected override string InternalGetDeviceModel()
+        {
+            return null;
+        }
+
+        /// <inheritdoc/>
+        public override string GetDefaultRedirectUri(string clientId, bool useRecommendedRedirectUri = false)
+        {
+            if (useRecommendedRedirectUri)
+            {
+                return Constants.LocalHostRedirectUri;
+            }
+
+            return Constants.DefaultRedirectUri;
+        }
+
+        protected override string InternalGetProductName()
+        {
+            return "MSAL.NetCore";
+        }
+
+        /// <summary>
+        /// Considered PII, ensure that it is hashed.
+        /// </summary>
+        /// <returns>Name of the calling application</returns>
+        protected override string InternalGetCallingApplicationName()
+        {
+            return Assembly.GetEntryAssembly()?.GetName()?.Name?.ToString(CultureInfo.InvariantCulture);
+        }
+
+        /// <summary>
+        /// Considered PII, ensure that it is hashed.
+        /// </summary>
+        /// <returns>Version of the calling application</returns>
+        protected override string InternalGetCallingApplicationVersion()
+        {
+            return Assembly.GetEntryAssembly()?.GetName()?.Version?.ToString();
+        }
+
+        /// <summary>
+        /// Considered PII. Please ensure that it is hashed.
+        /// </summary>
+        /// <returns>Device identifier</returns>
+        protected override string InternalGetDeviceId()
+        {
+            return Environment.MachineName;
+        }
+
+        public override ILegacyCachePersistence CreateLegacyCachePersistence()
+        {
+            return new InMemoryLegacyCachePersistance();
+        }
+
+        protected override IWebUIFactory CreateWebUiFactory() => new NetCoreWebUIFactory();
+        protected override ICryptographyManager InternalGetCryptographyManager() => new CommonCryptographyManager(Logger);
+        protected override IPlatformLogger InternalGetPlatformLogger() => new EventSourcePlatformLogger();
+
+        protected override IFeatureFlags CreateFeatureFlags() => new NetCoreFeatureFlags();
+
+        public override Task StartDefaultOsBrowserAsync(string url, bool isBrokerConfigured)
+        {
+            if (DesktopOsHelper.IsWindows())
+            {
+                try
+                {
+                    var psi = new ProcessStartInfo
+                    {
+                        FileName = url,
+                        UseShellExecute = true
+                    };
+                    Process.Start(psi);
+                }
+                catch
+                {
+                    // hack because of this: https://github.com/dotnet/corefx/issues/10361
+                    url = url.Replace("&", "^&");
+                    Process.Start(new ProcessStartInfo("cmd", $"/c start msedge {url}") { CreateNoWindow = true });
+                }
+            }
+            else if (DesktopOsHelper.IsLinux())
+            {
+                string sudoUser = Environment.GetEnvironmentVariable("SUDO_USER");
+                if (!string.IsNullOrWhiteSpace(sudoUser))
+                {
+                    throw new MsalClientException(
+                        MsalError.LinuxXdgOpen, 
+                        MsalErrorMessage.LinuxOpenAsSudoNotSupported);
+                }
+
+                try
+                {
+                    bool opened = false;
+
+                    foreach (string openTool in GetOpenToolsLinux(isBrokerConfigured))
+                    {
+                        if (TryGetExecutablePath(openTool, out string openToolPath))
+                        {
+                            OpenLinuxBrowser(openToolPath, url);
+                            opened = true;
+                            break;
+                        }
+                    }
+                    
+                    if (!opened)
+
+                    {
+                        throw new MsalClientException(
+                            MsalError.LinuxXdgOpen,
+                            MsalErrorMessage.LinuxOpenToolFailed);
+                    }
+                }
+                catch (Exception ex)
+                {
+                    throw new MsalClientException(
+                        MsalError.LinuxXdgOpen,
+                        MsalErrorMessage.LinuxOpenToolFailed,
+                        ex);
+                }
+            }
+            else if (DesktopOsHelper.IsMac())
+            {
+                Process.Start("/usr/bin/open", url);
+            }
+            else
+            {
+                throw new PlatformNotSupportedException(RuntimeInformation.OSDescription);
+            }
+            return Task.FromResult(0);
+
+        }
+
+        private void OpenLinuxBrowser(string openToolPath, string url)
+        {
+            ProcessStartInfo psi = new ProcessStartInfo(openToolPath, url)
+            {
+                RedirectStandardOutput = true,
+                RedirectStandardError = true
+            };
+
+            Process.Start(psi);
+
+        }
+
+        private string[] GetOpenToolsLinux(bool isBrokerConfigured)
+        {
+            if (isBrokerConfigured)
+            {
+                return new[] { "microsoft-edge", "xdg-open", "gnome-open", "kfmclient", "wslview" };
+            }
+
+            return new[] { "xdg-open", "gnome-open", "kfmclient", "microsoft-edge", "wslview" };
+        }
+
+        public override IPoPCryptoProvider GetDefaultPoPCryptoProvider()
+        {
+            return PoPProviderFactory.GetOrCreateProvider();
+        }
+
+        public override bool BrokerSupportsWamAccounts => true;
+
+        /// <summary>
+        /// Searches through PATH variable to find the path to the specified executable.
+        /// </summary>
+        /// <param name="executable">Executable to find the path for.</param>
+        /// <param name="path">Location of the specified executable.</param>
+        /// <returns></returns>
+        private bool TryGetExecutablePath(string executable, out string path)
+        {
+            string pathEnvVar = Environment.GetEnvironmentVariable("PATH");
+            if (pathEnvVar != null)
+            {
+                var paths = pathEnvVar.Split(':');
+                foreach (var basePath in paths)
+                {
+                    path = Path.Combine(basePath, executable);
+                    if (File.Exists(path))
+                    {
+                        return true;
+                    }
+                }
+            }
+
+            path = null;
+            return false;
+        }
+
+        public override IDeviceAuthManager CreateDeviceAuthManager()
+        {
+            return new DeviceAuthManager(CryptographyManager);
+        }
+
+        public override IKeyMaterialManager GetKeyMaterialManager()
+        {
+#if NETSTANDARD
+            return NullKeyMaterialManager.Instance;
+#else
+            return new ManagedIdentityCertificateProvider(Logger);
+#endif
+        }
+    }
+}