--- conflicted
+++ resolved
@@ -19,134 +19,8 @@
 
 namespace Microsoft.Identity.Client.Platforms.net461
 {
-#if NET45
-    internal class NetDesktopCryptographyManager : ICryptographyManager
-#else
     internal class NetDesktopCryptographyManager : CommonCryptographyManager
-#endif
     {
-<<<<<<< HEAD
-=======
-        private static readonly ConcurrentDictionary<string, RSACryptoServiceProvider> s_certificateToRsaCspMap = new ConcurrentDictionary<string, RSACryptoServiceProvider>();
-        private static readonly int s_maximumMapSize = 1000;
-#if NET45
->>>>>>> 4eba04ce
-        public string CreateBase64UrlEncodedSha256Hash(string input)
-        {
-            return string.IsNullOrEmpty(input) ? null : Base64UrlHelpers.Encode(CreateSha256HashBytes(input));
-        }
-
-        public string GenerateCodeVerifier()
-        {
-            byte[] buffer = new byte[Constants.CodeVerifierByteSize];
-            using (var randomSource = RandomNumberGenerator.Create())
-            {
-                randomSource.GetBytes(buffer);
-            }
-
-            return Base64UrlHelpers.Encode(buffer);
-        }
-
-        public string CreateSha256Hash(string input)
-        {
-            return string.IsNullOrEmpty(input) ? null : Convert.ToBase64String(CreateSha256HashBytes(input));
-        }
-
-        public byte[] CreateSha256HashBytes(string input)
-        {
-            using (var sha = SHA256.Create())
-            {
-                return sha.ComputeHash(Encoding.UTF8.GetBytes(input));
-            }
-        }
-#endif
-
-#if NET45
-        public byte[] SignWithCertificate(string message, X509Certificate2 certificate)
-#else
-        public override byte[] SignWithCertificate(string message, X509Certificate2 certificate)
-#endif
-        {
-<<<<<<< HEAD
-            return CryptographyManager.SignWithCertificate(message, certificate);
-=======
-#if NET45
-            var rsaCryptoProvider = GetCryptoProviderForSha256_Net45(certificate);
-            using (var sha = new SHA256Cng())
-            {
-                var signedData = rsaCryptoProvider.SignData(Encoding.UTF8.GetBytes(message), sha);
-                // Cache only valid RSA crypto providers, which are able to sign data successfully
-                s_certificateToRsaCspMap[certificate.Thumbprint] = rsaCryptoProvider;
-                return signedData;
-            }
-#else
-            return base.SignWithCertificate(message, certificate);
-#endif
-        }
-
-        /// <summary>
-        /// Create a <see cref="RSACryptoServiceProvider"/> using the private key from the given <see cref="X509Certificate2"/>.
-        /// </summary>
-        /// <param name="certificate">Certificate including private key with which to initialize the <see cref="RSACryptoServiceProvider"/> with</param>
-        /// <returns><see cref="RSACryptoServiceProvider"/> initialized with private key from <paramref name="certificate"/></returns>
-        private static RSACryptoServiceProvider GetCryptoProviderForSha256_Net45(X509Certificate2 certificate)
-        {
-            RSACryptoServiceProvider rsaProvider;
-            try
-            {
-                if (!s_certificateToRsaCspMap.TryGetValue(certificate.Thumbprint, out rsaProvider))
-                    rsaProvider = certificate.PrivateKey as RSACryptoServiceProvider;
-            }
-            catch (CryptographicException e)
-            {
-                throw new MsalClientException(
-                    MsalError.CryptoNet45,
-                    MsalErrorMessage.CryptoNet45,
-                    e);
-            }
-
-            if (rsaProvider == null)
-            {
-                throw new MsalClientException("The provided certificate has a key that is not accessible.");
-            }
-
-            const int PROV_RSA_AES = 24;    // CryptoApi provider type for an RSA provider supporting SHA-256 digital signatures
-
-            // ProviderType == 1(PROV_RSA_FULL) and providerType == 12(PROV_RSA_SCHANNEL) are provider types that only support SHA1.
-            // Change them to PROV_RSA_AES=24 that supports SHA2 also. Only levels up if the associated key is not a hardware key.
-            // Another provider type related to RSA, PROV_RSA_SIG == 2 that only supports Sha1 is no longer supported
-            if ((rsaProvider.CspKeyContainerInfo.ProviderType == 1 || rsaProvider.CspKeyContainerInfo.ProviderType == 12) && !rsaProvider.CspKeyContainerInfo.HardwareDevice)
-            {
-                if (s_certificateToRsaCspMap.TryGetValue(certificate.Thumbprint, out RSACryptoServiceProvider rsacsp))
-                    return rsacsp;
-
-                CspParameters csp = new CspParameters
-                {
-                    ProviderType = PROV_RSA_AES,
-                    KeyContainerName = rsaProvider.CspKeyContainerInfo.KeyContainerName,
-                    KeyNumber = (int)rsaProvider.CspKeyContainerInfo.KeyNumber
-                };
-
-                if (rsaProvider.CspKeyContainerInfo.MachineKeyStore)
-                {
-                    csp.Flags = CspProviderFlags.UseMachineKeyStore;
-                }
-
-                //
-                // If UseExistingKey is not specified, the CLR will generate a key for a non-existent group.
-                // With this flag, a CryptographicException is thrown instead.
-                //
-                csp.Flags |= CspProviderFlags.UseExistingKey;
-                if (s_certificateToRsaCspMap.Count >= s_maximumMapSize)
-                    s_certificateToRsaCspMap.Clear();
-
-                return new RSACryptoServiceProvider(csp);
-            }
-
-            return rsaProvider;
->>>>>>> 4eba04ce
-        }
-
         /// <summary>
         ///     <para>
         ///         The GetCngPrivateKey method will return a <see cref="CngKey" /> representing the private
