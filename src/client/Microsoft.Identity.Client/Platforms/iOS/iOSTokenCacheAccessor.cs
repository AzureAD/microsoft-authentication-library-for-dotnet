--- conflicted
+++ resolved
@@ -137,13 +137,8 @@
 
 #endregion
 
-<<<<<<< HEAD
-#region GetAllItems
-        public List<MsalAccessTokenCacheItem> GetAllAccessTokens(string optionalPartitionKey = null)
-=======
         #region GetAllItems
         public List<MsalAccessTokenCacheItem> GetAllAccessTokens(string optionalPartitionKey = null, ILoggerAdapter requestlogger = null)
->>>>>>> fe6c9aba
         {
             return GetPayloadAsString((int)MsalCacheKeys.iOSCredentialAttrType.AccessToken)
                 .Select(x => MsalAccessTokenCacheItem.FromJsonString(x))
@@ -354,11 +349,7 @@
             throw new NotSupportedException();
         }
    
-<<<<<<< HEAD
-#region AppMetatada - not implemented on iOS
-=======
         #region AppMetadata - not implemented on iOS
->>>>>>> fe6c9aba
         public MsalAppMetadataCacheItem ReadAppMetadata(MsalAppMetadataCacheKey appMetadataKey)
         {
             //return MsalAppMetadataCacheItem.FromJsonString(GetPayload(appMetadataKey));
