﻿// Copyright (c) Microsoft Corporation. All rights reserved.
// Licensed under the MIT License.

using System;
using System.Collections.Generic;
using System.Globalization;
using System.Linq;
using Foundation;
using Microsoft.Identity.Client.Cache;
using Microsoft.Identity.Client.Cache.Items;
using Microsoft.Identity.Client.Cache.Keys;
using Microsoft.Identity.Client.Core;
using Microsoft.Identity.Client.Internal;
using Security;

namespace Microsoft.Identity.Client.Platforms.iOS
{
    internal class iOSTokenCacheAccessor : ITokenCacheAccessor
    {
        public const string CacheKeyDelimiter = "-";

        private const bool _defaultSyncSetting = false;
        private const SecAccessible _defaultAccessiblityPolicy = SecAccessible.AfterFirstUnlockThisDeviceOnly;

        // Identifier for the keychain item used to retrieve current team ID
        private const string TeamIdKey = "DotNetTeamIDHint";
        private const string DefaultKeychainAccessGroup = "com.microsoft.adalcache";

        private string _keychainGroup;
        private readonly RequestContext _requestContext;

        public void SetiOSKeychainSecurityGroup(string keychainSecurityGroup)
        {
            if (string.IsNullOrEmpty(keychainSecurityGroup))
            {
                _keychainGroup = GetTeamId() + '.' + DefaultKeychainAccessGroup;
            }
            else
            {
                _keychainGroup = GetTeamId() + '.' + keychainSecurityGroup;
            }
        }

        private string GetTeamId()
        {
            var queryRecord = new SecRecord(SecKind.GenericPassword)
            {
                Service = "",
                Account = TeamIdKey,
                Accessible = SecAccessible.Always
            };

            SecRecord match = SecKeyChain.QueryAsRecord(queryRecord, out SecStatusCode resultCode);

            if (resultCode == SecStatusCode.ItemNotFound)
            {
                SecKeyChain.Add(queryRecord);
                match = SecKeyChain.QueryAsRecord(queryRecord, out resultCode);
            }

            if (resultCode == SecStatusCode.Success)
            {
                return match.AccessGroup.Split('.')[0];
            }

            throw new MsalClientException(
                MsalError.CannotAccessPublisherKeyChain,
                MsalErrorMessage.CannotAccessPublisherKeyChain);
        }

        public iOSTokenCacheAccessor()
        {
            SetiOSKeychainSecurityGroup(null);
        }

        public iOSTokenCacheAccessor(RequestContext requestContext) : this()
        {
            _requestContext = requestContext;
        }

        #region SaveItem
        public void SaveAccessToken(MsalAccessTokenCacheItem item)
        {
            IiOSKey key = item.GetKey();
            Save(key, item.ToJsonString());
        }

        public void SaveRefreshToken(MsalRefreshTokenCacheItem item)
        {
            Save(item.GetKey(), item.ToJsonString());
        }

        public void SaveIdToken(MsalIdTokenCacheItem item)
        {
            Save(item.GetKey(), item.ToJsonString());
        }

        public void SaveAccount(MsalAccountCacheItem item)
        {
            Save(item.GetKey(), item.ToJsonString());
        }
        #endregion

        #region GetItem
        public MsalIdTokenCacheItem GetIdToken(MsalAccessTokenCacheItem accessTokenCacheItem)
        {
            var idTokenKey = accessTokenCacheItem.GetIdTokenItemKey();
            return MsalIdTokenCacheItem.FromJsonString(GetPayload(idTokenKey));
        }

        public MsalAccountCacheItem GetAccount(MsalAccountCacheKey accountKey)
        {
            return MsalAccountCacheItem.FromJsonString(GetPayload(accountKey));
        }
        #endregion

        #region DeleteItem
        public void DeleteAccessToken(MsalAccessTokenCacheItem item)
        {
            Remove(item.GetKey());
        }

        public void DeleteRefreshToken(MsalRefreshTokenCacheItem item)
        {
            Remove(item.GetKey());
        }

        public void DeleteIdToken(MsalIdTokenCacheItem item)
        {
            Remove(item.GetKey());
        }

        public void DeleteAccount(MsalAccountCacheItem item)
        {
            Remove(item.GetKey());
        }

        #endregion

        #region GetAllItems
<<<<<<< HEAD
        public IReadOnlyList<MsalAccessTokenCacheItem> GetAllAccessTokens(string optionalPartitionKey = null, ICoreLogger requestlogger = null)
=======
        public List<MsalAccessTokenCacheItem> GetAllAccessTokens(string optionalPartitionKey = null)
>>>>>>> d1063e08
        {
            return GetPayloadAsString((int)MsalCacheKeys.iOSCredentialAttrType.AccessToken)
                .Select(x => MsalAccessTokenCacheItem.FromJsonString(x))
                .ToList();
        }

<<<<<<< HEAD
        public IReadOnlyList<MsalRefreshTokenCacheItem> GetAllRefreshTokens(string optionalPartitionKey = null, ICoreLogger requestlogger = null)
=======
        public List<MsalRefreshTokenCacheItem> GetAllRefreshTokens(string optionalPartitionKey = null)
>>>>>>> d1063e08
        {
            return GetPayloadAsString((int)MsalCacheKeys.iOSCredentialAttrType.RefreshToken)
                .Select(x => MsalRefreshTokenCacheItem.FromJsonString(x))
                .ToList();
        }

<<<<<<< HEAD
        public IReadOnlyList<MsalIdTokenCacheItem> GetAllIdTokens(string optionalPartitionKey = null, ICoreLogger requestlogger = null)
=======
        public List<MsalIdTokenCacheItem> GetAllIdTokens(string optionalPartitionKey = null)
>>>>>>> d1063e08
        {
            return GetPayloadAsString((int)MsalCacheKeys.iOSCredentialAttrType.IdToken)
                .Select(x => MsalIdTokenCacheItem.FromJsonString(x))
                .ToList();
        }

<<<<<<< HEAD
        public IReadOnlyList<MsalAccountCacheItem> GetAllAccounts(string optionalPartitionKey = null, ICoreLogger requestlogger = null)
=======
        public List<MsalAccountCacheItem> GetAllAccounts(string optionalPartitionKey = null)
>>>>>>> d1063e08
        {
            return GetPayloadAsString(MsalCacheKeys.iOSAuthorityTypeToAttrType[CacheAuthorityType.MSSTS.ToString()])
                .Select(x => MsalAccountCacheItem.FromJsonString(x))
                .ToList();
        }
        #endregion

        internal SecStatusCode TryGetBrokerApplicationToken(string clientId, out string appToken)
        {
            var queryRecord = new SecRecord(SecKind.GenericPassword)
            {
                AccessGroup = _keychainGroup,
                Account = clientId,
                Service = iOSBrokerConstants.iOSBroker,
            };

            SecRecord record = SecKeyChain.QueryAsRecord(queryRecord, out SecStatusCode resultCode);

            appToken = null;

            if (resultCode == SecStatusCode.Success)
            {
                appToken = record.ValueData.ToString(NSStringEncoding.UTF8);
            }

            return resultCode;
        }

        private string GetPayload(IiOSKey key)
        {
            var queryRecord = new SecRecord(SecKind.GenericPassword)
            {
                Account = key.iOSAccount,
                Service = key.iOSService,
                CreatorType = key.iOSType,
                AccessGroup = _keychainGroup
            };

            var match = SecKeyChain.QueryAsRecord(queryRecord, out SecStatusCode resultCode);

            return (resultCode == SecStatusCode.Success)
                ? match.ValueData.ToString(NSStringEncoding.UTF8)
                : string.Empty;
        }

        private ICollection<string> GetPayloadAsString(int type)
        {
            var queryRecord = new SecRecord(SecKind.GenericPassword)
            {
                CreatorType = type,
                AccessGroup = _keychainGroup
            };

            SecRecord[] records = SecKeyChain.QueryAsRecord(queryRecord, int.MaxValue, out SecStatusCode resultCode);

            ICollection<string> res = new List<string>();

            if (resultCode == SecStatusCode.Success)
            {
                foreach (var record in records)
                {
                    string str = record.ValueData.ToString(NSStringEncoding.UTF8);
                    res.Add(str);
                }
            }

            return res;
        }

        private SecStatusCode Save(IiOSKey key, string payload)
        {
            var recordToSave = new SecRecord(SecKind.GenericPassword)
            {
                Account = key.iOSAccount,
                Service = key.iOSService,
                Generic = key.iOSGeneric,
                CreatorType = key.iOSType,
                ValueData = NSData.FromString(payload, NSStringEncoding.UTF8),
                AccessGroup = _keychainGroup,
                Accessible = _defaultAccessiblityPolicy,
                Synchronizable = _defaultSyncSetting,
            };

            var secStatusCode = Update(recordToSave);

            if (secStatusCode == SecStatusCode.ItemNotFound)
            {
                secStatusCode = SecKeyChain.Add(recordToSave);
            }

            if (secStatusCode == SecStatusCode.MissingEntitlement)
            {
                throw new MsalClientException(
                MsalError.MissingEntitlements,
                string.Format(
                    CultureInfo.InvariantCulture,
                    MsalErrorMessage.MissingEntitlements,
                    recordToSave.AccessGroup));
            }

            return secStatusCode;
        }

        internal SecStatusCode SaveBrokerApplicationToken(string clientIdAsKey, string applicationToken)
        {
            // The broker application token is used starting w/iOS broker 6.3.19+ (v3)
            // If the application cannot be verified, an additional user consent dialog will be required the first time 
            // when the application is using the iOS broker. 
            // After initial user consent, the iOS broker will issue a token to the application that will 
            // grant application access to its own cache on subsequent broker invocations.
            // On subsequent calls, the application presents the application token to the iOS broker, this will prevent
            // the showing of the consent dialog.
            var recordToSave = new SecRecord(SecKind.GenericPassword)
            {
                Account = clientIdAsKey,
                Service = iOSBrokerConstants.iOSBroker,
                ValueData = NSData.FromString(applicationToken, NSStringEncoding.UTF8),
                AccessGroup = _keychainGroup,
                Accessible = _defaultAccessiblityPolicy,
                Synchronizable = _defaultSyncSetting
            };

            SecStatusCode secStatusCode = Update(recordToSave);

            if (secStatusCode == SecStatusCode.ItemNotFound)
            {
                secStatusCode = SecKeyChain.Add(recordToSave);
            }

            return secStatusCode;
        }

        private SecStatusCode Remove(IiOSKey key)
        {
            var record = new SecRecord(SecKind.GenericPassword)
            {
                Account = key.iOSAccount,
                Service = key.iOSService,
                CreatorType = key.iOSType,
                AccessGroup = _keychainGroup
            };

            return SecKeyChain.Remove(record);
        }

        private SecStatusCode Update(SecRecord updatedRecord)
        {
            var currentRecord = new SecRecord(SecKind.GenericPassword)
            {
                Account = updatedRecord.Account,
                Service = updatedRecord.Service,
                CreatorType = updatedRecord.CreatorType,
                AccessGroup = _keychainGroup
            };
            var attributesToUpdate = new SecRecord()
            {
                ValueData = updatedRecord.ValueData
            };

            return SecKeyChain.Update(currentRecord, attributesToUpdate);
        }

        private void RemoveByType(int type)
        {
            var queryRecord = new SecRecord(SecKind.GenericPassword)
            {
                CreatorType = type,
                AccessGroup = _keychainGroup
            };
            SecKeyChain.Remove(queryRecord);
        }

        public void Clear(ICoreLogger requestlogger = null)
        {
            RemoveByType((int)MsalCacheKeys.iOSCredentialAttrType.AccessToken);
            RemoveByType((int)MsalCacheKeys.iOSCredentialAttrType.RefreshToken);
            RemoveByType((int)MsalCacheKeys.iOSCredentialAttrType.IdToken);

            RemoveByType(MsalCacheKeys.iOSAuthorityTypeToAttrType[CacheAuthorityType.MSSTS.ToString()]);
        }

        /// <summary>
        /// This method is used during token cache serialization which is not supported for iOS.
        /// </summary>
        public bool HasAccessOrRefreshTokens()
        {
            throw new NotSupportedException();
        }
   
        #region AppMetatada - not implemented on iOS
        public MsalAppMetadataCacheItem ReadAppMetadata(MsalAppMetadataCacheKey appMetadataKey)
        {
            //return MsalAppMetadataCacheItem.FromJsonString(GetPayload(appMetadataKey));
            throw new NotImplementedException();
        }

        public void WriteAppMetadata(MsalAppMetadataCacheItem appMetadata)
        {
            //Save(appMetadata.GetKey(), appMetadata.ToJsonString());
            throw new NotImplementedException();
        }

        public void SaveAppMetadata(MsalAppMetadataCacheItem item)
        {
            throw new NotImplementedException();
        }

        public List<MsalAppMetadataCacheItem> GetAllAppMetadata()
        {
            throw new NotImplementedException();
        }

        public MsalAppMetadataCacheItem GetAppMetadata(MsalAppMetadataCacheKey appMetadataKey)
        {
            throw new NotImplementedException();
        }     
        #endregion
    }
}<|MERGE_RESOLUTION|>--- conflicted
+++ resolved
@@ -138,44 +138,28 @@
         #endregion
 
         #region GetAllItems
-<<<<<<< HEAD
-        public IReadOnlyList<MsalAccessTokenCacheItem> GetAllAccessTokens(string optionalPartitionKey = null, ICoreLogger requestlogger = null)
-=======
-        public List<MsalAccessTokenCacheItem> GetAllAccessTokens(string optionalPartitionKey = null)
->>>>>>> d1063e08
+        public List<MsalAccessTokenCacheItem> GetAllAccessTokens(string optionalPartitionKey = null, ICoreLogger requestlogger = null)
         {
             return GetPayloadAsString((int)MsalCacheKeys.iOSCredentialAttrType.AccessToken)
                 .Select(x => MsalAccessTokenCacheItem.FromJsonString(x))
                 .ToList();
         }
 
-<<<<<<< HEAD
-        public IReadOnlyList<MsalRefreshTokenCacheItem> GetAllRefreshTokens(string optionalPartitionKey = null, ICoreLogger requestlogger = null)
-=======
-        public List<MsalRefreshTokenCacheItem> GetAllRefreshTokens(string optionalPartitionKey = null)
->>>>>>> d1063e08
+        public List<MsalRefreshTokenCacheItem> GetAllRefreshTokens(string optionalPartitionKey = null, ICoreLogger requestlogger = null)
         {
             return GetPayloadAsString((int)MsalCacheKeys.iOSCredentialAttrType.RefreshToken)
                 .Select(x => MsalRefreshTokenCacheItem.FromJsonString(x))
                 .ToList();
         }
 
-<<<<<<< HEAD
-        public IReadOnlyList<MsalIdTokenCacheItem> GetAllIdTokens(string optionalPartitionKey = null, ICoreLogger requestlogger = null)
-=======
-        public List<MsalIdTokenCacheItem> GetAllIdTokens(string optionalPartitionKey = null)
->>>>>>> d1063e08
+        public List<MsalIdTokenCacheItem> GetAllIdTokens(string optionalPartitionKey = null, ICoreLogger requestlogger = null)
         {
             return GetPayloadAsString((int)MsalCacheKeys.iOSCredentialAttrType.IdToken)
                 .Select(x => MsalIdTokenCacheItem.FromJsonString(x))
                 .ToList();
         }
 
-<<<<<<< HEAD
-        public IReadOnlyList<MsalAccountCacheItem> GetAllAccounts(string optionalPartitionKey = null, ICoreLogger requestlogger = null)
-=======
-        public List<MsalAccountCacheItem> GetAllAccounts(string optionalPartitionKey = null)
->>>>>>> d1063e08
+        public List<MsalAccountCacheItem> GetAllAccounts(string optionalPartitionKey = null, ICoreLogger requestlogger = null)
         {
             return GetPayloadAsString(MsalCacheKeys.iOSAuthorityTypeToAttrType[CacheAuthorityType.MSSTS.ToString()])
                 .Select(x => MsalAccountCacheItem.FromJsonString(x))
