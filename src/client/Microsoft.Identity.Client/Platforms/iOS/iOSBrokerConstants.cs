﻿// Copyright (c) Microsoft Corporation. All rights reserved.
// Licensed under the MIT License.

namespace Microsoft.Identity.Client.Platforms.iOS
{
    internal class iOSBrokerConstants
    {
        public const string ChallengeResponseHeader = "Authorization";
        public const string ChallengeResponseType = "PKeyAuth";
        public const string ChallengeResponseToken = "AuthToken";
        public const string ChallengeResponseContext = "Context";
        public const string ChallengeResponseVersion = "Version";
        public const string BrowserExtPrefix = "browser://";
        public const string BrowserExtInstallPrefix = "msauth://";
        public const string DeviceAuthChallengeRedirect = "urn:http-auth:PKeyAuth";
        public const string ChallengeHeaderKey = "x-ms-PKeyAuth";
        public const string ChallengeHeaderValue = "1.0";

        public const string BrokerKey = "broker_key";
        public const string MsgProtocolVer = "msg_protocol_ver";
        public const string Claims = "claims";
        public const string SkipCache = "skip_cache";
<<<<<<< HEAD
        public const string InvokeBroker = "msauthv2://broker?";
=======
        public const string InvokeV3Broker = "msauthv3://broker?";
        public const string InvokeV2Broker = "msauthv2://broker?";
>>>>>>> 20f633ac
        public const string Code = "code";
        public const string BrokerError = "broker_error";
        public const string Error = "error";
        public const string ErrorDescription = "error_description";
        public const string ExpectedHash = "hash";
        public const string EncryptedResponsed = "response";
        public const string BrokerNonce = "broker_nonce";
        public const string IdentifyiOSBrokerFromResponseUrl = "broker";

        public const string BrokerKeyService = "Broker Key Service";
        public const string BrokerKeyAccount = "Broker Key Account";
        public const string BrokerKeyLabel = "Broker Key Label";
        public const string BrokerKeyComment = "Broker Key Comment";
        public const string BrokerKeyStorageDescription = "Storage for broker key";
        public const string LocalSettingsContainerName = "MicrosoftIdentityClient";

        // broker related log messages
        public const string InvokeIosBrokerAppLink = "Invoking the iOS broker app link";
        public const string InvokeTheIosBroker = "Invoking the iOS broker";
        public const string FailedToSaveBrokerKey = "Failed to save broker key. Security Keychain Status code: ";
        public const string UiParentIsNullCannotInvokeBroker = "UIParent is null cannot invoke broker. ";
        public const string CallerViewControllerIsNullCannotInvokeBroker = "The CallerViewController is null. See https://aka.ms/msal-net-ios-Broker for details. ";
        public const string CanInvokeBroker = "Can invoke broker? ";
        public const string CanInvokeBrokerReturnsFalseMessage = "Cannot invoke the iOS broker. Returned from CanOpenUrl. msauthv2 and msauthv3 need to be included " +
                    "in LSApplicationQueriesSchemes in Info.plist. See aka.ms/iosBroker for more information. ";
        public const string iOSBrokerv2Installed = "iOS broker msauthv2:// installed on device: ";
        public const string iOSBrokerv3Installed = "iOS broker msauthv3:// installed on device: ";
        public const string BrokerPayloadContainsInstallUrl = "iOS Broker - broker payload contains install url. ";
        public const string StartingActionViewActivity = "iOS Broker - Starting ActionView activity to ";
        public const string BrokerResponseContainsError = "Broker response contains an error. ";
        public const string ProcessBrokerResponse = "Processed iOS Broker response. Response Dictionary count: ";
        public const string BrokerPayloadPii = "iOS Broker Payload: ";
        public const string BrokerPayloadNoPii = "iOS Broker Payload Count: ";
        public const string BrokerResponseValuesPii = "iOS Broker Response Values: ";
        public const string AttemptToSaveBrokerApplicationToken = "Attempt to save iOS broker application token resulted in: ";
        public const string SecStatusCodeFromTryGetBrokerApplicationToken = "The SecStatusCode from trying to get the broker application token is: ";
        public const string iOSBroker = "iOS_broker";
        public const string ApplicationToken = "application_token"; // included in request and response with v3 iOS broker
    }
}<|MERGE_RESOLUTION|>--- conflicted
+++ resolved
@@ -20,12 +20,8 @@
         public const string MsgProtocolVer = "msg_protocol_ver";
         public const string Claims = "claims";
         public const string SkipCache = "skip_cache";
-<<<<<<< HEAD
-        public const string InvokeBroker = "msauthv2://broker?";
-=======
         public const string InvokeV3Broker = "msauthv3://broker?";
         public const string InvokeV2Broker = "msauthv2://broker?";
->>>>>>> 20f633ac
         public const string Code = "code";
         public const string BrokerError = "broker_error";
         public const string Error = "error";
