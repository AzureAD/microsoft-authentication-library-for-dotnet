// Copyright (c) Microsoft Corporation. All rights reserved.
// Licensed under the MIT License.

using System;
using System.Collections.Generic;
using System.Globalization;
using System.Linq;
using System.Text;
using System.Threading.Tasks;
using Microsoft.Identity.Client.AuthScheme.PoP;
using Microsoft.Identity.Client.Cache;
using Microsoft.Identity.Client.Core;
using Microsoft.Identity.Client.Instance.Discovery;
using Microsoft.Identity.Client.Internal;
using Microsoft.Identity.Client.Internal.Broker;
using Microsoft.Identity.Client.Internal.Requests;
using Microsoft.Identity.Client.NativeInterop;
using Microsoft.Identity.Client.OAuth2;
using Microsoft.Identity.Client.TelemetryCore.Internal.Events;
using Microsoft.Identity.Client.Utils;

namespace Microsoft.Identity.Client.Platforms.Features.RuntimeBroker
{
    internal class WamAdapters
    {
        private const string WamErrorPrefix = "WAM Error ";

        //MSA-PT Auth Params
        private const string NativeInteropMsalRequestType = "msal_request_type";
        private const string ConsumersPassthroughRequest = "consumer_passthrough";
        private const string MsalIdentityProvider = "msal_identity_provider";
        private const string IdentityProviderTypeMSA = "msa";
        private const string IdentityProviderTypeAAD = "aad";
        private const string WamHeaderTitle = "msal_accounts_control_title";

        //MSAL Runtime Error Response 
        private enum ResponseStatus
        {
            Unexpected = 0,
            Reserved = 1,
            InteractionRequired = 2,
            NoNetwork = 3,
            NetworkTemporarilyUnavailable = 4,
            ServerTemporarilyUnavailable = 5,
            ApiContractViolation = 6,
            UserCanceled = 7,
            ApplicationCanceled = 8,
            IncorrectConfiguration = 9,
            InsufficientBuffer = 10,
            AuthorityUntrusted = 11,
            UserSwitch = 12,
            AccountUnusable = 13,
            UserDataRemovalRequired = 14
        };

        private static MsalException CreateExceptionFromWamError(
            NativeInterop.AuthResult authResult,
            AuthenticationRequestParameters authenticationRequestParameters,
            ILoggerAdapter logger)
        {
            MsalServiceException serviceException = null;
            string internalErrorCode = authResult.Error.Tag.ToString(CultureInfo.InvariantCulture);
            long errorCode = authResult.Error.ErrorCode;
            string errorMessage;

            logger.Info("[RuntimeBroker] Processing WAM exception");
            logger.Verbose(() => $"[RuntimeBroker] TelemetryData: {authResult.TelemetryData}");

            switch ((ResponseStatus)authResult.Error.Status)
            {
                case ResponseStatus.UserCanceled:
                    logger.Error($"[RuntimeBroker] {MsalError.AuthenticationCanceledError} {MsalErrorMessage.AuthenticationCanceled}");
                    var clientEx = new MsalClientException(MsalError.AuthenticationCanceledError, MsalErrorMessage.AuthenticationCanceled);
                    return clientEx;
                case ResponseStatus.InteractionRequired:
                case ResponseStatus.AccountUnusable:
                    errorMessage =
                        $"{WamErrorPrefix} \n" +
                        $" Error Code: {errorCode} \n" +
                        $" Error Message: {authResult.Error.Context} \n" +
                        $" Internal Error Code: {internalErrorCode} \n";
                    logger.Error($"[RuntimeBroker] {MsalError.FailedToAcquireTokenSilentlyFromBroker} {errorMessage}");
                    var ex = new MsalUiRequiredException(MsalError.FailedToAcquireTokenSilentlyFromBroker, errorMessage);
                    return ex;

                case ResponseStatus.IncorrectConfiguration:
                case ResponseStatus.ApiContractViolation:
                    errorMessage =
                        $"{WamErrorPrefix} \n" +
                        $" Error Code: {errorCode} \n" +
                        $" Error Message: {authResult.Error.Status} \n" +
                        $" WAM Error Message: {authResult.Error.Context} \n" +
                        $" Internal Error Code: {internalErrorCode} \n" +
                        $" Possible causes: \n" +
                        $"- Invalid redirect uri - ensure you have configured the following url in the application registration in Azure Portal: " +
                        $"{GetExpectedRedirectUri(authenticationRequestParameters.AppConfig.ClientId)} \n";
                    logger.Error($"[RuntimeBroker] WAM_provider_error_{errorCode} {errorMessage}");
                    serviceException = new MsalServiceException($"WAM_provider_error_{errorCode}", errorMessage);
                    serviceException.IsRetryable = false;
                    return serviceException;

                case ResponseStatus.NetworkTemporarilyUnavailable:
                case ResponseStatus.NoNetwork:
                case ResponseStatus.ServerTemporarilyUnavailable:
                    errorMessage =
                        $"{WamErrorPrefix} \n" +
                        $" Error Code: {errorCode} \n" +
                        $" Error Message: {authResult.Error.Status} \n" +
                        $" WAM Error Message: {authResult.Error.Context} \n" +
                        $" Internal Error Code: {internalErrorCode} \n" +
                        $" Possible cause: no Internet connection ";

                    logger.Error($"[RuntimeBroker] WAM_network_error_{errorCode} {errorMessage}");
                    serviceException = new MsalServiceException(errorCode.ToString(), errorMessage);
                    serviceException.IsRetryable = true;
                    return serviceException;

                default:
                    errorMessage = $"Unknown {authResult.Error} (error code {errorCode}) (internal error code {internalErrorCode})";
                    logger.Verbose(() => $"[RuntimeBroker] {MsalError.UnknownBrokerError} {errorMessage}");
                    var ex2 = new MsalServiceException(MsalError.UnknownBrokerError, errorMessage);
                    return ex2;
            }
        }

        /// <summary>
        /// Gets the Common Auth Parameters to be passed to Native Interop
        /// </summary>
        /// <param name="authenticationRequestParameters"></param>
        /// <param name="brokerOptions"></param>
        /// <param name="logger"></param>
        public static NativeInterop.AuthParameters GetCommonAuthParameters(
            AuthenticationRequestParameters authenticationRequestParameters,
            BrokerOptions brokerOptions,
            ILoggerAdapter logger)
        {
            logger.Verbose(() => "[RuntimeBroker] Validating Common Auth Parameters.");

            var authParams = new NativeInterop.AuthParameters
                (authenticationRequestParameters.AppConfig.ClientId,
                authenticationRequestParameters.Authority.AuthorityInfo.CanonicalAuthority.ToString());

            //When no scopes are passed, add the default scopes
            if (!ScopeHelper.HasNonMsalScopes(authenticationRequestParameters.Scope))
            {
                authParams.RequestedScopes = ScopeHelper.GetMsalRuntimeScopes();
                logger.Verbose(() => "[RuntimeBroker] No scopes were passed in the request. Adding default scopes.");
            }
            else
            {
                authParams.RequestedScopes = string.Join(" ", authenticationRequestParameters.Scope);
                logger.Verbose(() => "[RuntimeBroker] Scopes were passed in the request.");
            }

            //WAM redirect URi does not need to be configured by the user
            //this is used internally by the interop to fallback to the browser 
            authParams.RedirectUri = authenticationRequestParameters.RedirectUri.ToString();

            //MSAL Identity Provider
            SetMSALIdentityProvider(authenticationRequestParameters, authParams, logger);

            //MSA-PT
            if (brokerOptions.MsaPassthrough)
            {
                authParams.Properties[NativeInteropMsalRequestType] = ConsumersPassthroughRequest;
            }

            //WAM Header Title
            if (!string.IsNullOrEmpty(brokerOptions.Title))
            {
                authParams.Properties[WamHeaderTitle] = brokerOptions.Title;
            }

            //Client Claims
            if (!string.IsNullOrWhiteSpace(authenticationRequestParameters.ClaimsAndClientCapabilities))
            {
                authParams.DecodedClaims = authenticationRequestParameters.ClaimsAndClientCapabilities;
            }

            if (authenticationRequestParameters.AppConfig.MultiCloudSupportEnabled)
            {
                authParams.Properties["instance_aware"] = "true";
            }

            //pass extra query parameters if there are any
            if (authenticationRequestParameters.ExtraQueryParameters != null)
            {
                foreach (KeyValuePair<string, string> kvp in authenticationRequestParameters.ExtraQueryParameters)
                {
                    authParams.Properties[kvp.Key] = kvp.Value;
                }
            }

            AddPopParams(authenticationRequestParameters, authParams);

            logger.Verbose(() => "[RuntimeBroker] Acquired Common Auth Parameters.");

            return authParams;
        }

        private static MsalException DecorateExceptionWithRuntimeErrorProperties(MsalException exception, AuthResult runtimeAuthResult)
        {            
            var result = new Dictionary<string, string>()
            {
                { MsalException.BrokerErrorContext, runtimeAuthResult?.Error.Context },
                { MsalException.BrokerErrorTag, $"0x{runtimeAuthResult?.Error.Tag:X}" },
                { MsalException.BrokerErrorStatus, runtimeAuthResult?.Error.Status.ToString() },
                { MsalException.BrokerErrorCode, (runtimeAuthResult?.Error.ErrorCode).ToString() },
<<<<<<< HEAD
                { MsalException.BrokerTelemetry, (runtimeAuthResult?.TelemetryData).ToString() },
=======
                { MsalException.TelemetryBlob, (runtimeAuthResult?.TelemetryData).ToString() },
>>>>>>> 38f258ca
            };

            exception.AdditionalExceptionData = result;

            return exception;
        }

        /// <summary>
        /// Configures the MSAL Runtime authentication request to use proof of possession .
        /// </summary>
        private static void AddPopParams(AuthenticationRequestParameters authenticationRequestParameters, NativeInterop.AuthParameters authParams)
        {
            // if PopAuthenticationConfiguration is set, proof of possession will be performed via the runtime broker
            if (authenticationRequestParameters.PopAuthenticationConfiguration != null)
            {
                authenticationRequestParameters.RequestContext.Logger.Info("[RuntimeBroker] Proof-of-Possession is configured. Using Proof-of-Possession with broker request. ");
                authParams.PopParams.HttpMethod = authenticationRequestParameters.PopAuthenticationConfiguration.HttpMethod?.Method;
                authParams.PopParams.UriHost = authenticationRequestParameters.PopAuthenticationConfiguration.HttpHost;
                authParams.PopParams.UriPath = authenticationRequestParameters.PopAuthenticationConfiguration.HttpPath;
                authParams.PopParams.Nonce = authenticationRequestParameters.PopAuthenticationConfiguration.Nonce;
            }
        }

        private static void SetMSALIdentityProvider(
            AuthenticationRequestParameters authenticationRequestParameters,
            NativeInterop.AuthParameters authParams,
            ILoggerAdapter logger)
        {
            //Set MSAL Identity Provider only for AcquireTokenInteractive API
            if (authenticationRequestParameters.ApiId != ApiEvent.ApiIds.AcquireTokenInteractive)
                return;

            //Set MsalIdentityProvider Based on Tenant ID
            if (authenticationRequestParameters?.Account?.HomeAccountId != null)
            {
                if (!string.IsNullOrEmpty(authenticationRequestParameters.Account.HomeAccountId.TenantId))
                {
                    var tenantObjectId = authenticationRequestParameters.Account.HomeAccountId.TenantId;

                    if (tenantObjectId.Equals(Constants.MsaTenantId, StringComparison.OrdinalIgnoreCase))
                    {
                        logger.Verbose(() => $"[RuntimeBroker] MSALRuntime Identity provider set to MSA.");
                        authParams.Properties[MsalIdentityProvider] = IdentityProviderTypeMSA;
                    }
                    else
                    {
                        logger.Verbose(() => "[RuntimeBroker] MSALRuntime Identity provider set to AAD");
                        authParams.Properties[MsalIdentityProvider] = IdentityProviderTypeAAD;
                    }
                }
            }
        }

        public static MsalTokenResponse HandleResponse(
                NativeInterop.AuthResult authResult,
                AuthenticationRequestParameters authenticationRequestParameters,
                ILoggerAdapter logger, string errorMessage = null)
        {
            MsalTokenResponse msalTokenResponse = null;

            if (TokenReceivedFromWam(authResult, logger))
            {
                msalTokenResponse = ParseRuntimeResponse(authResult, authenticationRequestParameters, logger);
                logger.Verbose(() => "[RuntimeBroker] Successfully retrieved token.");
                return msalTokenResponse;
            }

            logger.Info($"[RuntimeBroker] {errorMessage} {authResult.Error}");
            MsalException ex = CreateExceptionFromWamError(authResult, authenticationRequestParameters, logger);
            ex = DecorateExceptionWithRuntimeErrorProperties(ex, authResult);
            throw ex;
        }

        /// <summary>
        /// Token Received from WAM
        /// </summary>
        /// <param name="authResult"></param>
        /// <param name="logger"></param>
        private static bool TokenReceivedFromWam(
            NativeInterop.AuthResult authResult,
            ILoggerAdapter logger)
        {
            //success result from WAM
            if (authResult.IsSuccess)
                return true;

            //user switch result is not success and a token is received
            //from MSALRuntime with an Error Response status    
            if (authResult.Error != null
                && (ResponseStatus)authResult.Error.Status == ResponseStatus.UserSwitch)
            {
                logger.Info("[RuntimeBroker] WAM response status account switch. Treating as success");
                return true;
            }

            //for all other conditions return false and process the error response
            return false;
        }

        /// <summary>
        /// Parse Native Interop AuthResult Response to MSAL Token Response
        /// </summary>
        /// <param name="authResult"></param>
        /// <param name="authenticationRequestParameters"></param>
        /// <param name="logger"></param>
        /// <exception cref="MsalServiceException"></exception>
        private static MsalTokenResponse ParseRuntimeResponse(
                NativeInterop.AuthResult authResult,
                AuthenticationRequestParameters authenticationRequestParameters,
                ILoggerAdapter logger)
        {
            try
            {
                string correlationId = authenticationRequestParameters.CorrelationId.ToString("D");

                if (string.IsNullOrWhiteSpace(correlationId))
                {
                    logger.Warning("[RuntimeBroker] No correlation ID in response");
                    correlationId = null;
                }

                //parsing Pop token from auth header if pop was performed. Otherwise use access token field.
                var token = authResult.IsPopAuthorization ? authResult.AuthorizationHeader.Split(' ')[1] : authResult.AccessToken;

                string authorityUrl = null;

                // workaround for bug https://identitydivision.visualstudio.com/Engineering/_workitems/edit/2047936
                // i.e. environment is not set correctly in multi-cloud apps and home_environment is not set
                if (authenticationRequestParameters.AppConfig.MultiCloudSupportEnabled && string.IsNullOrEmpty(authorityUrl))
                {
                    IdToken idToken = IdToken.Parse(authResult.RawIdToken);
                    authorityUrl = idToken.ClaimsPrincipal.FindFirst("iss")?.Value;
                    if (authorityUrl.EndsWith("v2.0"))
                        authorityUrl = authorityUrl.Substring(0, authorityUrl.Length - "v2.0".Length);
                }

                authenticationRequestParameters.RequestContext.ApiEvent.MsalRuntimeTelemetry = authResult.TelemetryData;

                MsalTokenResponse msalTokenResponse = new MsalTokenResponse()
                {
                    AuthorityUrl = authorityUrl,
                    AccessToken = token,
                    IdToken = authResult.RawIdToken,
                    CorrelationId = correlationId,
                    Scope = authResult.GrantedScopes,
                    ExpiresIn = (long)(DateTime.SpecifyKind(authResult.ExpiresOn, DateTimeKind.Utc) - DateTimeOffset.UtcNow).TotalSeconds,
                    ClientInfo = authResult.Account.ClientInfo.ToString(),
                    TokenType = authResult.IsPopAuthorization ? Constants.PoPAuthHeaderPrefix : BrokerResponseConst.Bearer,
                    WamAccountId = authResult.Account.AccountId,
                    TokenSource = TokenSource.Broker
                };

                logger.Info("[RuntimeBroker] WAM response status success");

                return msalTokenResponse;
            }
            catch (MsalRuntimeException ex)
            {
                logger.ErrorPii($"[RuntimeBroker] Could not acquire token using WAM. {ex.Message}", string.Empty);
                throw new MsalServiceException("wam_failed", $"Could not acquire token using WAM. {ex.Message}");
            }

        }

        /// <summary>
        /// Get WAM Application Redirect URI
        /// </summary>
        /// <param name="clientId"></param>
        private static string GetExpectedRedirectUri(string clientId)
        {
            return $"ms-appx-web://microsoft.aad.brokerplugin/{clientId}";
        }

        /// <summary>
        /// Converts to MSAL Account Id or Null
        /// </summary>
        /// <param name="nativeAccount"></param>
        /// <param name="clientId"></param>
        /// <param name="logger"></param>
        /// <param name="msalAccount"></param>
        /// <returns></returns>
        /// <exception cref="MsalServiceException"></exception>
        public static bool TryConvertToMsalAccount(
            NativeInterop.Account nativeAccount,
            string clientId,
            ILoggerAdapter logger,
            out IAccount msalAccount)
        {
            //native interop account will never be null, but good to check
            if (nativeAccount is null)
            {
                msalAccount = null;
                return false;
            }

            //if any one of the account properties from Interop is null 
            //log and return 
            if (string.IsNullOrEmpty(nativeAccount.AccountId) ||
                    string.IsNullOrEmpty(nativeAccount.HomeAccountid) ||
                    string.IsNullOrEmpty(nativeAccount.Environment) ||
                    string.IsNullOrEmpty(nativeAccount.UserName))
            {
                //log message
                ToLogMessage(nativeAccount, logger);
                msalAccount = null;
                return false;
            }

            msalAccount = new Account(
                    nativeAccount.HomeAccountid,
                    nativeAccount.UserName,
                    nativeAccount.Environment,
                    new Dictionary<string, string>() {
                        {
                            clientId,
                            nativeAccount.AccountId
                        }
                    });

            return true;
        }

        /// <summary>
        /// Logs Messages
        /// </summary>
        /// <param name="wamAccount"></param>
        /// <param name="logger"></param>
        private static void ToLogMessage(
            NativeInterop.Account wamAccount,
            ILoggerAdapter logger)
        {
            if (logger.IsLoggingEnabled(LogLevel.Info))
            {
                // Create PII enabled string builder
                var builder = new StringBuilder(
                    Environment.NewLine + "=== [RuntimeBroker] Converting WAM Account to MSAL Account ===" +
                    Environment.NewLine);

                builder.AppendLine($"wamAccount.AccountId: {wamAccount.AccountId}.");
                builder.AppendLine($"wamAccount.HomeAccountid: {wamAccount.HomeAccountid}.");
                builder.AppendLine($"wamAccount.UserName: {wamAccount.UserName}.");

                string messageWithPii = builder.ToString();

                // Create non PII enabled string builder
                builder = new StringBuilder(
                    Environment.NewLine + "=== [RuntimeBroker] Converting WAM Account to MSAL Account ===" +
                    Environment.NewLine);

                builder.AppendLine($"wamAccount.AccountId: {string.IsNullOrEmpty(wamAccount.AccountId)}.");
                builder.AppendLine($"wamAccount.HomeAccountid: {string.IsNullOrEmpty(wamAccount.HomeAccountid)}");
                builder.AppendLine($"wamAccount.Environment: {wamAccount.Environment}.");
                builder.AppendLine($"wamAccount.UserName: {string.IsNullOrEmpty(wamAccount.UserName)}.");

                logger.InfoPii(messageWithPii, builder.ToString());
            }

            logger.Error($"[RuntimeBroker] WAM Account properties are missing. Cannot convert to MSAL Accounts.");
        }
    }
}<|MERGE_RESOLUTION|>--- conflicted
+++ resolved
@@ -206,11 +206,7 @@
                 { MsalException.BrokerErrorTag, $"0x{runtimeAuthResult?.Error.Tag:X}" },
                 { MsalException.BrokerErrorStatus, runtimeAuthResult?.Error.Status.ToString() },
                 { MsalException.BrokerErrorCode, (runtimeAuthResult?.Error.ErrorCode).ToString() },
-<<<<<<< HEAD
                 { MsalException.BrokerTelemetry, (runtimeAuthResult?.TelemetryData).ToString() },
-=======
-                { MsalException.TelemetryBlob, (runtimeAuthResult?.TelemetryData).ToString() },
->>>>>>> 38f258ca
             };
 
             exception.AdditionalExceptionData = result;
