// Copyright (c) Microsoft Corporation. All rights reserved.
// Licensed under the MIT License.

using System;
using System.Collections.Generic;
using System.Globalization;
using Microsoft.Identity.Client.Core;
using Microsoft.Identity.Client.Internal;
using Microsoft.Identity.Client.Internal.Requests;
using Microsoft.Identity.Client.OAuth2;
using Windows.Security.Authentication.Web.Core;

namespace Microsoft.Identity.Client.Platforms.Features.WamBroker
{
#if NET5_WIN
    [System.Runtime.Versioning.SupportedOSPlatform("windows10.0.17763.0")]
#endif
    internal class WamAdapters
    {
        private const string WamErrorPrefix = "WAM Error ";
        private static IDictionary<string, string> s_telemetryHeaders;

        internal static void AddMsalParamsToRequest(
          AuthenticationRequestParameters authenticationRequestParameters,
          WebTokenRequest webTokenRequest,
<<<<<<< HEAD
          ILoggerAdapter logger,
          string overridenAuthority = null)
=======
          ICoreLogger logger,
          string overriddenAuthority = null)
>>>>>>> 09cd50a3
        {
            AddExtraParamsToRequest(webTokenRequest, authenticationRequestParameters.ExtraQueryParameters);
            string authority = overriddenAuthority ??
                 authenticationRequestParameters.AuthorityManager.OriginalAuthority.AuthorityInfo.CanonicalAuthority;
            bool validate = authenticationRequestParameters.AuthorityInfo.ValidateAuthority;
            AddAuthorityParamToRequest(authority, validate, webTokenRequest);

            AddTelemetryPropertiesToRequest(webTokenRequest, logger);
        }

        internal static MsalTokenResponse CreateMsalResponseFromWamResponse(
         IWebTokenRequestResultWrapper wamResponse,
         IWamPlugin wamPlugin,
         string clientId,
         ILoggerAdapter logger,
         bool isInteractive)
        {
            string internalErrorCode = null;
            string errorMessage;
            string errorCode;
            Tuple<string, string, bool> error;

            switch (wamResponse.ResponseStatus)
            {
                case WebTokenRequestStatus.Success:
                    logger.Info("WAM response status success");
                    return wamPlugin.ParseSuccessfullWamResponse(wamResponse.ResponseData[0], out _);

                // Account Switch occurs when a login hint is passed to WAM but the user chooses a different account for login.
                // MSAL treats this as a success scenario
                case WebTokenRequestStatus.AccountSwitch:
                    logger.Info("WAM response status account switch. Treating as success");
                    return wamPlugin.ParseSuccessfullWamResponse(wamResponse.ResponseData[0], out _);

                case WebTokenRequestStatus.UserInteractionRequired:
                    error = wamPlugin.MapTokenRequestError(wamResponse.ResponseStatus, wamResponse.ResponseError?.ErrorCode ?? 0, isInteractive);
                    errorCode = error?.Item1;
                    internalErrorCode = (wamResponse.ResponseError?.ErrorCode ?? 0).ToString(CultureInfo.InvariantCulture);
                    errorMessage = WamErrorPrefix +
                        $"Wam Plugin: {wamPlugin.GetType()}" +
                        $" Error Code: {internalErrorCode}" +
                        $" Error Message: {wamResponse.ResponseError?.ErrorMessage}" +
                        $" Internal Error Code: {internalErrorCode}"; 
                    throw new MsalUiRequiredException(errorCode, errorMessage);

                case WebTokenRequestStatus.UserCancel: 
                    throw new MsalClientException(MsalError.AuthenticationCanceledError, MsalErrorMessage.AuthenticationCanceled);

                case WebTokenRequestStatus.ProviderError: 
                    error = wamPlugin.MapTokenRequestError(wamResponse.ResponseStatus, wamResponse.ResponseError?.ErrorCode ?? 0, isInteractive);
                    errorCode = error?.Item1;
                    internalErrorCode = (wamResponse.ResponseError?.ErrorCode ?? 0).ToString(CultureInfo.InvariantCulture);
                    errorMessage =
                        $"{WamErrorPrefix} {wamPlugin.GetType()} \n" +
                        $" Error Code: {errorCode} \n" +
                        $" Error Message: {error?.Item2} \n"  +
                        $" WAM Error Message: {wamResponse.ResponseError?.ErrorMessage} \n" +
                        $" Internal Error Code: {internalErrorCode} \n" +
                        $" Is Retryable: {error?.Item3} \n" +
                        $" Possible causes: \n " +
                        $"- Invalid redirect uri - ensure you have configured the following url in the AAD portal App Registration: {GetExpectedRedirectUri(clientId)} \n" +
                        $"- No Internet connection \n" +
                        $"Please see https://aka.ms/msal-net-wam for details about Windows Broker integration";

                    MsalServiceException serviceException = new MsalServiceException(errorCode, errorMessage);
                    serviceException.IsRetryable = serviceException.IsRetryable || error.Item3;
                    throw serviceException;
                    
                default:
                    internalErrorCode = wamResponse.ResponseError.ErrorCode.ToString(CultureInfo.InvariantCulture);
                    errorMessage = $"Unknown WebTokenRequestStatus {wamResponse.ResponseStatus} (internal error code {internalErrorCode})";

                    throw new MsalServiceException(MsalError.UnknownBrokerError, errorMessage);
            }
        }

        private static string GetExpectedRedirectUri(string clientId)
        {
#if WINDOWS_APP
            string sid = Windows.Security.Authentication.Web.WebAuthenticationBroker.GetCurrentApplicationCallbackUri().Host.ToUpper();            
            return $"ms-appx-web://microsoft.aad.brokerplugin/{sid}";
#else

            return $"ms-appx-web://microsoft.aad.brokerplugin/{clientId}";
#endif
        }

        private static void AddAuthorityParamToRequest(string authority, bool validate, WebTokenRequest webTokenRequest)
        {
            webTokenRequest.Properties.Add(
                            "authority",
                            authority);
            webTokenRequest.Properties.Add(
                "validateAuthority",
                validate ? "yes" : "no");
        }

        private static void AddExtraParamsToRequest(WebTokenRequest webTokenRequest, IDictionary<string, string> extraQueryParameters)
        {
            if (extraQueryParameters != null)
            {
                // MSAL uses instance_aware=true, but WAM calls it discover=home, so we rename the parameter before passing
                // it to WAM.
                foreach (var kvp in extraQueryParameters)
                {
                    string key = kvp.Key;
                    string value = kvp.Value;

                    if (string.Equals("instance_aware", key) && string.Equals("true", value))
                    {
                        key = "discover";
                        value = "home";
                    }

                    webTokenRequest.Properties.Add(key, value);
                }
            }
        }

        private static void AddTelemetryPropertiesToRequest(WebTokenRequest request, ILoggerAdapter logger)
        {
            if (s_telemetryHeaders == null)
            {
                s_telemetryHeaders = MsalIdHelper.GetMsalIdParameters(logger);
            }

            foreach (var kvp in s_telemetryHeaders)
            {
                request.Properties.Add(kvp);
            }
        }
    }
}<|MERGE_RESOLUTION|>--- conflicted
+++ resolved
@@ -23,13 +23,8 @@
         internal static void AddMsalParamsToRequest(
           AuthenticationRequestParameters authenticationRequestParameters,
           WebTokenRequest webTokenRequest,
-<<<<<<< HEAD
           ILoggerAdapter logger,
-          string overridenAuthority = null)
-=======
-          ICoreLogger logger,
           string overriddenAuthority = null)
->>>>>>> 09cd50a3
         {
             AddExtraParamsToRequest(webTokenRequest, authenticationRequestParameters.ExtraQueryParameters);
             string authority = overriddenAuthority ??
