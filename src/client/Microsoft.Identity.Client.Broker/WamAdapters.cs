--- conflicted
+++ resolved
@@ -1,4 +1,4 @@
-﻿// Copyright (c) Microsoft Corporation. All rights reserved.
+// Copyright (c) Microsoft Corporation. All rights reserved.
 // Licensed under the MIT License.
 
 using System;
@@ -323,7 +323,6 @@
         }
 
         /// <summary>
-<<<<<<< HEAD
         /// Converts to MSAL Account Id or Null
         /// </summary>
         /// <param name="wamAccount"></param>
@@ -375,7 +374,8 @@
             }
 
             return runtimeAccount;
-=======
+        }
+
         /// Validate common auth params
         /// </summary>
         /// <param name="authenticationRequestParameters"></param>
@@ -396,7 +396,6 @@
                     MsalError.WamScopesRequired,
                     MsalErrorMessage.ScopesRequired);
             }
->>>>>>> 9afbd666
         }
     }
 }