--- conflicted
+++ resolved
@@ -620,11 +620,7 @@
 
         public bool IsBrokerInstalledAndInvokable(AuthorityType authorityType)
         {
-<<<<<<< HEAD
-            if (!DesktopOsHelper.IsWin10OrServerEquivalent() && !DesktopOsHelper.IsMac())
-=======
-            if (!DesktopOsHelper.IsWin10OrServerEquivalent() && !DesktopOsHelper.IsLinux())
->>>>>>> 2d67d953
+            if (!DesktopOsHelper.IsWin10OrServerEquivalent() && !DesktopOsHelper.IsLinux() && !DesktopOsHelper.IsMac())
             {
                 _logger?.Warning("[RuntimeBroker] Not a supported operating system. WAM broker is not available. ");
                 return false;
