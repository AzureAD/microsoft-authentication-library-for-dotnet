--- conflicted
+++ resolved
@@ -450,7 +450,6 @@
             ICacheSessionManager cacheSessionManager,
             IInstanceDiscoveryManager instanceDiscoveryManager)
         {
-<<<<<<< HEAD
             if (!_wamOptions.ListWindowsWorkAndSchoolAccounts)
             {
                 _logger.Info("[WamBroker] ListWindowsWorkAndSchoolAccounts option was not enabled.");
@@ -521,11 +520,6 @@
                     return Array.Empty<IAccount>();
                 }
             }
-=======
-            // runtime does not yet support account discovery
-            using LogEventWrapper logEventWrapper = new LogEventWrapper(this);
-            return Task.FromResult<IReadOnlyList<IAccount>>(Array.Empty<IAccount>());
->>>>>>> b4110efb
         }
 
         public void HandleInstallUrl(string appLink)
