﻿// Copyright (c) Microsoft Corporation. All rights reserved.
// Licensed under the MIT License.

using System;
using System.Collections.Generic;
<<<<<<< HEAD
using System.Linq;
=======
using System.Diagnostics;
>>>>>>> 5da1341e
using System.Security;
using System.Threading.Tasks;
using Microsoft.Identity.Client.ApiConfig.Parameters;
using Microsoft.Identity.Client.Cache;
using Microsoft.Identity.Client.Core;
using Microsoft.Identity.Client.Instance.Discovery;
using Microsoft.Identity.Client.Internal.Broker;
using Microsoft.Identity.Client.Internal.Requests;
using Microsoft.Identity.Client.NativeInterop;
using Microsoft.Identity.Client.OAuth2;
using Microsoft.Identity.Client.PlatformsCommon.Shared;
using Microsoft.Identity.Client.UI;
using Microsoft.Identity.Client.WsTrust;

namespace Microsoft.Identity.Client.Broker
{
    internal class RuntimeBroker : IBroker
    {
        private readonly ILoggerAdapter _logger;
        private readonly IntPtr _parentHandle = IntPtr.Zero;
        internal const string ErrorMessageSuffix = " For more details see https://aka.ms/msal-net-wam";
        private readonly WindowsBrokerOptions _wamOptions;
        private static Exception s_initException;

        public bool IsPopSupported => true;

        /// <summary>
        /// Being a C API, MSAL runtime uses a "global init" and "global shutdown" approach. 
        /// It is recommended to initialize the runtime once and to clean it up only once. 
        /// </summary>
        private static Lazy<NativeInterop.Core> s_lazyCore = new Lazy<NativeInterop.Core>(() =>
        {
            try
            {                
                AppDomain.CurrentDomain.ProcessExit += OnProcessExit;

                return new NativeInterop.Core();
            }
            catch (Exception ex) 
            {
                s_initException = ex;

                // ignored
                return null;
            }

        });
        
        /// <summary>
        /// Do not execute too much logic here. All "on process" handlers should execute in under 2s on Windows.
        /// </summary>
        private static void OnProcessExit(object sender, EventArgs e)
        {
            if (s_lazyCore.IsValueCreated )
            {
                s_lazyCore.Value?.Dispose();
            }
        }

        /// <summary>
        /// Ctor. Only call if on Win10, otherwise a TypeLoadException occurs. See DesktopOsHelper.IsWin10
        /// </summary>
        public RuntimeBroker(
            CoreUIParent uiParent,
            ApplicationConfiguration appConfig,
            ILoggerAdapter logger)
        {
            _logger = logger ?? throw new ArgumentNullException(nameof(logger));

            _parentHandle = GetParentWindow(uiParent);

            _wamOptions = appConfig.WindowsBrokerOptions ??
                WindowsBrokerOptions.CreateDefault();
        }

        public async Task<MsalTokenResponse> AcquireTokenInteractiveAsync(
            AuthenticationRequestParameters authenticationRequestParameters,
            AcquireTokenInteractiveParameters acquireTokenInteractiveParameters)
        {
            Debug.Assert(s_lazyCore.Value != null, "Should not call this API if msal runtime init failed");
            MsalTokenResponse msalTokenResponse = null;

            //need to provide a handle
            if (_parentHandle == IntPtr.Zero)
            {
                throw new MsalClientException(
                    "window_handle_required",
                    "Public Client applications wanting to use WAM need to provide their window handle. Console applications can use GetConsoleWindow Windows API for this.");
            }

            //if OperatingSystemAccount is passed then we use the user signed-in on the machine
            if (PublicClientApplication.IsOperatingSystemAccount(authenticationRequestParameters.Account))
            {
                return await AcquireTokenInteractiveDefaultUserAsync(authenticationRequestParameters, acquireTokenInteractiveParameters).ConfigureAwait(false);
            }

            var cancellationToken = authenticationRequestParameters.RequestContext.UserCancellationToken;
                
            _logger.Verbose("[WamBroker] Using Windows account picker.");

            if (authenticationRequestParameters?.Account?.HomeAccountId?.ObjectId != null)
            {                
                using (var authParams = WamAdapters.GetCommonAuthParameters(authenticationRequestParameters, _wamOptions.MsaPassthrough))
                {
                    using (var readAccountResult = await s_lazyCore.Value.ReadAccountByIdAsync(
                    authenticationRequestParameters.Account.HomeAccountId.ObjectId,
                    authenticationRequestParameters.CorrelationId.ToString("D"),
                    cancellationToken).ConfigureAwait(false))
                    {
                        if (readAccountResult.IsSuccess)
                        {
                            using (var result = await s_lazyCore.Value.AcquireTokenInteractivelyAsync(
                            _parentHandle,
                            authParams,
                            authenticationRequestParameters.CorrelationId.ToString("D"),
                            readAccountResult.Account,
                            cancellationToken).ConfigureAwait(false))
                            {
                                var errorMessage = "Could not login interactively.";
                                msalTokenResponse = WamAdapters.HandleResponse(result, authenticationRequestParameters, _logger, errorMessage);
                            }
                        }
                        else
                        {
                            _logger.Warning(
                                $"[WamBroker] Could not find a WAM account for the selected user {authenticationRequestParameters.Account.Username}");
                            _logger.Info(
                                $"[WamBroker] Calling SignInInteractivelyAsync this will show the account picker.");

                           msalTokenResponse = await SignInInteractivelyAsync(
                               authenticationRequestParameters, acquireTokenInteractiveParameters)
                                .ConfigureAwait(false);
                        }
                    }
                }
            }
            else
            {
                msalTokenResponse = await SignInInteractivelyAsync(
                    authenticationRequestParameters, acquireTokenInteractiveParameters)
                    .ConfigureAwait(false);
            }

            return msalTokenResponse;
        }

        public async Task<MsalTokenResponse> SignInInteractivelyAsync(
            AuthenticationRequestParameters authenticationRequestParameters,
            AcquireTokenInteractiveParameters acquireTokenInteractiveParameters)
        {
            MsalTokenResponse msalTokenResponse = null;
            var cancellationToken = authenticationRequestParameters.RequestContext.UserCancellationToken;
            Debug.Assert(s_lazyCore.Value != null, "Should not call this API if msal runtime init failed");

            using (var authParams = WamAdapters.GetCommonAuthParameters(authenticationRequestParameters, _wamOptions.MsaPassthrough))
            {
                //Login Hint
                string loginHint = authenticationRequestParameters.LoginHint ?? authenticationRequestParameters?.Account?.Username;
                _logger.Verbose("[WamBroker] AcquireTokenInteractive - login hint provided? " + string.IsNullOrEmpty(loginHint));
                
                using (var result = await s_lazyCore.Value.SignInInteractivelyAsync(
                    _parentHandle,
                    authParams,
                    authenticationRequestParameters.CorrelationId.ToString("D"),
                    loginHint,
                    cancellationToken).ConfigureAwait(false))
                {
                    var errorMessage = "Could not login interactively.";
                    msalTokenResponse = WamAdapters.HandleResponse(result, authenticationRequestParameters, _logger, errorMessage);
                }
            }

            return msalTokenResponse;
        }

        public async Task<MsalTokenResponse> AcquireTokenInteractiveDefaultUserAsync(
            AuthenticationRequestParameters authenticationRequestParameters,
            AcquireTokenInteractiveParameters acquireTokenInteractiveParameters)
        {
            Debug.Assert(s_lazyCore.Value != null, "Should not call this API if msal runtime init failed");

            MsalTokenResponse msalTokenResponse = null;
            var cancellationToken = authenticationRequestParameters.RequestContext.UserCancellationToken;

            _logger.Verbose("[WamBroker] Signing in with the default user account.");

            
            using (var authParams = WamAdapters.GetCommonAuthParameters(authenticationRequestParameters, _wamOptions.MsaPassthrough))
            {
                using (NativeInterop.AuthResult result = await s_lazyCore.Value.SignInAsync(
                        _parentHandle,
                        authParams,
                        authenticationRequestParameters.CorrelationId.ToString("D"),
                        cancellationToken).ConfigureAwait(false))
                {
                    var errorMessage = "Could not login interactively with the Default OS Account.";
                    msalTokenResponse = WamAdapters.HandleResponse(result, authenticationRequestParameters, _logger, errorMessage);
                }
            }

            return msalTokenResponse;
        }

        private IntPtr GetParentWindow(CoreUIParent uiParent)
        {
            if (uiParent?.OwnerWindow is IntPtr ptr)
            {
                return ptr;
            }

            return IntPtr.Zero;
        }

        public async Task<MsalTokenResponse> AcquireTokenSilentAsync(
            AuthenticationRequestParameters authenticationRequestParameters,
            AcquireTokenSilentParameters acquireTokenSilentParameters)
        {
            Debug.Assert(s_lazyCore.Value != null, "Should not call this API if msal runtime init failed");

            var cancellationToken = authenticationRequestParameters.RequestContext.UserCancellationToken;
            MsalTokenResponse msalTokenResponse = null;

            _logger.Verbose("[WamBroker] Acquiring token silently.");

            
            using (var authParams = WamAdapters.GetCommonAuthParameters(authenticationRequestParameters, _wamOptions.MsaPassthrough))
            {
                using (var readAccountResult = await s_lazyCore.Value.ReadAccountByIdAsync(
                    acquireTokenSilentParameters.Account.HomeAccountId.ObjectId,
                    authenticationRequestParameters.CorrelationId.ToString("D"),
                    cancellationToken).ConfigureAwait(false))
                {
                    if (!readAccountResult.IsSuccess)
                    {
                        _logger.WarningPii(
                            $"[WamBroker] Could not find a WAM account for the selected user {acquireTokenSilentParameters.Account.Username}",
                            $"[WamBroker] Could not find a WAM account for the selected user {readAccountResult.Error}");

                        throw new MsalUiRequiredException(
                            "wam_no_account_for_id",
                            $"Could not find a WAM account for the selected user {acquireTokenSilentParameters.Account.Username}. {readAccountResult.Error}");
                    }

                    using (NativeInterop.AuthResult result = await s_lazyCore.Value.AcquireTokenSilentlyAsync(
                        authParams,
                        authenticationRequestParameters.CorrelationId.ToString("D"),
                        readAccountResult.Account,
                        cancellationToken).ConfigureAwait(false))
                    {
                        var errorMessage = "Could not acquire token silently.";
                        msalTokenResponse = WamAdapters.HandleResponse(result, authenticationRequestParameters, _logger, errorMessage);
                    }
                }
            }

            return msalTokenResponse;
        }

        public async Task<MsalTokenResponse> AcquireTokenSilentDefaultUserAsync(
            AuthenticationRequestParameters authenticationRequestParameters,
            AcquireTokenSilentParameters acquireTokenSilentParameters)
        {
            Debug.Assert(s_lazyCore.Value != null, "Should not call this API if msal runtime init failed");

            var cancellationToken = authenticationRequestParameters.RequestContext.UserCancellationToken;
            MsalTokenResponse msalTokenResponse = null;

            _logger.Verbose("[WamBroker] Acquiring token silently for default account.");

            
            using (var authParams = WamAdapters.GetCommonAuthParameters(authenticationRequestParameters, _wamOptions.MsaPassthrough))
            {
                using (NativeInterop.AuthResult result = await s_lazyCore.Value.SignInSilentlyAsync(
                        authParams,
                        authenticationRequestParameters.CorrelationId.ToString("D"),
                        cancellationToken).ConfigureAwait(false))
                {
                    var errorMessage = "Could not acquire token silently for the default user.";
                    msalTokenResponse = WamAdapters.HandleResponse(result, authenticationRequestParameters, _logger, errorMessage);
                }
            }

            return msalTokenResponse;
        }

        public async Task<MsalTokenResponse> AcquireTokenByUsernamePasswordAsync(
            AuthenticationRequestParameters authenticationRequestParameters,
            AcquireTokenByUsernamePasswordParameters acquireTokenByUsernamePasswordParameters)
        {
            Debug.Assert(s_lazyCore.Value != null, "Should not call this API if msal runtime init failed");

            var cancellationToken = authenticationRequestParameters.RequestContext.UserCancellationToken;
            MsalTokenResponse msalTokenResponse = null;

            _logger.Verbose("[WamBroker] Acquiring token with Username Password flow.");

            
            using (AuthParameters authParams = WamAdapters.GetCommonAuthParameters(authenticationRequestParameters, _wamOptions.MsaPassthrough))
            {
                authParams.Properties["MSALRuntime_Username"] = acquireTokenByUsernamePasswordParameters.Username;
                authParams.Properties["MSALRuntime_Password"] = acquireTokenByUsernamePasswordParameters.Password;

                using (NativeInterop.AuthResult result = await s_lazyCore.Value.SignInSilentlyAsync(
                        authParams,
                        authenticationRequestParameters.CorrelationId.ToString("D"),
                        cancellationToken).ConfigureAwait(false))
                {
                    if (result.IsSuccess)
                    {
                        msalTokenResponse = WamAdapters.ParseRuntimeResponse(result, authenticationRequestParameters, _logger);
                    }
                    else
                    {
                        WamAdapters.ThrowExceptionFromWamError(result, authenticationRequestParameters, _logger);
                    }
                }
            }

            return msalTokenResponse;
        }

        public async Task RemoveAccountAsync(ApplicationConfiguration appConfig, IAccount account)
        {
            Debug.Assert(s_lazyCore.Value != null, "Should not call this API if msal runtime init failed");

            string correlationId = Guid.NewGuid().ToString();

            //if OperatingSystemAccount is passed then we use the user signed -in on the machine
            if (PublicClientApplication.IsOperatingSystemAccount(account))
            {
                _logger.Verbose("[WamBroker] Default Operating System Account cannot be removed. ");
                throw new MsalClientException("wam_remove_account_failed", "Default Operating System account cannot be removed.");
            }

            _logger.Info($"Removing WAM Account. Correlation ID : {correlationId} ");

            
            {
                using (var readAccountResult = await s_lazyCore.Value.ReadAccountByIdAsync(
                    account.HomeAccountId.ObjectId,
                    correlationId,
                    default).ConfigureAwait(false))
                {
                    if (readAccountResult.IsSuccess)
                    {
                        _logger.Verbose("[WamBroker] WAM Account exist and can be removed.");

                    }
                    else
                    {
                        _logger.WarningPii(
                            $"[WamBroker] Could not find a WAM account for the selected user {account.Username}",
                            $"[WamBroker] Could not find a WAM account for the selected user {readAccountResult.Error}");

                        string errorMessage = $"{readAccountResult.Error} (error code : {readAccountResult.Error.ErrorCode})";
                        throw new MsalServiceException("wam_no_account_found", errorMessage);
                    }
                    
                    using (NativeInterop.SignOutResult result = await s_lazyCore.Value.SignOutSilentlyAsync(
                        appConfig.ClientId,
                        correlationId,
                        readAccountResult.Account).ConfigureAwait(false))
                    {
                        if (result.IsSuccess)
                        {
                            _logger.Verbose("[WamBroker] Account signed out successfully. ");
                        }
                        else
                        {
                            throw new MsalServiceException("wam_failed_to_signout", $"Failed to sign out account. {result.Error}");
                        }
                    }
                }
            }
        }

        public async Task<IReadOnlyList<IAccount>> GetAccountsAsync(
            string clientID,
            string redirectUri,
            AuthorityInfo authorityInfo,
            ICacheSessionManager cacheSessionManager,
            IInstanceDiscoveryManager instanceDiscoveryManager)
        {
            if (!_wamOptions.ListWindowsWorkAndSchoolAccounts)
            {
                _logger.Info("[WamBroker] Returning no accounts due to configuration option.");
                return Array.Empty<IAccount>();
            }

            string correlationId = Guid.NewGuid().ToString();
            List<IAccount> accounts = new List<IAccount>();
            var requestContext = cacheSessionManager.RequestContext;
            var instanceMetadata = await instanceDiscoveryManager.GetMetadataEntryAsync(authorityInfo, requestContext, false).ConfigureAwait(false);

            using (var core = new NativeInterop.Core())
            using (var discoverAccountsResult = await core.DiscoverAccountsAsync(clientID, correlationId).ConfigureAwait(false))
            {
                if (discoverAccountsResult.IsSuccess)
                {
                    foreach (var acc in discoverAccountsResult.Accounts)
                    {
                        string environment = acc.Environment; 
                        bool matches = instanceMetadata.Aliases.Any(alias => string.Equals(alias, environment, StringComparison.OrdinalIgnoreCase));
                        
                        if(matches)
                            accounts.Add(WamAdapters.ConvertToMsalAccount(acc, clientID));
                    }
                }
                else
                {
                    _logger.Info("[WamBroker] No accounts returned from WAM.");
                    return Array.Empty<IAccount>();
                }
            }

            return accounts;
        }

        public void HandleInstallUrl(string appLink)
        {
            throw new NotImplementedException();
        }

        public bool IsBrokerInstalledAndInvokable(AuthorityType authorityType)
        {
            if (!DesktopOsHelper.IsWin10OrServerEquivalent())
            {
                _logger.Warning("[WAM Broker] Not a supported operating system. WAM broker is not available. ");
                return false;
            }

            // WAM does not work on pure ADFS environments
            if (authorityType == AuthorityType.Adfs)
            {
                _logger.Warning("[WAM Broker] WAM does not work in pure ADFS environments. Falling back to browser for an ADFS authority. ");
                return false;
            }

            if (s_lazyCore.Value == null)
            {
                _logger.Info("[WAM Broker] MsalRuntime init failed...");
                _logger.InfoPii(s_initException);

                return false;
            }

            _logger.Verbose($"[WAM Broker] MsalRuntime init succesful.");
            return true;
        }
    }
}<|MERGE_RESOLUTION|>--- conflicted
+++ resolved
@@ -1,13 +1,10 @@
-﻿// Copyright (c) Microsoft Corporation. All rights reserved.
+// Copyright (c) Microsoft Corporation. All rights reserved.
 // Licensed under the MIT License.
 
 using System;
 using System.Collections.Generic;
-<<<<<<< HEAD
 using System.Linq;
-=======
 using System.Diagnostics;
->>>>>>> 5da1341e
 using System.Security;
 using System.Threading.Tasks;
 using Microsoft.Identity.Client.ApiConfig.Parameters;
