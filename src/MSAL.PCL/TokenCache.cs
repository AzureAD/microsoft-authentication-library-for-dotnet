﻿//----------------------------------------------------------------------
//
// Copyright (c) Microsoft Corporation.
// All rights reserved.
//
// This code is licensed under the MIT License.
//
// Permission is hereby granted, free of charge, to any person obtaining a copy
// of this software and associated documentation files(the "Software"), to deal
// in the Software without restriction, including without limitation the rights
// to use, copy, modify, merge, publish, distribute, sublicense, and / or sell
// copies of the Software, and to permit persons to whom the Software is
// furnished to do so, subject to the following conditions :
//
// The above copyright notice and this permission notice shall be included in
// all copies or substantial portions of the Software.
//
// THE SOFTWARE IS PROVIDED "AS IS", WITHOUT WARRANTY OF ANY KIND, EXPRESS OR
// IMPLIED, INCLUDING BUT NOT LIMITED TO THE WARRANTIES OF MERCHANTABILITY,
// FITNESS FOR A PARTICULAR PURPOSE AND NONINFRINGEMENT.IN NO EVENT SHALL THE
// AUTHORS OR COPYRIGHT HOLDERS BE LIABLE FOR ANY CLAIM, DAMAGES OR OTHER
// LIABILITY, WHETHER IN AN ACTION OF CONTRACT, TORT OR OTHERWISE, ARISING FROM,
// OUT OF OR IN CONNECTION WITH THE SOFTWARE OR THE USE OR OTHER DEALINGS IN
// THE SOFTWARE.
//
//------------------------------------------------------------------------------

using System;
using System.Collections.Generic;
using System.Collections.ObjectModel;
using System.Linq;
using Microsoft.Identity.Client.Internal;
using Microsoft.Identity.Client.Internal.Cache;
using Microsoft.Identity.Client.Internal.OAuth2;
using Microsoft.Identity.Client.Internal.Requests;

namespace Microsoft.Identity.Client
{
    /// <summary>
    /// </summary>
    public sealed class TokenCache
    {
        private const int DefaultExpirationBufferInMinutes = 5;

        internal readonly TokenCacheAccessor TokenCacheAccessor = new TokenCacheAccessor();

        /// <summary>
        /// Notification for certain token cache interactions during token acquisition.
        /// </summary>
        /// <param name="args">Arguments related to the cache item impacted</param>
        public delegate void TokenCacheNotification(TokenCacheNotificationArgs args);

        internal readonly object LockObject = new object();
        private volatile bool hasStateChanged;

        internal string ClientId { get; set; }

        /// <summary>
        /// Notification method called before any library method accesses the cache.
        /// </summary>
        internal TokenCacheNotification BeforeAccess { get; set; }

        /// <summary>
        /// Notification method called before any library method writes to the cache. This notification can be used to reload
        /// the cache state from a row in database and lock that row. That database row can then be unlocked in
        /// <see cref="AfterAccess" /> notification.
        /// </summary>
        internal TokenCacheNotification BeforeWrite { get; set; }

        /// <summary>
        /// Notification method called after any library method accesses the cache.
        /// </summary>
        internal TokenCacheNotification AfterAccess { get; set; }

        /// <summary>
        /// Gets or sets the flag indicating whether cache state has changed. MSAL methods set this flag after any change.
        /// Caller application should reset
        /// the flag after serializing and persisting the state of the cache.
        /// </summary>
        public bool HasStateChanged
        {
            get { return this.hasStateChanged; }

            set { this.hasStateChanged = value; }
        }

        /// <summary>
        /// Clears the cache by deleting all the items. Note that if the cache is the default shared cache, clearing it would
        /// impact all the instances of <see cref="PublicClientApplication" /> which share that cache.
        /// </summary>
        internal void Clear()
        {
            lock (LockObject)
            {
                TokenCacheNotificationArgs args = new TokenCacheNotificationArgs
                {
                    TokenCache = this,
                    ClientId = ClientId,
                    User = null
                };

                OnBeforeAccess(args);
                OnBeforeWrite(args);
                //_tokenCacheAccessor.DeleteAll(_clientId);
                OnAfterAccess(args);
            }
        }

        internal void OnAfterAccess(TokenCacheNotificationArgs args)
        {
            AfterAccess?.Invoke(args);
        }

        internal void OnBeforeAccess(TokenCacheNotificationArgs args)
        {
            BeforeAccess?.Invoke(args);
        }

        internal void OnBeforeWrite(TokenCacheNotificationArgs args)
        {
            BeforeWrite?.Invoke(args);
        }

        internal int AccessTokenCount
        {
            get
            {
                lock (LockObject)
                {
                    TokenCacheNotificationArgs args = new TokenCacheNotificationArgs
                    {
                        TokenCache = this,
                        ClientId = ClientId
                    };

                    OnBeforeAccess(args);
                    IList<AccessTokenCacheItem> tokenCacheItems = TokenCacheAccessor.GetAllAccessTokens(ClientId);
                    OnAfterAccess(args);
                    return tokenCacheItems.Count;
                }
            }
        }

        internal int RefreshTokenCount
        {
            get
            {
                lock (LockObject)
                {
                    TokenCacheNotificationArgs args = new TokenCacheNotificationArgs
                    {
                        TokenCache = this,
                        ClientId = ClientId
                    };

                    OnBeforeAccess(args);
                    IList<RefreshTokenCacheItem> tokenCacheItems = TokenCacheAccessor.GetAllRefreshTokens(ClientId);
                    OnAfterAccess(args);
                    return tokenCacheItems.Count;
                }
            }
        }

        internal AccessTokenCacheItem SaveAccessAndRefreshToken(AuthenticationRequestParameters requestParams, TokenResponse response)
        {
            lock (LockObject)
            {
                // create the access token cache item
                AccessTokenCacheItem accessTokenCacheItem =
                    new AccessTokenCacheItem(requestParams.Authority.CanonicalAuthority, requestParams.ClientId,
                        response);
                accessTokenCacheItem.UserAssertionHash = requestParams.UserAssertion?.AssertionHash;

                TokenCacheNotificationArgs args = new TokenCacheNotificationArgs
                {
                    TokenCache = this,
                    ClientId = ClientId,
                    User = accessTokenCacheItem.User
                };

                OnBeforeAccess(args);
                OnBeforeWrite(args);

                //delete all cache entries with intersecting scopes.
                //this should not happen but we have this as a safe guard
                //against multiple matches.
                IList<AccessTokenCacheItem> accessTokenItemList =
                    TokenCacheAccessor.GetAllAccessTokens(ClientId)
                        .Where(
                            item =>
                                item.Authority.Equals(requestParams.Authority.CanonicalAuthority) &&
                                item.Scope.ScopeIntersects(accessTokenCacheItem.Scope))
                        .ToList();

                // if there is no credential then it is user flow
                // and not a client credential flow.
                if (!requestParams.HasCredential)
                {
                    //filter by home_oid of the user instead
                    accessTokenItemList =
                        accessTokenItemList.Where(item => item.HomeObjectId.Equals(accessTokenCacheItem.User?.HomeObjectId))
                            .ToList();
                }

                foreach (var cacheItem in accessTokenItemList)
                {
                    TokenCacheAccessor.DeleteAccessToken(cacheItem);
                }

                TokenCacheAccessor.SaveAccessToken(accessTokenCacheItem);

                // if server returns the refresh token back, save it in the cache.
                if (response.RefreshToken != null)
                {
                    // create the refresh token cache item
                    RefreshTokenCacheItem refreshTokenCacheItem = new RefreshTokenCacheItem(null, requestParams.ClientId,
                        response);
                    TokenCacheAccessor.SaveRefreshToken(refreshTokenCacheItem);
                }

                OnAfterAccess(args);

                return accessTokenCacheItem;
            }
        }

        internal AccessTokenCacheItem FindAccessToken(AuthenticationRequestParameters requestParam)
        {
            lock (LockObject)
            {
                TokenCacheKey key = new TokenCacheKey(requestParam.Authority.CanonicalAuthority,
                    requestParam.Scope, ClientId, requestParam.User);
                TokenCacheNotificationArgs args = new TokenCacheNotificationArgs
                {
                    TokenCache = this,
                    ClientId = ClientId,
                    User = requestParam.User
                };

                OnBeforeAccess(args);
                IList<AccessTokenCacheItem> tokenCacheItems = TokenCacheAccessor.GetAllAccessTokens(ClientId);
                OnAfterAccess(args);

                //first filter the list by authority, client id and scopes
                tokenCacheItems =
                    tokenCacheItems.Where(
                        item =>
                            item.Authority.Equals(requestParam.Authority.CanonicalAuthority) &&
                            item.ClientId.Equals(requestParam.ClientId) &&
                            item.Scope.ScopeContains(requestParam.Scope))
                        .ToList();
                
                    // this is OBO flow. match the cache entry with assertion hash,
                    // Authority, Scope and client Id.
                    if (requestParam.UserAssertion != null)
                    {
                        tokenCacheItems =
                            tokenCacheItems.Where(
                                item =>
                                    !string.IsNullOrEmpty(item.UserAssertionHash) &&
                                    item.UserAssertionHash.Equals(requestParam.UserAssertion.AssertionHash)).ToList();
                    }
                    else
                    {
                        // if there is no credential then it is user flow
                        // and not a client credential flow.
                        if (!requestParam.HasCredential)
                        {
                            //filter by home_oid of the user instead
                            tokenCacheItems =
                                tokenCacheItems.Where(item => item.HomeObjectId.Equals(requestParam.User?.HomeObjectId))
                                    .ToList();
                        }
                    }

                if (tokenCacheItems.Count == 0)
                {
                    // TODO: log access token not found
                    return null;
                }

                // TODO: If user is not provided for silent request, and there is only one item found in the cache. Should we return it?
                if (tokenCacheItems.Count > 1)
                {
                    // TODO: log there are multiple access tokens found, don't know which one to use.
                    return null;
                }

                // Access token lookup needs to be a strict match. In the JSON response from token endpoint, server only returns the scope
                // the developer requires the token for. We store the token separately for considerations i.e. MFA.
                AccessTokenCacheItem accessTokenCacheItem = tokenCacheItems[0];
                if (accessTokenCacheItem.ExpiresOn >
                    DateTime.UtcNow + TimeSpan.FromMinutes(DefaultExpirationBufferInMinutes))
                {
                    return accessTokenCacheItem;
                }

                //TODO: log the access token found is expired.
                return null;
            }
        }

        internal RefreshTokenCacheItem FindRefreshToken(AuthenticationRequestParameters requestParam)
        {
            lock (LockObject)
            {
                TokenCacheKey key = new TokenCacheKey(null, null, requestParam.ClientId, requestParam.User?.HomeObjectId);
                TokenCacheNotificationArgs args = new TokenCacheNotificationArgs
                {
                    TokenCache = this,
                    ClientId = ClientId,
                    User = requestParam.User
                };

                OnBeforeAccess(args);
                IList<RefreshTokenCacheItem> refreshTokenCacheItems = TokenCacheAccessor.GetRefreshTokens(key);
                OnAfterAccess(args);
                if (refreshTokenCacheItems.Count == 0)
                {
                    // TODO: no RT returned
                    return null;
                }

                // User info already provided, if there are multiple items found will throw since we don't what
                // is the one we should use.
                if (refreshTokenCacheItems.Count > 1)
                {
                    throw new MsalException(MsalError.MultipleTokensMatched);
                }

                return refreshTokenCacheItems[0];
            }
        }

        internal void DeleteRefreshToken(RefreshTokenCacheItem rtItem)
        {
            lock (LockObject)
            {
                TokenCacheNotificationArgs args = new TokenCacheNotificationArgs
                {
                    TokenCache = this,
                    ClientId = ClientId,
                    User = rtItem.User
                };

                OnBeforeAccess(args);
                OnBeforeWrite(args);
                TokenCacheAccessor.DeleteRefreshToken(rtItem);
                OnAfterAccess(args);
            }
        }

        internal ICollection<User> GetUsers(string clientId)
        {
            if (string.IsNullOrEmpty(clientId))
            {
                throw new ArgumentNullException("empty or null clientId");
            }

            lock (LockObject)
            {
                TokenCacheNotificationArgs args = new TokenCacheNotificationArgs
                {
                    TokenCache = this,
                    ClientId = ClientId,
                    User = null
                };

                OnBeforeAccess(args);
                IList<RefreshTokenCacheItem> allRefreshTokens =
                    TokenCacheAccessor.GetAllRefreshTokens(clientId);
                OnAfterAccess(args);

                IDictionary<string, User> allUsers = new Dictionary<string, User>();
                foreach (RefreshTokenCacheItem item in allRefreshTokens)
                {
                    User user = new User(item.User);
                    user.ClientId = item.ClientId;
                    user.TokenCache = this;
                    allUsers[item.HomeObjectId] = user;
                }

                return allUsers.Values;
            }
        }

        internal ICollection<RefreshTokenCacheItem> GetAllRefreshTokens()
        {
            lock (LockObject)
            {
                TokenCacheNotificationArgs args = new TokenCacheNotificationArgs
                {
                    TokenCache = this,
                    ClientId = ClientId,
                    User = null
                };

                OnBeforeAccess(args);
                IList<RefreshTokenCacheItem> allRefreshTokens =
                    TokenCacheAccessor.GetAllRefreshTokens(ClientId);
                OnAfterAccess(args);

                return new ReadOnlyCollection<RefreshTokenCacheItem>(allRefreshTokens);
            }
        }

<<<<<<< HEAD
=======
        internal ICollection<AccessTokenCacheItem> GetAllAccessTokens()
        {
            lock (LockObject)
            {
                TokenCacheNotificationArgs args = new TokenCacheNotificationArgs
                {
                    TokenCache = this,
                    ClientId = ClientId,
                    User = null
                };

                OnBeforeAccess(args);
                IList<AccessTokenCacheItem> allTokens =
                    TokenCacheAccessor.GetAllAccessTokens(ClientId);
                OnAfterAccess(args);

                return new ReadOnlyCollection<AccessTokenCacheItem>(allTokens);
            }
        }


>>>>>>> 47a160cc
        internal void SignOut(User user)
        {
            lock (LockObject)
            {
                TokenCacheNotificationArgs args = new TokenCacheNotificationArgs
                {
                    TokenCache = this,
                    ClientId = ClientId,
                    User = null
                };

                OnBeforeAccess(args);
                OnBeforeWrite(args);
                IList<RefreshTokenCacheItem> allRefreshTokens =
                    TokenCacheAccessor.GetAllRefreshTokens(user.ClientId)
                        .Where(item => item.HomeObjectId.Equals(user.HomeObjectId))
                        .ToList();
                foreach (var rtItem in allRefreshTokens)
                {
                    TokenCacheAccessor.DeleteRefreshToken(rtItem);
                }

                IList<AccessTokenCacheItem> allAccessTokens =
                    TokenCacheAccessor.GetAllAccessTokens(ClientId)
                        .Where(item => item.HomeObjectId.Equals(user.HomeObjectId)).ToList();

                foreach (var atItem in allAccessTokens)
                {
                    TokenCacheAccessor.DeleteAccessToken(atItem);
                }

                OnAfterAccess(args);
<<<<<<< HEAD
            }
        }

        internal ICollection<string> GetAllAccessTokenCacheItems()
        {
            // this method is called by serialize and does not require
            // delegates because serialize itself is called from delegates
            lock (lockObject)
            {
                ICollection<string> allTokens =
                    TokenCacheAccessor.GetAllAccessTokensAsString();
                return allTokens;
            }
        }

        internal ICollection<string> GetAllRefreshTokenCacheItems()
        {
            // this method is called by serialize and does not require
            // delegates because serialize itself is called from delegates
            lock (lockObject)
            {
                ICollection<string> allTokens =
                    TokenCacheAccessor.GetAllRefreshTokensAsString();
                return allTokens;
            }
        }

        internal void AddAccessTokenCacheItem(AccessTokenCacheItem accessTokenCacheItem)
        {
            // this method is called by serialize and does not require
            // delegates because serialize itself is called from delegates
            lock (lockObject)
            {
                TokenCacheAccessor.SaveAccessToken(accessTokenCacheItem);
            }
        }

        internal void AddRefreshTokenCacheItem(RefreshTokenCacheItem refreshTokenCacheItem)
        {
            // this method is called by serialize and does not require
            // delegates because serialize itself is called from delegates
            lock (lockObject)
            {
                TokenCacheAccessor.SaveRefreshToken(refreshTokenCacheItem);
=======
>>>>>>> 47a160cc
            }
        }
    }
}<|MERGE_RESOLUTION|>--- conflicted
+++ resolved
@@ -403,9 +403,7 @@
                 return new ReadOnlyCollection<RefreshTokenCacheItem>(allRefreshTokens);
             }
         }
-
-<<<<<<< HEAD
-=======
+        
         internal ICollection<AccessTokenCacheItem> GetAllAccessTokens()
         {
             lock (LockObject)
@@ -425,9 +423,7 @@
                 return new ReadOnlyCollection<AccessTokenCacheItem>(allTokens);
             }
         }
-
-
->>>>>>> 47a160cc
+        
         internal void SignOut(User user)
         {
             lock (LockObject)
@@ -460,7 +456,6 @@
                 }
 
                 OnAfterAccess(args);
-<<<<<<< HEAD
             }
         }
 
@@ -468,7 +463,7 @@
         {
             // this method is called by serialize and does not require
             // delegates because serialize itself is called from delegates
-            lock (lockObject)
+            lock (LockObject)
             {
                 ICollection<string> allTokens =
                     TokenCacheAccessor.GetAllAccessTokensAsString();
@@ -480,7 +475,7 @@
         {
             // this method is called by serialize and does not require
             // delegates because serialize itself is called from delegates
-            lock (lockObject)
+            lock (LockObject)
             {
                 ICollection<string> allTokens =
                     TokenCacheAccessor.GetAllRefreshTokensAsString();
@@ -492,7 +487,7 @@
         {
             // this method is called by serialize and does not require
             // delegates because serialize itself is called from delegates
-            lock (lockObject)
+            lock (LockObject)
             {
                 TokenCacheAccessor.SaveAccessToken(accessTokenCacheItem);
             }
@@ -502,11 +497,9 @@
         {
             // this method is called by serialize and does not require
             // delegates because serialize itself is called from delegates
-            lock (lockObject)
+            lock (LockObject)
             {
                 TokenCacheAccessor.SaveRefreshToken(refreshTokenCacheItem);
-=======
->>>>>>> 47a160cc
             }
         }
     }
