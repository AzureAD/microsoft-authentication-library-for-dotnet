﻿//----------------------------------------------------------------------
//
// Copyright (c) Microsoft Corporation.
// All rights reserved.
//
// This code is licensed under the MIT License.
//
// Permission is hereby granted, free of charge, to any person obtaining a copy
// of this software and associated documentation files(the "Software"), to deal
// in the Software without restriction, including without limitation the rights
// to use, copy, modify, merge, publish, distribute, sublicense, and / or sell
// copies of the Software, and to permit persons to whom the Software is
// furnished to do so, subject to the following conditions :
//
// The above copyright notice and this permission notice shall be included in
// all copies or substantial portions of the Software.
//
// THE SOFTWARE IS PROVIDED "AS IS", WITHOUT WARRANTY OF ANY KIND, EXPRESS OR
// IMPLIED, INCLUDING BUT NOT LIMITED TO THE WARRANTIES OF MERCHANTABILITY,
// FITNESS FOR A PARTICULAR PURPOSE AND NONINFRINGEMENT.IN NO EVENT SHALL THE
// AUTHORS OR COPYRIGHT HOLDERS BE LIABLE FOR ANY CLAIM, DAMAGES OR OTHER
// LIABILITY, WHETHER IN AN ACTION OF CONTRACT, TORT OR OTHERWISE, ARISING FROM,
// OUT OF OR IN CONNECTION WITH THE SOFTWARE OR THE USE OR OTHER DEALINGS IN
// THE SOFTWARE.

using System.Collections.Generic;
using System.Linq;
using Microsoft.Identity.Client.Internal.Interfaces;

namespace Microsoft.Identity.Client.Internal.Cache
{
    internal class TokenCacheAccessor
    {
        public ITokenCachePlugin TokenCachePlugin = PlatformPlugin.TokenCachePlugin;

        public void SaveAccessToken(AccessTokenCacheItem accessTokenItem)
        {
            TokenCachePlugin.SaveAccessToken(accessTokenItem.GetTokenCacheKey().ToString(), JsonHelper.SerializeToJson(accessTokenItem));
        }

        public void SaveRefreshToken(RefreshTokenCacheItem refreshTokenItem)
        {
            TokenCachePlugin.SaveRefreshToken(refreshTokenItem.GetTokenCacheKey().ToString(), JsonHelper.SerializeToJson(refreshTokenItem));
        }
        
        public IList<RefreshTokenCacheItem> GetRefreshTokens(TokenCacheKey tokenCacheKey)
        {
            ICollection<string> allRefreshTokens = TokenCachePlugin.AllRefreshTokens();
            IList<RefreshTokenCacheItem> matchedRefreshTokens = new List<RefreshTokenCacheItem>();
            foreach (string refreshTokenValue in allRefreshTokens)
            {
                RefreshTokenCacheItem refreshTokenCacheItem =
                    JsonHelper.DeserializeFromJson<RefreshTokenCacheItem>(refreshTokenValue);

                if (tokenCacheKey.Equals(refreshTokenCacheItem.GetTokenCacheKey()))
                {
                    matchedRefreshTokens.Add(refreshTokenCacheItem);
                }
            }

            return matchedRefreshTokens;
        }

        public void DeleteAccessToken(AccessTokenCacheItem accessToken‪Item)
        {
            TokenCachePlugin.DeleteAccessToken(accessToken‪Item.GetTokenCacheKey().ToString());
        }

        public void DeleteRefreshToken(RefreshTokenCacheItem refreshToken‪Item)
        {
            TokenCachePlugin.DeleteRefreshToken(refreshToken‪Item.GetTokenCacheKey().ToString());
        }

<<<<<<< HEAD
        public ICollection<string> GetAllAccessTokensAsString()
        {
            return TokenCachePlugin.GetAllAccessTokens();
        }

        public IList<AccessTokenCacheItem> GetAllAccessTokens()
=======
        public IList<AccessTokenCacheItem> GetAllAccessTokens(string clientId)
>>>>>>> 47a160cc
        {
            ICollection<string> allTokensAsString = this.GetAllAccessTokensAsString();
            IList<AccessTokenCacheItem> returnList = new List<AccessTokenCacheItem>();
            foreach (var token in allTokensAsString)
            {
                returnList.Add(JsonHelper.DeserializeFromJson<AccessTokenCacheItem>(token));
            }

            return returnList.Where(t => t.ClientId.Equals(clientId)).ToList();
        }
<<<<<<< HEAD

        public ICollection<string> GetAllRefreshTokensAsString()
        {
            return TokenCachePlugin.AllRefreshTokens();
        }

        public IList<RefreshTokenCacheItem> GetAllRefreshTokens()
=======
        
        public IList<RefreshTokenCacheItem> GetAllRefreshTokens(string clientId)
>>>>>>> 47a160cc
        {
            ICollection<string> allTokensAsString = GetAllRefreshTokensAsString();
            IList<RefreshTokenCacheItem> returnList = new List<RefreshTokenCacheItem>();
            foreach (var token in allTokensAsString)
            {
                returnList.Add(JsonHelper.DeserializeFromJson<RefreshTokenCacheItem>(token));
            }

            return returnList.Where(t => t.ClientId.Equals(clientId)).ToList();
        }
    }
}<|MERGE_RESOLUTION|>--- conflicted
+++ resolved
@@ -70,17 +70,13 @@
         {
             TokenCachePlugin.DeleteRefreshToken(refreshToken‪Item.GetTokenCacheKey().ToString());
         }
-
-<<<<<<< HEAD
+        
         public ICollection<string> GetAllAccessTokensAsString()
         {
             return TokenCachePlugin.GetAllAccessTokens();
         }
 
-        public IList<AccessTokenCacheItem> GetAllAccessTokens()
-=======
         public IList<AccessTokenCacheItem> GetAllAccessTokens(string clientId)
->>>>>>> 47a160cc
         {
             ICollection<string> allTokensAsString = this.GetAllAccessTokensAsString();
             IList<AccessTokenCacheItem> returnList = new List<AccessTokenCacheItem>();
@@ -91,18 +87,13 @@
 
             return returnList.Where(t => t.ClientId.Equals(clientId)).ToList();
         }
-<<<<<<< HEAD
 
         public ICollection<string> GetAllRefreshTokensAsString()
         {
             return TokenCachePlugin.AllRefreshTokens();
         }
-
-        public IList<RefreshTokenCacheItem> GetAllRefreshTokens()
-=======
         
         public IList<RefreshTokenCacheItem> GetAllRefreshTokens(string clientId)
->>>>>>> 47a160cc
         {
             ICollection<string> allTokensAsString = GetAllRefreshTokensAsString();
             IList<RefreshTokenCacheItem> returnList = new List<RefreshTokenCacheItem>();
