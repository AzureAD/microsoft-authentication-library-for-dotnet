--- conflicted
+++ resolved
@@ -37,12 +37,8 @@
     internal class AadAuthority : Authority
     {
         private const string AadInstanceDiscoveryEndpoint = "https://login.windows.net/common/discovery/instance";
-<<<<<<< HEAD
-        private static readonly SortedSet<string> TrustedHostList = new SortedSet<string>()
-=======
 
         private static readonly HashSet<string> TrustedHostList = new HashSet<string>()
->>>>>>> a103c7bf
         {
             "login.windows.net",
             "login.chinacloudapi.cn",
