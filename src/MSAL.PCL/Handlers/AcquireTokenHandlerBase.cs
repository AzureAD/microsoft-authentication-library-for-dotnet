﻿//----------------------------------------------------------------------
// Copyright (c) Microsoft Open Technologies, Inc.
// All Rights Reserved
// Apache License 2.0
//
// Licensed under the Apache License, Version 2.0 (the "License");
// you may not use this file except in compliance with the License.
// You may obtain a copy of the License at
// 
// http://www.apache.org/licenses/LICENSE-2.0
// 
// Unless required by applicable law or agreed to in writing, software
// distributed under the License is distributed on an "AS IS" BASIS,
// WITHOUT WARRANTIES OR CONDITIONS OF ANY KIND, either express or implied.
// See the License for the specific language governing permissions and
// limitations under the License.
//----------------------------------------------------------------------

using System;
using System.Collections.Generic;
using System.Globalization;
using System.Linq;
using System.Threading.Tasks;
using Microsoft.Identity.Client.Internal;

namespace Microsoft.Identity.Client.Handlers
{
    internal abstract class AcquireTokenHandlerBase
    {
        protected readonly static Task CompletedTask = Task.FromResult(false);
        internal readonly TokenCache tokenCache;
        protected readonly bool restrictToSingleUser;


        protected AcquireTokenHandlerBase(HandlerData handlerData)
        {
            this.Authenticator = handlerData.Authenticator;
            this.CallState = CreateCallState(this.Authenticator.CorrelationId);

            PlatformPlugin.Logger.Information(this.CallState,
                string.Format("=== Token Acquisition started:\n\tAuthority: {0}\n\tScope: {1}\n\tClientId: {2}\n\tCacheType: {3}",
                Authenticator.Authority, handlerData.Scope.AsSingleString(), handlerData.ClientKey.ClientId,
                (tokenCache != null) ? tokenCache.GetType().FullName + string.Format(" ({0} items)", tokenCache.Count) : "null"));

            this.tokenCache = handlerData.TokenCache;

            if (MsalStringHelper.IsNullOrEmpty(handlerData.Scope))
            {
                throw new ArgumentNullException("scope");
            }
            
            this.Scope = handlerData.Scope.CreateSetFromArray();
            ValidateScopeInput(this.Scope);

            this.ClientKey = handlerData.ClientKey;
            this.Policy = handlerData.Policy;

            this.LoadFromCache = (tokenCache != null);
            this.StoreToCache = (tokenCache != null);
            this.SupportADFS = false;
            this.restrictToSingleUser = handlerData.RestrictToSingleUser;
            
            if (this.tokenCache != null && (restrictToSingleUser && this.tokenCache.GetUniqueIdsFromCache(this.ClientKey.ClientId).Count() > 1))
            {
                throw new ArgumentException(
                    "Cache cannot have entries for more than 1 unique id when RestrictToSingleUser is set to TRUE.");
            }
        }

        internal CallState CallState { get; set; }

        protected bool SupportADFS { get; set; }

        protected Authenticator Authenticator { get; private set; }

        protected HashSet<string> Scope { get; set; }

        protected ClientKey ClientKey { get; private set; }

        protected User User { get; set; }

        protected string Policy { get; set; }

        protected AuthenticationResultEx ResultEx { get; set; }

        protected bool LoadFromCache { get; set; }

        protected bool ForceRefresh { get; set; }

        protected bool StoreToCache { get; set; }

        protected virtual HashSet<string> GetDecoratedScope(HashSet<string> inputScope)
        {
            HashSet<string> set = new HashSet<string>(inputScope.ToArray());
            set.UnionWith(OAuthValue.ReservedScopes.CreateSetFromArray());
            return set;
        }

        protected void ValidateScopeInput(HashSet<string> scopesToValidate)
        {
            //check if scope or additional scope contains client ID.
            if (scopesToValidate.Intersect(OAuthValue.ReservedScopes.CreateSetFromArray()).Any())
            {
                throw new ArgumentException(string.Format("API does not accept '{0}' value as user-provided scopes", OAuthValue.ReservedScopes.AsSingleString()));
            }
        }

        public async Task<AuthenticationResult> RunAsync()
        {
            bool notifiedBeforeAccessCache = false;

            try
            {
                await this.PreRunAsync().ConfigureAwait(false);

                if (this.LoadFromCache)
                {
                    this.NotifyBeforeAccessCache();
                    notifiedBeforeAccessCache = true;

<<<<<<< HEAD
                    ResultEx = this.tokenCache.LoadFromCache(this.Authenticator.Authority, this.Scope, this.ClientKey.ClientId, this.User, this.Policy, this.CallState);
                    if (ResultEx != null && ResultEx.Result.AccessToken == null && ResultEx.RefreshToken != null)
=======
                    resultEx = this.tokenCache.LoadFromCache(this.Authenticator.Authority, this.Scope, this.ClientKey.ClientId, this.User, this.Policy, this.CallState);
                    if (resultEx != null && (resultEx.Result.AccessToken == null || this.ForceRefresh) && resultEx.RefreshToken != null)
>>>>>>> 624215b1
                    {
                        ResultEx = await this.RefreshAccessTokenAsync(ResultEx).ConfigureAwait(false);
                        if (ResultEx != null && ResultEx.Exception == null)
                        {
                            this.tokenCache.StoreToCache(ResultEx, this.Authenticator.Authority, this.ClientKey.ClientId, this.Policy, this.restrictToSingleUser, this.CallState);
                        }
                    }
                }

                if (ResultEx == null || ResultEx.Exception!=null)
                {
                    await this.PreTokenRequest().ConfigureAwait(false);    
                    ResultEx = await this.SendTokenRequestAsync().ConfigureAwait(false);

                    if (ResultEx.Exception != null)
                    {
                        throw ResultEx.Exception;
                    }

                    this.PostTokenRequest(ResultEx);

                    
                    if (this.StoreToCache)
                    {
                        if (!notifiedBeforeAccessCache)
                        {
                            this.NotifyBeforeAccessCache();
                            notifiedBeforeAccessCache = true;
                        }

                        this.tokenCache.StoreToCache(ResultEx, this.Authenticator.Authority, this.ClientKey.ClientId, this.Policy, this.restrictToSingleUser, this.CallState);
                    }
                }

                await this.PostRunAsync(ResultEx.Result).ConfigureAwait(false);

                return ResultEx.Result;
            }
            catch (Exception ex)
            {
                PlatformPlugin.Logger.Error(this.CallState, ex);
                throw;
            }
            finally
            {
                if (notifiedBeforeAccessCache)
                {
                    this.NotifyAfterAccessCache();
                }
            }
        }
        
        protected virtual bool BrokerInvocationRequired()
        {
            return false;
        }

        public static CallState CreateCallState(Guid correlationId)
        {
            correlationId = (correlationId != Guid.Empty) ? correlationId : Guid.NewGuid();
            return new CallState(correlationId);
        }

        protected virtual Task PostRunAsync(AuthenticationResult result)
        {
            LogReturnedToken(result);

            //add client id, token cache and authority to User object
            if (result.User != null)
            {
                result.User.TokenCache = this.tokenCache;
                result.User.ClientId = this.ClientKey.ClientId;
                result.User.Authority = this.Authenticator.Authority;
            }

            return CompletedTask;
        }

        internal virtual async Task PreRunAsync()
        {
            await this.Authenticator.UpdateFromTemplateAsync(this.CallState).ConfigureAwait(false);

            //pull any user from the cache as they will all have the same uniqueId
            if (this.User == null && this.tokenCache != null && restrictToSingleUser)
            {
                this.User = this.tokenCache.ReadItems(this.ClientKey.ClientId).First().User;
            }
        }

        internal virtual Task PreTokenRequest()
        {
            return CompletedTask;
        }

        protected virtual void PostTokenRequest(AuthenticationResultEx result)
        {
            this.Authenticator.UpdateTenantId(result.Result.TenantId);
        }

        protected abstract void AddAditionalRequestParameters(DictionaryRequestParameters requestParameters);

        protected virtual async Task<AuthenticationResultEx> SendTokenRequestAsync()
        {
            var requestParameters = new DictionaryRequestParameters(this.GetDecoratedScope(this.Scope), this.ClientKey);
            this.AddAditionalRequestParameters(requestParameters);
            return await this.SendHttpMessageAsync(requestParameters).ConfigureAwait(false);
        }

        internal async Task<AuthenticationResultEx> SendTokenRequestByRefreshTokenAsync(string refreshToken)
        {
            var requestParameters = new DictionaryRequestParameters(this.GetDecoratedScope(this.Scope), this.ClientKey);
            requestParameters[OAuthParameter.GrantType] = OAuthGrantType.RefreshToken;
            requestParameters[OAuthParameter.RefreshToken] = refreshToken;

            AuthenticationResultEx result = await this.SendHttpMessageAsync(requestParameters).ConfigureAwait(false);

            if (result.RefreshToken == null)
            {
                result.RefreshToken = refreshToken;
                PlatformPlugin.Logger.Information(this.CallState, "Refresh token was missing from the token refresh response, so the refresh token in the request is returned instead");
            }

            return result;
        }

        internal async Task<AuthenticationResultEx> RefreshAccessTokenAsync(AuthenticationResultEx result)
        {
            AuthenticationResultEx newResultEx = null;

            if (this.Scope != null)
            {
                PlatformPlugin.Logger.Verbose(this.CallState, "Refreshing access token...");

                try
                {
                    newResultEx = await this.SendTokenRequestByRefreshTokenAsync(result.RefreshToken).ConfigureAwait(false);
                    this.Authenticator.UpdateTenantId(result.Result.TenantId);

                    if (newResultEx.Result.IdToken == null)
                    {
                        // If Id token is not returned by token endpoint when refresh token is redeemed, we should copy tenant and user information from the cached token.
                        newResultEx.Result.UpdateTenantAndUser(result.Result.TenantId, result.Result.IdToken, result.Result.User);
                    }
                }
                catch (MsalException ex)
                {
                    MsalServiceException serviceException = ex as MsalServiceException;
                    if (serviceException != null && serviceException.ErrorCode == "invalid_request")
                    {
                        throw new MsalServiceException(
                            MsalError.FailedToRefreshToken,
                            MsalErrorMessage.FailedToRefreshToken + ". " + serviceException.Message,
                            serviceException.ServiceErrorCodes,
                            serviceException.InnerException);
                    }

                    newResultEx = new AuthenticationResultEx { Exception = ex };
                }
            }

            return newResultEx;
        }

        private async Task<AuthenticationResultEx> SendHttpMessageAsync(IRequestParameters requestParameters)
        {
            string endpoint = this.Authenticator.TokenUri;
            endpoint = AddPolicyParameter(endpoint);

            var client = new MsalHttpClient(endpoint, this.CallState) { Client = { BodyParameters = requestParameters } };
            TokenResponse tokenResponse = await client.GetResponseAsync<TokenResponse>(ClientMetricsEndpointType.Token).ConfigureAwait(false);

            return tokenResponse.GetResult();
        }

        internal void NotifyBeforeAccessCache()
        {
            this.tokenCache.OnBeforeAccess(new TokenCacheNotificationArgs
            {
                TokenCache = this.tokenCache,
                Scope = this.Scope.ToArray(),
                ClientId = this.ClientKey.ClientId
            });
        }

        internal void NotifyAfterAccessCache()
        {
            this.tokenCache.OnAfterAccess(new TokenCacheNotificationArgs
            {
                TokenCache = this.tokenCache,
                Scope = this.Scope.ToArray(),
                ClientId = this.ClientKey.ClientId
            });
        }

        private void LogReturnedToken(AuthenticationResult result)
        {
            if (result.AccessToken != null)
            {
                string accessTokenHash = PlatformPlugin.CryptographyHelper.CreateSha256Hash(result.AccessToken);

                PlatformPlugin.Logger.Information(this.CallState, string.Format("=== Token Acquisition finished successfully. An access token was retuned:\n\tAccess Token Hash: {0}\n\tExpiration Time: {1}\n\tUser Hash: {2}\n\t",
                    accessTokenHash,
                    result.ExpiresOn,                    
                    result.User != null ? PlatformPlugin.CryptographyHelper.CreateSha256Hash(result.User.UniqueId) : "null"));
            }
        }

        internal string AddPolicyParameter(string endpoint)
        {
            if (!string.IsNullOrWhiteSpace(this.Policy))
            {
                string delimiter = (endpoint.IndexOf('?') > 0) ? "&" : "?";
                endpoint += string.Concat(delimiter, string.Format("p={0}", this.Policy));
            }

            return endpoint;
        }

        internal User MapIdentifierToUser(string identifier)
        {
            string displayableId = null;
            string uniqueId = null;

            if (!string.IsNullOrEmpty(identifier))
            {
                if (identifier.Contains("@"))
                {
                    displayableId = identifier;
                }
                else
                {
                    uniqueId = identifier;
                }
            }

            if (this.tokenCache != null)
            {
                bool notifiedBeforeAccessCache = false;
                try
                {

                    User user = new User()
                    {
                        UniqueId = uniqueId,
                        DisplayableId = displayableId
                    };

                    this.NotifyBeforeAccessCache();
                    notifiedBeforeAccessCache = true;

                    AuthenticationResultEx resultEx = this.tokenCache.LoadFromCache(this.Authenticator.Authority,
                        this.Scope,
                        this.ClientKey.ClientId, user,
                        this.Policy, this.CallState);
                    if (resultEx != null)
                    {
                        return resultEx.Result.User;
                    }
                }
                finally
                {
                    if (notifiedBeforeAccessCache)
                    {
                        this.NotifyAfterAccessCache();
                    }

                }
            }

            return null;
        }

    }
}<|MERGE_RESOLUTION|>--- conflicted
+++ resolved
@@ -118,13 +118,9 @@
                     this.NotifyBeforeAccessCache();
                     notifiedBeforeAccessCache = true;
 
-<<<<<<< HEAD
                     ResultEx = this.tokenCache.LoadFromCache(this.Authenticator.Authority, this.Scope, this.ClientKey.ClientId, this.User, this.Policy, this.CallState);
                     if (ResultEx != null && ResultEx.Result.AccessToken == null && ResultEx.RefreshToken != null)
-=======
-                    resultEx = this.tokenCache.LoadFromCache(this.Authenticator.Authority, this.Scope, this.ClientKey.ClientId, this.User, this.Policy, this.CallState);
-                    if (resultEx != null && (resultEx.Result.AccessToken == null || this.ForceRefresh) && resultEx.RefreshToken != null)
->>>>>>> 624215b1
+
                     {
                         ResultEx = await this.RefreshAccessTokenAsync(ResultEx).ConfigureAwait(false);
                         if (ResultEx != null && ResultEx.Exception == null)
