--- conflicted
+++ resolved
@@ -210,11 +210,7 @@
     <None Update="$(PathToMsalSources)\Platforms\net45\SilentWindowsFormsAuthenticationDialog.cs" SubType="Form" />
   </ItemGroup>
 
-<<<<<<< HEAD
-  <ItemGroup Condition="'$(OS)' != 'Unix'">    
-=======
   <ItemGroup Label="Build Tools" Condition="$([MSBuild]::IsOsPlatform('Windows'))">    
->>>>>>> b16d7729
     <PackageReference Include="Microsoft.SourceLink.GitHub" Version="1.0.0-beta2-18618-05" PrivateAssets="All"/>
   </ItemGroup>
 </Project>