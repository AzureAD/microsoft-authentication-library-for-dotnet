﻿<?xml version="1.0" encoding="utf-8"?>
<Project ToolsVersion="4.0" DefaultTargets="Build" xmlns="http://schemas.microsoft.com/developer/msbuild/2003">
  <PropertyGroup>
    <Configuration Condition=" '$(Configuration)' == '' ">Debug</Configuration>
    <Platform Condition=" '$(Platform)' == '' ">AnyCPU</Platform>
    <ProductVersion>8.0.30703</ProductVersion>
    <SchemaVersion>2.0</SchemaVersion>
    <ProjectGuid>{0C5100D0-54F2-4075-B604-DDE15DA218D5}</ProjectGuid>
    <ProjectTypeGuids>{EFBA0AD7-5A72-4C68-AF49-83D382785DCF};{FAE04EC0-301F-11D3-BF4B-00C04F79EFBC}</ProjectTypeGuids>
    <OutputType>Library</OutputType>
    <AppDesignerFolder>Properties</AppDesignerFolder>
    <RootNamespace>Microsoft.Identity.Client</RootNamespace>
    <AssemblyName>Microsoft.Identity.Client.Platform</AssemblyName>
    <FileAlignment>512</FileAlignment>
    <AndroidResgenFile>Resources\Resource.Designer.cs</AndroidResgenFile>
    <GenerateSerializationAssemblies>Off</GenerateSerializationAssemblies>
    <AndroidUseLatestPlatformSdk>True</AndroidUseLatestPlatformSdk>
    <TargetFrameworkVersion>v7.0</TargetFrameworkVersion>
    <NuGetPackageImportStamp>
    </NuGetPackageImportStamp>
  </PropertyGroup>
  <PropertyGroup Condition=" '$(Configuration)|$(Platform)' == 'Debug|AnyCPU' ">
    <DebugSymbols>true</DebugSymbols>
    <DebugType>full</DebugType>
    <Optimize>false</Optimize>
    <OutputPath>bin\Debug\</OutputPath>
    <DefineConstants>DEBUG;TRACE</DefineConstants>
    <ErrorReport>prompt</ErrorReport>
    <WarningLevel>4</WarningLevel>
    <TreatWarningsAsErrors>true</TreatWarningsAsErrors>
  </PropertyGroup>
  <PropertyGroup Condition=" '$(Configuration)|$(Platform)' == 'Release|AnyCPU' ">
    <DebugType>pdbonly</DebugType>
    <Optimize>true</Optimize>
    <OutputPath>bin\Release\</OutputPath>
    <DefineConstants>TRACE</DefineConstants>
    <ErrorReport>prompt</ErrorReport>
    <WarningLevel>4</WarningLevel>
    <DocumentationFile>bin\Release\Microsoft.Identity.Client.Platform.xml</DocumentationFile>
    <TreatWarningsAsErrors>true</TreatWarningsAsErrors>
  </PropertyGroup>
  <ItemGroup>
    <Reference Include="Mono.Android" />
    <Reference Include="System" />
    <Reference Include="System.Collections" />
    <Reference Include="System.Threading.Tasks" />
    <Reference Include="System.Core" />
    <Reference Include="System.Runtime" />
    <Reference Include="System.Threading.Tasks" />
    <Reference Include="System.Xml.Linq" />
    <Reference Include="System.Xml" />
    <Reference Include="Xamarin.Android.Support.Animated.Vector.Drawable, Version=1.0.0.0, Culture=neutral, processorArchitecture=MSIL">
      <HintPath>..\..\packages\Xamarin.Android.Support.Animated.Vector.Drawable.24.2.1\lib\MonoAndroid70\Xamarin.Android.Support.Animated.Vector.Drawable.dll</HintPath>
      <Private>True</Private>
    </Reference>
    <Reference Include="Xamarin.Android.Support.Compat, Version=1.0.0.0, Culture=neutral, processorArchitecture=MSIL">
      <HintPath>..\..\packages\Xamarin.Android.Support.Compat.24.2.1\lib\MonoAndroid70\Xamarin.Android.Support.Compat.dll</HintPath>
      <Private>True</Private>
    </Reference>
    <Reference Include="Xamarin.Android.Support.Core.UI, Version=1.0.0.0, Culture=neutral, processorArchitecture=MSIL">
      <HintPath>..\..\packages\Xamarin.Android.Support.Core.UI.24.2.1\lib\MonoAndroid70\Xamarin.Android.Support.Core.UI.dll</HintPath>
      <Private>True</Private>
    </Reference>
    <Reference Include="Xamarin.Android.Support.Core.Utils, Version=1.0.0.0, Culture=neutral, processorArchitecture=MSIL">
      <HintPath>..\..\packages\Xamarin.Android.Support.Core.Utils.24.2.1\lib\MonoAndroid70\Xamarin.Android.Support.Core.Utils.dll</HintPath>
      <Private>True</Private>
    </Reference>
    <Reference Include="Xamarin.Android.Support.CustomTabs, Version=1.0.0.0, Culture=neutral, processorArchitecture=MSIL">
      <HintPath>..\..\packages\Xamarin.Android.Support.CustomTabs.24.2.1\lib\MonoAndroid70\Xamarin.Android.Support.CustomTabs.dll</HintPath>
      <Private>True</Private>
    </Reference>
    <Reference Include="Xamarin.Android.Support.Fragment, Version=1.0.0.0, Culture=neutral, processorArchitecture=MSIL">
      <HintPath>..\..\packages\Xamarin.Android.Support.Fragment.24.2.1\lib\MonoAndroid70\Xamarin.Android.Support.Fragment.dll</HintPath>
      <Private>True</Private>
    </Reference>
    <Reference Include="Xamarin.Android.Support.Media.Compat, Version=1.0.0.0, Culture=neutral, processorArchitecture=MSIL">
      <HintPath>..\..\packages\Xamarin.Android.Support.Media.Compat.24.2.1\lib\MonoAndroid70\Xamarin.Android.Support.Media.Compat.dll</HintPath>
      <Private>True</Private>
    </Reference>
    <Reference Include="Xamarin.Android.Support.v4, Version=1.0.0.0, Culture=neutral, processorArchitecture=MSIL">
      <HintPath>..\..\packages\Xamarin.Android.Support.v4.24.2.1\lib\MonoAndroid70\Xamarin.Android.Support.v4.dll</HintPath>
      <Private>True</Private>
    </Reference>
    <Reference Include="Xamarin.Android.Support.v7.AppCompat, Version=1.0.0.0, Culture=neutral, processorArchitecture=MSIL">
      <HintPath>..\..\packages\Xamarin.Android.Support.v7.AppCompat.24.2.1\lib\MonoAndroid70\Xamarin.Android.Support.v7.AppCompat.dll</HintPath>
      <Private>True</Private>
    </Reference>
    <Reference Include="Xamarin.Android.Support.Vector.Drawable, Version=1.0.0.0, Culture=neutral, processorArchitecture=MSIL">
      <HintPath>..\..\packages\Xamarin.Android.Support.Vector.Drawable.24.2.1\lib\MonoAndroid70\Xamarin.Android.Support.Vector.Drawable.dll</HintPath>
      <Private>True</Private>
    </Reference>
  </ItemGroup>
  <ItemGroup>
    <Compile Include="..\MSAL.Common\CommonAssemblyInfo.cs">
      <Link>CommonAssemblyInfo.cs</Link>
    </Compile>
<<<<<<< HEAD
    <Compile Include="AuthenticationAgentContinuationHelper.cs" />
=======
    <Compile Include="AuthenticationContinuationHelper.cs" />
    <Compile Include="AuthenticationRequest.cs" />
    <Compile Include="BrokerConstants.cs" />
>>>>>>> a103c7bf
    <Compile Include="BrokerHelper.cs" />
    <Compile Include="AndroidConstants.cs" />
    <Compile Include="BrowserTabActivity.cs" />
    <Compile Include="DeviceAuthHelper.cs" />
    <Compile Include="PlatformParameters.cs" />
    <Compile Include="CryptographyHelper.cs" />
    <Compile Include="Logger.cs" />
    <Compile Include="PlatformInformation.cs" />
    <Compile Include="Resources\Resource.Designer.cs" />
    <Compile Include="Properties\AssemblyInfo.cs" />
    <Compile Include="AuthenticationActivity.cs" />
    <Compile Include="TokenCachePlugin.cs" />
    <Compile Include="WebUI.cs" />
    <Compile Include="WebUIFactory.cs" />
  </ItemGroup>
  <ItemGroup>
    <None Include="..\..\build\35MSSharedLib1024.snk">
      <Link>35MSSharedLib1024.snk</Link>
    </None>
    <None Include="packages.config" />
    <None Include="Resources\AboutResources.txt" />
    <AndroidResource Include="Resources\layout\WebAuthenticationBroker.axml" />
  </ItemGroup>
  <ItemGroup>
    <AndroidResource Include="Resources\Values\Strings.xml" />
  </ItemGroup>
  <ItemGroup>
    <ProjectReference Include="..\MSAL.PCL\MSAL.PCL.csproj">
      <Project>{94569420-69b5-4031-a975-f5791e3f2f17}</Project>
      <Name>MSAL.PCL</Name>
    </ProjectReference>
  </ItemGroup>
  <Import Project="$(MSBuildExtensionsPath)\Xamarin\Android\Xamarin.Android.CSharp.targets" />
  <Import Project="..\..\packages\Xamarin.Android.Support.Vector.Drawable.24.2.1\build\Xamarin.Android.Support.Vector.Drawable.targets" Condition="Exists('..\..\packages\Xamarin.Android.Support.Vector.Drawable.24.2.1\build\Xamarin.Android.Support.Vector.Drawable.targets')" />
  <Import Project="..\..\packages\StrongNamer.0.0.2\build\StrongNamer.targets" Condition="Exists('..\..\packages\StrongNamer.0.0.2\build\StrongNamer.targets')" />
  <Target Name="EnsureNuGetPackageBuildImports" BeforeTargets="PrepareForBuild">
    <PropertyGroup>
      <ErrorText>This project references NuGet package(s) that are missing on this computer. Use NuGet Package Restore to download them.  For more information, see http://go.microsoft.com/fwlink/?LinkID=322105. The missing file is {0}.</ErrorText>
    </PropertyGroup>
    <Error Condition="!Exists('..\..\packages\StrongNamer.0.0.2\build\StrongNamer.targets')" Text="$([System.String]::Format('$(ErrorText)', '..\..\packages\StrongNamer.0.0.2\build\StrongNamer.targets'))" />
  </Target>
  <!-- To modify your build process, add your task inside one of the targets below and uncomment it. 
       Other similar extension points exist, see Microsoft.Common.targets.
  <Target Name="BeforeBuild">
  </Target>
  <Target Name="AfterBuild">
  </Target>
  -->
</Project><|MERGE_RESOLUTION|>--- conflicted
+++ resolved
@@ -94,13 +94,9 @@
     <Compile Include="..\MSAL.Common\CommonAssemblyInfo.cs">
       <Link>CommonAssemblyInfo.cs</Link>
     </Compile>
-<<<<<<< HEAD
-    <Compile Include="AuthenticationAgentContinuationHelper.cs" />
-=======
     <Compile Include="AuthenticationContinuationHelper.cs" />
     <Compile Include="AuthenticationRequest.cs" />
     <Compile Include="BrokerConstants.cs" />
->>>>>>> a103c7bf
     <Compile Include="BrokerHelper.cs" />
     <Compile Include="AndroidConstants.cs" />
     <Compile Include="BrowserTabActivity.cs" />
