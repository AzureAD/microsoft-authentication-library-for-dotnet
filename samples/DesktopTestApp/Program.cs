--- conflicted
+++ resolved
@@ -62,6 +62,14 @@
             }
         }
 
+        private static async Task AcquireTokenAsync()
+        {
+            TokenBroker app = new TokenBroker();
+            string token = await GetTokenIntegratedAuthAsync(app.Sts).ConfigureAwait(false);
+            Console.WriteLine(token);
+        }
+
+
         public static async Task<AuthenticationResult> GetTokenSilentAsync(User user)
         {
             TokenBroker brkr = new TokenBroker();
@@ -99,8 +107,6 @@
 
             return null;
         }
-<<<<<<< HEAD
-=======
 
         public static async Task<string> GetTokenIntegratedAuthAsync(Sts Sts)
         {
@@ -117,6 +123,5 @@
                 return msg;
             }
         }
->>>>>>> 5b78560d
     }
 }